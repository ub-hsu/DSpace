--- conflicted
+++ resolved
@@ -4,11 +4,7 @@
    <groupId>org.dspace</groupId>
    <artifactId>dspace-parent</artifactId>
    <packaging>pom</packaging>
-<<<<<<< HEAD
-   <version>CRIS-4.1.1-SNAPSHOT</version>
-=======
-   <version>5.0-SNAPSHOT</version>
->>>>>>> 73a14a5c
+   <version>CRIS-5.0.0-SNAPSHOT</version>
    <name>DSpace Parent Project</name>
    <url>https://github.com/Cineca/DSpace</url>
    <description>
@@ -27,10 +23,12 @@
         <artifactId>oss-parent</artifactId>
         <version>7</version>
         <relativePath />
-<<<<<<< HEAD
     </parent> -->
     
-    <!--Force UTF-8 encoding during build on all platforms-->
+    <prerequisites>
+        <maven>3.0</maven>
+    </prerequisites>
+
     <properties>		
 		<!-- Warning hibernate core many pom point to 3.3.2.GA to be compliant with hibernate-annotation 3.4.0.GA (required by spring ORM 3.1.1.RELEASE)-->
 		<!--<org.hibernate.version>3.6.10.Final</org.hibernate.version> -->
@@ -43,15 +41,6 @@
 		
 		<org.jdyna.version>5.0</org.jdyna.version>		
 		<it.cilea.ccommons.version>2.0</it.cilea.ccommons.version>
-=======
-    </parent>
-
-    <prerequisites>
-        <maven>3.0</maven>
-    </prerequisites>
-
-    <properties>
->>>>>>> 73a14a5c
         <project.build.sourceEncoding>UTF-8</project.build.sourceEncoding>
         <java.version>1.7</java.version>
         <lucene.version>4.4.0</lucene.version>
@@ -116,17 +105,9 @@
                         <exclude>**/Abstract*</exclude>
                     </excludes>
                     <!--
-<<<<<<< HEAD
 					Enable to debug Maven Surefire tests in remote proces
 					<debugForkedProcess>true</debugForkedProcess>
 					-->
-                    <!-- required when running JMockit under Java 1.5 -->
-                    <argLine>-javaagent:"${settings.localRepository}"/org/dspace/dependencies/jmockit/dspace-jmockit/0.999.4/dspace-jmockit-0.999.4.jar</argLine>
-=======
-                    Enable to debug Maven Surefire tests in remote proces
-                    <debugForkedProcess>true</debugForkedProcess>
-                    -->
->>>>>>> 73a14a5c
                 </configuration>
              </plugin>
              <plugin>
@@ -606,156 +587,95 @@
          <dependency>
             <groupId>org.dspace</groupId>
             <artifactId>dspace-api</artifactId>
-<<<<<<< HEAD
             <version>${project.version}</version>
-=======
-            <version>5.0-SNAPSHOT</version>
->>>>>>> 73a14a5c
          </dependency>
          <dependency>
             <groupId>org.dspace.modules</groupId>
             <artifactId>additions</artifactId>
-<<<<<<< HEAD
-			<version>${project.version}</version>
-=======
-            <version>5.0-SNAPSHOT</version>
->>>>>>> 73a14a5c
+			<version>${project.version}</version>
          </dependency>
 
          <dependency>
             <groupId>org.dspace</groupId>
             <artifactId>dspace-sword</artifactId>
-<<<<<<< HEAD
-			<version>${project.version}</version>
-=======
-            <version>5.0-SNAPSHOT</version>
->>>>>>> 73a14a5c
+			<version>${project.version}</version>
             <type>jar</type>
             <classifier>classes</classifier>
          </dependency>
          <dependency>
             <groupId>org.dspace</groupId>
             <artifactId>dspace-sword</artifactId>
-<<<<<<< HEAD
-			<version>${project.version}</version>
-=======
-            <version>5.0-SNAPSHOT</version>
->>>>>>> 73a14a5c
+			<version>${project.version}</version>
             <type>war</type>
          </dependency>
          <dependency>
             <groupId>org.dspace</groupId>
             <artifactId>dspace-swordv2</artifactId>
-<<<<<<< HEAD
-			<version>${project.version}</version>
-=======
-            <version>5.0-SNAPSHOT</version>
->>>>>>> 73a14a5c
+			<version>${project.version}</version>
             <type>jar</type>
             <classifier>classes</classifier>
          </dependency>
          <dependency>
             <groupId>org.dspace</groupId>
             <artifactId>dspace-swordv2</artifactId>
-<<<<<<< HEAD
-			<version>${project.version}</version>
-=======
-            <version>5.0-SNAPSHOT</version>
->>>>>>> 73a14a5c
+			<version>${project.version}</version>
             <type>war</type>
          </dependency>
          <dependency>
             <groupId>org.dspace</groupId>
             <artifactId>dspace-jspui</artifactId>
-<<<<<<< HEAD
-			<version>${project.version}</version>
-=======
-            <version>5.0-SNAPSHOT</version>
->>>>>>> 73a14a5c
+			<version>${project.version}</version>
             <type>jar</type>
             <classifier>classes</classifier>
          </dependency>
          <dependency>
             <groupId>org.dspace</groupId>
             <artifactId>dspace-jspui</artifactId>
-<<<<<<< HEAD
-			<version>${project.version}</version>
-=======
-            <version>5.0-SNAPSHOT</version>
->>>>>>> 73a14a5c
+			<version>${project.version}</version>
             <type>war</type>
          </dependency>
          <dependency>
             <groupId>org.dspace</groupId>
             <artifactId>dspace-oai</artifactId>
-<<<<<<< HEAD
-			<version>${project.version}</version>
-=======
-            <version>5.0-SNAPSHOT</version>
->>>>>>> 73a14a5c
+			<version>${project.version}</version>
             <type>jar</type>
             <classifier>classes</classifier>
          </dependency>
          <dependency>
             <groupId>org.dspace</groupId>
             <artifactId>dspace-oai</artifactId>
-<<<<<<< HEAD
-			<version>${project.version}</version>
-=======
-            <version>5.0-SNAPSHOT</version>
->>>>>>> 73a14a5c
+			<version>${project.version}</version>
             <type>war</type>
          </dependency>
          <dependency>
             <groupId>org.dspace</groupId>
             <artifactId>dspace-lni</artifactId>
-<<<<<<< HEAD
-			<version>${project.version}</version>
-=======
-            <version>5.0-SNAPSHOT</version>
->>>>>>> 73a14a5c
+			<version>${project.version}</version>
             <type>jar</type>
             <classifier>classes</classifier>
          </dependency>
          <dependency>
             <groupId>org.dspace</groupId>
             <artifactId>dspace-lni-client</artifactId>
-<<<<<<< HEAD
-			<version>${project.version}</version>
-=======
-            <version>5.0-SNAPSHOT</version>
->>>>>>> 73a14a5c
+			<version>${project.version}</version>
          </dependency>
          <dependency>
             <groupId>org.dspace</groupId>
             <artifactId>dspace-lni</artifactId>
-<<<<<<< HEAD
-			<version>${project.version}</version>
-=======
-            <version>5.0-SNAPSHOT</version>
->>>>>>> 73a14a5c
+			<version>${project.version}</version>
             <type>war</type>
          </dependency>
          <dependency>
             <groupId>org.dspace</groupId>
             <artifactId>dspace-xmlui</artifactId>
-<<<<<<< HEAD
 			<version>${project.version}</version>
 			<type>jar</type>
-=======
-            <version>5.0-SNAPSHOT</version>
-            <type>jar</type>
->>>>>>> 73a14a5c
             <classifier>classes</classifier>
          </dependency>
          <dependency>
             <groupId>org.dspace</groupId>
             <artifactId>dspace-xmlui</artifactId>
-<<<<<<< HEAD
-			<version>${project.version}</version>
-=======
-            <version>5.0-SNAPSHOT</version>
->>>>>>> 73a14a5c
+			<version>${project.version}</version>
             <type>war</type>
          </dependency>
          <dependency>
@@ -772,11 +692,7 @@
          <dependency>
             <groupId>org.dspace</groupId>
             <artifactId>dspace-services</artifactId>
-<<<<<<< HEAD
-			<version>${project.version}</version>
-=======
-            <version>5.0-SNAPSHOT</version>
->>>>>>> 73a14a5c
+			<version>${project.version}</version>
          </dependency>
          <dependency>
             <groupId>org.dspace</groupId>
@@ -1183,7 +1099,6 @@
             <scope>test</scope>
          </dependency>
          <dependency>
-<<<<<<< HEAD
             <groupId>org.dspace.dependencies.jmockit</groupId>
             <artifactId>dspace-jmockit</artifactId>
             <version>0.999.4</version>
@@ -1197,8 +1112,6 @@
 	</dependency>
 
          <dependency>
-=======
->>>>>>> 73a14a5c
             <groupId>com.h2database</groupId>
             <artifactId>h2</artifactId>
             <version>1.2.137</version>
@@ -1565,19 +1478,11 @@
       snapshots into the snapshot repository below.
    -->
    <scm>
-<<<<<<< HEAD
       <connection>scm:git:https://github.com/Cineca/DSpace.git</connection>
       <developerConnection>scm:git:https://github.com/Cineca/DSpace.git</developerConnection>
       <url>https://github.com/Cineca/DSpace.git</url>
       <tag>dspace-cris-master</tag>
    </scm>
-=======
-      <connection>scm:git:git@github.com:DSpace/DSpace.git</connection>
-      <developerConnection>scm:git:git@github.com:DSpace/DSpace.git</developerConnection>
-      <url>git@github.com:DSpace/DSpace.git</url>
-     <tag>HEAD</tag>
-  </scm>
->>>>>>> 73a14a5c
 
    <repositories>
        <repository>
@@ -1675,15 +1580,4 @@
         </site>        
 	</distributionManagement>
 
-<<<<<<< HEAD
-=======
-    <repositories>
-        <repository>
-            <id>sonatype-releases</id>
-            <name>Sonatype Releases Repository</name>
-            <url>https://oss.sonatype.org/content/repositories/releases/</url>
-        </repository>
-    </repositories>
-
->>>>>>> 73a14a5c
 </project>