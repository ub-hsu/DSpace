--- conflicted
+++ resolved
@@ -3,11 +3,7 @@
    <groupId>org.dspace</groupId>
    <artifactId>dspace-parent</artifactId>
    <packaging>pom</packaging>
-<<<<<<< HEAD
-   <version>1.8.0-SNAPSHOT</version>
-=======
    <version>1.7.1</version>
->>>>>>> 37a6f5e8
    <name>DSpace Parent Project</name>
    <url>http://projects.dspace.org</url>
 
@@ -19,11 +15,7 @@
    <parent>
      <artifactId>dspace-pom</artifactId>
      <groupId>org.dspace</groupId>
-<<<<<<< HEAD
-     <version>9</version>
-=======
      <version>10</version>
->>>>>>> 37a6f5e8
    </parent>
 
    <build>
@@ -185,124 +177,72 @@
          <dependency>
             <groupId>org.dspace</groupId>
             <artifactId>dspace-api</artifactId>
-<<<<<<< HEAD
-            <version>1.8.0-SNAPSHOT</version>
-=======
-            <version>1.7.1</version>
->>>>>>> 37a6f5e8
+            <version>1.7.1</version>
          </dependency>
           <dependency>
               <groupId>org.dspace</groupId>
               <artifactId>dspace-sword-api</artifactId>
-<<<<<<< HEAD
-              <version>1.8.0-SNAPSHOT</version>
-=======
               <version>1.7.1</version>
->>>>>>> 37a6f5e8
           </dependency>
           <dependency>
               <groupId>org.dspace</groupId>
               <artifactId>dspace-sword-webapp</artifactId>
-<<<<<<< HEAD
-              <version>1.8.0-SNAPSHOT</version>
-=======
               <version>1.7.1</version>
->>>>>>> 37a6f5e8
               <type>war</type>
           </dependency>
          <dependency>
             <groupId>org.dspace</groupId>
             <artifactId>dspace-jspui-api</artifactId>
-<<<<<<< HEAD
-            <version>1.8.0-SNAPSHOT</version>
-=======
-            <version>1.7.1</version>
->>>>>>> 37a6f5e8
+            <version>1.7.1</version>
          </dependency>
          <dependency>
             <groupId>org.dspace</groupId>
             <artifactId>dspace-jspui-webapp</artifactId>
-<<<<<<< HEAD
-            <version>1.8.0-SNAPSHOT</version>
-=======
-            <version>1.7.1</version>
->>>>>>> 37a6f5e8
+            <version>1.7.1</version>
             <type>war</type>
          </dependency>
          <dependency>
             <groupId>org.dspace</groupId>
             <artifactId>dspace-oai-api</artifactId>
-<<<<<<< HEAD
-            <version>1.8.0-SNAPSHOT</version>
-=======
-            <version>1.7.1</version>
->>>>>>> 37a6f5e8
+            <version>1.7.1</version>
          </dependency>
          <dependency>
             <groupId>org.dspace</groupId>
             <artifactId>dspace-oai-webapp</artifactId>
-<<<<<<< HEAD
-            <version>1.8.0-SNAPSHOT</version>
-=======
-            <version>1.7.1</version>
->>>>>>> 37a6f5e8
+            <version>1.7.1</version>
             <type>war</type>
          </dependency>
          <dependency>
             <groupId>org.dspace</groupId>
             <artifactId>dspace-lni-core</artifactId>
-<<<<<<< HEAD
-            <version>1.8.0-SNAPSHOT</version>
-=======
-            <version>1.7.1</version>
->>>>>>> 37a6f5e8
+            <version>1.7.1</version>
          </dependency>
          <dependency>
             <groupId>org.dspace</groupId>
             <artifactId>dspace-lni-client</artifactId>
-<<<<<<< HEAD
-            <version>1.8.0-SNAPSHOT</version>
-=======
-            <version>1.7.1</version>
->>>>>>> 37a6f5e8
+            <version>1.7.1</version>
          </dependency>
          <dependency>
             <groupId>org.dspace</groupId>
             <artifactId>dspace-lni-webapp</artifactId>
-<<<<<<< HEAD
-            <version>1.8.0-SNAPSHOT</version>
-=======
-            <version>1.7.1</version>
->>>>>>> 37a6f5e8
+            <version>1.7.1</version>
             <type>war</type>
          </dependency>
          <dependency>
             <groupId>org.dspace</groupId>
             <artifactId>dspace-xmlui-api</artifactId>
-<<<<<<< HEAD
-            <version>1.8.0-SNAPSHOT</version>
-=======
-            <version>1.7.1</version>
->>>>>>> 37a6f5e8
+            <version>1.7.1</version>
          </dependency>
          <dependency>
             <groupId>org.dspace</groupId>
             <artifactId>dspace-xmlui-webapp</artifactId>
-<<<<<<< HEAD
-            <version>1.8.0-SNAPSHOT</version>
-=======
-            <version>1.7.1</version>
->>>>>>> 37a6f5e8
+            <version>1.7.1</version>
             <type>war</type>
          </dependency>
          <dependency>
             <groupId>org.dspace</groupId>
             <artifactId>dspace-xmlui-wing</artifactId>
-<<<<<<< HEAD
-            <version>1.8.0-SNAPSHOT</version>
-=======
-            <version>1.7.1</version>
->>>>>>> 37a6f5e8
+            <version>1.7.1</version>
          </dependency>
          <dependency>
             <groupId>org.dspace</groupId>
@@ -322,11 +262,7 @@
          <dependency>
             <groupId>org.dspace</groupId>
             <artifactId>dspace-stats</artifactId>
-<<<<<<< HEAD
-            <version>1.8.0-SNAPSHOT</version>
-=======
-            <version>1.7.1</version>
->>>>>>> 37a6f5e8
+            <version>1.7.1</version>
          </dependency>
          <!-- DSpace Localization Packages -->
          <dependency>
@@ -343,11 +279,7 @@
           <dependency>
               <groupId>org.dspace</groupId>
               <artifactId>dspace-discovery-provider</artifactId>
-<<<<<<< HEAD
-              <version>1.8.0-SNAPSHOT</version>
-=======
               <version>1.7.1</version>
->>>>>>> 37a6f5e8
           </dependency>
          <!-- DSpace third Party Dependencies -->
          <dependency>
@@ -979,7 +911,7 @@
             <artifactId>maven-pmd-plugin</artifactId>
             <version>2.4</version>
             <configuration>
-                <targetJdk>${maven.compiler.target}</targetJdk>
+                <targetJdk>${dspace.java.target}</targetJdk>
             </configuration>
          </plugin>
          <plugin>
