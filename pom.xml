<?xml version="1.0" encoding="UTF-8"?>
<project xmlns="http://maven.apache.org/POM/4.0.0" xmlns:xsi="http://www.w3.org/2001/XMLSchema-instance" xsi:schemaLocation="http://maven.apache.org/POM/4.0.0 http://maven.apache.org/maven-v4_0_0.xsd">
   <modelVersion>4.0.0</modelVersion>
   <groupId>org.dspace</groupId>
   <artifactId>dspace-parent</artifactId>
   <packaging>pom</packaging>
   <version>CRIS-3.2.1-SNAPSHOT</version>
   <name>DSpace Parent Project</name>
   <url>https://github.com/CILEA/DSpace</url>

   <organization>
      <name>DuraSpace</name>
      <url>http://www.dspace.org</url>
   </organization>

    <!-- 
    comment this out to avoid accidental release on sonatype under org.dspace group id
    <parent>
        <groupId>org.sonatype.oss</groupId>
        <artifactId>oss-parent</artifactId>
        <version>7</version>
    </parent> -->
    
    <!--Force UTF-8 encoding during build on all platforms-->
    <properties>
	<lucene.version>3.5.0</lucene.version>
	<solr.version>4.0.0</solr.version>
        <project.build.sourceEncoding>UTF-8</project.build.sourceEncoding>
		<!-- 'root.basedir' is the path to the root [dspace-src] dir. It must be redefined by each child POM,
             as it is used to reference the LICENSE_HEADER in that directory. -->
		<root.basedir>${basedir}</root.basedir>
	</properties>

    <build>
	  <!-- Define Maven Plugin Settings that should be inherited to ALL submodule POMs.
          (NOTE: individual POMs can override specific settings). -->
      <pluginManagement>
          <plugins>
              <plugin>
                  <!-- DSpace requires Java 1.6 or higher -->
                  <artifactId>maven-compiler-plugin</artifactId>
                  <version>2.3.2</version>
                  <configuration>
                    <source>1.6</source>
                    <target>1.6</target>
                  </configuration>
              </plugin>
              <plugin>
                <groupId>org.apache.maven.plugins</groupId>
                <artifactId>maven-jar-plugin</artifactId>
                <version>2.3.2</version>
                <configuration>
                    <archive>
                        <manifest>
                            <addDefaultImplementationEntries>true</addDefaultImplementationEntries>
                            <addDefaultSpecificationEntries>true</addDefaultSpecificationEntries>
                        </manifest>
                    </archive>
                </configuration>
              </plugin>
              <plugin>
                <groupId>org.apache.maven.plugins</groupId>
                <artifactId>maven-war-plugin</artifactId>
                <!-- We'd rather this be an open-ended range of versions.
				But, because of a Maven bug, we must force a specific version:
				http://jira.codehaus.org/browse/MNG-2742
				Once the bug is fixed, we should put open-ended range in dspace-pom -->
                <version>2.1.1</version>
                <configuration>
                    <failOnMissingWebXml>false</failOnMissingWebXml>
                    <archive>
                        <manifest>
                            <addDefaultImplementationEntries>true</addDefaultImplementationEntries>
                            <addDefaultSpecificationEntries>true</addDefaultSpecificationEntries>
                        </manifest>
                    </archive>
                </configuration>
             </plugin>
             <plugin>
                <groupId>org.apache.maven.plugins</groupId>
                <artifactId>maven-surefire-plugin</artifactId>
                <version>2.6</version>
                <!-- tests whose name starts by Abstract will be ignored -->
                <configuration>
                    <excludes>
                        <exclude>**/Abstract*</exclude>
                    </excludes>
                    <!--
					Enable to debug Maven Surefire tests in remote proces
					<debugForkedProcess>true</debugForkedProcess>
					-->
                    <!-- required when running JMockit under Java 1.5 -->
                    <argLine>-javaagent:"${settings.localRepository}"/org/dspace/dependencies/jmockit/dspace-jmockit/0.999.4/dspace-jmockit-0.999.4.jar</argLine>
                </configuration>
             </plugin>
             <plugin>
                <artifactId>maven-assembly-plugin</artifactId>
                <version>2.2.1</version>
             </plugin>
             <plugin>
                <groupId>com.mycila.maven-license-plugin</groupId>
                <artifactId>maven-license-plugin</artifactId>
                <version>1.9.0</version>
             </plugin>
          </plugins>
      </pluginManagement>
      <!-- These plugin settings only apply to this single POM and are not inherited
           to any submodules. -->
      <plugins>
         <plugin>
            <artifactId>maven-release-plugin</artifactId>
            <version>2.3.2</version>
            <configuration>
                <!-- During release:perform, enable the "release" profile (see below) -->
                <releaseProfiles>release</releaseProfiles>
                <goals>deploy</goals>
                <!-- Suggest tagging the release in SCM as "dspace-[version]" -->
                <tagNameFormat>dspace-cris-@{project.version}</tagNameFormat>
                <!-- Auto-Version all modules the same as the parent module -->
                <autoVersionSubmodules>true</autoVersionSubmodules>
            </configuration>
         </plugin>
         <plugin>
                <groupId>com.mycila.maven-license-plugin</groupId>
                <artifactId>maven-license-plugin</artifactId>
                <configuration>
                    <!-- License header file (can be a URL, but that's less stable if external site is down on occasion) -->
                    <header>${root.basedir}/LICENSE_HEADER</header>
                    <!--Just check headers of everything in the /src directory -->
                    <includes>
                        <include>src/**</include>
                    </includes>
                    <!--Use all default exclusions for IDE files & Maven files, see: 
                        http://code.google.com/p/maven-license-plugin/wiki/Configuration#Default_excludes -->
                    <useDefaultExcludes>true</useDefaultExcludes>
                    <!-- Add some default DSpace exclusions not covered by <useDefaultExcludes> 
                         Individual Maven projects may choose to override these defaults. -->
                    <excludes>
                        <exclude>**/src/test/resources/**</exclude>
                        <exclude>**/src/test/data/**</exclude>
                        <exclude>**/testEnvironment.properties</exclude>
                        <exclude>**/META-INF/**</exclude>
                        <exclude>**/robots.txt</exclude>
                        <exclude>**/*.LICENSE</exclude>
                        <exclude>**/LICENSE*</exclude>
                        <exclude>**/README*</exclude>
                        <exclude>**/readme*</exclude>
                        <exclude>**/.gitignore</exclude>
                        <exclude>**/build.properties*</exclude>
                    </excludes>
                    <mapping> 
                        <!-- Custom DSpace file extensions which are not recognized by maven-release-plugin: 
                             *.xmap, *.xslt, *.wsdd, *.wsdl, *.LICENSE -->
                        <xmap>XML_STYLE</xmap>
                        <xslt>XML_STYLE</xslt>
                        <wsdd>XML_STYLE</wsdd>
                        <wsdl>XML_STYLE</wsdl>
                        <LICENSE>TEXT</LICENSE>
                    </mapping>  
                    <encoding>UTF-8</encoding>
                    <!-- maven-license-plugin recommends a strict check (e.g. check spaces/tabs too) -->
                    <strictCheck>true</strictCheck>
                </configuration>
                <executions>
                    <execution>
                        <id>check-headers</id>
                        <phase>verify</phase>
                        <goals>
                            <goal>check</goal>
                        </goals>
                    </execution>
                </executions>
         </plugin>
      </plugins>
   </build>
   
   <profiles>

       <!-- By default the main dspace.cfg file will be filtered during the build
            using the "build.properties" file. This profile takes effect, unless
            "-Denv" is passed in (see 'environment' profile below for more info). -->
       <profile>
           <id>default</id>
           <activation>
               <property>
                    <name>!env</name>
                </property>
           </activation>
           <properties>
               <!-- 'root.basedir' is the relative path to the [dspace-src] root folder -->
               <filters.file>${root.basedir}/build.properties</filters.file>
           </properties>
       </profile>

       <!-- Users can pass in an environment flag "-Denv" to tell DSpace to use
            a different properties file during its build process. 
            For example: "mvn package -Denv=test" would build DSpace using the
            settings in "test.properties" instead of those in "build.properties" -->
       <profile>
           <id>environment</id>
           <activation>
                <property>
                    <name>env</name>
                </property>
           </activation>
           <properties>
                <!-- 'root.basedir' is the relative path to the [dspace-src] root folder -->
                <filters.file>${root.basedir}/${env}.properties</filters.file>
           </properties>
       </profile>


        <!-- This profile ensures that we ONLY generate the Unit Test Environment
             if the testEnvironment.xml file is found. That way the Test Environment
             is NOT built when running a 'mvn package' on a "binary" release. -->
        <profile>
            <id>generate-test-env</id>
            <activation>
                <file>
                    <exists>src/main/assembly/testEnvironment.xml</exists>
                </file>
            </activation>
            <build>
                <plugins>
                    <!-- This plugin builds the testEnvironment.zip package
                         based on the specifications in testEnvironment.xml -->
                    <plugin>
                        <artifactId>maven-assembly-plugin</artifactId>
                        <executions>
                            <execution>
                                <phase>generate-test-resources</phase>
                                <goals>
                                    <goal>single</goal>
                                </goals>
                                <configuration>
                                    <descriptors>
                                        <descriptor>src/main/assembly/testEnvironment.xml</descriptor>
                                    </descriptors>
                                    <filters>
                                        <filter>src/main/filters/testEnvironment.properties</filter>
                                    </filters>
                                </configuration>
                            </execution>
                        </executions>
                        <inherited>false</inherited>
                    </plugin>
                </plugins>
            </build>
        </profile>


        <!--
           These profiles activate the inclusion of various modules into
           the DSpace Build process. They activate automatically if the
           source module is in the local file system, correctly located
           relative to this file.
        -->

		<profile>
			<id>dspace-cris-ametrics</id>
			<activation>
			 	<file>
                    <exists>dspace-cris-ametrics/pom.xml</exists>
                </file>
				<activeByDefault>true</activeByDefault>
			</activation>
			<modules>
				<module>dspace-cris-ametrics</module>
			</modules>
		</profile>
		
        <!--
           Builds DSpace "Assembly & Configuration" project
        -->
        <profile>
            <id>dspace</id>
            <activation>
                <file>
                    <exists>dspace/pom.xml</exists>
                </file>
            </activation>
            <modules>
                <module>dspace</module>
            </modules>
        </profile>

        <!--
           Builds central API for DSpace
        -->
        <profile>
            <id>dspace-api</id>
            <activation>
                <file>
                    <exists>dspace-api/pom.xml</exists>
                </file>
            </activation>
            <modules>
                <module>dspace-api</module>
            </modules>
        </profile>

        <!--
           Builds Services for DSpace
        -->
        <profile>
            <id>dspace-services</id>
            <activation>
                <file>
                    <exists>dspace-services/pom.xml</exists>
                </file>
            </activation>
            <modules>
                <module>dspace-services</module>
            </modules>
        </profile> 

        <!--
           Builds XOAI Gateway WAR for DSpace
        -->
      <profile>
            <id>dspace-oai</id>
            <activation>
                <file>
                    <exists>dspace-oai/pom.xml</exists>
                </file>
            </activation>
            <modules>
                <module>dspace-oai</module>
            </modules>
        </profile> 

        <!--
           Builds JSPUI WAR for DSpace
        -->
        <profile>
            <id>dspace-jspui</id>
            <activation>
                <file>
                    <exists>dspace-jspui/pom.xml</exists>
                </file>
            </activation>
            <modules>
                <module>dspace-jspui</module>
            </modules>
        </profile>


        <!--
           Builds SWORD WAR for DSpace
        -->
        <profile>
            <id>dspace-sword</id>
            <activation>
                <file>
                    <exists>dspace-sword/pom.xml</exists>
                </file>
            </activation>
            <modules>
                <module>dspace-sword</module>
            </modules>
        </profile>

        <!--
           Builds SWORDv2 WAR for DSpace
       -->
        <profile>
            <id>dspace-swordv2</id>
            <activation>
                <file>
                    <exists>dspace-swordv2/pom.xml</exists>
                </file>
            </activation>
            <modules>
                <module>dspace-swordv2</module>
            </modules>
        </profile> 

        <!--
           Builds XMLUI WAR for DSpace
        -->
         <profile>
            <id>dspace-xmlui</id>
            <activation>
                <file>
                    <exists>dspace-xmlui/pom.xml</exists>
                </file>
            </activation>
            <modules>
                <module>dspace-xmlui</module>
            </modules>
        </profile> 

        <!--
           Builds LNI WAR & Client for DSpace
        -->
         <profile>
            <id>dspace-lni</id>
            <activation>
                <file>
                    <exists>dspace-lni/pom.xml</exists>
                </file>
            </activation>
            <modules>
<<<<<<< HEAD
                <module>dspace-lni</module>                
=======
                <module>dspace-lni</module>
                <module>dspace-lni/dspace-lni-client</module>
>>>>>>> 3e75c5dd
            </modules>
        </profile>


    <!--
           Builds CRIS Module for DSpace
        -->
        <profile>
            <id>dspace-cris</id>
            <activation>
                <file>
                    <exists>dspace-cris/pom.xml</exists>
                </file>
                <activeByDefault>true</activeByDefault>
            </activation>
            <modules>
                <module>dspace-cris</module>
            </modules>
        </profile>



      <!--
         The 'release' profile is used by the 'maven-release-plugin' (see above)
         to actually perform a DSpace software release to Maven central.
       -->
      <profile>
         <id>release</id>
         <activation>
            <activeByDefault>false</activeByDefault>
         </activation>
         <!-- Activate all modules *except* for the 'dspace' module,
              as it does not include any Java source code to release. -->
         <modules>
            <module>dspace-api</module>
            <module>dspace-jspui</module>
            <!-- <module>dspace-xmlui</module> -->
            <module>dspace-lni</module> 
            <module>dspace-oai</module>
            <module>dspace-cris-ametrics</module>
            <module>dspace-cris</module>
            <module>dspace-sword</module>
            <module>dspace-swordv2</module>
            <module>dspace-cris-ametrics</module>
            <module>dspace-cris</module>
         </modules>
      </profile>

      <!-- Skip Unit Tests by default, but allow override on command line
           by setting property "-Dmaven.test.skip=false" -->
      <profile>
        <id>skiptests</id>
        <activation>
            <!-- This profile should be active at all times, unless the user
                 specifies a different value for "maven.test.skip" -->
            <property>
                <name>!maven.test.skip</name>
            </property>
        </activation>
        <properties>
            <maven.test.skip>true</maven.test.skip>
        </properties>
      </profile>

   </profiles>

   <!--
      Dependency management provides a means to control which
      versions of dependency jars are used for compilation
      and packaging into the distribution.  Rather than placing
      a version in your dependencies, look here first to see if
      its already strongly defined in dspace-parent and dspace-api.
   -->
   <dependencyManagement>
      <dependencies>
         <!-- DSpace core and endorsed Addons -->
         <dependency>
            <groupId>org.dspace</groupId>
            <artifactId>dspace-api</artifactId>
            <version>CRIS-3.2.1-SNAPSHOT</version>
         </dependency>
         <dependency>
            <groupId>org.dspace.modules</groupId>
            <artifactId>additions</artifactId>
            <version>CRIS-3.2.1-SNAPSHOT</version>
         </dependency>

         <dependency>
            <groupId>org.dspace</groupId>
            <artifactId>dspace-sword</artifactId>
            <version>CRIS-3.2.1-SNAPSHOT</version>
            <type>jar</type>
            <classifier>classes</classifier>
         </dependency>
         <dependency>
            <groupId>org.dspace</groupId>
            <artifactId>dspace-sword</artifactId>
            <version>CRIS-3.2.1-SNAPSHOT</version>
            <type>war</type>
         </dependency>
         <dependency>
            <groupId>org.dspace</groupId>
            <artifactId>dspace-swordv2</artifactId>
            <version>CRIS-3.2.1-SNAPSHOT</version>
            <type>jar</type>
            <classifier>classes</classifier>
         </dependency>
         <dependency>
            <groupId>org.dspace</groupId>
            <artifactId>dspace-swordv2</artifactId>
            <version>CRIS-3.2.1-SNAPSHOT</version>
            <type>war</type>
         </dependency>

         <dependency>
            <groupId>org.dspace</groupId>
            <artifactId>dspace-jspui</artifactId>
            <version>CRIS-3.2.1-SNAPSHOT</version>
            <type>jar</type>
            <classifier>classes</classifier>
         </dependency>
         <dependency>
            <groupId>org.dspace</groupId>
            <artifactId>dspace-jspui</artifactId>
            <version>CRIS-3.2.1-SNAPSHOT</version>
            <type>war</type>
         </dependency>
         <dependency>
            <groupId>org.dspace</groupId>
            <artifactId>dspace-oai</artifactId>
            <version>CRIS-3.2.1-SNAPSHOT</version>
            <type>jar</type>
            <classifier>classes</classifier>
         </dependency>
         <dependency>
            <groupId>org.dspace</groupId>
            <artifactId>dspace-oai</artifactId>
            <version>CRIS-3.2.1-SNAPSHOT</version>
            <type>war</type>
         </dependency>
         <dependency>
            <groupId>org.dspace</groupId>
            <artifactId>dspace-lni</artifactId>
            <version>CRIS-3.2.1-SNAPSHOT</version>
            <type>jar</type>
            <classifier>classes</classifier>
         </dependency>
         <dependency>
            <groupId>org.dspace</groupId>
            <artifactId>dspace-lni-client</artifactId>
            <version>CRIS-3.2.1-SNAPSHOT</version>
         </dependency>
         <dependency>
            <groupId>org.dspace</groupId>
            <artifactId>dspace-lni</artifactId>
            <version>CRIS-3.2.1-SNAPSHOT</version>
            <type>war</type>
         </dependency>
         <dependency>
            <groupId>org.dspace</groupId>
            <artifactId>dspace-xmlui</artifactId>
            <version>CRIS-3.2.1-SNAPSHOT</version>
            <type>jar</type>
            <classifier>classes</classifier>
         </dependency>
         <dependency>
            <groupId>org.dspace</groupId>
            <artifactId>dspace-xmlui</artifactId>
            <version>CRIS-3.2.1-SNAPSHOT</version>
            <type>war</type>
         </dependency>
         <dependency>
            <groupId>org.dspace</groupId>
            <artifactId>dspace-cris-jspui-webapp</artifactId>
            <version>CRIS-3.2.1-SNAPSHOT</version>
            <type>war</type>
         </dependency>
         <dependency>
            <groupId>org.dspace</groupId>
            <artifactId>dspace-cris-webservices-webapp</artifactId>
            <version>CRIS-3.2.1-SNAPSHOT</version>
            <type>war</type>
         </dependency>
         <dependency>
            <groupId>org.dspace</groupId>
            <artifactId>pubmed-lookup</artifactId>
            <version>CRIS-3.2.1-SNAPSHOT</version>
         </dependency>
         <dependency>
            <groupId>org.dspace</groupId>
            <artifactId>pubmed-lookup-web</artifactId>
            <version>CRIS-3.2.1-SNAPSHOT</version>
            <type>war</type>
         </dependency>         
         <dependency>
            <groupId>org.dspace</groupId>
            <artifactId>dspace-services</artifactId>
            <version>CRIS-3.2.1-SNAPSHOT</version>
         </dependency>
         <!-- DSpace Localization Packages -->
         <dependency>
            <groupId>org.dspace</groupId>
            <artifactId>dspace-api-lang</artifactId>
            <version>[3.0.0,4.0.0)</version>
         </dependency>
         <dependency>
            <groupId>org.dspace</groupId>
            <artifactId>dspace-xmlui-lang</artifactId>
            <version>[3.0.0,4.0.0)</version>
            <type>war</type>
         </dependency>
         <!-- DSpace third Party Dependencies -->

         <dependency>
            <groupId>org.swordapp</groupId>
            <artifactId>sword-common</artifactId>
            <version>1.1</version>
         </dependency>
        <!-- Explicitly Specify Latest Version of Spring -->
        <dependency>
            <artifactId>spring-core</artifactId>
            <groupId>org.springframework</groupId>
            <version>3.1.1.RELEASE</version>
        </dependency>

        <dependency>
            <artifactId>spring-beans</artifactId>
            <groupId>org.springframework</groupId>
            <version>3.1.1.RELEASE</version>
        </dependency>

        <dependency>
            <artifactId>spring-aop</artifactId>
            <groupId>org.springframework</groupId>
            <version>3.1.1.RELEASE</version>
        </dependency>

        <dependency>
            <artifactId>spring-context</artifactId>
            <groupId>org.springframework</groupId>
            <version>3.1.1.RELEASE</version>
        </dependency>

        <dependency>
            <artifactId>spring-tx</artifactId>
            <groupId>org.springframework</groupId>
            <version>3.1.1.RELEASE</version>
        </dependency>

        <dependency>
            <artifactId>spring-jdbc</artifactId>
            <groupId>org.springframework</groupId>
            <version>3.1.1.RELEASE</version>
        </dependency>

        <dependency>
            <artifactId>spring-web</artifactId>
            <groupId>org.springframework</groupId>
            <version>3.1.1.RELEASE</version>
        </dependency>

        <dependency>
            <artifactId>spring-webmvc</artifactId>
            <groupId>org.springframework</groupId>
            <version>3.1.1.RELEASE</version>
        </dependency>

         <dependency>
            <groupId>org.apache.ant</groupId>
            <artifactId>ant</artifactId>
            <version>1.7.0</version>
         </dependency>
         <dependency>
		    <groupId>org.apache.solr</groupId>
		    <artifactId>solr-solrj</artifactId>
		    <version>${solr.version}</version>
		 </dependency>
         <dependency>
            <groupId>org.apache.lucene</groupId>
            <artifactId>lucene-core</artifactId>
            <version>${lucene.version}</version>
         </dependency>
         <dependency>
            <groupId>org.apache.lucene</groupId>
            <artifactId>lucene-analyzers</artifactId>
            <version>${lucene.version}</version>
         </dependency>
         <dependency>
            <groupId>org.dspace</groupId>
            <artifactId>handle</artifactId>
            <version>6.2</version>
         </dependency>
         <dependency>
            <groupId>org.dspace</groupId>
            <artifactId>jargon</artifactId>
            <version>1.4.25</version>
         </dependency>
         <dependency>
            <groupId>org.dspace</groupId>
            <artifactId>mets</artifactId>
            <version>1.5.2</version>
         </dependency>
         <dependency>
            <groupId>org.dspace.dependencies</groupId>
            <artifactId>dspace-tm-extractors</artifactId>
            <version>1.0.1</version>
         </dependency>
         <dependency>
            <groupId>commons-cli</groupId>
            <artifactId>commons-cli</artifactId>
            <version>1.2</version>
         </dependency>
         <dependency>
            <groupId>commons-codec</groupId>
            <artifactId>commons-codec</artifactId>
            <version>1.7</version>
         </dependency>
         <dependency>
            <groupId>commons-collections</groupId>
            <artifactId>commons-collections</artifactId>
            <version>3.2.1</version>
            <!-- <version>3.1</version> xmlui - wing -->
         </dependency>
         <dependency>
            <groupId>commons-dbcp</groupId>
            <artifactId>commons-dbcp</artifactId>
            <version>1.4</version>
         </dependency>
         <dependency>
            <groupId>commons-discovery</groupId>
            <artifactId>commons-discovery</artifactId>
            <version>0.5</version>
         </dependency>
         <dependency>
            <groupId>commons-fileupload</groupId>
            <artifactId>commons-fileupload</artifactId>
            <version>1.2.2</version>
         </dependency>
         <dependency>
            <groupId>commons-io</groupId>
            <artifactId>commons-io</artifactId>
            <version>2.4</version>
         </dependency>
         <dependency>
            <groupId>commons-lang</groupId>
            <artifactId>commons-lang</artifactId>
            <version>2.6</version>
            <!-- <version>2.1</version> in xmlui - wing -->
         </dependency>
         <dependency>
            <groupId>commons-logging</groupId>
            <artifactId>commons-logging</artifactId>
            <version>1.1.1</version>
         </dependency>
         <dependency>
            <groupId>commons-pool</groupId>
            <artifactId>commons-pool</artifactId>
            <version>1.6</version>
         </dependency>
         <dependency>
            <groupId>commons-validator</groupId>
            <artifactId>commons-validator</artifactId>
            <version>1.4.0</version>
         </dependency>
         <dependency>
            <groupId>javax.mail</groupId>
            <artifactId>mail</artifactId>
            <version>1.4.5</version>
         </dependency>
         <dependency>
            <groupId>javax.servlet</groupId>
            <artifactId>servlet-api</artifactId>
            <version>2.4</version>
         </dependency>

         <dependency>
            <groupId>jaxen</groupId>
            <artifactId>jaxen</artifactId>
            <version>1.1</version>
            <exclusions>
               <exclusion>
                  <artifactId>xom</artifactId>
                  <groupId>xom</groupId>
               </exclusion>
            </exclusions>
         </dependency>
         <dependency>
            <groupId>jdom</groupId>
            <artifactId>jdom</artifactId>
            <version>1.1</version>
         </dependency>
         <dependency>
            <groupId>log4j</groupId>
            <artifactId>log4j</artifactId>
            <version>1.2.17</version>
         </dependency>
         <dependency>
            <groupId>oro</groupId>
            <artifactId>oro</artifactId>
            <version>2.0.8</version>
         </dependency>
         <dependency>
            <groupId>org.apache.pdfbox</groupId>
            <artifactId>pdfbox</artifactId>
            <version>1.7.1</version>
         </dependency>
         <dependency>
            <groupId>org.apache.pdfbox</groupId>
            <artifactId>fontbox</artifactId>
            <version>1.7.1</version>
         </dependency>
         <dependency>
            <groupId>org.apache.pdfbox</groupId>
            <artifactId>jempbox</artifactId>
            <version>1.6.0</version>
         </dependency>
         <dependency>
	        <groupId>org.bouncycastle</groupId>
	        <artifactId>bcprov-jdk15</artifactId>
	        <version>1.44</version>
	    </dependency>
	    <dependency>
	        <groupId>org.bouncycastle</groupId>
	        <artifactId>bcmail-jdk15</artifactId>
	        <version>1.44</version>
	    </dependency>
         <dependency>
           <groupId>org.apache.poi</groupId>
           <artifactId>poi</artifactId>
           <version>3.6</version>
         </dependency>
         <dependency>
            <groupId>org.apache.poi</groupId>
            <artifactId>poi-scratchpad</artifactId>
            <version>3.6</version>
         </dependency>
         <dependency>
            <groupId>org.apache.poi</groupId>
            <artifactId>poi-ooxml</artifactId>
            <version>3.6</version>
         </dependency>
         <dependency>
            <groupId>net.java.dev.rome</groupId>
            <artifactId>rome</artifactId>
            <version>1.0.0</version>
         </dependency>
         <dependency>
            <groupId>rome</groupId>
            <artifactId>opensearch</artifactId>
            <version>0.1</version>
         </dependency>
         <dependency>
            <groupId>xalan</groupId>
            <artifactId>xalan</artifactId>
            <version>2.7.1</version>
         </dependency>
         <dependency>
            <groupId>xerces</groupId>
            <artifactId>xercesImpl</artifactId>
            <version>2.9.0</version>
            <!--  <version>2.8.0</version> in xmlui -->
         </dependency>
         <dependency>
            <groupId>xml-apis</groupId>
            <artifactId>xmlParserAPIs</artifactId>
            <version>2.0.2</version>
         </dependency>
         <dependency>
            <groupId>javax.activation</groupId>
            <artifactId>activation</artifactId>
            <version>1.1</version>
         </dependency>

         <dependency>
            <groupId>wsdl4j</groupId>
            <artifactId>wsdl4j</artifactId>
            <version>1.5.1</version>
         </dependency>
         <dependency>
            <groupId>javax.xml</groupId>
            <artifactId>jaxrpc-api</artifactId>
            <version>1.1</version>
         </dependency>
         <dependency>
            <groupId>axis</groupId>
            <artifactId>axis</artifactId>
            <version>1.3</version>
         </dependency>
         <dependency>
            <groupId>axis</groupId>
            <artifactId>axis-ant</artifactId>
            <version>1.3</version>
            <scope>compile</scope>
         </dependency>
         <dependency>
            <groupId>axis</groupId>
            <artifactId>axis-saaj</artifactId>
            <version>1.2</version>
         </dependency>
         <dependency>
            <groupId>com.ibm.icu</groupId>
            <artifactId>icu4j</artifactId>
            <version>49.1</version>
         </dependency>         
         <dependency>
			<groupId>postgresql</groupId>
			<artifactId>postgresql</artifactId>
            <version>9.1-901-1.jdbc4</version>
		</dependency>
         <dependency>
            <groupId>com.oracle</groupId>
            <artifactId>ojdbc6</artifactId>
            <version>11.2.0.2.0</version>
         </dependency>
         <dependency>
            <groupId>com.sun.media</groupId>
            <artifactId>jai_imageio</artifactId>
            <version>1.0_01</version>
         </dependency>
         <dependency>
            <groupId>javax.media</groupId>
            <artifactId>jai_core</artifactId>
            <version>1.1.2_01</version>
         </dependency>
         <dependency>
            <groupId>org.dspace</groupId>
            <artifactId>oclc-harvester2</artifactId>
            <version>0.1.12</version>
         </dependency>
         <dependency>
            <groupId>commons-httpclient</groupId>
            <artifactId>commons-httpclient</artifactId>
            <version>3.1</version>
         </dependency>
         <dependency>
            <groupId>net.sourceforge.jexcelapi</groupId>
            <artifactId>jxl</artifactId>
            <version>2.6.12</version>
        </dependency>
         <dependency>
            <groupId>junit</groupId>
            <artifactId>junit</artifactId>
            <version>4.8.1</version>
            <scope>test</scope>
         </dependency>
         <dependency>
            <groupId>org.dspace.dependencies.jmockit</groupId>
            <artifactId>dspace-jmockit</artifactId>
            <version>0.999.4</version>
            <scope>test</scope>
         </dependency>

        <dependency>
	    <groupId>org.apache.httpcomponents</groupId>
	    <artifactId>httpclient</artifactId>
	    <version>4.2.1</version>	    
	</dependency>

         <dependency>
            <groupId>com.h2database</groupId>
            <artifactId>h2</artifactId>
            <version>1.2.137</version>
            <scope>test</scope>
         </dependency>


		<dependency>
			<groupId>net.sourceforge.htmlcleaner</groupId>
			<artifactId>htmlcleaner</artifactId>
			<version>2.2</version>
		</dependency>
		
        <dependency>
            <groupId>javax.servlet</groupId>
            <artifactId>jstl</artifactId>
            <version>1.2</version>
        </dependency>
			 
		<dependency>
    		<groupId>javassist</groupId>
    		<artifactId>javassist</artifactId>
    		<version>3.12.1.GA</version>
		</dependency> 

         <dependency>
            <groupId>org.databene</groupId>
            <artifactId>contiperf</artifactId>
            <version>1.06</version>
            <scope>test</scope>
        </dependency>	    
		<dependency>
			<groupId>org.dspace</groupId>
			<artifactId>dspace-cris-api</artifactId>
			<version>CRIS-3.2.1-SNAPSHOT</version>			
		</dependency>
		<dependency>
			<groupId>org.dspace</groupId>
			<artifactId>dspace-cris-jspui-api</artifactId>
			<version>CRIS-3.2.1-SNAPSHOT</version>			
		</dependency>
		<dependency>
			<groupId>org.dspace</groupId>
			<artifactId>dspace-cris-jspui-webapp</artifactId>
			<version>CRIS-3.2.1-SNAPSHOT</version>			
		</dependency>
		<dependency>
			<groupId>org.dspace</groupId>
			<artifactId>dspace-cris-webservices-api</artifactId>
			<version>CRIS-3.2.1-SNAPSHOT</version>			
		</dependency>
		<dependency>
			<groupId>org.dspace</groupId>
			<artifactId>dspace-cris-webservices-webapp</artifactId>
			<version>CRIS-3.2.1-SNAPSHOT</version>			
		</dependency>
		 <dependency>
             <groupId>org.dspace</groupId>
			 <artifactId>pubmed-retrieve</artifactId>
			 <version>CRIS-3.2.1-SNAPSHOT</version>
         </dependency>
		<dependency>
			<groupId>net.sf.flexjson</groupId>
			<artifactId>flexjson</artifactId>
			<version>2.1</version>
		</dependency>
		   
      </dependencies>
   </dependencyManagement>

   <licenses>
      <license>
         <name>DuraSpace BSD License</name>
         <url>https://raw.github.com/DSpace/DSpace/master/LICENSE</url>
         <distribution>repo</distribution>
         <comments>
            A BSD 3-Clause license for the DSpace codebase.
         </comments>
      </license>
    </licenses>

   <issueManagement>
      <system>JIRA</system>
      <url>https://jira.duraspace.org/browse/DS</url>
   </issueManagement>

   <mailingLists>
      <mailingList>
         <name>DSpace Technical Users List</name>
         <subscribe>
            http://lists.sourceforge.net/mailman/listinfo/dspace-tech
         </subscribe>
         <unsubscribe>
            http://lists.sourceforge.net/mailman/listinfo/dspace-tech
         </unsubscribe>
         <post>dspace-tech AT lists.sourceforge.net</post>
         <archive>
            http://sourceforge.net/mailarchive/forum.php?forum_name=dspace-tech
         </archive>
      </mailingList>
      <mailingList>
         <name>DSpace Developers List</name>
         <subscribe>
            http://lists.sourceforge.net/mailman/listinfo/dspace-devel
         </subscribe>
         <unsubscribe>
            http://lists.sourceforge.net/mailman/listinfo/dspace-devel
         </unsubscribe>
         <post>dspace-devel AT lists.sourceforge.net</post>
         <archive>
            http://sourceforge.net/mailarchive/forum.php?forum_name=dspace-devel
         </archive>
      </mailingList>
      <mailingList>
         <name>DSpace General Issues List</name>
         <subscribe>
            http://lists.sourceforge.net/mailman/listinfo/dspace-general
         </subscribe>
         <unsubscribe>
            http://lists.sourceforge.net/mailman/listinfo/dspace-general
         </unsubscribe>
         <post>dspace-general AT lists.sourceforge.net</post>
         <archive>
            http://sourceforge.net/mailarchive/forum.php?forum_name=dspace-general
         </archive>
      </mailingList>
      <mailingList>
         <name>DSpace SCM Commit Change-Log</name>
         <subscribe>
            http://lists.sourceforge.net/mailman/listinfo/dspace-changelog
         </subscribe>
         <unsubscribe>
            http://lists.sourceforge.net/mailman/listinfo/dspace-changelog
         </unsubscribe>
         <post>noreply AT lists.sourceforge.net</post>
         <archive>
            http://sourceforge.net/mailarchive/forum.php?forum_name=dspace-changelog
         </archive>
      </mailingList>
   </mailingLists>

   <developers>
      <developer>
         <name>Andrea Bollini</name>
         <email>a.bollini at cineca.it</email>
         <url>http://www.linkedin.com/in/andreabollini</url>
         <organization>CINECA</organization>
         <organizationUrl>http://www.cineca.it</organizationUrl>
         <roles>
            <role>commiter</role>
         </roles>
         <timezone>+1</timezone>
      </developer>
      <developer>
         <name>Ben Bosman</name>
         <email>benbosman at atmire.com</email>
         <organization>@mire NV</organization>
         <organizationUrl>http://www.atmire.com</organizationUrl>
          <roles>
            <role>commiter</role>
         </roles>
      </developer>
      <developer>
         <name>Mark Diggory</name>
         <email>mdiggory at atmire.com</email>
         <url>http://purl.org/net/mdiggory/homepage</url>
         <organization>@mire NV</organization>
         <organizationUrl>http://www.atmire.com</organizationUrl>
         <roles>
            <role>commiter</role>
         </roles>
         <timezone>-8</timezone>
      </developer>
      <developer>
         <name>Tim Donohue</name>
         <email>tdonohue at users.sourceforge.net</email>
         <roles>
            <role>commiter</role>
         </roles>
      </developer>
      <developer>
         <name>Jim Downing</name>
         <email>jimdowning at users.sourceforge.net</email>
         <roles>
            <role>commiter</role>
         </roles>
      </developer>
      <developer>
         <name>Richard Jones</name>
         <email>richard-jones at users.sourceforge.net</email>
         <roles>
            <role>commiter</role>
         </roles>
      </developer>
      <developer>
         <name>Claudia Juergen</name>
         <email>cjuergen at users.sourceforge.net</email>
         <roles>
            <role>commiter</role>
         </roles>
      </developer>
      <developer>
         <name>Stuart Lewis</name>
         <email>stuart at stuartlewis.com</email>
         <url>http://stuartlewis.com/</url>
         <organization>University of Auckland Library</organization>
         <organizationUrl>http://www.library.auckland.ac.nz/</organizationUrl>
         <roles>
            <role>commiter</role>
         </roles>
         <timezone>+12</timezone>
      </developer>
      <developer>
         <name>Gabriela Mircea</name>
         <email>mirceag at users.sourceforge.net</email>
         <roles>
            <role>commiter</role>
         </roles>
      </developer>
      <developer>
         <name>Scott Phillips</name>
         <email>scottphillips at users.sourceforge.net</email>
         <roles>
            <role>commiter</role>
         </roles>
      </developer>
      <developer>
         <name>Richard Rodgers</name>
         <email>rrodgers at users.sourceforge.net</email>
         <roles>
            <role>commiter</role>
         </roles>
      </developer>
      <developer>
         <name>James Rutherford</name>
         <email>jrutherford at users.sourceforge.net</email>
         <roles>
            <role>commiter</role>
         </roles>
      </developer>
      <developer>
          <name>Kim Shepherd</name>
          <email>kims at waikato.ac.nz</email>
          <organization>Library Consortium of New Zealand</organization>
          <organizationUrl>http://www.lconz.ac.nz/</organizationUrl>
          <roles>
              <role>commiter</role>
          </roles>
          <timezone>+12</timezone>
      </developer>
      <developer>
         <name>Larry Stone</name>
         <email>lcs at mit.edu</email>
         <organization>MIT Libraries</organization>
         <organizationUrl>http://libraries.mit.edu</organizationUrl>
         <roles>
            <role>commiter</role>
         </roles>
         <timezone>-5</timezone>
      </developer>
      <developer>
         <name>Robert Tansley</name>
         <email>rtansley at users.sourceforge.net</email>
         <roles>
            <role>commiter</role>
         </roles>
      </developer>
      <developer>
         <name>Graham Triggs</name>
         <email>grahamtriggs at users.sourceforge.net</email>
         <roles>
            <role>commiter</role>
         </roles>
      </developer>
      <developer>
         <name>Jeffrey Trimble</name>
         <email />
         <roles>
           <role>commiter</role>
        </roles>
      </developer>
      <developer>
         <name>Mark H. Wood</name>
         <email>mwoodiupui at users.sourceforge.net</email>
         <roles>
            <role>commiter</role>
         </roles>
      </developer>
      <developer>
         <name>Scott Yeadon</name>
         <email>syeadon at users.sourceforge.net</email>
         <roles>
            <role>commiter</role>
         </roles>
      </developer>
   </developers>

   <contributors>
      <contributor>
         <name>Add Your Name Here and submit a patch!</name>
         <email>contributor at myu.edu</email>
         <url>http://www.myu.edu/me</url>
         <organization>My University</organization>
         <organizationUrl>http://www.myu.edu</organizationUrl>
         <roles>
            <role>developer</role>
         </roles>
         <timezone>0</timezone>
      </contributor>
      <contributor>
         <name>Pere Villega</name>
         <email>pere.villega@gmail.com</email>
         <url>http://www.perevillega.com</url>
         <organization />
         <organizationUrl />
         <roles>
            <role>developer</role>
         </roles>
         <timezone>0</timezone>
      </contributor>
      <contributor>
         <name>Sands Fish</name>
         <email>sands at mit.edu</email>
         <organization>MIT Libraries</organization>
         <organizationUrl>http://libraries.mit.edu</organizationUrl>
         <roles>
            <role>developer</role>
         </roles>
         <timezone>-5</timezone>
      </contributor>
      <contributor>
         <name>Steve Swinsburg</name>
         <email>steve.swinsburg@anu.edu.au</email>
         <organization>The Australian National University</organization>
         <organizationUrl>http://www.anu.edu.au</organizationUrl>
         <roles>
            <role>developer</role>
         </roles>
         <timezone>+10</timezone>
      </contributor>
   </contributors>

   <!--
      The Subversion repository location is used by Continuum to update against
      when changes have occurred.  This spawns a new build cycle and releases
      snapshots into the snapshot repository below.
   -->
   <scm>
      <connection>scm:git:git@github.com:CILEA/DSpace.git</connection>
      <developerConnection>scm:git:git@github.com:CILEA/DSpace.git</developerConnection>
      <url>git@github.com:CILEA/DSpace.git</url>
      <tag>dspace-cris-master</tag>
   </scm>

   <repositories>
       <repository>
			<id>cilea-repo</id>
			<name>CILEA Maven Repository</name>
			<url>https://github.com/CILEA/mvn-repo/raw/master/releases</url>
			<releases>
				<enabled>true</enabled>
				<checksumPolicy>never</checksumPolicy>
			</releases>
			<snapshots>
				<enabled>false</enabled>
				<checksumPolicy>never</checksumPolicy>
			</snapshots>
		</repository>
		
		<repository>
	         <id>sonatype-releases</id>
	         <name>Sonatype Releases Repository</name>
	         <url>http://oss.sonatype.org/content/repositories/releases/</url>
	    </repository>
   
   </repositories>
   
    <!--
        Distribution Management is currently used by the Continuum
        server to update snapshots it generates. This will also be used
        on release to deploy release versions to the repository by the
        release manager.
    -->
   	<distributionManagement>
    	<repository>
        	<id>repo</id>
        	<name>CILEA Maven Repository</name>
        	<url>https://github.com/CILEA/mvn-repo/raw/master/releases</url>
    	</repository>
    	<snapshotRepository>
        	<id>snapshot-repo</id>
        	<name>CILEA Maven Repository</name>
        	<url>https://github.com/CILEA/mvn-repo/raw/master/snapshots</url>
    	</snapshotRepository>
    	<site>
            <id>website</id>
            <url>http://cilea.github.io/dspace-cris/index.html</url>
        </site>        
	</distributionManagement>

</project><|MERGE_RESOLUTION|>--- conflicted
+++ resolved
@@ -401,12 +401,8 @@
                 </file>
             </activation>
             <modules>
-<<<<<<< HEAD
-                <module>dspace-lni</module>                
-=======
                 <module>dspace-lni</module>
                 <module>dspace-lni/dspace-lni-client</module>
->>>>>>> 3e75c5dd
             </modules>
         </profile>
 
