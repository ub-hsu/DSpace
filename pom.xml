<?xml version="1.0" encoding="UTF-8"?>
<project xmlns="http://maven.apache.org/POM/4.0.0" xmlns:xsi="http://www.w3.org/2001/XMLSchema-instance" xsi:schemaLocation="http://maven.apache.org/POM/4.0.0 http://maven.apache.org/maven-v4_0_0.xsd">
<<<<<<< HEAD
   <modelVersion>4.0.0</modelVersion>
   <groupId>org.dspace</groupId>
   <artifactId>dspace-parent</artifactId>
   <packaging>pom</packaging>
   <version>CRIS-5.6.2-SNAPSHOT</version>
   <name>DSpace Parent Project</name>
   <url>https://github.com/Cineca/DSpace</url>
   <description>
   	DSpace open source software is a turnkey institutional repository application. The DSpace-CRIS addon add the missing features to allow you to track all research entities!
   </description>

   <organization>
      <name>DuraSpace</name>
      <url>http://www.dspace.org</url>
   </organization>

    <!-- 
    comment this out to avoid accidental release on sonatype under org.dspace group id
    <parent>
        <groupId>org.sonatype.oss</groupId>
        <artifactId>oss-parent</artifactId>
        <version>9</version>
        <relativePath />
    </parent> -->
    
=======
    <modelVersion>4.0.0</modelVersion>
    <groupId>org.dspace</groupId>
    <artifactId>dspace-parent</artifactId>
    <packaging>pom</packaging>
    <version>6.1-SNAPSHOT</version>
    <name>DSpace Parent Project</name>
    <description>
   	DSpace open source software is a turnkey institutional repository application.
    </description>
    <url>https://github.com/dspace/DSpace</url>

    <organization>
        <name>DuraSpace</name>
        <url>http://www.dspace.org</url>
    </organization>

>>>>>>> a54bf11b
    <prerequisites>
        <maven>3.0</maven>
    </prerequisites>

    <properties>		
		<!-- Warning hibernate core many pom point to 3.3.2.GA to be compliant with hibernate-annotation 3.4.0.GA (required by spring ORM 3.1.1.RELEASE)-->
		<!--<org.hibernate.version>3.6.10.Final</org.hibernate.version> -->
		<org.hibernate.version>4.1.8.Final</org.hibernate.version>
		<org.hibernate.ehcache.version>4.0.1.Final</org.hibernate.ehcache.version>
		<org.hibernate.entitymanager.version>4.1.8.Final</org.hibernate.entitymanager.version>
		<org.hibernate.annotations.version>4.0.1.Final</org.hibernate.annotations.version>
		<org.hibernate.jpa.version>1.0.1.Final</org.hibernate.jpa.version>
		
		<org.jdyna.version>5.7</org.jdyna.version>		
		<it.cilea.ccommons.version>2.2</it.cilea.ccommons.version>
		
		<ckan.addon.modules>[5.1-SNAPSHOT,6.0-SNAPSHOT)</ckan.addon.modules>
		<iiif.addon.modules>[5.0-SNAPSHOT,6.0-SNAPSHOT)</iiif.addon.modules>
		<commons.addon.modules>[5.1-SNAPSHOT,6.0-SNAPSHOT)</commons.addon.modules>
		<annoiiif.addon.modules>[5.0-SNAPSHOT,6.0-SNAPSHOT)</annoiiif.addon.modules>
		<ocr.addon.modules>[5.0-SNAPSHOT,6.0-SNAPSHOT)</ocr.addon.modules>
		<docviewer.addon.modules>[5.0-SNAPSHOT,6.0-SNAPSHOT)</docviewer.addon.modules>		
		<av.addon.modules>[5.0-SNAPSHOT,6.0-SNAPSHOT)</av.addon.modules>
		
        <project.build.sourceEncoding>UTF-8</project.build.sourceEncoding>
        <project.reporting.outputEncoding>${project.build.sourceEncoding}</project.reporting.outputEncoding>
        <java.version>1.7</java.version>
        <postgresql.driver.version>9.4.1211</postgresql.driver.version>
        <solr.version>4.10.4</solr.version>
        <jena.version>2.13.0</jena.version>
        <slf4j.version>1.7.14</slf4j.version>
        <!--
            Hibernate version pinned to 4.2, 4.3 does not work with the spring version we are currently using
            Upgrading the spring version will make the XMLUI crash
        -->
        <hibernate.version>4.2.21.Final</hibernate.version>
        <spring.version>3.2.16.RELEASE</spring.version>
        <!-- 'root.basedir' is the path to the root [dspace-src] dir. It must be redefined by each child POM,
             as it is used to reference the LICENSE_HEADER and *.properties file(s) in that directory. -->
        <root.basedir>${basedir}</root.basedir>
    </properties>

    <build>
<<<<<<< HEAD
	  <!-- Define Maven Plugin Settings that should be inherited to ALL submodule POMs.
          (NOTE: individual POMs can override specific settings). -->
      <pluginManagement>
          <plugins>
	      <plugin>
                  <groupId>org.apache.maven.plugins</groupId>
        	  <artifactId>maven-javadoc-plugin</artifactId>
        	  <configuration>
          	     <minmemory>128m</minmemory>
          	     <maxmemory>1g</maxmemory>
        	  </configuration>
      	      </plugin>
              <plugin>
                  <artifactId>maven-compiler-plugin</artifactId>
                  <version>3.1</version>
                  <configuration>
                    <source>${java.version}</source>
                    <target>${java.version}</target>
                  </configuration>
              </plugin>
              <plugin>
                <groupId>org.apache.maven.plugins</groupId>
                <artifactId>maven-jar-plugin</artifactId>
                <version>2.5</version>
                <configuration>
                    <archive>
                        <manifest>
                            <addDefaultImplementationEntries>true</addDefaultImplementationEntries>
                            <addDefaultSpecificationEntries>true</addDefaultSpecificationEntries>
                        </manifest>
                    </archive>
                </configuration>
              </plugin>
              <plugin>
                <groupId>org.apache.maven.plugins</groupId>
                <artifactId>maven-war-plugin</artifactId>
                <!-- We'd rather this be an open-ended range of versions.
				But, because of a Maven bug, we must force a specific version:
				http://jira.codehaus.org/browse/MNG-2742
				Once the bug is fixed, we should put open-ended range in dspace-pom -->
                <version>2.4</version>
                <configuration>
                    <failOnMissingWebXml>false</failOnMissingWebXml>
                    <archive>
                        <manifest>
                            <addDefaultImplementationEntries>true</addDefaultImplementationEntries>
                            <addDefaultSpecificationEntries>true</addDefaultSpecificationEntries>
                        </manifest>
                    </archive>
                </configuration>
             </plugin>
             <plugin>
                <groupId>org.apache.maven.plugins</groupId>
                <artifactId>maven-surefire-plugin</artifactId>
                <version>2.17</version>
                <configuration>
                    <!-- Allow for the ability to pass JVM memory flags for Unit Tests. Since
                         maven-surefire-plugin forks a new JVM, it ignores MAVEN_OPTS.-->
                    <argLine>${surefire.argLine}</argLine>
                    <!-- tests whose name starts by Abstract will be ignored -->
                    <excludes>
                        <exclude>**/Abstract*</exclude>
                    </excludes>
                    <!-- Detailed logs in reportsDirectory/testName-output.txt instead of stdout -->
                    <redirectTestOutputToFile>true</redirectTestOutputToFile>
                    <!--
					Enable to debug Maven Surefire tests in remote proces
					<debugForkedProcess>true</debugForkedProcess>
					-->
                </configuration>
             </plugin>
             <plugin>
                  <groupId>org.codehaus.mojo</groupId>
                  <artifactId>findbugs-maven-plugin</artifactId>
                  <version>3.0.0</version>
                  <configuration>
                      <effort>Max</effort>
                      <threshold>Low</threshold>
                      <xmlOutput>true</xmlOutput>
                  </configuration>
                  <executions>
                      <execution>
                          <phase>compile</phase>
                          <goals>
                              <goal>check</goal>
                          </goals>
                      </execution>
                  </executions>
             </plugin>
             <plugin>
                <artifactId>maven-antrun-plugin</artifactId>
                <version>1.7</version>
             </plugin>
             <plugin>
                <artifactId>maven-assembly-plugin</artifactId>
                <version>2.4.1</version>
             </plugin>
             <plugin>
                <groupId>org.apache.maven.plugins</groupId>
                <artifactId>maven-dependency-plugin</artifactId>
                <version>2.8</version>
             </plugin>           
             <plugin>
                <groupId>org.apache.maven.plugins</groupId>
                <artifactId>maven-resources-plugin</artifactId>
                <version>2.6</version>
              </plugin>
             <plugin>
                <groupId>com.mycila</groupId>
                <artifactId>license-maven-plugin</artifactId>
                <version>2.6</version>
             </plugin>
          </plugins>
      </pluginManagement>
      <!-- These plugin settings only apply to this single POM and are not inherited
           to any submodules. -->
      <plugins>
         <!-- Ensure that any *.properties files have UTF-8 chars encoded (e.g. "\u00e9") *before* using them to filter dspace.cfg and other configs -->
         <plugin>
           <artifactId>maven-antrun-plugin</artifactId>
           <executions>
             <execution>
               <id>native2ascii-utf8</id>
               <phase>generate-resources</phase>
               <configuration>
                 <target name="Encode any UTF-8 chars in properties">
                   <!-- Run 'native2ascii' to encode UTF-8 characters in properties files. Place the resulting file(s) in /target -->
                   <native2ascii encoding="UTF8" src="${root.basedir}" dest="${root.basedir}/target" includes="*.properties" />
                 </target>
               </configuration>
               <goals>
                 <goal>run</goal>
               </goals>
             </execution>
           </executions>
           <!-- Required dependencies for native2ascii to function -->
           <dependencies>
             <dependency>
               <groupId>com.sun</groupId>
               <artifactId>tools</artifactId>
               <version>${java.version}</version>
               <scope>system</scope>
               <!-- Path to tools.jar (containing native2ascii tool) is determined by a profile (see below) -->
               <systemPath>${toolsjar}</systemPath>
             </dependency>
           </dependencies>
         </plugin>

         <plugin>
            <artifactId>maven-release-plugin</artifactId>
            <version>2.5.2</version>
            <configuration>
                <!-- During release:perform, enable the "release" profile (see below) -->
                <releaseProfiles>release</releaseProfiles>
                <goals>deploy</goals>
                <!-- Suggest tagging the release in SCM as "dspace-[version]" -->
                <tagNameFormat>dspace-cris-@{project.version}</tagNameFormat>
                <!-- Auto-Version all modules the same as the parent module -->
                <autoVersionSubmodules>true</autoVersionSubmodules>
            </configuration>
         </plugin>
         <plugin>
=======
        <!-- Define Maven Plugin Settings that should be inherited to ALL submodule POMs.
             (NOTE: individual POMs can override specific settings). -->
        <pluginManagement>
            <plugins>
                <!-- Use to enforce a particular version of Java and ensure no conflicting dependencies -->
                <plugin>
                    <groupId>org.apache.maven.plugins</groupId>
                    <artifactId>maven-enforcer-plugin</artifactId>
                    <version>1.4.1</version>
                    <executions>
                        <execution>
                            <id>enforce-java</id>
                            <goals>
                                <goal>enforce</goal>
                            </goals>
                            <configuration>
                                <rules>
                                    <requireJavaVersion>
                                        <version>${java.version}</version>
                                    </requireJavaVersion>
                                </rules>    
                            </configuration>
                        </execution>
                        <!-- Make sure that we do not have conflicting dependencies-->
                        <execution>
                            <id>enforce-versions</id>
                            <goals>
                                <goal>enforce</goal>
                            </goals>
                            <configuration>
                                <rules>
                                    <DependencyConvergence />
                                </rules>
                            </configuration>
                        </execution>
                    </executions>
                </plugin>
                <!-- Used to compile all Java classes -->
                <plugin>
                    <artifactId>maven-compiler-plugin</artifactId>
                    <version>3.5.1</version>
                    <configuration>
                      <source>${java.version}</source>
                      <target>${java.version}</target>
                    </configuration>
                </plugin>
                <!-- Used to package all DSpace JARs -->
                <plugin>
                    <groupId>org.apache.maven.plugins</groupId>
                    <artifactId>maven-jar-plugin</artifactId>
                    <version>2.6</version>
                    <configuration>
                        <archive>
                            <manifest>
                                <addDefaultImplementationEntries>true</addDefaultImplementationEntries>
                                <addDefaultSpecificationEntries>true</addDefaultSpecificationEntries>
                            </manifest>
                        </archive>
                    </configuration>
                </plugin>
                <!-- Used to package all DSpace WARs -->
                <plugin>
                    <groupId>org.apache.maven.plugins</groupId>
                    <artifactId>maven-war-plugin</artifactId>
                    <version>2.6</version>
                    <configuration>
                        <failOnMissingWebXml>false</failOnMissingWebXml>
                        <!-- Filter the web.xml (needed for IDE compatibility/debugging) -->
                        <filteringDeploymentDescriptors>true</filteringDeploymentDescriptors>
                        <archive>
                            <manifest>
                                <addDefaultImplementationEntries>true</addDefaultImplementationEntries>
                                <addDefaultSpecificationEntries>true</addDefaultSpecificationEntries>
                            </manifest>
                        </archive>
                    </configuration>
                </plugin>
                <!-- Used to run Unit tests (when -Dskiptests=false) -->
                <plugin>
                    <groupId>org.apache.maven.plugins</groupId>
                    <artifactId>maven-surefire-plugin</artifactId>
                    <version>2.19.1</version>
                    <configuration>
                        <!-- Allow for the ability to pass JVM memory flags for Unit Tests. Since
                             maven-surefire-plugin forks a new JVM, it ignores MAVEN_OPTS.-->
                        <argLine>${test.argLine}</argLine>
                        <!-- tests whose name starts by Abstract will be ignored -->
                        <excludes>
                            <exclude>**/Abstract*</exclude>
                        </excludes>
                        <!-- Detailed logs in reportsDirectory/testName-output.txt instead of stdout -->
                        <redirectTestOutputToFile>true</redirectTestOutputToFile>
                        <!--
                        Enable to debug Maven Surefire tests in remote proces
                        <debugForkedProcess>true</debugForkedProcess>
                        -->
                    </configuration>
                </plugin>
                <!-- Used to run Integration tests (when -Dskipits=false) -->
                <plugin>
                    <artifactId>maven-failsafe-plugin</artifactId>
                    <version>2.19.1</version>
                    <configuration>
                        <!-- Allow for the ability to pass JVM memory flags for Unit Tests. Since
                             maven-failsafe-plugin forks a new JVM, it ignores MAVEN_OPTS.-->
                        <argLine>${test.argLine}</argLine>
                        <excludes>
                            <exclude>**/Abstract*</exclude>
                        </excludes>
                        <redirectTestOutputToFile>true</redirectTestOutputToFile>
                    </configuration>
                    <executions>
                        <execution>
                            <id>integration-test</id>
                            <goals>
                                <goal>integration-test</goal>
                                <goal>verify</goal>
                            </goals>
                        </execution>
                    </executions>
                </plugin>
                <plugin>
                    <groupId>org.codehaus.mojo</groupId>
                    <artifactId>findbugs-maven-plugin</artifactId>
                    <version>3.0.3</version>
                    <configuration>
                        <effort>Max</effort>
                        <threshold>Low</threshold>
                        <xmlOutput>true</xmlOutput>
                    </configuration>
                    <executions>
                        <execution>
                            <phase>compile</phase>
                            <goals>
                                <goal>check</goal>
                            </goals>
                        </execution>
                    </executions>
                </plugin>
                <plugin>
                    <artifactId>maven-antrun-plugin</artifactId>
                    <version>1.8</version>
                </plugin>
                <plugin>
                    <artifactId>maven-assembly-plugin</artifactId>
                    <version>2.6</version>
                </plugin>
                <plugin>
                    <groupId>org.apache.maven.plugins</groupId>
                    <artifactId>maven-dependency-plugin</artifactId>
                    <version>2.10</version>
                </plugin>
                <plugin>
                    <groupId>org.apache.maven.plugins</groupId>
                    <artifactId>maven-resources-plugin</artifactId>
                    <version>2.7</version>
                </plugin>
                <!-- Used to validate License Headers (see build process) -->
                <plugin>
                    <groupId>com.mycila</groupId>
                    <artifactId>license-maven-plugin</artifactId>
                    <version>2.11</version>
                </plugin>
                <!-- Used to generate a new release via Sonatype (see release profile). -->
                <plugin>
                    <groupId>org.sonatype.plugins</groupId>
                    <artifactId>nexus-staging-maven-plugin</artifactId>
                    <version>1.6.7</version>
                </plugin>
                <!-- Used to generate JavaDocs for new releases (see release profile). -->
                <plugin>
                    <groupId>org.apache.maven.plugins</groupId>
                    <artifactId>maven-javadoc-plugin</artifactId>
                    <version>2.10.3</version>
                    <configuration>
                        <!-- Never fail a build based on Javadoc errors -->
                        <failOnError>false</failOnError>
                    </configuration>
                </plugin>
                <!-- Used to generate source JARs for new releases (see release profile). -->
                <plugin>
                    <groupId>org.apache.maven.plugins</groupId>
                    <artifactId>maven-source-plugin</artifactId>
                    <version>2.4</version>
                </plugin>
                <!-- Used to sign new releases via GPG (see release profile). -->
                <plugin>
                    <groupId>org.apache.maven.plugins</groupId>
                    <artifactId>maven-gpg-plugin</artifactId>
                    <version>1.6</version>
                </plugin>
            </plugins>
        </pluginManagement>

        <!-- These plugin settings only apply to this single POM and are not inherited
            to any submodules. -->
        <plugins>
            <!-- Specify our settings for new releases via 'mvn release:*' -->
            <plugin>
                <artifactId>maven-release-plugin</artifactId>
                <version>2.5.3</version>
                <configuration>
                    <!-- During release:perform, enable the "release" profile (see below) -->
                    <releaseProfiles>release</releaseProfiles>
                    <goals>deploy</goals>
                    <!-- Suggest tagging the release in SCM as "dspace-[version]" -->
                    <tagNameFormat>dspace-@{project.version}</tagNameFormat>
                    <!-- Auto-Version all modules the same as the parent module -->
                    <autoVersionSubmodules>true</autoVersionSubmodules>
                </configuration>
            </plugin>
            <!-- Check license headers in all files using LICENSE_HEADER template -->
            <plugin>
>>>>>>> a54bf11b
                <groupId>com.mycila</groupId>
                <artifactId>license-maven-plugin</artifactId>
                <configuration>
                    <!-- License header file (can be a URL, but that's less stable if external site is down on occasion) -->
                    <header>${root.basedir}/LICENSE_HEADER</header>
                    <!--Just check headers of everything in the /src directory -->
                    <includes>
                        <include>src/**</include>
                    </includes>
                    <!--Use all default exclusions for IDE files & Maven files, see: 
                        http://code.google.com/p/maven-license-plugin/wiki/Configuration#Default_excludes -->
                    <useDefaultExcludes>true</useDefaultExcludes>
                    <!-- Add some default DSpace exclusions not covered by <useDefaultExcludes> 
                         Individual Maven projects may choose to override these defaults. -->
                    <excludes>
                        <exclude>**/src/test/resources/**</exclude>
                        <exclude>**/src/test/data/**</exclude>
                        <exclude>**/src/main/license/**</exclude>
                        <exclude>**/test.cfg</exclude>
                        <exclude>**/META-INF/**</exclude>
                        <exclude>**/robots.txt</exclude>
                        <exclude>**/*.LICENSE</exclude>
                        <exclude>**/LICENSE*</exclude>
                        <exclude>**/README*</exclude>
                        <exclude>**/readme*</exclude>
                        <exclude>**/.gitignore</exclude>
<<<<<<< HEAD
                        <exclude>**/build.properties*</exclude>
                        <exclude>**/rebel.xml</exclude>
=======
>>>>>>> a54bf11b
                    </excludes>
                    <mapping> 
                        <!-- Custom DSpace file extensions which are not recognized by maven-release-plugin: 
                             *.xmap, *.xslt, *.wsdd, *.wsdl, *.ttl, *.LICENSE -->
                        <xmap>XML_STYLE</xmap>
                        <xslt>XML_STYLE</xslt>
                        <wsdd>XML_STYLE</wsdd>
                        <wsdl>XML_STYLE</wsdl>
                        <ttl>SCRIPT_STYLE</ttl>
                        <LICENSE>TEXT</LICENSE>
                    </mapping>  
                    <encoding>UTF-8</encoding>
                    <!-- maven-license-plugin recommends a strict check (e.g. check spaces/tabs too) -->
                    <strictCheck>true</strictCheck>
                </configuration>
                <executions>
                    <execution>
                        <id>check-headers</id>
                        <phase>verify</phase>
                        <goals>
                            <goal>check</goal>
                        </goals>
                    </execution>
                </executions>
            </plugin>
            <!-- Enforce our version of Java, Maven, dependencies, etc. -->
            <plugin>
                <groupId>org.apache.maven.plugins</groupId>
                <artifactId>maven-enforcer-plugin</artifactId>
            </plugin>
        </plugins>
    </build>
   
    <profiles>
        <!-- Skip Unit Tests by default, but allow override on command line
           by setting property "-Dmaven.test.skip=false" -->
        <profile>
            <id>skiptests</id>
            <activation>
                <!-- This profile should be active at all times, unless the user
                     specifies a different value for "maven.test.skip" -->
                <property>
                    <name>!maven.test.skip</name>
                </property>
            </activation>
            <properties>
                <maven.test.skip>true</maven.test.skip>
            </properties>
        </profile>

        <!-- Skip Integration Tests by default, but allow override on
             command line by setting property "-DskipITs=false" -->
        <profile>
            <id>skipits</id>
            <activation>
                <!-- This profile should be active at all times, unless the user
                     specifies a different value for "skipITs" -->
                <property>
                    <name>!skipITs</name>
                </property>
            </activation>
            <properties>
                <skipITs>true</skipITs>
            </properties>
        </profile>

        <!-- Allow for passing extra memory to Unit/Integration tests.
             By default this gives unit tests 512MB of memory (when tests are enabled), 
             unless tweaked on commandline (e.g. "-Dtest.argLine=-Xmx512m"). Since 
             m-surefire-p and m-failsafe-p both fork a new JVM for testing, they ignores MAVEN_OPTS. -->
        <profile>
            <id>test-argLine</id>
            <activation>
                <property>
                    <name>!test.argLine</name>
                </property>
            </activation>
            <properties>
                <test.argLine>-Xmx512m</test.argLine>
            </properties>
        </profile>

        <!-- This profile ensures that we ONLY generate the Unit Test Environment,
             if the testEnvironment.xml file is found AND we are not skipping Unit 
             Tests (see also skiptests profile). That way the Test Environment is 
             also NOT built when running a 'mvn package' on a "binary" release. -->
        <profile>
            <id>generate-test-env</id>
            <activation>
                <activeByDefault>false</activeByDefault>
                <property>
                    <name>maven.test.skip</name>
                    <value>false</value>
                </property>
                <file>
                    <exists>src/main/assembly/testEnvironment.xml</exists>
                </file>
            </activation>
            <build>
                <plugins>
                    <!-- This plugin builds the testEnvironment.zip package
                         based on the specifications in testEnvironment.xml.
                         TestEnvironment.zip is an entire DSpace installation
                         directory, which is installed by 'dspace-api' and
                         used to run our DSpace Unit/Integration tests.  -->
                    <plugin>
                        <artifactId>maven-assembly-plugin</artifactId>
                        <executions>
                            <execution>
                                <phase>generate-test-resources</phase>
                                <goals>
                                    <goal>single</goal>
                                </goals>
                                <configuration>
                                    <descriptors>
                                        <descriptor>src/main/assembly/testEnvironment.xml</descriptor>
                                    </descriptors>
                                </configuration>
                            </execution>
                        </executions>
                        <inherited>false</inherited>
                    </plugin>
                </plugins>
            </build>
        </profile>

        <!-- 
             Generate a list of all THIRD PARTY open source licenses for all DSpace dependencies.
             This list is automatically written to the [src]/LICENSES_THIRD_PARTY file.
             Third party tools whose licenses are unknown by Maven are maintained in
             [src]/src/main/license/LICENSES_THIRD_PARTY.properties.
             To update "LICENSES_THIRD_PARTY", just run:
                 mvn clean verify -Dthird.party.licenses=true
        -->
        <profile>
            <id>third-party-licenses</id>
            <activation>
                <activeByDefault>false</activeByDefault>
                <!-- This profile should ONLY be active when user specifies
                     -Dthird.party.licenses=true on command-line. -->
                <property>
                    <name>third.party.licenses</name>
                </property>
            </activation>
            <build>
                <plugins>
                    <plugin>
                        <groupId>org.codehaus.mojo</groupId>
                        <artifactId>license-maven-plugin</artifactId>
                        <version>1.8</version>
                        <!-- This plugin only needs to be run on the Parent POM
                             as it aggregates results from all child POMs. -->
                        <inherited>false</inherited>
                        <executions>
                            <execution>
                                <phase>verify</phase>
                                <goals>
                                    <goal>aggregate-add-third-party</goal>
                                </goals>
                                <configuration>
                                    <outputDirectory>${root.basedir}</outputDirectory>
                                    <thirdPartyFilename>LICENSES_THIRD_PARTY</thirdPartyFilename>
                                    <excludedGroups>org\.dspace</excludedGroups>
                                    <!-- Use the template which groups all dependencies by their License type (easier to read!). -->
                                    <!-- SEE: https://fisheye.codehaus.org/browse/mojo/trunk/mojo/license-maven-plugin/src/main/resources/org/codehaus/mojo/license -->
                                    <fileTemplate>src/main/license/third-party-file-groupByLicense.ftl</fileTemplate>
                                    <!-- License names that should all be merged into the *first* listed name -->
                                    <licenseMerges>
                                        <licenseMerge>Apache Software License, Version 2.0|The Apache Software License, Version 2.0|Apache License Version 2.0|Apache License, Version 2.0|Apache Public License 2.0|Apache License 2.0|Apache Software License - Version 2.0|Apache 2.0 License|Apache 2.0 license|Apache License V2.0|Apache 2|Apache License|Apache|ASF 2.0|Apache 2.0</licenseMerge>
                                        <!-- Ant-contrib is an Apache License -->
                                        <licenseMerge>Apache Software License, Version 2.0|http://ant-contrib.sourceforge.net/tasks/LICENSE.txt</licenseMerge>
                                        <!-- XML Commons claims these licenses, but it's really Apache License: https://xerces.apache.org/xml-commons/licenses.html -->
                                        <licenseMerge>Apache Software License, Version 2.0|The SAX License|The W3C License</licenseMerge>
                                        <licenseMerge>BSD License|The BSD License|BSD licence|BSD license|BSD|BSD-style license|New BSD License|New BSD license|Revised BSD License|BSD 2-Clause license</licenseMerge>
                                        <!-- DuraSpace uses a BSD License for DSpace -->
                                        <licenseMerge>BSD License|DuraSpace BSD License|DuraSpace Sourcecode License</licenseMerge>
                                        <!-- Coverity uses modified BSD: https://github.com/coverity/coverity-security-library -->
                                        <licenseMerge>BSD License|BSD style modified by Coverity</licenseMerge>
                                        <!-- Jaxen claims this license, but it's really BSD: http://jaxen.codehaus.org/license.html -->
                                        <licenseMerge>BSD License|http://jaxen.codehaus.org/license.html</licenseMerge>
                                        <licenseMerge>Common Development and Distribution License (CDDL)|Common Development and Distribution License (CDDL) v1.0|COMMON DEVELOPMENT AND DISTRIBUTION LICENSE (CDDL) Version 1.0|Common Development and Distribution License|CDDL, v1.0|CDDL 1.0 license|CDDL 1.0|CDDL 1.1|CDDL</licenseMerge>
                                        <!-- Jersey / Java Servlet API claims this license, but is actually CDDL 1.0: http://servlet-spec.java.net -->
                                        <licenseMerge>Common Development and Distribution License (CDDL)|CDDL + GPLv2 with classpath exception</licenseMerge>
                                        <!-- Jersey claims this license, but it is dual licensed with CDDL 1.1 being one: https://jersey.java.net/license.html -->
                                        <licenseMerge>Common Development and Distribution License (CDDL)|CDDL+GPL License</licenseMerge>
                                        <!-- JavaMail claims this license, but it is dual licensed with CDDL being one: https://java.net/projects/javamail/pages/License -->
                                        <licenseMerge>Common Development and Distribution License (CDDL)|GPLv2+CE</licenseMerge>
                                        <!-- JAXB claims this license, but it is dual licensed with CDDL being one: https://jaxb.java.net/ -->
                                        <licenseMerge>Common Development and Distribution License (CDDL)|GPL2 w/ CPE</licenseMerge>
                                        <licenseMerge>Eclipse Public License|Eclipse Public License - Version 1.0|Eclipse Public License - v 1.0|EPL 1.0 license</licenseMerge>
                                        <!-- JUnit claims this license but is actually Eclipse Public License: http://junit.org/license.html -->
                                        <licenseMerge>Eclipse Public License|Common Public License Version 1.0</licenseMerge>
                                        <licenseMerge>GNU Lesser General Public License (LGPL)|The GNU Lesser General Public License, Version 2.1|GNU Lesser General Public License (LGPL), Version 2.1|GNU LESSER GENERAL PUBLIC LICENSE, Version 2.1|GNU Lesser General Public License, version 2.1|GNU LESSER GENERAL PUBLIC LICENSE|GNU Lesser General Public License|GNU Lesser Public License|GNU Lesser General Public License, Version 2.1|Lesser General Public License (LGPL) v 2.1|LGPL 2.1|LGPL 2.1 license|LGPL 3.0 license|LGPL, v2.1 or later|LGPL</licenseMerge>
                                        <licenseMerge>MIT License|The MIT License|MIT LICENSE</licenseMerge>
                                        <!-- BouncyCastle uses a modified MIT License: http://www.bouncycastle.org/license.html -->
                                        <licenseMerge>MIT License|Bouncy Castle Licence</licenseMerge>
                                        <licenseMerge>Mozilla Public License|Mozilla Public License version 1.1|Mozilla Public License 1.1 (MPL 1.1)|MPL 1.1</licenseMerge>
                                        <!-- H2 Database claims this license, but for our purposes it's MPL: http://www.h2database.com -->
                                        <licenseMerge>Mozilla Public License|MPL 2.0, and EPL 1.0</licenseMerge>
                                        <!-- "concurrent.concurrent" claims this license, but is actually Public Domain: http://mvnrepository.com/artifact/concurrent/concurrent/ -->
                                        <licenseMerge>Public Domain|Public domain, Sun Microsoystems</licenseMerge>
                                        <!-- WTFPL is essentially Public Domain: http://www.wtfpl.net/ ;) -->
                                        <licenseMerge>Public Domain|WTFPL</licenseMerge>
                                    </licenseMerges>
                                    <!-- For Licenses which are "Unknown" by Maven, load them from a properties file -->
                                    <useMissingFile>true</useMissingFile>
                                    <missingFile>src/main/license/LICENSES_THIRD_PARTY.properties</missingFile>
                                </configuration>
                            </execution>
                        </executions>
                    </plugin>
                </plugins>
            </build>
        </profile>

        <!--
            If building with Java 8 (JDK 1.8), then disable the default 'doclint' validation.
            'doclint' validates all Javadoc comments (see http://openjdk.java.net/jeps/172).
            Unfortunately though, it also causes our release process to fail with Java 8,
            as DSpace still has several modules with invalid Javadoc comments.
            While we hope to clean this up in the future, for now we are forced to disable it.
            See DS-3154 for more info.
        -->
        <profile>
            <id>doclint-java8-disable</id>
            <activation>
                <jdk>[1.8,)</jdk>
            </activation>
            <properties>
                <!-- Note: ${javadoc.opts} is passed to maven-javadoc-plugin below -->
                <javadoc.opts>-Xdoclint:none</javadoc.opts>
            </properties>
        </profile>
        
        <!-- PostgreSQL ships different JDBC drivers based on the version of Java
             you are running. See https://jdbc.postgresql.org/download.html
             These next two profiles handle pulling in the correct PostgreSQL JDBC driver. -->
        <!-- Default PostgreSQL driver is only for Java 8 -->
        <profile>
            <id>postgresql-jdbc-default</id>
            <activation>
                <jdk>[1.8,)</jdk>
            </activation>
            <dependencyManagement>
                <dependencies>
                    <dependency>
                        <groupId>org.postgresql</groupId>
                        <artifactId>postgresql</artifactId>
                        <version>${postgresql.driver.version}</version>
                    </dependency>
                </dependencies>
            </dependencyManagement>
        </profile>
        <!-- If running Java 7, use JRE7 PostgreSQL driver -->
        <profile>
            <id>postgresql-jdbc-jre7</id>
            <activation>
                <jdk>[1.7,1.8)</jdk>
            </activation>
            <dependencyManagement>
                <dependencies>
                    <dependency>
                        <groupId>org.postgresql</groupId>
                        <artifactId>postgresql</artifactId>
                        <version>${postgresql.driver.version}.jre7</version>
                    </dependency>
                </dependencies>
            </dependencyManagement>
        </profile>

        <!--
           These profiles activate the inclusion of various modules into
           the DSpace Build process. They activate automatically if the
           source module is in the local file system, correctly located
           relative to this file.
        -->

		<profile>
			<id>dspace-cris-ametrics</id>
			<activation>
			 	<file>
                    <exists>dspace-cris-ametrics/pom.xml</exists>
                </file>
				<activeByDefault>true</activeByDefault>
			</activation>
			<modules>
				<module>dspace-cris-ametrics</module>
			</modules>
		</profile>
		
        <!--
           Builds DSpace "Assembly & Configuration" project
        -->
        <profile>
            <id>dspace</id>
            <activation>
                <file>
                    <exists>dspace/pom.xml</exists>
                </file>
            </activation>
            <modules>
                <module>dspace</module>
            </modules>
        </profile>

        <!--
           Builds central API for DSpace
        -->
        <profile>
            <id>dspace-api</id>
            <activation>
                <file>
                    <exists>dspace-api/pom.xml</exists>
                </file>
            </activation>
            <modules>
                <module>dspace-api</module>
            </modules>
        </profile>

        <!--
           Builds Services for DSpace
        -->
        <profile>
            <id>dspace-services</id>
            <activation>
                <file>
                    <exists>dspace-services/pom.xml</exists>
                </file>
            </activation>
            <modules>
                <module>dspace-services</module>
            </modules>
        </profile> 

        <!--
           Builds XOAI Gateway WAR for DSpace
        -->
      <profile>
            <id>dspace-oai</id>
            <activation>
                <file>
                    <exists>dspace-oai/pom.xml</exists>
                </file>
            </activation>
            <modules>
                <module>dspace-oai</module>
            </modules>
        </profile> 

        <!--
           Builds JSPUI WAR for DSpace
        -->
        <profile>
            <id>dspace-jspui</id>
            <activation>
                <file>
                    <exists>dspace-jspui/pom.xml</exists>
                </file>
            </activation>
            <modules>
                <module>dspace-jspui</module>
            </modules>
        </profile>

        <!--
             Builds RDF API and Data Provider WAR for DSpace
        -->
        <profile>
            <id>dspace-rdf</id>
            <activation>
                <file>
                    <exists>dspace-rdf/pom.xml</exists>
                </file>
            </activation>
            <modules>
                <module>dspace-rdf</module>
            </modules>
        </profile>

       <!-- REST Jersey -->
       <profile>
           <id>dspace-rest</id>
           <activation>
               <file>
                   <exists>dspace-rest/pom.xml</exists>
               </file>
           </activation>
           <modules>
               <module>dspace-rest</module>
           </modules>
       </profile>


        <!--
           Builds SWORD WAR for DSpace
        -->
        <profile>
            <id>dspace-sword</id>
            <activation>
                <file>
                    <exists>dspace-sword/pom.xml</exists>
                </file>
            </activation>
            <modules>
                <module>dspace-sword</module>
            </modules>
        </profile>


        <!--
           Builds SOLR WAR for DSpace
        -->
        <profile>
            <id>dspace-solr</id>
            <activation>
                <file>
                    <exists>dspace-solr/pom.xml</exists>
                </file>
            </activation>
            <modules>
                <module>dspace-solr</module>
            </modules>
        </profile>

        <!--
           Builds SWORDv2 WAR for DSpace
       -->
        <profile>
            <id>dspace-swordv2</id>
            <activation>
                <file>
                    <exists>dspace-swordv2/pom.xml</exists>
                </file>
            </activation>
            <modules>
                <module>dspace-swordv2</module>
            </modules>
        </profile> 

        <!--
           Builds MIRAGE2 WAR for DSpace
        -->
        <profile>
           <id>dspace-xmlui-mirage2</id>
           <activation>
           	   <activeByDefault>false</activeByDefault>
               <file>
                   <exists>dspace-xmlui-mirage2/pom.xml</exists>
               </file>
           </activation>
           <modules>
               <module>dspace-xmlui-mirage2</module>
           </modules>
        </profile>
        
        <!--
           Builds XMLUI WAR for DSpace
        -->
         <profile>
            <id>dspace-xmlui</id>
            <activation>
            	<activeByDefault>false</activeByDefault>
                <file>
                    <exists>dspace-xmlui/pom.xml</exists>
                </file>
            </activation>
            <modules>
                <module>dspace-xmlui</module>
            </modules>
        </profile> 
        <!--
         The 'release' profile is used by the 'maven-release-plugin' (see above)
         to actually perform a DSpace software release to Maven central.
         This profile contains settings which are ONLY enabled when performing
         a DSpace release. See alse https://wiki.duraspace.org/display/DSPACE/Release+Procedure
        -->
        <profile>
            <id>release</id>
            <activation>
                <activeByDefault>false</activeByDefault>
            </activation>
            <!-- Activate all modules *except* for the 'dspace' module,
                 as it does not include any Java source code to release. -->
            <modules>
                <module>dspace-api</module>
                <module>dspace-jspui</module>
                <module>dspace-oai</module>
                <module>dspace-rdf</module>
                <module>dspace-rest</module>
                <module>dspace-services</module>
                <module>dspace-solr</module>
                <module>dspace-sword</module>
                <module>dspace-swordv2</module>
                <module>dspace-xmlui-mirage2</module>
                <module>dspace-xmlui</module>
            </modules>
            <build>
                <plugins>
                    <!-- Configure Nexus plugin for new releases via Sonatype.
                         See: http://central.sonatype.org/pages/apache-maven.html -->
                    <plugin>
                        <groupId>org.sonatype.plugins</groupId>
                        <artifactId>nexus-staging-maven-plugin</artifactId>
                        <version>1.6.7</version>
                        <extensions>true</extensions>
                        <configuration>
                            <!-- In your settings.xml, your username/password
                                 MUST be specified for server 'ossrh' -->
                            <serverId>ossrh</serverId>
                            <nexusUrl>https://oss.sonatype.org/</nexusUrl>
                            <!-- Require manual verification / release to Maven Central -->
                            <autoReleaseAfterClose>false</autoReleaseAfterClose>
                        </configuration>
                    </plugin>
                    <!-- For new releases, generate Source JAR files -->
                    <plugin>
                        <groupId>org.apache.maven.plugins</groupId>
                        <artifactId>maven-source-plugin</artifactId>
                        <executions>
                            <execution>
                                <id>attach-sources</id>
                                <goals>
                                    <goal>jar-no-fork</goal>
                                </goals>
                            </execution>
                        </executions>
                    </plugin>
                    <!-- For new releases, generate JavaDocs -->
                    <plugin>
                        <groupId>org.apache.maven.plugins</groupId>
                        <artifactId>maven-javadoc-plugin</artifactId>
                        <executions>
                            <execution>
                                <id>attach-javadocs</id>
                                <goals>
                                    <goal>aggregate-jar</goal>
                                </goals>
                                <configuration>
                                    <additionalparam>${javadoc.opts}</additionalparam>
                                </configuration>
                            </execution>
                        </executions>
                    </plugin>
                    <!-- Sign any new releases via GPG. 
                         NOTE: you may optionall specify the "gpg.passphrase" in your settings.xml -->
                    <plugin>
                        <groupId>org.apache.maven.plugins</groupId>
                        <artifactId>maven-gpg-plugin</artifactId>
                        <executions>
                            <execution>
                                <id>sign-artifacts</id>
                                <phase>verify</phase>
                                <goals>
                                    <goal>sign</goal>
                                </goals>
                            </execution>
                        </executions>
                    </plugin>
                </plugins>
            </build>
        </profile>
<<<<<<< HEAD
	

    <!--
           Builds CRIS Module for DSpace
        -->
        <profile>
            <id>dspace-cris</id>
            <activation>
                <file>
                    <exists>dspace-cris/pom.xml</exists>
                </file>
                <activeByDefault>true</activeByDefault>
            </activation>
            <modules>
                <module>dspace-cris</module>
            </modules>
        </profile>


        <profile>
            <id>addon-ckan</id>
			<activation>
                <activeByDefault>true</activeByDefault>
            </activation>            
            <dependencyManagement>
            	<dependencies>
			        <dependency>
			             <groupId>it.4science.dspace</groupId>
						 <artifactId>addon-ckan-api</artifactId>
						 <version>${ckan.addon.modules}</version>
						 <type>jar</type>
			        </dependency>
			        <dependency>
			             <groupId>it.4science.dspace</groupId>
						 <artifactId>addon-ckan-jspui</artifactId>
						 <version>${ckan.addon.modules}</version>
						 <type>war</type>
			        </dependency>
		        </dependencies>		                    
            </dependencyManagement>
        </profile>

        <profile>
            <id>addon-iiif</id>
			<activation>
                <activeByDefault>false</activeByDefault>
            </activation>            
            <dependencyManagement>
            	<dependencies>
			        <dependency>
			             <groupId>it.4science.dspace</groupId>
						 <artifactId>addon-iiif-api</artifactId>
						 <version>${iiif.addon.modules}</version>
						 <type>jar</type>
			        </dependency>
			        <dependency>
			             <groupId>it.4science.dspace</groupId>
						 <artifactId>addon-iiif-jspui</artifactId>
						 <version>${iiif.addon.modules}</version>
						 <type>war</type>
			        </dependency>
		        </dependencies>		                    
            </dependencyManagement>
        </profile>

        <profile>
            <id>addon-ocr</id>
			<activation>
                <activeByDefault>false</activeByDefault>
            </activation>            
            <dependencyManagement>
            	<dependencies>
			        <dependency>
			             <groupId>it.4science.dspace</groupId>
						 <artifactId>addon-ocr-api</artifactId>
						 <version>${ocr.addon.modules}</version>
						 <type>jar</type>
			        </dependency>
			        <dependency>
			             <groupId>it.4science.dspace</groupId>
						 <artifactId>addon-annoiiif-api</artifactId>
						 <version>${annoiiif.addon.modules}</version>
						 <type>jar</type>
			        </dependency>
		        </dependencies>		                    
            </dependencyManagement>
        </profile>
        
        <profile>
            <id>addon-document-viewer</id>
			<activation>
                <activeByDefault>false</activeByDefault>
            </activation>            
            <dependencyManagement>
            	<dependencies>
			        <dependency>
			             <groupId>it.4science.dspace</groupId>
						 <artifactId>addon-docviewer-api</artifactId>
						 <version>${docviewer.addon.modules}</version>
						 <type>jar</type>
			        </dependency>
			        <dependency>
			             <groupId>it.4science.dspace</groupId>
						 <artifactId>addon-annoiiif-api</artifactId>
						 <version>${annoiiif.addon.modules}</version>
						 <type>jar</type>
			        </dependency>			        
		        </dependencies>		                    
            </dependencyManagement>
        </profile>
        
        <profile>
            <id>addon-av-streaming</id>
			<activation>
                <activeByDefault>false</activeByDefault>
            </activation>            
            <dependencyManagement>
            	<dependencies>
			        <dependency>
			             <groupId>it.4science.dspace</groupId>
						 <artifactId>addon-video-api</artifactId>
						 <version>${av.addon.modules}</version>
						 <type>jar</type>
			        </dependency>
			        <dependency>
			             <groupId>it.4science.dspace</groupId>
						 <artifactId>addon-video-jspui</artifactId>
						 <version>${av.addon.modules}</version>
						 <type>war</type>
			        </dependency>			        
		        </dependencies>		                    
            </dependencyManagement>
        </profile>                                
      <!--
         The 'release' profile is used by the 'maven-release-plugin' (see above)
         to actually perform a DSpace software release to Maven central.
       -->
      <profile>
         <id>release</id>
         <activation>
            <activeByDefault>false</activeByDefault>
         </activation>
         <!-- Activate all modules *except* for the 'dspace' module,
              as it does not include any Java source code to release. -->
         <modules>
            <module>dspace-api</module>
            <module>dspace-jspui</module>
            <!-- <module>dspace-xmlui</module>
            <module>dspace-lni</module>  -->
            <module>dspace-oai</module>
            <module>dspace-cris-ametrics</module>
            <module>dspace-cris</module>
            <module>dspace-rest</module>
            <module>dspace-sword</module>
            <module>dspace-swordv2</module>

             <module>dspace-rdf</module>
             <module>dspace-services</module>
             <module>dspace-solr</module>



         </modules>
      </profile>

   </profiles>

   <!--
=======
    </profiles>

    <!--
>>>>>>> a54bf11b
      Dependency management provides a means to control which
      versions of dependency jars are used for compilation
      and packaging into the distribution.  Rather than placing
      a version in your dependencies, look here first to see if
      its already strongly defined in dspace-parent and dspace-api.
<<<<<<< HEAD
   -->
   <dependencyManagement>
      <dependencies>
         <!-- DSpace core and endorsed Addons -->
         <dependency>
            <groupId>org.dspace</groupId>
            <artifactId>dspace-api</artifactId>
            <version>${project.version}</version>
         </dependency>
   		 <dependency>
			<groupId>org.dspace.modules</groupId>
			<artifactId>additions</artifactId>
			<version>${project.version}</version>
			<exclusions>
				<exclusion>
					<groupId>it.4science.dspace</groupId>
					<artifactId>addon-ckan-api</artifactId>
				</exclusion>
				<exclusion>
					<groupId>it.4science.dspace</groupId>
					<artifactId>addon-ckan-jspui</artifactId>
				</exclusion>
				<exclusion>
					<groupId>it.4science.dspace</groupId>
					<artifactId>addon-iiif-api</artifactId>
				</exclusion>
				<exclusion>
					<groupId>it.4science.dspace</groupId>
					<artifactId>addon-iiif-jspui</artifactId>
				</exclusion>
				<exclusion>
					<groupId>it.4science.dspace</groupId>
					<artifactId>addon-ocr-api</artifactId>
				</exclusion>
				<exclusion>
					<groupId>it.4science.dspace</groupId>
					<artifactId>addon-annoiiif-api</artifactId>
				</exclusion>
				<exclusion>
					<groupId>it.4science.dspace</groupId>
					<artifactId>addon-docviewer-api</artifactId>
				</exclusion>
				<exclusion>
					<groupId>it.4science.dspace</groupId>
					<artifactId>addon-video-api</artifactId>
				</exclusion>
				<exclusion>
					<groupId>it.4science.dspace</groupId>
					<artifactId>addon-video-jspui</artifactId>
				</exclusion>
			</exclusions>
		 </dependency>
         <dependency>
            <groupId>org.dspace</groupId>
            <artifactId>dspace-sword</artifactId>
			<version>${project.version}</version>
            <type>jar</type>
            <classifier>classes</classifier>
         </dependency>
         <dependency>
            <groupId>org.dspace</groupId>
            <artifactId>dspace-sword</artifactId>
			<version>${project.version}</version>
            <type>war</type>
         </dependency>
         <dependency>
            <groupId>org.dspace</groupId>
            <artifactId>dspace-swordv2</artifactId>
			<version>${project.version}</version>
            <type>jar</type>
            <classifier>classes</classifier>
         </dependency>
         <dependency>
            <groupId>org.dspace</groupId>
            <artifactId>dspace-swordv2</artifactId>
			<version>${project.version}</version>
            <type>war</type>
         </dependency>
         <dependency>
            <groupId>org.dspace</groupId>
            <artifactId>dspace-jspui</artifactId>
			<version>${project.version}</version>
            <type>jar</type>
            <classifier>classes</classifier>
         </dependency>
         <dependency>
            <groupId>org.dspace</groupId>
            <artifactId>dspace-jspui</artifactId>
			<version>${project.version}</version>
            <type>war</type>
         </dependency>
         <dependency>
            <groupId>org.dspace</groupId>
            <artifactId>dspace-oai</artifactId>
			<version>${project.version}</version>
            <type>jar</type>
            <classifier>classes</classifier>
         </dependency>
         <dependency>
            <groupId>org.dspace</groupId>
            <artifactId>dspace-oai</artifactId>
			<version>${project.version}</version>
            <type>war</type>
         </dependency>
         <dependency>
            <groupId>org.dspace</groupId>
            <artifactId>dspace-lni</artifactId>
			<version>${project.version}</version>
            <type>jar</type>
            <classifier>classes</classifier>
         </dependency>
         <dependency>
            <groupId>org.dspace</groupId>
            <artifactId>dspace-lni-client</artifactId>
			<version>${project.version}</version>
         </dependency>
         <dependency>
            <groupId>org.dspace</groupId>
            <artifactId>dspace-lni</artifactId>
			<version>${project.version}</version>
            <type>war</type>
         </dependency>
         <dependency>
            <groupId>org.dspace</groupId>
            <artifactId>dspace-xmlui</artifactId>
			<version>${project.version}</version>
			<type>jar</type>
            <classifier>classes</classifier>
         </dependency>
         <dependency>
            <groupId>org.dspace</groupId>
            <artifactId>dspace-xmlui</artifactId>
			<version>${project.version}</version>
            <type>war</type>
         </dependency>
         <dependency>
            <groupId>org.dspace</groupId>
            <artifactId>metrics-lookup</artifactId>
            <version>${project.version}</version>
         </dependency>
         <dependency>
            <groupId>org.dspace</groupId>
            <artifactId>metrics-lookup-web</artifactId>
            <version>${project.version}</version>
            <type>war</type>
         </dependency>         
         <dependency>
            <groupId>org.dspace</groupId>
            <artifactId>dspace-services</artifactId>
			<version>${project.version}</version>
         </dependency>
         <dependency>
             <groupId>org.dspace</groupId>
             <artifactId>dspace-rdf</artifactId>
             <version>${project.version}</version>
             <type>war</type>
         </dependency>
         <dependency>
            <groupId>org.dspace</groupId>
            <artifactId>dspace-rest</artifactId>
            <version>${project.version}</version>
            <type>jar</type>
             <classifier>classes</classifier>
         </dependency>
         <dependency>
            <groupId>org.dspace</groupId>
            <artifactId>dspace-rest</artifactId>
            <version>${project.version}</version>
            <type>war</type>
         </dependency>
         <dependency>
            <groupId>org.dspace</groupId>
            <artifactId>dspace-solr</artifactId>
            <version>${project.version}</version>
            <type>jar</type>
            <classifier>classes</classifier>
         </dependency>
         <dependency>
            <groupId>org.dspace</groupId>
            <artifactId>dspace-solr</artifactId>
            <version>${project.version}</version>
            <type>war</type>
            <classifier>skinny</classifier>
         </dependency>
=======
    -->
    <dependencyManagement>
        <dependencies>
            <!-- DSpace core and endorsed Addons -->
            <dependency>
                <groupId>org.dspace</groupId>
                <artifactId>dspace-api</artifactId>
                <version>6.1-SNAPSHOT</version>
            </dependency>
            <dependency>
                <groupId>org.dspace.modules</groupId>
                <artifactId>additions</artifactId>
                <version>6.1-SNAPSHOT</version>
            </dependency>

            <dependency>
                <groupId>org.dspace</groupId>
                <artifactId>dspace-sword</artifactId>
                <version>6.1-SNAPSHOT</version>
                <type>jar</type>
                <classifier>classes</classifier>
            </dependency>
            <dependency>
                <groupId>org.dspace</groupId>
                <artifactId>dspace-sword</artifactId>
                <version>6.1-SNAPSHOT</version>
                <type>war</type>
            </dependency>
            <dependency>
                <groupId>org.dspace</groupId>
                <artifactId>dspace-swordv2</artifactId>
                <version>6.1-SNAPSHOT</version>
                <type>jar</type>
                <classifier>classes</classifier>
            </dependency>
            <dependency>
                <groupId>org.dspace</groupId>
                <artifactId>dspace-swordv2</artifactId>
                <version>6.1-SNAPSHOT</version>
                <type>war</type>
            </dependency>
            <dependency>
                <groupId>org.dspace</groupId>
                <artifactId>dspace-jspui</artifactId>
                <version>6.1-SNAPSHOT</version>
                <type>jar</type>
                <classifier>classes</classifier>
            </dependency>
            <dependency>
                <groupId>org.dspace</groupId>
                <artifactId>dspace-jspui</artifactId>
                <version>6.1-SNAPSHOT</version>
                <type>war</type>
            </dependency>
            <dependency>
                <groupId>org.dspace</groupId>
                <artifactId>dspace-oai</artifactId>
                <version>6.1-SNAPSHOT</version>
                <type>jar</type>
                <classifier>classes</classifier>
            </dependency>
            <dependency>
                <groupId>org.dspace</groupId>
                <artifactId>dspace-oai</artifactId>
                <version>6.1-SNAPSHOT</version>
                <type>war</type>
            </dependency>
            <dependency>
                <groupId>org.dspace</groupId>
                <artifactId>dspace-xmlui</artifactId>
                <version>6.1-SNAPSHOT</version>
                <type>jar</type>
                <classifier>classes</classifier>
            </dependency>
            <dependency>
                <groupId>org.dspace</groupId>
                <artifactId>dspace-xmlui</artifactId>
                <version>6.1-SNAPSHOT</version>
                <type>war</type>
            </dependency>
            <dependency>
                <groupId>org.dspace</groupId>
                <artifactId>dspace-services</artifactId>
                <version>6.1-SNAPSHOT</version>
            </dependency>
            <dependency>
                <groupId>org.dspace</groupId>
                <artifactId>dspace-rdf</artifactId>
                <version>6.1-SNAPSHOT</version>
                <type>war</type>
            </dependency>
            <dependency>
                <groupId>org.dspace</groupId>
                <artifactId>dspace-rest</artifactId>
                <version>6.1-SNAPSHOT</version>
                <type>jar</type>
                <classifier>classes</classifier>
            </dependency>
            <dependency>
                <groupId>org.dspace</groupId>
                <artifactId>dspace-rest</artifactId>
                <version>6.1-SNAPSHOT</version>
                <type>war</type>
            </dependency>
            <dependency>
                <groupId>org.dspace</groupId>
                <artifactId>dspace-solr</artifactId>
                <version>6.1-SNAPSHOT</version>
                <type>jar</type>
                <classifier>classes</classifier>
            </dependency>
            <dependency>
                <groupId>org.dspace</groupId>
                <artifactId>dspace-solr</artifactId>
                <version>6.1-SNAPSHOT</version>
                <type>war</type>
                <classifier>skinny</classifier>
            </dependency>
>>>>>>> a54bf11b

            <!-- DSpace Localization Packages -->
            <dependency>
                <groupId>org.dspace</groupId>
                <artifactId>dspace-api-lang</artifactId>
                <version>[6.0.0,7.0.0)</version>
            </dependency>
            <dependency>
                <groupId>org.dspace</groupId>
                <artifactId>dspace-xmlui-lang</artifactId>
                <version>[6.0.0,7.0.0)</version>
                <type>war</type>
            </dependency>
         
            <!-- DSpace third Party Dependencies -->
            <dependency>
                <groupId>org.hibernate</groupId>
                <artifactId>hibernate-core</artifactId>
                <version>${hibernate.version}</version>
            </dependency>

            <dependency>
                <groupId>org.hibernate</groupId>
                <artifactId>hibernate-ehcache</artifactId>
                <version>${hibernate.version}</version>
            </dependency>

            <dependency>
                <groupId>org.springframework</groupId>
                <artifactId>spring-orm</artifactId>
                <version>${spring.version}</version>
            </dependency>
            <dependency>
                <groupId>org.swordapp</groupId>
                <artifactId>sword-common</artifactId>
                <version>1.1</version>
            </dependency>
            <!-- Explicitly Specify Latest Version of Spring -->
            <dependency>
                <artifactId>spring-core</artifactId>
                <groupId>org.springframework</groupId>
                <version>${spring.version}</version>
            </dependency>

            <dependency>
                <artifactId>spring-beans</artifactId>
                <groupId>org.springframework</groupId>
                <version>${spring.version}</version>
            </dependency>

            <dependency>
                <artifactId>spring-aop</artifactId>
                <groupId>org.springframework</groupId>
                <version>${spring.version}</version>
            </dependency>

            <dependency>
                <artifactId>spring-context</artifactId>
                <groupId>org.springframework</groupId>
                <version>${spring.version}</version>
            </dependency>

            <dependency>
                <artifactId>spring-tx</artifactId>
                <groupId>org.springframework</groupId>
                <version>${spring.version}</version>
            </dependency>

            <dependency>
                <artifactId>spring-jdbc</artifactId>
                <groupId>org.springframework</groupId>
                <version>${spring.version}</version>
            </dependency>

            <dependency>
                <artifactId>spring-web</artifactId>
                <groupId>org.springframework</groupId>
                <version>${spring.version}</version>
            </dependency>

<<<<<<< HEAD
         <dependency>
            <groupId>org.apache.ant</groupId>
            <artifactId>ant</artifactId>
            <version>1.7.0</version>
         </dependency>
         <dependency>
		    <groupId>org.apache.solr</groupId>
		    <artifactId>solr-solrj</artifactId>
		    <version>${solr.version}</version>
		 </dependency>
         <dependency>
            <groupId>org.apache.lucene</groupId>
            <artifactId>lucene-core</artifactId>
            <version>${lucene.version}</version>
         </dependency>
         <dependency>
            <groupId>org.apache.lucene</groupId>
            <artifactId>lucene-analyzers-common</artifactId>
            <version>${lucene.version}</version>
         </dependency>
         <dependency>
            <groupId>org.apache.lucene</groupId>
            <artifactId>lucene-queryparser</artifactId>
            <version>${lucene.version}</version>
         </dependency>
        <dependency>
            <groupId>org.apache.jena</groupId>
            <artifactId>apache-jena-libs</artifactId>
            <type>pom</type>
            <version>${jena.version}</version>
        </dependency>
         <dependency>
            <groupId>org.dspace</groupId>
            <artifactId>handle</artifactId>
            <version>6.2</version>
         </dependency>
         <dependency>
            <groupId>org.dspace</groupId>
            <artifactId>jargon</artifactId>
            <version>1.4.25</version>
         </dependency>
         <dependency>
            <groupId>org.dspace</groupId>
            <artifactId>mets</artifactId>
            <version>1.5.2</version>
         </dependency>
         <dependency>
            <groupId>org.dspace.dependencies</groupId>
            <artifactId>dspace-tm-extractors</artifactId>
            <version>1.0.1</version>
         </dependency>
         <dependency>
            <groupId>commons-cli</groupId>
            <artifactId>commons-cli</artifactId>
            <version>1.2</version>
         </dependency>
         <dependency>
            <groupId>commons-codec</groupId>
            <artifactId>commons-codec</artifactId>
            <version>1.9</version>
         </dependency>
         <dependency>
            <groupId>commons-collections</groupId>
            <artifactId>commons-collections</artifactId>
            <version>3.2.1</version>
            <!-- <version>3.1</version> xmlui - wing -->
         </dependency>
         <dependency>
            <groupId>commons-dbcp</groupId>
            <artifactId>commons-dbcp</artifactId>
            <version>1.4</version>
         </dependency>
         <dependency>
            <groupId>commons-discovery</groupId>
            <artifactId>commons-discovery</artifactId>
            <version>0.5</version>
         </dependency>
         <dependency>
            <groupId>commons-fileupload</groupId>
            <artifactId>commons-fileupload</artifactId>
            <version>1.2.2</version>
         </dependency>
         <dependency>
            <groupId>commons-io</groupId>
            <artifactId>commons-io</artifactId>
            <version>2.4</version>
         </dependency>
         <dependency>
            <groupId>commons-lang</groupId>
            <artifactId>commons-lang</artifactId>
            <version>2.6</version>
            <!-- <version>2.1</version> in xmlui - wing -->
         </dependency>
         <dependency>
            <groupId>commons-logging</groupId>
            <artifactId>commons-logging</artifactId>
            <version>1.1.1</version>
         </dependency>
         <dependency>
            <groupId>commons-pool</groupId>
            <artifactId>commons-pool</artifactId>
            <version>1.6</version>
         </dependency>
          <dependency>
              <groupId>commons-validator</groupId>
              <artifactId>commons-validator</artifactId>
              <version>1.4.0</version>
          </dependency>
         <dependency>
            <groupId>javax.mail</groupId>
            <artifactId>mail</artifactId>
            <version>1.4.5</version>
         </dependency>
		<dependency>
			<groupId>javax.servlet</groupId>
			<artifactId>javax.servlet-api</artifactId>
			<version>3.0.1</version>
		</dependency>

         <dependency>
            <groupId>jaxen</groupId>
            <artifactId>jaxen</artifactId>
            <version>1.1</version>
            <exclusions>
               <exclusion>
                  <artifactId>xom</artifactId>
                  <groupId>xom</groupId>
               </exclusion>
            </exclusions>
         </dependency>
         <dependency>
            <groupId>jdom</groupId>
            <artifactId>jdom</artifactId>
            <version>1.1</version>
         </dependency>
         <dependency>
            <groupId>log4j</groupId>
            <artifactId>log4j</artifactId>
            <version>1.2.17</version>
         </dependency>
         <dependency>
            <groupId>oro</groupId>
            <artifactId>oro</artifactId>
            <version>2.0.8</version>
         </dependency>
         <dependency>
            <groupId>org.apache.pdfbox</groupId>
            <artifactId>pdfbox</artifactId>
            <version>1.8.12</version>
         </dependency>
         <dependency>
            <groupId>org.apache.pdfbox</groupId>
            <artifactId>fontbox</artifactId>
            <version>1.8.12</version>
         </dependency>
         <dependency>
            <groupId>org.apache.pdfbox</groupId>
            <artifactId>jempbox</artifactId>
            <version>1.8.12</version>
         </dependency>
         <dependency>
=======
            <dependency>
                <artifactId>spring-webmvc</artifactId>
                <groupId>org.springframework</groupId>
                <version>${spring.version}</version>
            </dependency>

            <dependency>
                <groupId>org.apache.ant</groupId>
                <artifactId>ant</artifactId>
                <version>1.7.0</version>
            </dependency>
            <dependency>
                <groupId>org.apache.jena</groupId>
                <artifactId>apache-jena-libs</artifactId>
                <type>pom</type>
                <version>${jena.version}</version>
            </dependency>
            <dependency>
                <groupId>org.dspace</groupId>
                <artifactId>handle</artifactId>
                <version>6.2</version>
            </dependency>
            <dependency>
                <groupId>org.dspace</groupId>
                <artifactId>jargon</artifactId>
                <version>1.4.25</version>
            </dependency>
            <dependency>
                <groupId>org.dspace</groupId>
                <artifactId>mets</artifactId>
                <version>1.5.2</version>
            </dependency>
            <dependency>
                <groupId>org.dspace.dependencies</groupId>
                <artifactId>dspace-tm-extractors</artifactId>
                <version>1.0.1</version>
            </dependency>
            <!-- Required by Commons Configuration -->
            <dependency>
                <groupId>commons-beanutils</groupId>
                <artifactId>commons-beanutils</artifactId>
                <version>1.9.2</version>
            </dependency>
            <dependency>
                <groupId>commons-cli</groupId>
                <artifactId>commons-cli</artifactId>
                <version>1.3.1</version>
            </dependency>
            <dependency>
                <groupId>commons-codec</groupId>
                <artifactId>commons-codec</artifactId>
                <version>1.10</version>
            </dependency>
            <dependency>
                <groupId>commons-collections</groupId>
                <artifactId>commons-collections</artifactId>
                <version>3.2.2</version>
                <!-- <version>3.1</version> xmlui - wing -->
            </dependency>
            <dependency>
                <groupId>commons-configuration</groupId>
                <artifactId>commons-configuration</artifactId>
                <version>1.10</version>
            </dependency>
            <dependency>
                <groupId>org.apache.commons</groupId>
                <artifactId>commons-dbcp2</artifactId>
                <version>2.1.1</version>
            </dependency>
            <dependency>
                <groupId>commons-discovery</groupId>
                <artifactId>commons-discovery</artifactId>
                <version>0.5</version>
            </dependency>
            <dependency>
                <groupId>commons-fileupload</groupId>
                <artifactId>commons-fileupload</artifactId>
                <version>1.3.1</version>
            </dependency>
            <dependency>
                <groupId>commons-io</groupId>
                <artifactId>commons-io</artifactId>
                <version>2.4</version>
            </dependency>
            <dependency>
                <groupId>commons-lang</groupId>
                <artifactId>commons-lang</artifactId>
                <version>2.6</version>
                <!-- <version>2.1</version> in xmlui - wing -->
            </dependency>
            <dependency>
                <groupId>commons-logging</groupId>
                <artifactId>commons-logging</artifactId>
                <version>1.2</version>
            </dependency>
            <dependency>
                <groupId>org.apache.commons</groupId>
                <artifactId>commons-pool2</artifactId>
                <version>2.4.2</version>
            </dependency>
            <dependency>
                <groupId>commons-validator</groupId>
                <artifactId>commons-validator</artifactId>
                <version>1.5.0</version>
            </dependency>
            <dependency>
                <groupId>javax.mail</groupId>
                <artifactId>mail</artifactId>
                <version>1.4.7</version>
            </dependency>
            <dependency>
                <groupId>javax.servlet</groupId>
                <artifactId>servlet-api</artifactId>
                <version>2.5</version>
            </dependency>

            <dependency>
                <groupId>jaxen</groupId>
                <artifactId>jaxen</artifactId>
                <version>1.1.6</version>
                <exclusions>
                    <exclusion>
                        <artifactId>xom</artifactId>
                        <groupId>xom</groupId>
                    </exclusion>
                </exclusions>
            </dependency>
            <dependency>
                <groupId>org.jdom</groupId>
                <artifactId>jdom</artifactId>
                <version>1.1.3</version>
            </dependency>
            <dependency>
                <groupId>log4j</groupId>
                <artifactId>log4j</artifactId>
                <version>1.2.17</version>
            </dependency>
            <dependency>
                <groupId>oro</groupId>
                <artifactId>oro</artifactId>
                <version>2.0.8</version>
            </dependency>
            <dependency>
                <groupId>org.apache.pdfbox</groupId>
                <artifactId>pdfbox</artifactId>
                <version>2.0.2</version>
            </dependency>
            <dependency>
                <groupId>org.apache.pdfbox</groupId>
                <artifactId>fontbox</artifactId>
                <version>2.0.2</version>
            </dependency>
            <dependency>
>>>>>>> a54bf11b
	        <groupId>org.bouncycastle</groupId>
	        <artifactId>bcprov-jdk15</artifactId>
	        <version>1.46</version>
	    </dependency>
	    <dependency>
	        <groupId>org.bouncycastle</groupId>
	        <artifactId>bcmail-jdk15</artifactId>
	        <version>1.46</version>
	    </dependency>
<<<<<<< HEAD
         <dependency>
           <groupId>org.apache.poi</groupId>
           <artifactId>poi</artifactId>
           <version>3.6</version>
         </dependency>
         <dependency>
            <groupId>org.apache.poi</groupId>
            <artifactId>poi-scratchpad</artifactId>
            <version>3.6</version>
         </dependency>
         <dependency>
            <groupId>org.apache.poi</groupId>
            <artifactId>poi-ooxml</artifactId>
            <version>3.6</version>
         </dependency>
         <dependency>
            <groupId>rome</groupId>
            <artifactId>rome</artifactId>
            <version>1.0</version>
         </dependency>
         <dependency>
            <groupId>rome</groupId>
            <artifactId>opensearch</artifactId>
            <version>0.1</version>
         </dependency>
         <dependency>
            <groupId>xalan</groupId>
            <artifactId>xalan</artifactId>
            <version>2.7.1</version>
         </dependency>
         <dependency>
            <groupId>xerces</groupId>
            <artifactId>xercesImpl</artifactId>
            <version>2.9.0</version>
            <!--  <version>2.8.0</version> in xmlui -->
         </dependency>
         <dependency>
            <groupId>xml-apis</groupId>
            <artifactId>xmlParserAPIs</artifactId>
            <version>2.0.2</version>
         </dependency>
         <dependency>
            <groupId>javax.activation</groupId>
            <artifactId>activation</artifactId>
            <version>1.1</version>
         </dependency>

         <dependency>
            <groupId>wsdl4j</groupId>
            <artifactId>wsdl4j</artifactId>
            <version>1.5.1</version>
         </dependency>
         <dependency>
            <groupId>javax.xml</groupId>
            <artifactId>jaxrpc-api</artifactId>
            <version>1.1</version>
         </dependency>
         <dependency>
            <groupId>axis</groupId>
            <artifactId>axis</artifactId>
            <version>1.3</version>
         </dependency>
         <dependency>
            <groupId>axis</groupId>
            <artifactId>axis-ant</artifactId>
            <version>1.3</version>
            <scope>compile</scope>
         </dependency>
         <dependency>
            <groupId>axis</groupId>
            <artifactId>axis-saaj</artifactId>
            <version>1.2</version>
         </dependency>
         <dependency>
            <groupId>com.ibm.icu</groupId>
            <artifactId>icu4j</artifactId>
            <version>51.1</version>
         </dependency>
         <dependency>
			<groupId>postgresql</groupId>
			<artifactId>postgresql</artifactId>
            <version>9.1-901-1.jdbc4</version>
		</dependency>
         <dependency>
            <groupId>com.oracle</groupId>
            <artifactId>ojdbc6</artifactId>
            <version>11.2.0.4.0</version>
         </dependency>
         <dependency>
            <groupId>com.sun.media</groupId>
            <artifactId>jai_imageio</artifactId>
            <version>1.0_01</version>
         </dependency>
         <dependency>
            <groupId>javax.media</groupId>
            <artifactId>jai_core</artifactId>
            <version>1.1.2_01</version>
         </dependency>
         <dependency>
            <groupId>org.dspace</groupId>
            <artifactId>oclc-harvester2</artifactId>
            <version>0.1.12</version>
         </dependency>
         <dependency>
            <groupId>org.apache.httpcomponents</groupId>
            <artifactId>httpcore</artifactId>
            <version>4.3.2</version>
         </dependency>
         <dependency>
            <groupId>org.apache.httpcomponents</groupId>
            <artifactId>httpclient</artifactId>
            <version>4.3.5</version>
         </dependency>
         <dependency>
            <groupId>net.sourceforge.jexcelapi</groupId>
            <artifactId>jxl</artifactId>
            <version>2.6.12</version>
        </dependency>
        <dependency>
             <groupId>org.slf4j</groupId>
             <artifactId>jcl-over-slf4j</artifactId>
             <version>${slf4j.version}</version>
         </dependency>
         <dependency>
             <groupId>org.slf4j</groupId>
             <artifactId>slf4j-api</artifactId>
             <version>${slf4j.version}</version>
         </dependency>
         <dependency>
             <groupId>org.slf4j</groupId>
             <artifactId>slf4j-jdk14</artifactId>
             <version>${slf4j.version}</version>
         </dependency>
         <dependency>
             <groupId>org.slf4j</groupId>
             <artifactId>slf4j-log4j12</artifactId>
             <version>${slf4j.version}</version>
         </dependency>
         <!-- JMockit, JUnit and Hamcrest are used for Unit/Integration tests -->
         <dependency> <!-- Keep jmockit before junit -->
            <groupId>org.jmockit</groupId>
            <artifactId>jmockit</artifactId>
            <version>1.10</version>
            <scope>test</scope>
         </dependency>
         <dependency>
            <groupId>junit</groupId>
            <artifactId>junit</artifactId>
            <version>4.11</version>
            <scope>test</scope>
         </dependency>
         <dependency>
            <groupId>org.hamcrest</groupId>
            <artifactId>hamcrest-core</artifactId>
            <version>1.3</version>
            <scope>test</scope>
         </dependency>
         <!-- H2 is an in-memory database used for Unit/Integration tests -->
         <dependency>
            <groupId>com.h2database</groupId>
            <artifactId>h2</artifactId>
            <version>1.4.180</version>
            <scope>test</scope>
         </dependency>


		<dependency>
			<groupId>net.sourceforge.htmlcleaner</groupId>
			<artifactId>htmlcleaner</artifactId>
			<version>2.2</version>
		</dependency>
		
        <dependency>
            <groupId>javax.servlet</groupId>
            <artifactId>jstl</artifactId>
            <version>1.2</version>
        </dependency>
			 
		<dependency>
    		<groupId>javassist</groupId>
    		<artifactId>javassist</artifactId>
    		<version>3.12.1.GA</version>
		</dependency> 

         <!-- Contiperf is used for performance tests within our Unit/Integration tests -->
         <dependency>
            <groupId>org.databene</groupId>
            <artifactId>contiperf</artifactId>
            <version>2.2.0</version>
            <scope>test</scope>
        </dependency>	    
		<dependency>
			<groupId>org.dspace</groupId>
			<artifactId>dspace-cris-api</artifactId>
			<version>${project.version}</version>			
		</dependency>
		<dependency>
			<groupId>org.dspace</groupId>
			<artifactId>dspace-cris-jspui-api</artifactId>
			<version>${project.version}</version>			
		</dependency>
		<dependency>
			<groupId>org.dspace</groupId>
			<artifactId>dspace-cris-jspui-webapp</artifactId>
			<version>${project.version}</version>
			<type>war</type>			
		</dependency>		
		<dependency>
			<groupId>org.dspace</groupId>
			<artifactId>dspace-cris-jspui-webapp</artifactId>
			<version>${project.version}</version>			
		</dependency>
		<dependency>
			<groupId>org.dspace</groupId>
			<artifactId>dspace-cris-webservices-api</artifactId>
			<version>${project.version}</version>			
		</dependency>
		<dependency>
			<groupId>org.dspace</groupId>
			<artifactId>dspace-cris-webservices-webapp</artifactId>
			<version>${project.version}</version>
		</dependency>
		<dependency>
			<groupId>org.dspace</groupId>
			<artifactId>dspace-cris-webservices-webapp</artifactId>
			<version>${project.version}</version>
			<type>war</type>			
		</dependency>
		 <dependency>
             <groupId>org.dspace</groupId>
			 <artifactId>metrics-retrieve</artifactId>
			 <version>${project.version}</version>
         </dependency>
		<dependency>
			<groupId>net.sf.flexjson</groupId>
			<artifactId>flexjson</artifactId>
			<version>2.1</version>
		</dependency>
		   
        <dependency>
            <groupId>com.google.code.gson</groupId>
            <artifactId>gson</artifactId>
            <version>2.2.1</version>
            <scope>compile</scope>
        </dependency>
          <!-- Google Analytics -->
          <dependency>
              <groupId>com.google.apis</groupId>
              <artifactId>google-api-services-analytics</artifactId>
              <version>v3-rev103-1.19.0</version>
          </dependency>
          <dependency>
            <groupId>com.google.api-client</groupId>
            <artifactId>google-api-client</artifactId>
            <version>1.19.1</version>
        </dependency>
        <dependency>
            <groupId>com.google.http-client</groupId>
            <artifactId>google-http-client</artifactId>
            <version>1.19.0</version>
        </dependency>
        <dependency>
              <groupId>com.google.http-client</groupId>
              <artifactId>google-http-client-jackson2</artifactId>
              <version>1.19.0</version>
          </dependency>
          <dependency>
              <groupId>com.google.oauth-client</groupId>
              <artifactId>google-oauth-client</artifactId>
              <version>1.19.0</version>
          </dependency>
          <!-- Findbugs annotations -->
          <dependency>
              <groupId>com.google.code.findbugs</groupId>
              <artifactId>jsr305</artifactId>
              <version>3.0.0</version>
              <scope>provided</scope>
          </dependency>
          <dependency>
              <groupId>com.google.code.findbugs</groupId>
              <artifactId>annotations</artifactId>
              <version>3.0.0</version>
              <scope>provided</scope>
          </dependency>
          <dependency>
        	<groupId>com.fasterxml.jackson.jaxrs</groupId>
        	<artifactId>jackson-jaxrs-json-provider</artifactId>
        	<version>2.5.4</version>
	    </dependency>
	    <dependency>
			<groupId>commons-httpclient</groupId>
			<artifactId>commons-httpclient</artifactId>
			<version>3.1</version>
		</dependency>
		<dependency>
			<groupId>it.4science.dspace</groupId>
			<artifactId>addon-commons-api</artifactId>
			<version>${commons.addon.modules}</version>
		</dependency>
      </dependencies>
   </dependencyManagement>
=======
            <dependency>
                <groupId>org.apache.poi</groupId>
                <artifactId>poi</artifactId>
                <version>3.13</version>
            </dependency>
            <dependency>
                <groupId>org.apache.poi</groupId>
                <artifactId>poi-scratchpad</artifactId>
                <version>3.13</version>
            </dependency>
            <dependency>
                <groupId>org.apache.poi</groupId>
                <artifactId>poi-ooxml</artifactId>
                <version>3.13</version>
            </dependency>
            <dependency>
                <groupId>rome</groupId>
                <artifactId>rome</artifactId>
                <version>1.0</version>
            </dependency>
            <dependency>
                <groupId>rome</groupId>
                <artifactId>opensearch</artifactId>
                <version>0.1</version>
            </dependency>
            <dependency>
                <groupId>xalan</groupId>
                <artifactId>xalan</artifactId>
                <version>2.7.2</version>
            </dependency>
            <dependency>
                <groupId>xerces</groupId>
                <artifactId>xercesImpl</artifactId>
                <version>2.11.0</version>
                <!--  <version>2.8.0</version> in xmlui -->
            </dependency>
            <dependency>
                <groupId>xml-apis</groupId>
                <artifactId>xml-apis</artifactId>
                <version>1.4.01</version>
            </dependency>
            <dependency>
                <groupId>javax.activation</groupId>
                <artifactId>activation</artifactId>
                <version>1.1.1</version>
            </dependency>

            <dependency>
                <groupId>wsdl4j</groupId>
                <artifactId>wsdl4j</artifactId>
                <version>1.6.3</version>
            </dependency>
            <dependency>
                <groupId>javax.xml</groupId>
                <artifactId>jaxrpc-api</artifactId>
                <version>1.3</version>
            </dependency>
            <dependency>
                <groupId>axis</groupId>
                <artifactId>axis</artifactId>
                <version>1.4</version>
            </dependency>
            <dependency>
                <groupId>axis</groupId>
                <artifactId>axis-ant</artifactId>
                <version>1.4</version>
                <scope>compile</scope>
            </dependency>
            <dependency>
                <groupId>axis</groupId>
                <artifactId>axis-saaj</artifactId>
                <version>1.4</version>
            </dependency>
            <dependency>
                <groupId>com.ibm.icu</groupId>
                <artifactId>icu4j</artifactId>
                <version>56.1</version>
            </dependency>
            <dependency>
                <groupId>com.oracle</groupId>
                <artifactId>ojdbc6</artifactId>
                <version>11.2.0.4.0</version>
            </dependency>
            <dependency>
                <groupId>com.sun.media</groupId>
                <artifactId>jai_imageio</artifactId>
                <version>1.1</version>
            </dependency>
            <dependency>
                <groupId>javax.media</groupId>
                <artifactId>jai_core</artifactId>
                <version>1.1.3</version>
            </dependency>
            <dependency>
                <groupId>org.dspace</groupId>
                <artifactId>oclc-harvester2</artifactId>
                <version>0.1.12</version>
            </dependency>
            <dependency>
                <groupId>org.apache.httpcomponents</groupId>
                <artifactId>httpcore</artifactId>
                <version>4.4.4</version>
            </dependency>
            <dependency>
                <groupId>org.apache.httpcomponents</groupId>
                <artifactId>httpclient</artifactId>
                <version>4.5.1</version>
            </dependency>
            <dependency>
                <groupId>org.slf4j</groupId>
                <artifactId>jcl-over-slf4j</artifactId>
                <version>${slf4j.version}</version>
            </dependency>
            <dependency>
                <groupId>org.slf4j</groupId>
                <artifactId>slf4j-api</artifactId>
                <version>${slf4j.version}</version>
            </dependency>
            <dependency>
                <groupId>org.slf4j</groupId>
                <artifactId>slf4j-jdk14</artifactId>
                <version>${slf4j.version}</version>
            </dependency>
            <dependency>
                <groupId>org.slf4j</groupId>
                <artifactId>slf4j-log4j12</artifactId>
                <version>${slf4j.version}</version>
            </dependency>
            <!-- JMockit, JUnit and Hamcrest are used for Unit/Integration tests -->
            <dependency> <!-- Keep jmockit before junit -->
                <groupId>org.jmockit</groupId>
                <artifactId>jmockit</artifactId>
                <version>1.21</version>
                <scope>test</scope>
            </dependency>
            <dependency>
                <groupId>junit</groupId>
                <artifactId>junit</artifactId>
                <version>4.11</version>
                <scope>test</scope>
            </dependency>
            <dependency>
                <groupId>org.hamcrest</groupId>
                <artifactId>hamcrest-core</artifactId>
                <version>1.3</version>
                <scope>test</scope>
            </dependency>
            <!-- H2 is an in-memory database used for Unit/Integration tests -->
            <dependency>
                <groupId>com.h2database</groupId>
                <artifactId>h2</artifactId>
                <version>1.4.187</version>
                <scope>test</scope>
            </dependency>
            <!-- Contiperf is used for performance tests within our Unit/Integration tests -->
            <dependency>
                <groupId>org.databene</groupId>
                <artifactId>contiperf</artifactId>
                <version>2.3.4</version>
                <scope>test</scope>
            </dependency>
            <dependency>
                <groupId>com.google.code.gson</groupId>
                <artifactId>gson</artifactId>
                <version>2.6.1</version>
                <scope>compile</scope>
            </dependency>
            <!-- Google Analytics -->
            <dependency>
                <groupId>com.google.apis</groupId>
                <artifactId>google-api-services-analytics</artifactId>
                <version>v3-rev123-1.21.0</version>
            </dependency>
            <dependency>
                <groupId>com.google.api-client</groupId>
                <artifactId>google-api-client</artifactId>
                <version>1.21.0</version>
            </dependency>
            <dependency>
                <groupId>com.google.http-client</groupId>
                <artifactId>google-http-client</artifactId>
                <version>1.21.0</version>
            </dependency>
            <dependency>
                <groupId>com.google.http-client</groupId>
                <artifactId>google-http-client-jackson2</artifactId>
                <version>1.21.0</version>
                <exclusions>
                    <exclusion>
                        <artifactId>jackson-core</artifactId>
                        <groupId>com.fasterxml.jackson.core</groupId>
                    </exclusion>
                    <exclusion>
                        <artifactId>jackson-databind</artifactId>
                        <groupId>com.fasterxml.jackson.core</groupId>
                    </exclusion>
                </exclusions>
            </dependency>
            <dependency>
                <groupId>com.google.oauth-client</groupId>
                <artifactId>google-oauth-client</artifactId>
                <version>1.21.0</version>
            </dependency>
            <!-- Findbugs annotations -->
            <dependency>
                <groupId>com.google.code.findbugs</groupId>
                <artifactId>jsr305</artifactId>
                <version>3.0.1</version>
                <scope>provided</scope>
            </dependency>
            <dependency>
                <groupId>com.google.code.findbugs</groupId>
                <artifactId>annotations</artifactId>
                <version>3.0.1u2</version>
                <scope>provided</scope>
            </dependency>
            <dependency>
                <groupId>org.mockito</groupId>
                <artifactId>mockito-core</artifactId>
                <version>1.10.19</version>
            </dependency>
        </dependencies>
    </dependencyManagement>
>>>>>>> a54bf11b

    <licenses>
        <license>
            <name>DuraSpace BSD License</name>
            <url>https://raw.github.com/DSpace/DSpace/master/LICENSE</url>
            <distribution>repo</distribution>
            <comments>
               A BSD 3-Clause license for the DSpace codebase.
            </comments>
        </license>
    </licenses>

    <issueManagement>
        <system>JIRA</system>
        <url>https://jira.duraspace.org/browse/DS</url>
    </issueManagement>

    <mailingLists>
        <mailingList>
            <name>DSpace Technical Users List</name>
            <subscribe>
               https://groups.google.com/d/forum/dspace-tech
            </subscribe>
            <unsubscribe>
               https://groups.google.com/d/forum/dspace-tech
            </unsubscribe>
            <post>dspace-tech AT googlegroups.com</post>
            <archive>
               https://groups.google.com/d/forum/dspace-tech
            </archive>
        </mailingList>
        <mailingList>
            <name>DSpace Developers List</name>
            <subscribe>
               https://groups.google.com/d/forum/dspace-devel
            </subscribe>
            <unsubscribe>
               https://groups.google.com/d/forum/dspace-devel
            </unsubscribe>
            <post>dspace-devel AT googlegroups.com</post>
            <archive>
               https://groups.google.com/d/forum/dspace-devel
            </archive>
        </mailingList>
        <mailingList>
            <name>DSpace Community List</name>
            <subscribe>
               https://groups.google.com/d/forum/dspace-community
            </subscribe>
            <unsubscribe>
               https://groups.google.com/d/forum/dspace-community
            </unsubscribe>
            <post>dspace-community AT googlegroups.com</post>
            <archive>
               https://groups.google.com/d/forum/dspace-community
            </archive>
        </mailingList>
        <mailingList>
            <name>DSpace Commit Change-Log</name>
            <subscribe>
               https://groups.google.com/d/forum/dspace-changelog
            </subscribe>
            <unsubscribe>
               https://groups.google.com/d/forum/dspace-changelog
            </unsubscribe>
            <archive>
               https://groups.google.com/d/forum/dspace-changelog
            </archive>
        </mailingList>
    </mailingLists>

<<<<<<< HEAD
   <developers>
      <developer>
         <name>Pascal-Nicolas Becker</name>
         <email>dspace at pascal-becker dot de</email>
         <roles>
            <role>commiter</role>
         </roles>
         <timezone>+1</timezone>
      </developer>
      <developer>
         <name>Andrea Bollini</name>
         <email>andrea.bollini at 4science.it</email>
         <url>http://www.linkedin.com/in/andreabollini</url>
         <organization>4Science</organization>
         <organizationUrl>http://www.4science.it/en</organizationUrl>
         <roles>
            <role>commiter</role>
         </roles>
         <timezone>+1</timezone>
      </developer>
      <developer>
         <name>Luigi Andrea Pascarelli</name>
         <email>luigiandrea.pascarelli at 4science.it</email>
         <url>https://www.linkedin.com/in/luigiandreapascarelli</url>
         <organization>4Science</organization>
         <organizationUrl>http://www.4science.it/en</organizationUrl>
         <roles>
            <role>commiter</role>
         </roles>
         <timezone>+1</timezone>
      </developer>
      <developer>
         <name>Ben Bosman</name>
         <email>benbosman at atmire.com</email>
         <organization>@mire NV</organization>
         <organizationUrl>http://www.atmire.com</organizationUrl>
          <roles>
            <role>commiter</role>
         </roles>
      </developer>
      <developer>
         <name>Mark Diggory</name>
         <email>mdiggory at atmire.com</email>
         <url>http://purl.org/net/mdiggory/homepage</url>
         <organization>@mire NV</organization>
         <organizationUrl>http://www.atmire.com</organizationUrl>
         <roles>
            <role>commiter</role>
         </roles>
         <timezone>-8</timezone>
      </developer>
      <developer>
         <name>Tim Donohue</name>
         <email>tdonohue at users.sourceforge.net</email>
         <roles>
            <role>commiter</role>
         </roles>
      </developer>
      <developer>
         <name>Jim Downing</name>
         <email>jimdowning at users.sourceforge.net</email>
         <roles>
            <role>commiter</role>
         </roles>
      </developer>
      <developer>
         <name>Richard Jones</name>
         <email>richard-jones at users.sourceforge.net</email>
         <roles>
            <role>commiter</role>
         </roles>
      </developer>
      <developer>
         <name>Claudia Juergen</name>
         <email>cjuergen at users.sourceforge.net</email>
         <roles>
            <role>commiter</role>
         </roles>
      </developer>
      <developer>
         <name>Stuart Lewis</name>
         <email>stuart at stuartlewis.com</email>
         <url>http://stuartlewis.com/</url>
         <organization>University of Auckland Library</organization>
         <organizationUrl>http://www.library.auckland.ac.nz/</organizationUrl>
         <roles>
            <role>commiter</role>
         </roles>
         <timezone>+12</timezone>
      </developer>
      <developer>
         <name>Gabriela Mircea</name>
         <email>mirceag at users.sourceforge.net</email>
         <roles>
            <role>commiter</role>
         </roles>
      </developer>
      <developer>
         <name>Scott Phillips</name>
         <email>scottphillips at users.sourceforge.net</email>
         <roles>
            <role>commiter</role>
         </roles>
      </developer>
      <developer>
         <name>Richard Rodgers</name>
         <email>rrodgers at users.sourceforge.net</email>
         <roles>
            <role>commiter</role>
         </roles>
      </developer>
      <developer>
         <name>James Rutherford</name>
         <email>jrutherford at users.sourceforge.net</email>
         <roles>
            <role>commiter</role>
         </roles>
      </developer>
      <developer>
          <name>Kim Shepherd</name>
          <email>kims at waikato.ac.nz</email>
          <organization>Library Consortium of New Zealand</organization>
          <organizationUrl>http://www.lconz.ac.nz/</organizationUrl>
          <roles>
              <role>commiter</role>
          </roles>
          <timezone>+12</timezone>
      </developer>
      <developer>
         <name>Larry Stone</name>
         <email>lcs at mit.edu</email>
         <organization>MIT Libraries</organization>
         <organizationUrl>http://libraries.mit.edu</organizationUrl>
         <roles>
            <role>commiter</role>
         </roles>
         <timezone>-5</timezone>
      </developer>
      <developer>
         <name>Robert Tansley</name>
         <email>rtansley at users.sourceforge.net</email>
         <roles>
            <role>commiter</role>
         </roles>
      </developer>
      <developer>
         <name>Graham Triggs</name>
         <email>grahamtriggs at users.sourceforge.net</email>
         <roles>
            <role>commiter</role>
         </roles>
      </developer>
      <developer>
         <name>Jeffrey Trimble</name>
         <email />
         <roles>
           <role>commiter</role>
        </roles>
      </developer>
      <developer>
         <name>Mark H. Wood</name>
         <email>mwoodiupui at users.sourceforge.net</email>
         <roles>
            <role>commiter</role>
         </roles>
      </developer>
      <developer>
         <name>Scott Yeadon</name>
         <email>syeadon at users.sourceforge.net</email>
         <roles>
            <role>commiter</role>
         </roles>
      </developer>
   </developers>

   <contributors>
      <contributor>
         <name>Add Your Name Here and submit a patch!</name>
         <email>contributor at myu.edu</email>
         <url>http://www.myu.edu/me</url>
         <organization>My University</organization>
         <organizationUrl>http://www.myu.edu</organizationUrl>
         <roles>
            <role>developer</role>
         </roles>
         <timezone>0</timezone>
      </contributor>
      <contributor>
         <name>Pere Villega</name>
         <email>pere.villega@gmail.com</email>
         <url>http://www.perevillega.com</url>
         <organization />
         <organizationUrl />
         <roles>
            <role>developer</role>
         </roles>
         <timezone>0</timezone>
      </contributor>
      <contributor>
         <name>Sands Fish</name>
         <email>sands at mit.edu</email>
         <organization>MIT Libraries</organization>
         <organizationUrl>http://libraries.mit.edu</organizationUrl>
         <roles>
            <role>developer</role>
         </roles>
         <timezone>-5</timezone>
      </contributor>
      <contributor>
         <name>Steve Swinsburg</name>
         <email>steve.swinsburg@anu.edu.au</email>
         <organization>The Australian National University</organization>
         <organizationUrl>http://www.anu.edu.au</organizationUrl>
         <roles>
            <role>developer</role>
         </roles>
         <timezone>+10</timezone>
      </contributor>
   </contributors>

   <!--
      The SCM repository location is used by Continuum to update against
      when changes have occurred.  This spawns a new build cycle and releases
      snapshots into the snapshot repository below.
   -->
   <scm>
      <connection>scm:git:https://github.com/4Science/DSpace.git</connection>
      <developerConnection>scm:git:https://github.com/4Science/DSpace.git</developerConnection>
      <url>https://github.com/4Science/DSpace.git</url>
      <tag>dspace-cris-master</tag>
   </scm>
=======
    <developers>
        <developer>
           <name>DSpace Committers</name>
           <email>dspace-devel@googlegroups.com</email>
           <url>https://wiki.duraspace.org/display/DSPACE/DSpace+Committers</url>
           <roles>
             <role>committer</role>
           </roles>
        </developer>
    </developers>

    <contributors>
        <contributor>
           <name>DSpace Contributors</name>
           <email>dspace-tech@googlegroups.com</email>
           <url>https://wiki.duraspace.org/display/DSPACE/DSpaceContributors</url>
           <roles>
             <role>developer</role>
           </roles>
        </contributor>
    </contributors>
>>>>>>> a54bf11b

   <repositories>
       <repository>
			<id>4science-repo</id>
			<name>4Science Maven Repository</name>
			<url>https://github.com/4Science/mvn-repo/raw/master/releases</url>
			<releases>
				<enabled>true</enabled>
				<checksumPolicy>never</checksumPolicy>
			</releases>
			<snapshots>
				<enabled>false</enabled>
				<checksumPolicy>never</checksumPolicy>
			</snapshots>
		</repository>
		
		<repository>
			<id>4science-repo-snapshot</id>
			<name>4Science Maven Repository</name>
			<url>https://github.com/4Science/mvn-repo/raw/master/snapshots</url>
			<releases>
				<enabled>false</enabled>
				<checksumPolicy>never</checksumPolicy>
			</releases>
			<snapshots>
				<enabled>true</enabled>
				<checksumPolicy>never</checksumPolicy>
			</snapshots>
		</repository>
		
		<repository>
	         <id>sonatype-releases</id>
	         <name>Sonatype Releases Repository</name>
	         <url>http://oss.sonatype.org/content/repositories/releases/</url>
	    </repository>
   
   </repositories>
   
   <pluginRepositories>
        <pluginRepository>
            <id>4science-repo</id>
			<name>4Science Maven Repository</name>
			<url>https://github.com/4Science/mvn-repo/raw/master/releases</url>
			<releases>
				<enabled>true</enabled>
				<checksumPolicy>never</checksumPolicy>
			</releases>
			<snapshots>
				<enabled>false</enabled>
				<checksumPolicy>never</checksumPolicy>
			</snapshots>
        </pluginRepository>
        
        <pluginRepository>
            <id>4science-repo-snapshot</id>
			<name>4Science Maven Repository</name>
			<url>https://github.com/4Science/mvn-repo/raw/master/snapshots</url>
			<releases>
				<enabled>false</enabled>
				<checksumPolicy>never</checksumPolicy>
			</releases>
			<snapshots>
				<enabled>true</enabled>
				<checksumPolicy>never</checksumPolicy>
			</snapshots>
        </pluginRepository>
        
        <pluginRepository>
            <id>sonatype-releases</id>
	         <name>Sonatype Releases Repository</name>
	         <url>http://oss.sonatype.org/content/repositories/releases/</url>
        </pluginRepository>
    </pluginRepositories>
    
    <!--
      Information about the SCM repository where source code exists.
    -->
<<<<<<< HEAD
   	<distributionManagement>
    	<repository>
        	<id>repo</id>
        	<name>4Science Maven Repository</name>
        	<url>https://github.com/4Science/mvn-repo/raw/master/releases</url>
    	</repository>
    	<snapshotRepository>
        	<id>snapshot-repo</id>
        	<name>4Science Maven Repository</name>
        	<url>https://github.com/4Science/mvn-repo/raw/master/snapshots</url>
    	</snapshotRepository>
    	<site>
            <id>website</id>
            <url>https://wiki.duraspace.org/display/DSPACECRIS/DSpace-CRIS+Home</url>
        </site>        
	</distributionManagement>
=======
    <scm>
        <connection>scm:git:git@github.com:DSpace/DSpace.git</connection>
        <developerConnection>scm:git:git@github.com:DSpace/DSpace.git</developerConnection>
        <url>git@github.com:DSpace/DSpace.git</url>
        <tag>HEAD</tag>
    </scm>


    <!-- Configure our release repositories to use Sonatype.
         See: http://central.sonatype.org/pages/apache-maven.html -->
    <distributionManagement>
        <snapshotRepository>
            <id>ossrh</id>
            <url>https://oss.sonatype.org/content/repositories/snapshots</url>
        </snapshotRepository>
        <repository>
            <id>ossrh</id>
            <url>https://oss.sonatype.org/service/local/staging/deploy/maven2/</url>
        </repository>
    </distributionManagement>
>>>>>>> a54bf11b

</project><|MERGE_RESOLUTION|>--- conflicted
+++ resolved
@@ -1,21 +1,20 @@
 <?xml version="1.0" encoding="UTF-8"?>
 <project xmlns="http://maven.apache.org/POM/4.0.0" xmlns:xsi="http://www.w3.org/2001/XMLSchema-instance" xsi:schemaLocation="http://maven.apache.org/POM/4.0.0 http://maven.apache.org/maven-v4_0_0.xsd">
-<<<<<<< HEAD
    <modelVersion>4.0.0</modelVersion>
    <groupId>org.dspace</groupId>
    <artifactId>dspace-parent</artifactId>
    <packaging>pom</packaging>
    <version>CRIS-5.6.2-SNAPSHOT</version>
    <name>DSpace Parent Project</name>
-   <url>https://github.com/Cineca/DSpace</url>
+   <url>https://github.com/4Science/DSpace</url>
    <description>
    	DSpace open source software is a turnkey institutional repository application. The DSpace-CRIS addon add the missing features to allow you to track all research entities!
    </description>
 
-   <organization>
-      <name>DuraSpace</name>
-      <url>http://www.dspace.org</url>
-   </organization>
+    <organization>
+        <name>DuraSpace</name>
+        <url>http://www.dspace.org</url>
+    </organization>
 
     <!-- 
     comment this out to avoid accidental release on sonatype under org.dspace group id
@@ -26,24 +25,6 @@
         <relativePath />
     </parent> -->
     
-=======
-    <modelVersion>4.0.0</modelVersion>
-    <groupId>org.dspace</groupId>
-    <artifactId>dspace-parent</artifactId>
-    <packaging>pom</packaging>
-    <version>6.1-SNAPSHOT</version>
-    <name>DSpace Parent Project</name>
-    <description>
-   	DSpace open source software is a turnkey institutional repository application.
-    </description>
-    <url>https://github.com/dspace/DSpace</url>
-
-    <organization>
-        <name>DuraSpace</name>
-        <url>http://www.dspace.org</url>
-    </organization>
-
->>>>>>> a54bf11b
     <prerequisites>
         <maven>3.0</maven>
     </prerequisites>
@@ -87,170 +68,6 @@
     </properties>
 
     <build>
-<<<<<<< HEAD
-	  <!-- Define Maven Plugin Settings that should be inherited to ALL submodule POMs.
-          (NOTE: individual POMs can override specific settings). -->
-      <pluginManagement>
-          <plugins>
-	      <plugin>
-                  <groupId>org.apache.maven.plugins</groupId>
-        	  <artifactId>maven-javadoc-plugin</artifactId>
-        	  <configuration>
-          	     <minmemory>128m</minmemory>
-          	     <maxmemory>1g</maxmemory>
-        	  </configuration>
-      	      </plugin>
-              <plugin>
-                  <artifactId>maven-compiler-plugin</artifactId>
-                  <version>3.1</version>
-                  <configuration>
-                    <source>${java.version}</source>
-                    <target>${java.version}</target>
-                  </configuration>
-              </plugin>
-              <plugin>
-                <groupId>org.apache.maven.plugins</groupId>
-                <artifactId>maven-jar-plugin</artifactId>
-                <version>2.5</version>
-                <configuration>
-                    <archive>
-                        <manifest>
-                            <addDefaultImplementationEntries>true</addDefaultImplementationEntries>
-                            <addDefaultSpecificationEntries>true</addDefaultSpecificationEntries>
-                        </manifest>
-                    </archive>
-                </configuration>
-              </plugin>
-              <plugin>
-                <groupId>org.apache.maven.plugins</groupId>
-                <artifactId>maven-war-plugin</artifactId>
-                <!-- We'd rather this be an open-ended range of versions.
-				But, because of a Maven bug, we must force a specific version:
-				http://jira.codehaus.org/browse/MNG-2742
-				Once the bug is fixed, we should put open-ended range in dspace-pom -->
-                <version>2.4</version>
-                <configuration>
-                    <failOnMissingWebXml>false</failOnMissingWebXml>
-                    <archive>
-                        <manifest>
-                            <addDefaultImplementationEntries>true</addDefaultImplementationEntries>
-                            <addDefaultSpecificationEntries>true</addDefaultSpecificationEntries>
-                        </manifest>
-                    </archive>
-                </configuration>
-             </plugin>
-             <plugin>
-                <groupId>org.apache.maven.plugins</groupId>
-                <artifactId>maven-surefire-plugin</artifactId>
-                <version>2.17</version>
-                <configuration>
-                    <!-- Allow for the ability to pass JVM memory flags for Unit Tests. Since
-                         maven-surefire-plugin forks a new JVM, it ignores MAVEN_OPTS.-->
-                    <argLine>${surefire.argLine}</argLine>
-                    <!-- tests whose name starts by Abstract will be ignored -->
-                    <excludes>
-                        <exclude>**/Abstract*</exclude>
-                    </excludes>
-                    <!-- Detailed logs in reportsDirectory/testName-output.txt instead of stdout -->
-                    <redirectTestOutputToFile>true</redirectTestOutputToFile>
-                    <!--
-					Enable to debug Maven Surefire tests in remote proces
-					<debugForkedProcess>true</debugForkedProcess>
-					-->
-                </configuration>
-             </plugin>
-             <plugin>
-                  <groupId>org.codehaus.mojo</groupId>
-                  <artifactId>findbugs-maven-plugin</artifactId>
-                  <version>3.0.0</version>
-                  <configuration>
-                      <effort>Max</effort>
-                      <threshold>Low</threshold>
-                      <xmlOutput>true</xmlOutput>
-                  </configuration>
-                  <executions>
-                      <execution>
-                          <phase>compile</phase>
-                          <goals>
-                              <goal>check</goal>
-                          </goals>
-                      </execution>
-                  </executions>
-             </plugin>
-             <plugin>
-                <artifactId>maven-antrun-plugin</artifactId>
-                <version>1.7</version>
-             </plugin>
-             <plugin>
-                <artifactId>maven-assembly-plugin</artifactId>
-                <version>2.4.1</version>
-             </plugin>
-             <plugin>
-                <groupId>org.apache.maven.plugins</groupId>
-                <artifactId>maven-dependency-plugin</artifactId>
-                <version>2.8</version>
-             </plugin>           
-             <plugin>
-                <groupId>org.apache.maven.plugins</groupId>
-                <artifactId>maven-resources-plugin</artifactId>
-                <version>2.6</version>
-              </plugin>
-             <plugin>
-                <groupId>com.mycila</groupId>
-                <artifactId>license-maven-plugin</artifactId>
-                <version>2.6</version>
-             </plugin>
-          </plugins>
-      </pluginManagement>
-      <!-- These plugin settings only apply to this single POM and are not inherited
-           to any submodules. -->
-      <plugins>
-         <!-- Ensure that any *.properties files have UTF-8 chars encoded (e.g. "\u00e9") *before* using them to filter dspace.cfg and other configs -->
-         <plugin>
-           <artifactId>maven-antrun-plugin</artifactId>
-           <executions>
-             <execution>
-               <id>native2ascii-utf8</id>
-               <phase>generate-resources</phase>
-               <configuration>
-                 <target name="Encode any UTF-8 chars in properties">
-                   <!-- Run 'native2ascii' to encode UTF-8 characters in properties files. Place the resulting file(s) in /target -->
-                   <native2ascii encoding="UTF8" src="${root.basedir}" dest="${root.basedir}/target" includes="*.properties" />
-                 </target>
-               </configuration>
-               <goals>
-                 <goal>run</goal>
-               </goals>
-             </execution>
-           </executions>
-           <!-- Required dependencies for native2ascii to function -->
-           <dependencies>
-             <dependency>
-               <groupId>com.sun</groupId>
-               <artifactId>tools</artifactId>
-               <version>${java.version}</version>
-               <scope>system</scope>
-               <!-- Path to tools.jar (containing native2ascii tool) is determined by a profile (see below) -->
-               <systemPath>${toolsjar}</systemPath>
-             </dependency>
-           </dependencies>
-         </plugin>
-
-         <plugin>
-            <artifactId>maven-release-plugin</artifactId>
-            <version>2.5.2</version>
-            <configuration>
-                <!-- During release:perform, enable the "release" profile (see below) -->
-                <releaseProfiles>release</releaseProfiles>
-                <goals>deploy</goals>
-                <!-- Suggest tagging the release in SCM as "dspace-[version]" -->
-                <tagNameFormat>dspace-cris-@{project.version}</tagNameFormat>
-                <!-- Auto-Version all modules the same as the parent module -->
-                <autoVersionSubmodules>true</autoVersionSubmodules>
-            </configuration>
-         </plugin>
-         <plugin>
-=======
         <!-- Define Maven Plugin Settings that should be inherited to ALL submodule POMs.
              (NOTE: individual POMs can override specific settings). -->
         <pluginManagement>
@@ -464,7 +281,6 @@
             </plugin>
             <!-- Check license headers in all files using LICENSE_HEADER template -->
             <plugin>
->>>>>>> a54bf11b
                 <groupId>com.mycila</groupId>
                 <artifactId>license-maven-plugin</artifactId>
                 <configuration>
@@ -491,11 +307,7 @@
                         <exclude>**/README*</exclude>
                         <exclude>**/readme*</exclude>
                         <exclude>**/.gitignore</exclude>
-<<<<<<< HEAD
-                        <exclude>**/build.properties*</exclude>
                         <exclude>**/rebel.xml</exclude>
-=======
->>>>>>> a54bf11b
                     </excludes>
                     <mapping> 
                         <!-- Custom DSpace file extensions which are not recognized by maven-release-plugin: 
@@ -1058,8 +870,7 @@
                 </plugins>
             </build>
         </profile>
-<<<<<<< HEAD
-	
+    </profiles>
 
     <!--
            Builds CRIS Module for DSpace
@@ -1227,17 +1038,11 @@
    </profiles>
 
    <!--
-=======
-    </profiles>
-
-    <!--
->>>>>>> a54bf11b
       Dependency management provides a means to control which
       versions of dependency jars are used for compilation
       and packaging into the distribution.  Rather than placing
       a version in your dependencies, look here first to see if
       its already strongly defined in dspace-parent and dspace-api.
-<<<<<<< HEAD
    -->
    <dependencyManagement>
       <dependencies>
@@ -1422,126 +1227,6 @@
             <type>war</type>
             <classifier>skinny</classifier>
          </dependency>
-=======
-    -->
-    <dependencyManagement>
-        <dependencies>
-            <!-- DSpace core and endorsed Addons -->
-            <dependency>
-                <groupId>org.dspace</groupId>
-                <artifactId>dspace-api</artifactId>
-                <version>6.1-SNAPSHOT</version>
-            </dependency>
-            <dependency>
-                <groupId>org.dspace.modules</groupId>
-                <artifactId>additions</artifactId>
-                <version>6.1-SNAPSHOT</version>
-            </dependency>
-
-            <dependency>
-                <groupId>org.dspace</groupId>
-                <artifactId>dspace-sword</artifactId>
-                <version>6.1-SNAPSHOT</version>
-                <type>jar</type>
-                <classifier>classes</classifier>
-            </dependency>
-            <dependency>
-                <groupId>org.dspace</groupId>
-                <artifactId>dspace-sword</artifactId>
-                <version>6.1-SNAPSHOT</version>
-                <type>war</type>
-            </dependency>
-            <dependency>
-                <groupId>org.dspace</groupId>
-                <artifactId>dspace-swordv2</artifactId>
-                <version>6.1-SNAPSHOT</version>
-                <type>jar</type>
-                <classifier>classes</classifier>
-            </dependency>
-            <dependency>
-                <groupId>org.dspace</groupId>
-                <artifactId>dspace-swordv2</artifactId>
-                <version>6.1-SNAPSHOT</version>
-                <type>war</type>
-            </dependency>
-            <dependency>
-                <groupId>org.dspace</groupId>
-                <artifactId>dspace-jspui</artifactId>
-                <version>6.1-SNAPSHOT</version>
-                <type>jar</type>
-                <classifier>classes</classifier>
-            </dependency>
-            <dependency>
-                <groupId>org.dspace</groupId>
-                <artifactId>dspace-jspui</artifactId>
-                <version>6.1-SNAPSHOT</version>
-                <type>war</type>
-            </dependency>
-            <dependency>
-                <groupId>org.dspace</groupId>
-                <artifactId>dspace-oai</artifactId>
-                <version>6.1-SNAPSHOT</version>
-                <type>jar</type>
-                <classifier>classes</classifier>
-            </dependency>
-            <dependency>
-                <groupId>org.dspace</groupId>
-                <artifactId>dspace-oai</artifactId>
-                <version>6.1-SNAPSHOT</version>
-                <type>war</type>
-            </dependency>
-            <dependency>
-                <groupId>org.dspace</groupId>
-                <artifactId>dspace-xmlui</artifactId>
-                <version>6.1-SNAPSHOT</version>
-                <type>jar</type>
-                <classifier>classes</classifier>
-            </dependency>
-            <dependency>
-                <groupId>org.dspace</groupId>
-                <artifactId>dspace-xmlui</artifactId>
-                <version>6.1-SNAPSHOT</version>
-                <type>war</type>
-            </dependency>
-            <dependency>
-                <groupId>org.dspace</groupId>
-                <artifactId>dspace-services</artifactId>
-                <version>6.1-SNAPSHOT</version>
-            </dependency>
-            <dependency>
-                <groupId>org.dspace</groupId>
-                <artifactId>dspace-rdf</artifactId>
-                <version>6.1-SNAPSHOT</version>
-                <type>war</type>
-            </dependency>
-            <dependency>
-                <groupId>org.dspace</groupId>
-                <artifactId>dspace-rest</artifactId>
-                <version>6.1-SNAPSHOT</version>
-                <type>jar</type>
-                <classifier>classes</classifier>
-            </dependency>
-            <dependency>
-                <groupId>org.dspace</groupId>
-                <artifactId>dspace-rest</artifactId>
-                <version>6.1-SNAPSHOT</version>
-                <type>war</type>
-            </dependency>
-            <dependency>
-                <groupId>org.dspace</groupId>
-                <artifactId>dspace-solr</artifactId>
-                <version>6.1-SNAPSHOT</version>
-                <type>jar</type>
-                <classifier>classes</classifier>
-            </dependency>
-            <dependency>
-                <groupId>org.dspace</groupId>
-                <artifactId>dspace-solr</artifactId>
-                <version>6.1-SNAPSHOT</version>
-                <type>war</type>
-                <classifier>skinny</classifier>
-            </dependency>
->>>>>>> a54bf11b
 
             <!-- DSpace Localization Packages -->
             <dependency>
@@ -1622,169 +1307,6 @@
                 <version>${spring.version}</version>
             </dependency>
 
-<<<<<<< HEAD
-         <dependency>
-            <groupId>org.apache.ant</groupId>
-            <artifactId>ant</artifactId>
-            <version>1.7.0</version>
-         </dependency>
-         <dependency>
-		    <groupId>org.apache.solr</groupId>
-		    <artifactId>solr-solrj</artifactId>
-		    <version>${solr.version}</version>
-		 </dependency>
-         <dependency>
-            <groupId>org.apache.lucene</groupId>
-            <artifactId>lucene-core</artifactId>
-            <version>${lucene.version}</version>
-         </dependency>
-         <dependency>
-            <groupId>org.apache.lucene</groupId>
-            <artifactId>lucene-analyzers-common</artifactId>
-            <version>${lucene.version}</version>
-         </dependency>
-         <dependency>
-            <groupId>org.apache.lucene</groupId>
-            <artifactId>lucene-queryparser</artifactId>
-            <version>${lucene.version}</version>
-         </dependency>
-        <dependency>
-            <groupId>org.apache.jena</groupId>
-            <artifactId>apache-jena-libs</artifactId>
-            <type>pom</type>
-            <version>${jena.version}</version>
-        </dependency>
-         <dependency>
-            <groupId>org.dspace</groupId>
-            <artifactId>handle</artifactId>
-            <version>6.2</version>
-         </dependency>
-         <dependency>
-            <groupId>org.dspace</groupId>
-            <artifactId>jargon</artifactId>
-            <version>1.4.25</version>
-         </dependency>
-         <dependency>
-            <groupId>org.dspace</groupId>
-            <artifactId>mets</artifactId>
-            <version>1.5.2</version>
-         </dependency>
-         <dependency>
-            <groupId>org.dspace.dependencies</groupId>
-            <artifactId>dspace-tm-extractors</artifactId>
-            <version>1.0.1</version>
-         </dependency>
-         <dependency>
-            <groupId>commons-cli</groupId>
-            <artifactId>commons-cli</artifactId>
-            <version>1.2</version>
-         </dependency>
-         <dependency>
-            <groupId>commons-codec</groupId>
-            <artifactId>commons-codec</artifactId>
-            <version>1.9</version>
-         </dependency>
-         <dependency>
-            <groupId>commons-collections</groupId>
-            <artifactId>commons-collections</artifactId>
-            <version>3.2.1</version>
-            <!-- <version>3.1</version> xmlui - wing -->
-         </dependency>
-         <dependency>
-            <groupId>commons-dbcp</groupId>
-            <artifactId>commons-dbcp</artifactId>
-            <version>1.4</version>
-         </dependency>
-         <dependency>
-            <groupId>commons-discovery</groupId>
-            <artifactId>commons-discovery</artifactId>
-            <version>0.5</version>
-         </dependency>
-         <dependency>
-            <groupId>commons-fileupload</groupId>
-            <artifactId>commons-fileupload</artifactId>
-            <version>1.2.2</version>
-         </dependency>
-         <dependency>
-            <groupId>commons-io</groupId>
-            <artifactId>commons-io</artifactId>
-            <version>2.4</version>
-         </dependency>
-         <dependency>
-            <groupId>commons-lang</groupId>
-            <artifactId>commons-lang</artifactId>
-            <version>2.6</version>
-            <!-- <version>2.1</version> in xmlui - wing -->
-         </dependency>
-         <dependency>
-            <groupId>commons-logging</groupId>
-            <artifactId>commons-logging</artifactId>
-            <version>1.1.1</version>
-         </dependency>
-         <dependency>
-            <groupId>commons-pool</groupId>
-            <artifactId>commons-pool</artifactId>
-            <version>1.6</version>
-         </dependency>
-          <dependency>
-              <groupId>commons-validator</groupId>
-              <artifactId>commons-validator</artifactId>
-              <version>1.4.0</version>
-          </dependency>
-         <dependency>
-            <groupId>javax.mail</groupId>
-            <artifactId>mail</artifactId>
-            <version>1.4.5</version>
-         </dependency>
-		<dependency>
-			<groupId>javax.servlet</groupId>
-			<artifactId>javax.servlet-api</artifactId>
-			<version>3.0.1</version>
-		</dependency>
-
-         <dependency>
-            <groupId>jaxen</groupId>
-            <artifactId>jaxen</artifactId>
-            <version>1.1</version>
-            <exclusions>
-               <exclusion>
-                  <artifactId>xom</artifactId>
-                  <groupId>xom</groupId>
-               </exclusion>
-            </exclusions>
-         </dependency>
-         <dependency>
-            <groupId>jdom</groupId>
-            <artifactId>jdom</artifactId>
-            <version>1.1</version>
-         </dependency>
-         <dependency>
-            <groupId>log4j</groupId>
-            <artifactId>log4j</artifactId>
-            <version>1.2.17</version>
-         </dependency>
-         <dependency>
-            <groupId>oro</groupId>
-            <artifactId>oro</artifactId>
-            <version>2.0.8</version>
-         </dependency>
-         <dependency>
-            <groupId>org.apache.pdfbox</groupId>
-            <artifactId>pdfbox</artifactId>
-            <version>1.8.12</version>
-         </dependency>
-         <dependency>
-            <groupId>org.apache.pdfbox</groupId>
-            <artifactId>fontbox</artifactId>
-            <version>1.8.12</version>
-         </dependency>
-         <dependency>
-            <groupId>org.apache.pdfbox</groupId>
-            <artifactId>jempbox</artifactId>
-            <version>1.8.12</version>
-         </dependency>
-         <dependency>
-=======
             <dependency>
                 <artifactId>spring-webmvc</artifactId>
                 <groupId>org.springframework</groupId>
@@ -1938,7 +1460,6 @@
                 <version>2.0.2</version>
             </dependency>
             <dependency>
->>>>>>> a54bf11b
 	        <groupId>org.bouncycastle</groupId>
 	        <artifactId>bcprov-jdk15</artifactId>
 	        <version>1.46</version>
@@ -1948,7 +1469,6 @@
 	        <artifactId>bcmail-jdk15</artifactId>
 	        <version>1.46</version>
 	    </dependency>
-<<<<<<< HEAD
          <dependency>
            <groupId>org.apache.poi</groupId>
            <artifactId>poi</artifactId>
@@ -1996,181 +1516,186 @@
             <version>1.1</version>
          </dependency>
 
-         <dependency>
-            <groupId>wsdl4j</groupId>
-            <artifactId>wsdl4j</artifactId>
-            <version>1.5.1</version>
-         </dependency>
-         <dependency>
-            <groupId>javax.xml</groupId>
-            <artifactId>jaxrpc-api</artifactId>
-            <version>1.1</version>
-         </dependency>
-         <dependency>
-            <groupId>axis</groupId>
-            <artifactId>axis</artifactId>
-            <version>1.3</version>
-         </dependency>
-         <dependency>
-            <groupId>axis</groupId>
-            <artifactId>axis-ant</artifactId>
-            <version>1.3</version>
-            <scope>compile</scope>
-         </dependency>
-         <dependency>
-            <groupId>axis</groupId>
-            <artifactId>axis-saaj</artifactId>
-            <version>1.2</version>
-         </dependency>
-         <dependency>
-            <groupId>com.ibm.icu</groupId>
-            <artifactId>icu4j</artifactId>
-            <version>51.1</version>
-         </dependency>
-         <dependency>
-			<groupId>postgresql</groupId>
-			<artifactId>postgresql</artifactId>
-            <version>9.1-901-1.jdbc4</version>
-		</dependency>
-         <dependency>
-            <groupId>com.oracle</groupId>
-            <artifactId>ojdbc6</artifactId>
-            <version>11.2.0.4.0</version>
-         </dependency>
-         <dependency>
-            <groupId>com.sun.media</groupId>
-            <artifactId>jai_imageio</artifactId>
-            <version>1.0_01</version>
-         </dependency>
-         <dependency>
-            <groupId>javax.media</groupId>
-            <artifactId>jai_core</artifactId>
-            <version>1.1.2_01</version>
-         </dependency>
-         <dependency>
-            <groupId>org.dspace</groupId>
-            <artifactId>oclc-harvester2</artifactId>
-            <version>0.1.12</version>
-         </dependency>
-         <dependency>
-            <groupId>org.apache.httpcomponents</groupId>
-            <artifactId>httpcore</artifactId>
-            <version>4.3.2</version>
-         </dependency>
-         <dependency>
-            <groupId>org.apache.httpcomponents</groupId>
-            <artifactId>httpclient</artifactId>
-            <version>4.3.5</version>
-         </dependency>
-         <dependency>
-            <groupId>net.sourceforge.jexcelapi</groupId>
-            <artifactId>jxl</artifactId>
-            <version>2.6.12</version>
-        </dependency>
-        <dependency>
-             <groupId>org.slf4j</groupId>
-             <artifactId>jcl-over-slf4j</artifactId>
-             <version>${slf4j.version}</version>
-         </dependency>
-         <dependency>
-             <groupId>org.slf4j</groupId>
-             <artifactId>slf4j-api</artifactId>
-             <version>${slf4j.version}</version>
-         </dependency>
-         <dependency>
-             <groupId>org.slf4j</groupId>
-             <artifactId>slf4j-jdk14</artifactId>
-             <version>${slf4j.version}</version>
-         </dependency>
-         <dependency>
-             <groupId>org.slf4j</groupId>
-             <artifactId>slf4j-log4j12</artifactId>
-             <version>${slf4j.version}</version>
-         </dependency>
-         <!-- JMockit, JUnit and Hamcrest are used for Unit/Integration tests -->
-         <dependency> <!-- Keep jmockit before junit -->
-            <groupId>org.jmockit</groupId>
-            <artifactId>jmockit</artifactId>
-            <version>1.10</version>
-            <scope>test</scope>
-         </dependency>
-         <dependency>
-            <groupId>junit</groupId>
-            <artifactId>junit</artifactId>
-            <version>4.11</version>
-            <scope>test</scope>
-         </dependency>
-         <dependency>
-            <groupId>org.hamcrest</groupId>
-            <artifactId>hamcrest-core</artifactId>
-            <version>1.3</version>
-            <scope>test</scope>
-         </dependency>
-         <!-- H2 is an in-memory database used for Unit/Integration tests -->
-         <dependency>
-            <groupId>com.h2database</groupId>
-            <artifactId>h2</artifactId>
-            <version>1.4.180</version>
-            <scope>test</scope>
-         </dependency>
-
-
-		<dependency>
-			<groupId>net.sourceforge.htmlcleaner</groupId>
-			<artifactId>htmlcleaner</artifactId>
-			<version>2.2</version>
-		</dependency>
-		
-        <dependency>
-            <groupId>javax.servlet</groupId>
-            <artifactId>jstl</artifactId>
-            <version>1.2</version>
-        </dependency>
-			 
+            <dependency>
+                <groupId>wsdl4j</groupId>
+                <artifactId>wsdl4j</artifactId>
+                <version>1.6.3</version>
+            </dependency>
+            <dependency>
+                <groupId>javax.xml</groupId>
+                <artifactId>jaxrpc-api</artifactId>
+                <version>1.3</version>
+            </dependency>
+            <dependency>
+                <groupId>axis</groupId>
+                <artifactId>axis</artifactId>
+                <version>1.4</version>
+            </dependency>
+            <dependency>
+                <groupId>axis</groupId>
+                <artifactId>axis-ant</artifactId>
+                <version>1.4</version>
+                <scope>compile</scope>
+            </dependency>
+            <dependency>
+                <groupId>axis</groupId>
+                <artifactId>axis-saaj</artifactId>
+                <version>1.4</version>
+            </dependency>
+            <dependency>
+                <groupId>com.ibm.icu</groupId>
+                <artifactId>icu4j</artifactId>
+                <version>56.1</version>
+            </dependency>
+            <dependency>
+                <groupId>com.oracle</groupId>
+                <artifactId>ojdbc6</artifactId>
+                <version>11.2.0.4.0</version>
+            </dependency>
+            <dependency>
+                <groupId>com.sun.media</groupId>
+                <artifactId>jai_imageio</artifactId>
+                <version>1.1</version>
+            </dependency>
+            <dependency>
+                <groupId>javax.media</groupId>
+                <artifactId>jai_core</artifactId>
+                <version>1.1.3</version>
+            </dependency>
+            <dependency>
+                <groupId>org.dspace</groupId>
+                <artifactId>oclc-harvester2</artifactId>
+                <version>0.1.12</version>
+            </dependency>
+            <dependency>
+                <groupId>org.apache.httpcomponents</groupId>
+                <artifactId>httpcore</artifactId>
+                <version>4.4.4</version>
+            </dependency>
+            <dependency>
+                <groupId>org.apache.httpcomponents</groupId>
+                <artifactId>httpclient</artifactId>
+                <version>4.5.1</version>
+            </dependency>
+            <dependency>
+                <groupId>org.slf4j</groupId>
+                <artifactId>jcl-over-slf4j</artifactId>
+                <version>${slf4j.version}</version>
+            </dependency>
+            <dependency>
+                <groupId>org.slf4j</groupId>
+                <artifactId>slf4j-api</artifactId>
+                <version>${slf4j.version}</version>
+            </dependency>
+            <dependency>
+                <groupId>org.slf4j</groupId>
+                <artifactId>slf4j-jdk14</artifactId>
+                <version>${slf4j.version}</version>
+            </dependency>
+            <dependency>
+                <groupId>org.slf4j</groupId>
+                <artifactId>slf4j-log4j12</artifactId>
+                <version>${slf4j.version}</version>
+            </dependency>
+            <!-- JMockit, JUnit and Hamcrest are used for Unit/Integration tests -->
+            <dependency> <!-- Keep jmockit before junit -->
+                <groupId>org.jmockit</groupId>
+                <artifactId>jmockit</artifactId>
+                <version>1.21</version>
+                <scope>test</scope>
+            </dependency>
+            <dependency>
+                <groupId>junit</groupId>
+                <artifactId>junit</artifactId>
+                <version>4.11</version>
+                <scope>test</scope>
+            </dependency>
+            <dependency>
+                <groupId>org.hamcrest</groupId>
+                <artifactId>hamcrest-core</artifactId>
+                <version>1.3</version>
+                <scope>test</scope>
+            </dependency>
+            <!-- H2 is an in-memory database used for Unit/Integration tests -->
+            <dependency>
+                <groupId>com.h2database</groupId>
+                <artifactId>h2</artifactId>
+                <version>1.4.187</version>
+                <scope>test</scope>
+            </dependency>
+            <!-- Contiperf is used for performance tests within our Unit/Integration tests -->
+            <dependency>
+                <groupId>org.databene</groupId>
+                <artifactId>contiperf</artifactId>
+                <version>2.3.4</version>
+                <scope>test</scope>
+            </dependency>
+            <dependency>
+                <groupId>com.google.code.gson</groupId>
+                <artifactId>gson</artifactId>
+                <version>2.6.1</version>
+                <scope>compile</scope>
+            </dependency>
+            <!-- Google Analytics -->
+            <dependency>
+                <groupId>com.google.apis</groupId>
+                <artifactId>google-api-services-analytics</artifactId>
+                <version>v3-rev123-1.21.0</version>
+            </dependency>
+            <dependency>
+                <groupId>com.google.api-client</groupId>
+                <artifactId>google-api-client</artifactId>
+                <version>1.21.0</version>
+            </dependency>
+            <dependency>
+                <groupId>com.google.http-client</groupId>
+                <artifactId>google-http-client</artifactId>
+                <version>1.21.0</version>
+            </dependency>
+            <dependency>
+                <groupId>com.google.http-client</groupId>
+                <artifactId>google-http-client-jackson2</artifactId>
+                <version>1.21.0</version>
+                <exclusions>
+                    <exclusion>
+                        <artifactId>jackson-core</artifactId>
+                        <groupId>com.fasterxml.jackson.core</groupId>
+                    </exclusion>
+                    <exclusion>
+                        <artifactId>jackson-databind</artifactId>
+                        <groupId>com.fasterxml.jackson.core</groupId>
+                    </exclusion>
+                </exclusions>
+            </dependency>
+            <dependency>
+                <groupId>com.google.oauth-client</groupId>
+                <artifactId>google-oauth-client</artifactId>
+                <version>1.21.0</version>
+            </dependency>
+            <!-- Findbugs annotations -->
+            <dependency>
+                <groupId>com.google.code.findbugs</groupId>
+                <artifactId>jsr305</artifactId>
+                <version>3.0.1</version>
+                <scope>provided</scope>
+            </dependency>
+            <dependency>
+                <groupId>com.google.code.findbugs</groupId>
+                <artifactId>annotations</artifactId>
+                <version>3.0.1u2</version>
+                <scope>provided</scope>
+            </dependency>
+            <dependency>
+                <groupId>org.mockito</groupId>
+                <artifactId>mockito-core</artifactId>
+                <version>1.10.19</version>
+            </dependency>
 		<dependency>
     		<groupId>javassist</groupId>
     		<artifactId>javassist</artifactId>
     		<version>3.12.1.GA</version>
-		</dependency> 
-
-         <!-- Contiperf is used for performance tests within our Unit/Integration tests -->
-         <dependency>
-            <groupId>org.databene</groupId>
-            <artifactId>contiperf</artifactId>
-            <version>2.2.0</version>
-            <scope>test</scope>
-        </dependency>	    
-		<dependency>
-			<groupId>org.dspace</groupId>
-			<artifactId>dspace-cris-api</artifactId>
-			<version>${project.version}</version>			
 		</dependency>
-		<dependency>
-			<groupId>org.dspace</groupId>
-			<artifactId>dspace-cris-jspui-api</artifactId>
-			<version>${project.version}</version>			
-		</dependency>
-		<dependency>
-			<groupId>org.dspace</groupId>
-			<artifactId>dspace-cris-jspui-webapp</artifactId>
-			<version>${project.version}</version>
-			<type>war</type>			
-		</dependency>		
-		<dependency>
-			<groupId>org.dspace</groupId>
-			<artifactId>dspace-cris-jspui-webapp</artifactId>
-			<version>${project.version}</version>			
-		</dependency>
-		<dependency>
-			<groupId>org.dspace</groupId>
-			<artifactId>dspace-cris-webservices-api</artifactId>
-			<version>${project.version}</version>			
-		</dependency>
-		<dependency>
-			<groupId>org.dspace</groupId>
-			<artifactId>dspace-cris-webservices-webapp</artifactId>
-			<version>${project.version}</version>
-		</dependency>
+
 		<dependency>
 			<groupId>org.dspace</groupId>
 			<artifactId>dspace-cris-webservices-webapp</artifactId>
@@ -2189,51 +1714,6 @@
 		</dependency>
 		   
         <dependency>
-            <groupId>com.google.code.gson</groupId>
-            <artifactId>gson</artifactId>
-            <version>2.2.1</version>
-            <scope>compile</scope>
-        </dependency>
-          <!-- Google Analytics -->
-          <dependency>
-              <groupId>com.google.apis</groupId>
-              <artifactId>google-api-services-analytics</artifactId>
-              <version>v3-rev103-1.19.0</version>
-          </dependency>
-          <dependency>
-            <groupId>com.google.api-client</groupId>
-            <artifactId>google-api-client</artifactId>
-            <version>1.19.1</version>
-        </dependency>
-        <dependency>
-            <groupId>com.google.http-client</groupId>
-            <artifactId>google-http-client</artifactId>
-            <version>1.19.0</version>
-        </dependency>
-        <dependency>
-              <groupId>com.google.http-client</groupId>
-              <artifactId>google-http-client-jackson2</artifactId>
-              <version>1.19.0</version>
-          </dependency>
-          <dependency>
-              <groupId>com.google.oauth-client</groupId>
-              <artifactId>google-oauth-client</artifactId>
-              <version>1.19.0</version>
-          </dependency>
-          <!-- Findbugs annotations -->
-          <dependency>
-              <groupId>com.google.code.findbugs</groupId>
-              <artifactId>jsr305</artifactId>
-              <version>3.0.0</version>
-              <scope>provided</scope>
-          </dependency>
-          <dependency>
-              <groupId>com.google.code.findbugs</groupId>
-              <artifactId>annotations</artifactId>
-              <version>3.0.0</version>
-              <scope>provided</scope>
-          </dependency>
-          <dependency>
         	<groupId>com.fasterxml.jackson.jaxrs</groupId>
         	<artifactId>jackson-jaxrs-json-provider</artifactId>
         	<version>2.5.4</version>
@@ -2248,233 +1728,8 @@
 			<artifactId>addon-commons-api</artifactId>
 			<version>${commons.addon.modules}</version>
 		</dependency>
-      </dependencies>
-   </dependencyManagement>
-=======
-            <dependency>
-                <groupId>org.apache.poi</groupId>
-                <artifactId>poi</artifactId>
-                <version>3.13</version>
-            </dependency>
-            <dependency>
-                <groupId>org.apache.poi</groupId>
-                <artifactId>poi-scratchpad</artifactId>
-                <version>3.13</version>
-            </dependency>
-            <dependency>
-                <groupId>org.apache.poi</groupId>
-                <artifactId>poi-ooxml</artifactId>
-                <version>3.13</version>
-            </dependency>
-            <dependency>
-                <groupId>rome</groupId>
-                <artifactId>rome</artifactId>
-                <version>1.0</version>
-            </dependency>
-            <dependency>
-                <groupId>rome</groupId>
-                <artifactId>opensearch</artifactId>
-                <version>0.1</version>
-            </dependency>
-            <dependency>
-                <groupId>xalan</groupId>
-                <artifactId>xalan</artifactId>
-                <version>2.7.2</version>
-            </dependency>
-            <dependency>
-                <groupId>xerces</groupId>
-                <artifactId>xercesImpl</artifactId>
-                <version>2.11.0</version>
-                <!--  <version>2.8.0</version> in xmlui -->
-            </dependency>
-            <dependency>
-                <groupId>xml-apis</groupId>
-                <artifactId>xml-apis</artifactId>
-                <version>1.4.01</version>
-            </dependency>
-            <dependency>
-                <groupId>javax.activation</groupId>
-                <artifactId>activation</artifactId>
-                <version>1.1.1</version>
-            </dependency>
-
-            <dependency>
-                <groupId>wsdl4j</groupId>
-                <artifactId>wsdl4j</artifactId>
-                <version>1.6.3</version>
-            </dependency>
-            <dependency>
-                <groupId>javax.xml</groupId>
-                <artifactId>jaxrpc-api</artifactId>
-                <version>1.3</version>
-            </dependency>
-            <dependency>
-                <groupId>axis</groupId>
-                <artifactId>axis</artifactId>
-                <version>1.4</version>
-            </dependency>
-            <dependency>
-                <groupId>axis</groupId>
-                <artifactId>axis-ant</artifactId>
-                <version>1.4</version>
-                <scope>compile</scope>
-            </dependency>
-            <dependency>
-                <groupId>axis</groupId>
-                <artifactId>axis-saaj</artifactId>
-                <version>1.4</version>
-            </dependency>
-            <dependency>
-                <groupId>com.ibm.icu</groupId>
-                <artifactId>icu4j</artifactId>
-                <version>56.1</version>
-            </dependency>
-            <dependency>
-                <groupId>com.oracle</groupId>
-                <artifactId>ojdbc6</artifactId>
-                <version>11.2.0.4.0</version>
-            </dependency>
-            <dependency>
-                <groupId>com.sun.media</groupId>
-                <artifactId>jai_imageio</artifactId>
-                <version>1.1</version>
-            </dependency>
-            <dependency>
-                <groupId>javax.media</groupId>
-                <artifactId>jai_core</artifactId>
-                <version>1.1.3</version>
-            </dependency>
-            <dependency>
-                <groupId>org.dspace</groupId>
-                <artifactId>oclc-harvester2</artifactId>
-                <version>0.1.12</version>
-            </dependency>
-            <dependency>
-                <groupId>org.apache.httpcomponents</groupId>
-                <artifactId>httpcore</artifactId>
-                <version>4.4.4</version>
-            </dependency>
-            <dependency>
-                <groupId>org.apache.httpcomponents</groupId>
-                <artifactId>httpclient</artifactId>
-                <version>4.5.1</version>
-            </dependency>
-            <dependency>
-                <groupId>org.slf4j</groupId>
-                <artifactId>jcl-over-slf4j</artifactId>
-                <version>${slf4j.version}</version>
-            </dependency>
-            <dependency>
-                <groupId>org.slf4j</groupId>
-                <artifactId>slf4j-api</artifactId>
-                <version>${slf4j.version}</version>
-            </dependency>
-            <dependency>
-                <groupId>org.slf4j</groupId>
-                <artifactId>slf4j-jdk14</artifactId>
-                <version>${slf4j.version}</version>
-            </dependency>
-            <dependency>
-                <groupId>org.slf4j</groupId>
-                <artifactId>slf4j-log4j12</artifactId>
-                <version>${slf4j.version}</version>
-            </dependency>
-            <!-- JMockit, JUnit and Hamcrest are used for Unit/Integration tests -->
-            <dependency> <!-- Keep jmockit before junit -->
-                <groupId>org.jmockit</groupId>
-                <artifactId>jmockit</artifactId>
-                <version>1.21</version>
-                <scope>test</scope>
-            </dependency>
-            <dependency>
-                <groupId>junit</groupId>
-                <artifactId>junit</artifactId>
-                <version>4.11</version>
-                <scope>test</scope>
-            </dependency>
-            <dependency>
-                <groupId>org.hamcrest</groupId>
-                <artifactId>hamcrest-core</artifactId>
-                <version>1.3</version>
-                <scope>test</scope>
-            </dependency>
-            <!-- H2 is an in-memory database used for Unit/Integration tests -->
-            <dependency>
-                <groupId>com.h2database</groupId>
-                <artifactId>h2</artifactId>
-                <version>1.4.187</version>
-                <scope>test</scope>
-            </dependency>
-            <!-- Contiperf is used for performance tests within our Unit/Integration tests -->
-            <dependency>
-                <groupId>org.databene</groupId>
-                <artifactId>contiperf</artifactId>
-                <version>2.3.4</version>
-                <scope>test</scope>
-            </dependency>
-            <dependency>
-                <groupId>com.google.code.gson</groupId>
-                <artifactId>gson</artifactId>
-                <version>2.6.1</version>
-                <scope>compile</scope>
-            </dependency>
-            <!-- Google Analytics -->
-            <dependency>
-                <groupId>com.google.apis</groupId>
-                <artifactId>google-api-services-analytics</artifactId>
-                <version>v3-rev123-1.21.0</version>
-            </dependency>
-            <dependency>
-                <groupId>com.google.api-client</groupId>
-                <artifactId>google-api-client</artifactId>
-                <version>1.21.0</version>
-            </dependency>
-            <dependency>
-                <groupId>com.google.http-client</groupId>
-                <artifactId>google-http-client</artifactId>
-                <version>1.21.0</version>
-            </dependency>
-            <dependency>
-                <groupId>com.google.http-client</groupId>
-                <artifactId>google-http-client-jackson2</artifactId>
-                <version>1.21.0</version>
-                <exclusions>
-                    <exclusion>
-                        <artifactId>jackson-core</artifactId>
-                        <groupId>com.fasterxml.jackson.core</groupId>
-                    </exclusion>
-                    <exclusion>
-                        <artifactId>jackson-databind</artifactId>
-                        <groupId>com.fasterxml.jackson.core</groupId>
-                    </exclusion>
-                </exclusions>
-            </dependency>
-            <dependency>
-                <groupId>com.google.oauth-client</groupId>
-                <artifactId>google-oauth-client</artifactId>
-                <version>1.21.0</version>
-            </dependency>
-            <!-- Findbugs annotations -->
-            <dependency>
-                <groupId>com.google.code.findbugs</groupId>
-                <artifactId>jsr305</artifactId>
-                <version>3.0.1</version>
-                <scope>provided</scope>
-            </dependency>
-            <dependency>
-                <groupId>com.google.code.findbugs</groupId>
-                <artifactId>annotations</artifactId>
-                <version>3.0.1u2</version>
-                <scope>provided</scope>
-            </dependency>
-            <dependency>
-                <groupId>org.mockito</groupId>
-                <artifactId>mockito-core</artifactId>
-                <version>1.10.19</version>
-            </dependency>
         </dependencies>
     </dependencyManagement>
->>>>>>> a54bf11b
 
     <licenses>
         <license>
@@ -2546,226 +1801,27 @@
         </mailingList>
     </mailingLists>
 
-<<<<<<< HEAD
-   <developers>
-      <developer>
-         <name>Pascal-Nicolas Becker</name>
-         <email>dspace at pascal-becker dot de</email>
-         <roles>
-            <role>commiter</role>
-         </roles>
-         <timezone>+1</timezone>
-      </developer>
-      <developer>
-         <name>Andrea Bollini</name>
-         <email>andrea.bollini at 4science.it</email>
-         <url>http://www.linkedin.com/in/andreabollini</url>
-         <organization>4Science</organization>
-         <organizationUrl>http://www.4science.it/en</organizationUrl>
-         <roles>
-            <role>commiter</role>
-         </roles>
-         <timezone>+1</timezone>
-      </developer>
-      <developer>
-         <name>Luigi Andrea Pascarelli</name>
-         <email>luigiandrea.pascarelli at 4science.it</email>
-         <url>https://www.linkedin.com/in/luigiandreapascarelli</url>
-         <organization>4Science</organization>
-         <organizationUrl>http://www.4science.it/en</organizationUrl>
-         <roles>
-            <role>commiter</role>
-         </roles>
-         <timezone>+1</timezone>
-      </developer>
-      <developer>
-         <name>Ben Bosman</name>
-         <email>benbosman at atmire.com</email>
-         <organization>@mire NV</organization>
-         <organizationUrl>http://www.atmire.com</organizationUrl>
-          <roles>
-            <role>commiter</role>
-         </roles>
-      </developer>
-      <developer>
-         <name>Mark Diggory</name>
-         <email>mdiggory at atmire.com</email>
-         <url>http://purl.org/net/mdiggory/homepage</url>
-         <organization>@mire NV</organization>
-         <organizationUrl>http://www.atmire.com</organizationUrl>
-         <roles>
-            <role>commiter</role>
-         </roles>
-         <timezone>-8</timezone>
-      </developer>
-      <developer>
-         <name>Tim Donohue</name>
-         <email>tdonohue at users.sourceforge.net</email>
-         <roles>
-            <role>commiter</role>
-         </roles>
-      </developer>
-      <developer>
-         <name>Jim Downing</name>
-         <email>jimdowning at users.sourceforge.net</email>
-         <roles>
-            <role>commiter</role>
-         </roles>
-      </developer>
-      <developer>
-         <name>Richard Jones</name>
-         <email>richard-jones at users.sourceforge.net</email>
-         <roles>
-            <role>commiter</role>
-         </roles>
-      </developer>
-      <developer>
-         <name>Claudia Juergen</name>
-         <email>cjuergen at users.sourceforge.net</email>
-         <roles>
-            <role>commiter</role>
-         </roles>
-      </developer>
-      <developer>
-         <name>Stuart Lewis</name>
-         <email>stuart at stuartlewis.com</email>
-         <url>http://stuartlewis.com/</url>
-         <organization>University of Auckland Library</organization>
-         <organizationUrl>http://www.library.auckland.ac.nz/</organizationUrl>
-         <roles>
-            <role>commiter</role>
-         </roles>
-         <timezone>+12</timezone>
-      </developer>
-      <developer>
-         <name>Gabriela Mircea</name>
-         <email>mirceag at users.sourceforge.net</email>
-         <roles>
-            <role>commiter</role>
-         </roles>
-      </developer>
-      <developer>
-         <name>Scott Phillips</name>
-         <email>scottphillips at users.sourceforge.net</email>
-         <roles>
-            <role>commiter</role>
-         </roles>
-      </developer>
-      <developer>
-         <name>Richard Rodgers</name>
-         <email>rrodgers at users.sourceforge.net</email>
-         <roles>
-            <role>commiter</role>
-         </roles>
-      </developer>
-      <developer>
-         <name>James Rutherford</name>
-         <email>jrutherford at users.sourceforge.net</email>
-         <roles>
-            <role>commiter</role>
-         </roles>
-      </developer>
-      <developer>
-          <name>Kim Shepherd</name>
-          <email>kims at waikato.ac.nz</email>
-          <organization>Library Consortium of New Zealand</organization>
-          <organizationUrl>http://www.lconz.ac.nz/</organizationUrl>
-          <roles>
-              <role>commiter</role>
-          </roles>
-          <timezone>+12</timezone>
-      </developer>
-      <developer>
-         <name>Larry Stone</name>
-         <email>lcs at mit.edu</email>
-         <organization>MIT Libraries</organization>
-         <organizationUrl>http://libraries.mit.edu</organizationUrl>
-         <roles>
-            <role>commiter</role>
-         </roles>
-         <timezone>-5</timezone>
-      </developer>
-      <developer>
-         <name>Robert Tansley</name>
-         <email>rtansley at users.sourceforge.net</email>
-         <roles>
-            <role>commiter</role>
-         </roles>
-      </developer>
-      <developer>
-         <name>Graham Triggs</name>
-         <email>grahamtriggs at users.sourceforge.net</email>
-         <roles>
-            <role>commiter</role>
-         </roles>
-      </developer>
-      <developer>
-         <name>Jeffrey Trimble</name>
-         <email />
-         <roles>
-           <role>commiter</role>
-        </roles>
-      </developer>
-      <developer>
-         <name>Mark H. Wood</name>
-         <email>mwoodiupui at users.sourceforge.net</email>
-         <roles>
-            <role>commiter</role>
-         </roles>
-      </developer>
-      <developer>
-         <name>Scott Yeadon</name>
-         <email>syeadon at users.sourceforge.net</email>
-         <roles>
-            <role>commiter</role>
-         </roles>
-      </developer>
-   </developers>
-
-   <contributors>
-      <contributor>
-         <name>Add Your Name Here and submit a patch!</name>
-         <email>contributor at myu.edu</email>
-         <url>http://www.myu.edu/me</url>
-         <organization>My University</organization>
-         <organizationUrl>http://www.myu.edu</organizationUrl>
-         <roles>
-            <role>developer</role>
-         </roles>
-         <timezone>0</timezone>
-      </contributor>
-      <contributor>
-         <name>Pere Villega</name>
-         <email>pere.villega@gmail.com</email>
-         <url>http://www.perevillega.com</url>
-         <organization />
-         <organizationUrl />
-         <roles>
-            <role>developer</role>
-         </roles>
-         <timezone>0</timezone>
-      </contributor>
-      <contributor>
-         <name>Sands Fish</name>
-         <email>sands at mit.edu</email>
-         <organization>MIT Libraries</organization>
-         <organizationUrl>http://libraries.mit.edu</organizationUrl>
-         <roles>
-            <role>developer</role>
-         </roles>
-         <timezone>-5</timezone>
-      </contributor>
-      <contributor>
-         <name>Steve Swinsburg</name>
-         <email>steve.swinsburg@anu.edu.au</email>
-         <organization>The Australian National University</organization>
-         <organizationUrl>http://www.anu.edu.au</organizationUrl>
-         <roles>
-            <role>developer</role>
-         </roles>
-         <timezone>+10</timezone>
-      </contributor>
-   </contributors>
+    <developers>
+        <developer>
+           <name>DSpace Committers</name>
+           <email>dspace-devel@googlegroups.com</email>
+           <url>https://wiki.duraspace.org/display/DSPACE/DSpace+Committers</url>
+           <roles>
+             <role>committer</role>
+           </roles>
+        </developer>
+    </developers>
+
+    <contributors>
+        <contributor>
+           <name>DSpace Contributors</name>
+           <email>dspace-tech@googlegroups.com</email>
+           <url>https://wiki.duraspace.org/display/DSPACE/DSpaceContributors</url>
+           <roles>
+             <role>developer</role>
+           </roles>
+        </contributor>
+    </contributors>
 
    <!--
       The SCM repository location is used by Continuum to update against
@@ -2778,29 +1834,6 @@
       <url>https://github.com/4Science/DSpace.git</url>
       <tag>dspace-cris-master</tag>
    </scm>
-=======
-    <developers>
-        <developer>
-           <name>DSpace Committers</name>
-           <email>dspace-devel@googlegroups.com</email>
-           <url>https://wiki.duraspace.org/display/DSPACE/DSpace+Committers</url>
-           <roles>
-             <role>committer</role>
-           </roles>
-        </developer>
-    </developers>
-
-    <contributors>
-        <contributor>
-           <name>DSpace Contributors</name>
-           <email>dspace-tech@googlegroups.com</email>
-           <url>https://wiki.duraspace.org/display/DSPACE/DSpaceContributors</url>
-           <roles>
-             <role>developer</role>
-           </roles>
-        </contributor>
-    </contributors>
->>>>>>> a54bf11b
 
    <repositories>
        <repository>
@@ -2878,7 +1911,6 @@
     <!--
       Information about the SCM repository where source code exists.
     -->
-<<<<<<< HEAD
    	<distributionManagement>
     	<repository>
         	<id>repo</id>
@@ -2895,27 +1927,5 @@
             <url>https://wiki.duraspace.org/display/DSPACECRIS/DSpace-CRIS+Home</url>
         </site>        
 	</distributionManagement>
-=======
-    <scm>
-        <connection>scm:git:git@github.com:DSpace/DSpace.git</connection>
-        <developerConnection>scm:git:git@github.com:DSpace/DSpace.git</developerConnection>
-        <url>git@github.com:DSpace/DSpace.git</url>
-        <tag>HEAD</tag>
-    </scm>
-
-
-    <!-- Configure our release repositories to use Sonatype.
-         See: http://central.sonatype.org/pages/apache-maven.html -->
-    <distributionManagement>
-        <snapshotRepository>
-            <id>ossrh</id>
-            <url>https://oss.sonatype.org/content/repositories/snapshots</url>
-        </snapshotRepository>
-        <repository>
-            <id>ossrh</id>
-            <url>https://oss.sonatype.org/service/local/staging/deploy/maven2/</url>
-        </repository>
-    </distributionManagement>
->>>>>>> a54bf11b
 
 </project>