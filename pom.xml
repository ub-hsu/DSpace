<?xml version="1.0" encoding="UTF-8"?>
<project xmlns="http://maven.apache.org/POM/4.0.0" xmlns:xsi="http://www.w3.org/2001/XMLSchema-instance" xsi:schemaLocation="http://maven.apache.org/POM/4.0.0 http://maven.apache.org/maven-v4_0_0.xsd">
   <modelVersion>4.0.0</modelVersion>
   <groupId>org.dspace</groupId>
   <artifactId>dspace-parent</artifactId>
   <packaging>pom</packaging>
<<<<<<< HEAD
   <version>CRIS-6.0.0-SNAPSHOT</version>
=======
   <version>CRIS-6.3.0-SNAPSHOT</version>
>>>>>>> da936b65
   <name>DSpace Parent Project</name>
   <url>https://github.com/4Science/DSpace</url>
   <description>
   	DSpace open source software is a turnkey institutional repository application. The DSpace-CRIS addon add the missing features to allow you to track all research entities!
   </description>

    <organization>
        <name>DuraSpace</name>
        <url>http://www.dspace.org</url>
    </organization>

    <!-- 
    comment this out to avoid accidental release on sonatype under org.dspace group id
    <parent>
        <groupId>org.sonatype.oss</groupId>
        <artifactId>oss-parent</artifactId>
        <version>9</version>
        <relativePath />
    </parent> -->
    
    <prerequisites>
        <maven>3.0</maven>
    </prerequisites>

    <properties>		
		<!-- Warning hibernate core many pom point to 3.3.2.GA to be compliant with hibernate-annotation 3.4.0.GA (required by spring ORM 3.1.1.RELEASE)-->
		<!--<org.hibernate.version>3.6.10.Final</org.hibernate.version> -->
		<org.hibernate.version>4.2.21.Final</org.hibernate.version>
		<org.hibernate.ehcache.version>4.2.21.Final</org.hibernate.ehcache.version>
		<org.hibernate.annotations.version>4.0.2.Final</org.hibernate.annotations.version>
		<org.hibernate.jpa.version>1.0.1.Final</org.hibernate.jpa.version>
		
		<org.jdyna.version>5.9-SNAPSHOT</org.jdyna.version>		
		<it.cilea.ccommons.version>2.3</it.cilea.ccommons.version>
		
		<ckan.addon.modules>[6.0-SNAPSHOT,7.0-SNAPSHOT)</ckan.addon.modules>
		<iiif.addon.modules>[6.0-SNAPSHOT,7.0-SNAPSHOT)</iiif.addon.modules>
		<commons.addon.modules>[6.0-SNAPSHOT,7.0-SNAPSHOT)</commons.addon.modules>
		<annoiiif.addon.modules>[6.0-SNAPSHOT,7.0-SNAPSHOT)</annoiiif.addon.modules>
		<ocr.addon.modules>[6.0-SNAPSHOT,7.0-SNAPSHOT)</ocr.addon.modules>
		<docviewer.addon.modules>[6.0-SNAPSHOT,7.0-SNAPSHOT)</docviewer.addon.modules>		
		<av.addon.modules>[6.0-SNAPSHOT,7.0-SNAPSHOT)</av.addon.modules>
		
        <project.build.sourceEncoding>UTF-8</project.build.sourceEncoding>
        <project.reporting.outputEncoding>${project.build.sourceEncoding}</project.reporting.outputEncoding>
        <java.version>1.7</java.version>
        <postgresql.driver.version>9.4.1211</postgresql.driver.version>
        <solr.version>4.10.4</solr.version>
        <jena.version>2.13.0</jena.version>
        <slf4j.version>1.7.14</slf4j.version>
        <!--
            Hibernate version pinned to 4.2, 4.3 does not work with the spring version we are currently using
            Upgrading the spring version will make the XMLUI crash.
        -->
        <hibernate.version>4.2.21.Final</hibernate.version>
		<spring.version>3.2.16.RELEASE</spring.version>
        <!-- 'root.basedir' is the path to the root [dspace-src] dir. It must be redefined by each child POM,
             as it is used to reference the LICENSE_HEADER and *.properties file(s) in that directory. -->
        <root.basedir>${basedir}</root.basedir>
    </properties>

    <build>
        <!-- Define Maven Plugin Settings that should be inherited to ALL submodule POMs.
             (NOTE: individual POMs can override specific settings). -->
        <pluginManagement>
            <plugins>
                <!-- Use to enforce a particular version of Java and ensure no conflicting dependencies -->
                <plugin>
                    <groupId>org.apache.maven.plugins</groupId>
                    <artifactId>maven-enforcer-plugin</artifactId>
                    <version>1.4.1</version>
                    <executions>
                        <execution>
                            <id>enforce-java</id>
                            <goals>
                                <goal>enforce</goal>
                            </goals>
                            <configuration>
                                <rules>
                                    <requireJavaVersion>
                                        <version>${java.version}</version>
                                    </requireJavaVersion>
                                </rules>    
                            </configuration>
                        </execution>
                        <!-- Make sure that we do not have conflicting dependencies-->
                        <execution>
                            <id>enforce-versions</id>
                            <goals>
                                <goal>enforce</goal>
                            </goals>
                            <configuration>
                                <rules>
                                    <DependencyConvergence />
                                </rules>
                            </configuration>
                        </execution>
                    </executions>
                </plugin>
                <!-- Used to compile all Java classes -->
                <plugin>
                    <artifactId>maven-compiler-plugin</artifactId>
                    <version>3.5.1</version>
                    <configuration>
                      <source>${java.version}</source>
                      <target>${java.version}</target>
                    </configuration>
                </plugin>
                <!-- Used to package all DSpace JARs -->
                <plugin>
                    <groupId>org.apache.maven.plugins</groupId>
                    <artifactId>maven-jar-plugin</artifactId>
                    <version>2.6</version>
                    <configuration>
                        <archive>
                            <manifest>
                                <addDefaultImplementationEntries>true</addDefaultImplementationEntries>
                                <addDefaultSpecificationEntries>true</addDefaultSpecificationEntries>
                            </manifest>
                        </archive>
                    </configuration>
                </plugin>
                <!-- Used to package all DSpace WARs -->
                <plugin>
                    <groupId>org.apache.maven.plugins</groupId>
                    <artifactId>maven-war-plugin</artifactId>
                    <version>2.6</version>
                    <configuration>
                        <failOnMissingWebXml>false</failOnMissingWebXml>
                        <!-- Filter the web.xml (needed for IDE compatibility/debugging) -->
                        <filteringDeploymentDescriptors>true</filteringDeploymentDescriptors>
                        <archive>
                            <manifest>
                                <addDefaultImplementationEntries>true</addDefaultImplementationEntries>
                                <addDefaultSpecificationEntries>true</addDefaultSpecificationEntries>
                            </manifest>
                        </archive>
                    </configuration>
                </plugin>
                <!-- Used to run Unit tests (when -Dskiptests=false) -->
                <plugin>
                    <groupId>org.apache.maven.plugins</groupId>
                    <artifactId>maven-surefire-plugin</artifactId>
                    <version>2.19.1</version>
                    <configuration>
                        <!-- Allow for the ability to pass JVM memory flags for Unit Tests. Since
                             maven-surefire-plugin forks a new JVM, it ignores MAVEN_OPTS.-->
                        <argLine>${test.argLine}</argLine>
                        <!-- tests whose name starts by Abstract will be ignored -->
                        <excludes>
                            <exclude>**/Abstract*</exclude>
                        </excludes>
                        <!-- Detailed logs in reportsDirectory/testName-output.txt instead of stdout -->
                        <redirectTestOutputToFile>true</redirectTestOutputToFile>
                        <!--
                        Enable to debug Maven Surefire tests in remote proces
                        <debugForkedProcess>true</debugForkedProcess>
                        -->
                    </configuration>
                </plugin>
                <!-- Used to run Integration tests (when -Dskipits=false) -->
                <plugin>
                    <artifactId>maven-failsafe-plugin</artifactId>
                    <version>2.19.1</version>
                    <configuration>
                        <!-- Allow for the ability to pass JVM memory flags for Unit Tests. Since
                             maven-failsafe-plugin forks a new JVM, it ignores MAVEN_OPTS.-->
                        <argLine>${test.argLine}</argLine>
                        <excludes>
                            <exclude>**/Abstract*</exclude>
                        </excludes>
                        <redirectTestOutputToFile>true</redirectTestOutputToFile>
                    </configuration>
                    <executions>
                        <execution>
                            <id>integration-test</id>
                            <goals>
                                <goal>integration-test</goal>
                                <goal>verify</goal>
                            </goals>
                        </execution>
                    </executions>
                </plugin>
                <plugin>
                    <groupId>org.codehaus.mojo</groupId>
                    <artifactId>findbugs-maven-plugin</artifactId>
                    <version>3.0.3</version>
                    <configuration>
                        <effort>Max</effort>
                        <threshold>Low</threshold>
                        <xmlOutput>true</xmlOutput>
                    </configuration>
                    <executions>
                        <execution>
                            <phase>compile</phase>
                            <goals>
                                <goal>check</goal>
                            </goals>
                        </execution>
                    </executions>
                </plugin>
                <plugin>
                    <artifactId>maven-antrun-plugin</artifactId>
                    <version>1.8</version>
                </plugin>
                <plugin>
                    <artifactId>maven-assembly-plugin</artifactId>
                    <version>2.6</version>
                </plugin>
                <plugin>
                    <groupId>org.apache.maven.plugins</groupId>
                    <artifactId>maven-dependency-plugin</artifactId>
                    <version>2.10</version>
                </plugin>
                <plugin>
                    <groupId>org.apache.maven.plugins</groupId>
                    <artifactId>maven-resources-plugin</artifactId>
                    <version>2.7</version>
                </plugin>
                <!-- Used to validate License Headers (see build process) -->
                <plugin>
                    <groupId>com.mycila</groupId>
                    <artifactId>license-maven-plugin</artifactId>
                    <version>2.11</version>
                </plugin>
                <!-- Used to generate JavaDocs for new releases (see release profile). -->
                <plugin>
                    <groupId>org.apache.maven.plugins</groupId>
                    <artifactId>maven-javadoc-plugin</artifactId>
                    <version>2.10.3</version>
                    <configuration>
                        <!-- Never fail a build based on Javadoc errors -->
                        <failOnError>false</failOnError>
                    </configuration>
                </plugin>
                <!-- Used to generate source JARs for new releases (see release profile). -->
                <plugin>
                    <groupId>org.apache.maven.plugins</groupId>
                    <artifactId>maven-source-plugin</artifactId>
                    <version>2.4</version>
                </plugin>
                <!-- Used to sign new releases via GPG (see release profile). -->
                <plugin>
                    <groupId>org.apache.maven.plugins</groupId>
                    <artifactId>maven-gpg-plugin</artifactId>
                    <version>1.6</version>
                </plugin>
            </plugins>
        </pluginManagement>

        <!-- These plugin settings only apply to this single POM and are not inherited
            to any submodules. -->
        <plugins>
            <!-- Specify our settings for new releases via 'mvn release:*' -->
            <plugin>
                <artifactId>maven-release-plugin</artifactId>
                <version>2.5.3</version>
                <configuration>
                    <!-- During release:perform, enable the "release" profile (see below) -->
                    <releaseProfiles>release</releaseProfiles>
                    <goals>deploy</goals>
                    <!-- Suggest tagging the release in SCM as "dspace-[version]" -->
                    <tagNameFormat>dspace-@{project.version}</tagNameFormat>
                    <!-- Auto-Version all modules the same as the parent module -->
                    <autoVersionSubmodules>true</autoVersionSubmodules>
                </configuration>
            </plugin>
            <!-- Check license headers in all files using LICENSE_HEADER template -->
            <plugin>
                <groupId>com.mycila</groupId>
                <artifactId>license-maven-plugin</artifactId>
                <configuration>
                    <!-- License header file (can be a URL, but that's less stable if external site is down on occasion) -->
                    <header>${root.basedir}/LICENSE_HEADER</header>
                    <!--Just check headers of everything in the /src directory -->
                    <includes>
                        <include>src/**</include>
                    </includes>
                    <!--Use all default exclusions for IDE files & Maven files, see: 
                        http://code.google.com/p/maven-license-plugin/wiki/Configuration#Default_excludes -->
                    <useDefaultExcludes>true</useDefaultExcludes>
                    <!-- Add some default DSpace exclusions not covered by <useDefaultExcludes> 
                         Individual Maven projects may choose to override these defaults. -->
                    <excludes>
                        <exclude>**/src/test/resources/**</exclude>
                        <exclude>**/src/test/data/**</exclude>
                        <exclude>**/src/main/license/**</exclude>
                        <exclude>**/test.cfg</exclude>
                        <exclude>**/META-INF/**</exclude>
                        <exclude>**/robots.txt</exclude>
                        <exclude>**/*.LICENSE</exclude>
                        <exclude>**/LICENSE*</exclude>
                        <exclude>**/README*</exclude>
                        <exclude>**/readme*</exclude>
                        <exclude>**/.gitignore</exclude>
                        <exclude>**/rebel.xml</exclude>
                    </excludes>
                    <mapping> 
                        <!-- Custom DSpace file extensions which are not recognized by maven-release-plugin: 
                             *.xmap, *.xslt, *.wsdd, *.wsdl, *.ttl, *.LICENSE -->
                        <xmap>XML_STYLE</xmap>
                        <xslt>XML_STYLE</xslt>
                        <wsdd>XML_STYLE</wsdd>
                        <wsdl>XML_STYLE</wsdl>
                        <ttl>SCRIPT_STYLE</ttl>
                        <LICENSE>TEXT</LICENSE>
                    </mapping>  
                    <encoding>UTF-8</encoding>
                    <!-- maven-license-plugin recommends a strict check (e.g. check spaces/tabs too) -->
                    <strictCheck>true</strictCheck>
                </configuration>
                <executions>
                    <execution>
                        <id>check-headers</id>
                        <phase>verify</phase>
                        <goals>
                            <goal>check</goal>
                        </goals>
                    </execution>
                </executions>
            </plugin>
            <!-- Enforce our version of Java, Maven, dependencies, etc. -->
            <plugin>
                <groupId>org.apache.maven.plugins</groupId>
                <artifactId>maven-enforcer-plugin</artifactId>
            </plugin>
        </plugins>
    </build>
   
    <profiles>
        <!-- Skip Unit Tests by default, but allow override on command line
           by setting property "-Dmaven.test.skip=false" -->
        <profile>
            <id>skiptests</id>
            <activation>
                <!-- This profile should be active at all times, unless the user
                     specifies a different value for "maven.test.skip" -->
                <property>
                    <name>!maven.test.skip</name>
                </property>
            </activation>
            <properties>
                <maven.test.skip>true</maven.test.skip>
            </properties>
        </profile>

        <!-- Skip Integration Tests by default, but allow override on
             command line by setting property "-DskipITs=false" -->
        <profile>
            <id>skipits</id>
            <activation>
                <!-- This profile should be active at all times, unless the user
                     specifies a different value for "skipITs" -->
                <property>
                    <name>!skipITs</name>
                </property>
            </activation>
            <properties>
                <skipITs>true</skipITs>
            </properties>
        </profile>

        <!-- Allow for passing extra memory to Unit/Integration tests.
             By default this gives unit tests 512MB of memory (when tests are enabled), 
             unless tweaked on commandline (e.g. "-Dtest.argLine=-Xmx512m"). Since 
             m-surefire-p and m-failsafe-p both fork a new JVM for testing, they ignores MAVEN_OPTS. -->
        <profile>
            <id>test-argLine</id>
            <activation>
                <property>
                    <name>!test.argLine</name>
                </property>
            </activation>
            <properties>
                <test.argLine>-Xmx512m</test.argLine>
            </properties>
        </profile>

        <!-- This profile ensures that we ONLY generate the Unit Test Environment,
             if the testEnvironment.xml file is found AND we are not skipping Unit 
             Tests (see also skiptests profile). That way the Test Environment is 
             also NOT built when running a 'mvn package' on a "binary" release. -->
        <profile>
            <id>generate-test-env</id>
            <activation>
                <activeByDefault>false</activeByDefault>
                <property>
                    <name>maven.test.skip</name>
                    <value>false</value>
                </property>
                <file>
                    <exists>src/main/assembly/testEnvironment.xml</exists>
                </file>
            </activation>
            <build>
                <plugins>
                    <!-- This plugin builds the testEnvironment.zip package
                         based on the specifications in testEnvironment.xml.
                         TestEnvironment.zip is an entire DSpace installation
                         directory, which is installed by 'dspace-api' and
                         used to run our DSpace Unit/Integration tests.  -->
                    <plugin>
                        <artifactId>maven-assembly-plugin</artifactId>
                        <executions>
                            <execution>
                                <phase>generate-test-resources</phase>
                                <goals>
                                    <goal>single</goal>
                                </goals>
                                <configuration>
                                    <descriptors>
                                        <descriptor>src/main/assembly/testEnvironment.xml</descriptor>
                                    </descriptors>
                                </configuration>
                            </execution>
                        </executions>
                        <inherited>false</inherited>
                    </plugin>
                </plugins>
            </build>
        </profile>

        <!-- 
             Generate a list of all THIRD PARTY open source licenses for all DSpace dependencies.
             This list is automatically written to the [src]/LICENSES_THIRD_PARTY file.
             Third party tools whose licenses are unknown by Maven are maintained in
             [src]/src/main/license/LICENSES_THIRD_PARTY.properties.
             To update "LICENSES_THIRD_PARTY", just run:
                 mvn clean verify -Dthird.party.licenses=true
        -->
        <profile>
            <id>third-party-licenses</id>
            <activation>
                <activeByDefault>false</activeByDefault>
                <!-- This profile should ONLY be active when user specifies
                     -Dthird.party.licenses=true on command-line. -->
                <property>
                    <name>third.party.licenses</name>
                </property>
            </activation>
            <build>
                <plugins>
                    <plugin>
                        <groupId>org.codehaus.mojo</groupId>
                        <artifactId>license-maven-plugin</artifactId>
                        <version>1.8</version>
                        <!-- This plugin only needs to be run on the Parent POM
                             as it aggregates results from all child POMs. -->
                        <inherited>false</inherited>
                        <executions>
                            <execution>
                                <phase>verify</phase>
                                <goals>
                                    <goal>aggregate-add-third-party</goal>
                                </goals>
                                <configuration>
                                    <outputDirectory>${root.basedir}</outputDirectory>
                                    <thirdPartyFilename>LICENSES_THIRD_PARTY</thirdPartyFilename>
                                    <excludedGroups>org\.dspace</excludedGroups>
                                    <!-- Use the template which groups all dependencies by their License type (easier to read!). -->
                                    <!-- SEE: https://fisheye.codehaus.org/browse/mojo/trunk/mojo/license-maven-plugin/src/main/resources/org/codehaus/mojo/license -->
                                    <fileTemplate>src/main/license/third-party-file-groupByLicense.ftl</fileTemplate>
                                    <!-- License names that should all be merged into the *first* listed name -->
                                    <licenseMerges>
                                        <licenseMerge>Apache Software License, Version 2.0|The Apache Software License, Version 2.0|Apache License Version 2.0|Apache License, Version 2.0|Apache Public License 2.0|Apache License 2.0|Apache Software License - Version 2.0|Apache 2.0 License|Apache 2.0 license|Apache License V2.0|Apache 2|Apache License|Apache|ASF 2.0|Apache 2.0</licenseMerge>
                                        <!-- Ant-contrib is an Apache License -->
                                        <licenseMerge>Apache Software License, Version 2.0|http://ant-contrib.sourceforge.net/tasks/LICENSE.txt</licenseMerge>
                                        <!-- XML Commons claims these licenses, but it's really Apache License: https://xerces.apache.org/xml-commons/licenses.html -->
                                        <licenseMerge>Apache Software License, Version 2.0|The SAX License|The W3C License</licenseMerge>
                                        <licenseMerge>BSD License|The BSD License|BSD licence|BSD license|BSD|BSD-style license|New BSD License|New BSD license|Revised BSD License|BSD 2-Clause license</licenseMerge>
                                        <!-- DuraSpace uses a BSD License for DSpace -->
                                        <licenseMerge>BSD License|DuraSpace BSD License|DuraSpace Sourcecode License</licenseMerge>
                                        <!-- Coverity uses modified BSD: https://github.com/coverity/coverity-security-library -->
                                        <licenseMerge>BSD License|BSD style modified by Coverity</licenseMerge>
                                        <!-- Jaxen claims this license, but it's really BSD: http://jaxen.codehaus.org/license.html -->
                                        <licenseMerge>BSD License|http://jaxen.codehaus.org/license.html</licenseMerge>
                                        <licenseMerge>Common Development and Distribution License (CDDL)|Common Development and Distribution License (CDDL) v1.0|COMMON DEVELOPMENT AND DISTRIBUTION LICENSE (CDDL) Version 1.0|Common Development and Distribution License|CDDL, v1.0|CDDL 1.0 license|CDDL 1.0|CDDL 1.1|CDDL</licenseMerge>
                                        <!-- Jersey / Java Servlet API claims this license, but is actually CDDL 1.0: http://servlet-spec.java.net -->
                                        <licenseMerge>Common Development and Distribution License (CDDL)|CDDL + GPLv2 with classpath exception</licenseMerge>
                                        <!-- Jersey claims this license, but it is dual licensed with CDDL 1.1 being one: https://jersey.java.net/license.html -->
                                        <licenseMerge>Common Development and Distribution License (CDDL)|CDDL+GPL License</licenseMerge>
                                        <!-- JavaMail claims this license, but it is dual licensed with CDDL being one: https://java.net/projects/javamail/pages/License -->
                                        <licenseMerge>Common Development and Distribution License (CDDL)|GPLv2+CE</licenseMerge>
                                        <!-- JAXB claims this license, but it is dual licensed with CDDL being one: https://jaxb.java.net/ -->
                                        <licenseMerge>Common Development and Distribution License (CDDL)|GPL2 w/ CPE</licenseMerge>
                                        <licenseMerge>Eclipse Public License|Eclipse Public License - Version 1.0|Eclipse Public License - v 1.0|EPL 1.0 license</licenseMerge>
                                        <!-- JUnit claims this license but is actually Eclipse Public License: http://junit.org/license.html -->
                                        <licenseMerge>Eclipse Public License|Common Public License Version 1.0</licenseMerge>
                                        <licenseMerge>GNU Lesser General Public License (LGPL)|The GNU Lesser General Public License, Version 2.1|GNU Lesser General Public License (LGPL), Version 2.1|GNU LESSER GENERAL PUBLIC LICENSE, Version 2.1|GNU Lesser General Public License, version 2.1|GNU LESSER GENERAL PUBLIC LICENSE|GNU Lesser General Public License|GNU Lesser Public License|GNU Lesser General Public License, Version 2.1|Lesser General Public License (LGPL) v 2.1|LGPL 2.1|LGPL 2.1 license|LGPL 3.0 license|LGPL, v2.1 or later|LGPL</licenseMerge>
                                        <licenseMerge>MIT License|The MIT License|MIT LICENSE</licenseMerge>
                                        <!-- BouncyCastle uses a modified MIT License: http://www.bouncycastle.org/license.html -->
                                        <licenseMerge>MIT License|Bouncy Castle Licence</licenseMerge>
                                        <licenseMerge>Mozilla Public License|Mozilla Public License version 1.1|Mozilla Public License 1.1 (MPL 1.1)|MPL 1.1</licenseMerge>
                                        <!-- H2 Database claims this license, but for our purposes it's MPL: http://www.h2database.com -->
                                        <licenseMerge>Mozilla Public License|MPL 2.0, and EPL 1.0</licenseMerge>
                                        <!-- "concurrent.concurrent" claims this license, but is actually Public Domain: http://mvnrepository.com/artifact/concurrent/concurrent/ -->
                                        <licenseMerge>Public Domain|Public domain, Sun Microsoystems</licenseMerge>
                                        <!-- WTFPL is essentially Public Domain: http://www.wtfpl.net/ ;) -->
                                        <licenseMerge>Public Domain|WTFPL</licenseMerge>
                                    </licenseMerges>
                                    <!-- For Licenses which are "Unknown" by Maven, load them from a properties file -->
                                    <useMissingFile>true</useMissingFile>
                                    <missingFile>src/main/license/LICENSES_THIRD_PARTY.properties</missingFile>
                                </configuration>
                            </execution>
                        </executions>
                    </plugin>
                </plugins>
            </build>
        </profile>

        <!--
            If building with Java 8 (JDK 1.8), then disable the default 'doclint' validation.
            'doclint' validates all Javadoc comments (see http://openjdk.java.net/jeps/172).
            Unfortunately though, it also causes our release process to fail with Java 8,
            as DSpace still has several modules with invalid Javadoc comments.
            While we hope to clean this up in the future, for now we are forced to disable it.
            See DS-3154 for more info.
        -->
        <profile>
            <id>doclint-java8-disable</id>
            <activation>
                <jdk>[1.8,)</jdk>
            </activation>
            <properties>
                <!-- Note: ${javadoc.opts} is passed to maven-javadoc-plugin below -->
                <javadoc.opts>-Xdoclint:none</javadoc.opts>
            </properties>
        </profile>
        
        <!-- PostgreSQL ships different JDBC drivers based on the version of Java
             you are running. See https://jdbc.postgresql.org/download.html
             These next two profiles handle pulling in the correct PostgreSQL JDBC driver. -->
        <!-- Default PostgreSQL driver is only for Java 8 -->
        <profile>
            <id>postgresql-jdbc-default</id>
            <activation>
                <jdk>[1.8,)</jdk>
            </activation>
            <dependencyManagement>
                <dependencies>
                    <dependency>
                        <groupId>org.postgresql</groupId>
                        <artifactId>postgresql</artifactId>
                        <version>${postgresql.driver.version}</version>
                    </dependency>
                </dependencies>
            </dependencyManagement>
        </profile>
        <!-- If running Java 7, use JRE7 PostgreSQL driver -->
        <profile>
            <id>postgresql-jdbc-jre7</id>
            <activation>
                <jdk>[1.7,1.8)</jdk>
            </activation>
            <dependencyManagement>
                <dependencies>
                    <dependency>
                        <groupId>org.postgresql</groupId>
                        <artifactId>postgresql</artifactId>
                        <version>${postgresql.driver.version}.jre7</version>
                    </dependency>
                </dependencies>
            </dependencyManagement>
        </profile>

        <!--
           These profiles activate the inclusion of various modules into
           the DSpace Build process. They activate automatically if the
           source module is in the local file system, correctly located
           relative to this file.
        -->

		<profile>
			<id>dspace-cris-ametrics</id>
			<activation>
			 	<file>
                    <exists>dspace-cris-ametrics/pom.xml</exists>
                </file>
				<activeByDefault>true</activeByDefault>
			</activation>
			<modules>
				<module>dspace-cris-ametrics</module>
			</modules>
		</profile>
		
        <!--
           Builds DSpace "Assembly & Configuration" project
        -->
        <profile>
            <id>dspace</id>
            <activation>
                <file>
                    <exists>dspace/pom.xml</exists>
                </file>
            </activation>
            <modules>
                <module>dspace</module>
            </modules>
        </profile>

        <!--
           Builds central API for DSpace
        -->
        <profile>
            <id>dspace-api</id>
            <activation>
                <file>
                    <exists>dspace-api/pom.xml</exists>
                </file>
            </activation>
            <modules>
                <module>dspace-api</module>
            </modules>
        </profile>

        <!--
           Builds Services for DSpace
        -->
        <profile>
            <id>dspace-services</id>
            <activation>
                <file>
                    <exists>dspace-services/pom.xml</exists>
                </file>
            </activation>
            <modules>
                <module>dspace-services</module>
            </modules>
        </profile> 

        <!--
           Builds XOAI Gateway WAR for DSpace
        -->
      <profile>
            <id>dspace-oai</id>
            <activation>
                <file>
                    <exists>dspace-oai/pom.xml</exists>
                </file>
            </activation>
            <modules>
                <module>dspace-oai</module>
            </modules>
        </profile> 

        <!--
           Builds JSPUI WAR for DSpace
        -->
        <profile>
            <id>dspace-jspui</id>
            <activation>
                <file>
                    <exists>dspace-jspui/pom.xml</exists>
                </file>
            </activation>
            <modules>
                <module>dspace-jspui</module>
            </modules>
        </profile>

        <!--
             Builds RDF API and Data Provider WAR for DSpace
        -->
        <profile>
            <id>dspace-rdf</id>
            <activation>
                <file>
                    <exists>dspace-rdf/pom.xml</exists>
                </file>
            </activation>
            <modules>
                <module>dspace-rdf</module>
            </modules>
        </profile>

       <!-- REST Jersey -->
       <profile>
           <id>dspace-rest</id>
           <activation>
               <file>
                   <exists>dspace-rest/pom.xml</exists>
               </file>
           </activation>
           <modules>
               <module>dspace-rest</module>
           </modules>
       </profile>


        <!--
           Builds SWORD WAR for DSpace
        -->
        <profile>
            <id>dspace-sword</id>
            <activation>
                <file>
                    <exists>dspace-sword/pom.xml</exists>
                </file>
            </activation>
            <modules>
                <module>dspace-sword</module>
            </modules>
        </profile>


        <!--
           Builds SOLR WAR for DSpace
        -->
        <profile>
            <id>dspace-solr</id>
            <activation>
                <file>
                    <exists>dspace-solr/pom.xml</exists>
                </file>
            </activation>
            <modules>
                <module>dspace-solr</module>
            </modules>
        </profile>

        <!--
           Builds SWORDv2 WAR for DSpace
       -->
        <profile>
            <id>dspace-swordv2</id>
            <activation>
                <file>
                    <exists>dspace-swordv2/pom.xml</exists>
                </file>
            </activation>
            <modules>
                <module>dspace-swordv2</module>
            </modules>
        </profile> 

        <!--
           Builds MIRAGE2 WAR for DSpace
        -->
        <profile>
           <id>dspace-xmlui-mirage2</id>
           <activation>
           	   <activeByDefault>false</activeByDefault>
               <file>
                   <exists>dspace-xmlui-mirage2/pom.xml</exists>
               </file>
           </activation>
           <modules>
               <module>dspace-xmlui-mirage2</module>
           </modules>
        </profile>
        
        <!--
           Builds XMLUI WAR for DSpace
        -->
         <profile>
            <id>dspace-xmlui</id>
            <activation>
            	<activeByDefault>false</activeByDefault>
                <file>
                    <exists>dspace-xmlui/pom.xml</exists>
                </file>
            </activation>
            <modules>
                <module>dspace-xmlui</module>
            </modules>
        </profile> 

    	<!--
           Builds CRIS Module for DSpace
        -->
        <profile>
            <id>dspace-cris</id>
            <activation>
                <file>
                    <exists>dspace-cris/pom.xml</exists>
                </file>
                <activeByDefault>true</activeByDefault>
            </activation>
            <modules>
                <module>dspace-cris</module>
            </modules>
        </profile>


        <profile>
            <id>addon-ckan</id>
			<activation>
                <activeByDefault>true</activeByDefault>
            </activation>            
            <dependencyManagement>
            	<dependencies>
			        <dependency>
			             <groupId>it.4science.dspace</groupId>
						 <artifactId>addon-ckan-api</artifactId>
						 <version>${ckan.addon.modules}</version>
						 <type>jar</type>
			        </dependency>
			        <dependency>
			             <groupId>it.4science.dspace</groupId>
						 <artifactId>addon-ckan-jspui</artifactId>
						 <version>${ckan.addon.modules}</version>
						 <type>war</type>
			        </dependency>
		        </dependencies>		                    
            </dependencyManagement>
        </profile>

        <profile>
            <id>addon-iiif</id>
			<activation>
                <activeByDefault>false</activeByDefault>
            </activation>            
            <dependencyManagement>
            	<dependencies>
			        <dependency>
			             <groupId>it.4science.dspace</groupId>
						 <artifactId>addon-iiif-api</artifactId>
						 <version>${iiif.addon.modules}</version>
						 <type>jar</type>
			        </dependency>
			        <dependency>
			             <groupId>it.4science.dspace</groupId>
						 <artifactId>addon-iiif-jspui</artifactId>
						 <version>${iiif.addon.modules}</version>
						 <type>war</type>
			        </dependency>
		        </dependencies>		                    
            </dependencyManagement>
        </profile>

        <profile>
            <id>addon-ocr</id>
			<activation>
                <activeByDefault>false</activeByDefault>
            </activation>            
            <dependencyManagement>
            	<dependencies>
			        <dependency>
			             <groupId>it.4science.dspace</groupId>
						 <artifactId>addon-ocr-api</artifactId>
						 <version>${ocr.addon.modules}</version>
						 <type>jar</type>
			        </dependency>
			        <dependency>
			             <groupId>it.4science.dspace</groupId>
						 <artifactId>addon-annoiiif-api</artifactId>
						 <version>${annoiiif.addon.modules}</version>
						 <type>jar</type>
			        </dependency>
		        </dependencies>		                    
            </dependencyManagement>
        </profile>
        
        <profile>
            <id>addon-document-viewer</id>
			<activation>
                <activeByDefault>false</activeByDefault>
            </activation>            
            <dependencyManagement>
            	<dependencies>
			        <dependency>
			             <groupId>it.4science.dspace</groupId>
						 <artifactId>addon-docviewer-api</artifactId>
						 <version>${docviewer.addon.modules}</version>
						 <type>jar</type>
			        </dependency>
			        <dependency>
			             <groupId>it.4science.dspace</groupId>
						 <artifactId>addon-annoiiif-api</artifactId>
						 <version>${annoiiif.addon.modules}</version>
						 <type>jar</type>
			        </dependency>			        
		        </dependencies>		                    
            </dependencyManagement>
        </profile>
        
        <profile>
            <id>addon-av-streaming</id>
			<activation>
                <activeByDefault>false</activeByDefault>
            </activation>            
            <dependencyManagement>
            	<dependencies>
			        <dependency>
			             <groupId>it.4science.dspace</groupId>
						 <artifactId>addon-video-api</artifactId>
						 <version>${av.addon.modules}</version>
						 <type>jar</type>
			        </dependency>
			        <dependency>
			             <groupId>it.4science.dspace</groupId>
						 <artifactId>addon-video-jspui</artifactId>
						 <version>${av.addon.modules}</version>
						 <type>war</type>
			        </dependency>			        
		        </dependencies>		                    
            </dependencyManagement>
        </profile>                                

   </profiles>

   <!--
      Dependency management provides a means to control which
      versions of dependency jars are used for compilation
      and packaging into the distribution.  Rather than placing
      a version in your dependencies, look here first to see if
      its already strongly defined in dspace-parent and dspace-api.
   -->
   <dependencyManagement>
      <dependencies>
         <!-- DSpace core and endorsed Addons -->
         <dependency>
            <groupId>org.dspace</groupId>
            <artifactId>dspace-api</artifactId>
            <version>${project.version}</version>
         </dependency>
   		 <dependency>
			<groupId>org.dspace.modules</groupId>
			<artifactId>additions</artifactId>
			<version>${project.version}</version>
			<exclusions>
				<exclusion>
					<groupId>it.4science.dspace</groupId>
					<artifactId>addon-ckan-api</artifactId>
				</exclusion>
				<exclusion>
					<groupId>it.4science.dspace</groupId>
					<artifactId>addon-ckan-jspui</artifactId>
				</exclusion>
				<exclusion>
					<groupId>it.4science.dspace</groupId>
					<artifactId>addon-iiif-api</artifactId>
				</exclusion>
				<exclusion>
					<groupId>it.4science.dspace</groupId>
					<artifactId>addon-iiif-jspui</artifactId>
				</exclusion>
				<exclusion>
					<groupId>it.4science.dspace</groupId>
					<artifactId>addon-ocr-api</artifactId>
				</exclusion>
				<exclusion>
					<groupId>it.4science.dspace</groupId>
					<artifactId>addon-annoiiif-api</artifactId>
				</exclusion>
				<exclusion>
					<groupId>it.4science.dspace</groupId>
					<artifactId>addon-docviewer-api</artifactId>
				</exclusion>
				<exclusion>
					<groupId>it.4science.dspace</groupId>
					<artifactId>addon-video-api</artifactId>
				</exclusion>
				<exclusion>
					<groupId>it.4science.dspace</groupId>
					<artifactId>addon-video-jspui</artifactId>
				</exclusion>
			</exclusions>
		 </dependency>
         <dependency>
            <groupId>org.dspace</groupId>
            <artifactId>dspace-sword</artifactId>
			<version>${project.version}</version>
            <type>jar</type>
            <classifier>classes</classifier>
         </dependency>
         <dependency>
            <groupId>org.dspace</groupId>
            <artifactId>dspace-sword</artifactId>
			<version>${project.version}</version>
            <type>war</type>
         </dependency>
         <dependency>
            <groupId>org.dspace</groupId>
            <artifactId>dspace-swordv2</artifactId>
			<version>${project.version}</version>
            <type>jar</type>
            <classifier>classes</classifier>
         </dependency>
         <dependency>
            <groupId>org.dspace</groupId>
            <artifactId>dspace-swordv2</artifactId>
			<version>${project.version}</version>
            <type>war</type>
         </dependency>
         <dependency>
            <groupId>org.dspace</groupId>
            <artifactId>dspace-jspui</artifactId>
			<version>${project.version}</version>
            <type>jar</type>
            <classifier>classes</classifier>
         </dependency>
         <dependency>
            <groupId>org.dspace</groupId>
            <artifactId>dspace-jspui</artifactId>
			<version>${project.version}</version>
            <type>war</type>
         </dependency>
         <dependency>
            <groupId>org.dspace</groupId>
            <artifactId>dspace-oai</artifactId>
			<version>${project.version}</version>
            <type>jar</type>
            <classifier>classes</classifier>
         </dependency>
         <dependency>
            <groupId>org.dspace</groupId>
            <artifactId>dspace-oai</artifactId>
			<version>${project.version}</version>
            <type>war</type>
         </dependency>
         <dependency>
            <groupId>org.dspace</groupId>
            <artifactId>dspace-lni</artifactId>
			<version>${project.version}</version>
            <type>jar</type>
            <classifier>classes</classifier>
         </dependency>
         <dependency>
            <groupId>org.dspace</groupId>
            <artifactId>dspace-lni-client</artifactId>
			<version>${project.version}</version>
         </dependency>
         <dependency>
            <groupId>org.dspace</groupId>
            <artifactId>dspace-lni</artifactId>
			<version>${project.version}</version>
            <type>war</type>
         </dependency>
         <dependency>
            <groupId>org.dspace</groupId>
            <artifactId>dspace-xmlui</artifactId>
			<version>${project.version}</version>
			<type>jar</type>
            <classifier>classes</classifier>
         </dependency>
         <dependency>
            <groupId>org.dspace</groupId>
            <artifactId>dspace-xmlui</artifactId>
			<version>${project.version}</version>
            <type>war</type>
         </dependency>
         <dependency>
            <groupId>org.dspace</groupId>
            <artifactId>metrics-lookup</artifactId>
            <version>${project.version}</version>
         </dependency>
         <dependency>
            <groupId>org.dspace</groupId>
            <artifactId>metrics-lookup-web</artifactId>
            <version>${project.version}</version>
            <type>war</type>
         </dependency>         
         <dependency>
            <groupId>org.dspace</groupId>
            <artifactId>dspace-services</artifactId>
			<version>${project.version}</version>
         </dependency>
         <dependency>
             <groupId>org.dspace</groupId>
             <artifactId>dspace-rdf</artifactId>
             <version>${project.version}</version>
             <type>war</type>
         </dependency>
         <dependency>
            <groupId>org.dspace</groupId>
            <artifactId>dspace-rest</artifactId>
            <version>${project.version}</version>
            <type>jar</type>
             <classifier>classes</classifier>
         </dependency>
         <dependency>
            <groupId>org.dspace</groupId>
            <artifactId>dspace-rest</artifactId>
            <version>${project.version}</version>
            <type>war</type>
         </dependency>
         <dependency>
            <groupId>org.dspace</groupId>
            <artifactId>dspace-solr</artifactId>
            <version>${project.version}</version>
            <type>jar</type>
            <classifier>classes</classifier>
         </dependency>
         <dependency>
            <groupId>org.dspace</groupId>
            <artifactId>dspace-solr</artifactId>
            <version>${project.version}</version>
            <type>war</type>
            <classifier>skinny</classifier>
         </dependency>

            <!-- DSpace Localization Packages -->
            <dependency>
                <groupId>org.dspace</groupId>
                <artifactId>dspace-api-lang</artifactId>
                <version>[6.0.0,7.0.0)</version>
            </dependency>
            <dependency>
                <groupId>org.dspace</groupId>
                <artifactId>dspace-xmlui-lang</artifactId>
                <version>[6.0.0,7.0.0)</version>
                <type>war</type>
            </dependency>
         
            <!-- DSpace third Party Dependencies -->
            <dependency>
                <groupId>org.hibernate</groupId>
                <artifactId>hibernate-core</artifactId>
                <version>${hibernate.version}</version>
            </dependency>

            <dependency>
                <groupId>org.hibernate</groupId>
                <artifactId>hibernate-ehcache</artifactId>
                <version>${hibernate.version}</version>
            </dependency>

            <dependency>
                <groupId>org.springframework</groupId>
                <artifactId>spring-orm</artifactId>
                <version>${spring.version}</version>
            </dependency>
            <dependency>
                <groupId>org.swordapp</groupId>
                <artifactId>sword-common</artifactId>
                <version>1.1</version>
            </dependency>
            <!-- Explicitly Specify Latest Version of Spring -->
            <dependency>
                <artifactId>spring-core</artifactId>
                <groupId>org.springframework</groupId>
                <version>${spring.version}</version>
            </dependency>

            <dependency>
                <artifactId>spring-beans</artifactId>
                <groupId>org.springframework</groupId>
                <version>${spring.version}</version>
            </dependency>

            <dependency>
                <artifactId>spring-aop</artifactId>
                <groupId>org.springframework</groupId>
                <version>${spring.version}</version>
            </dependency>

            <dependency>
                <artifactId>spring-context</artifactId>
                <groupId>org.springframework</groupId>
                <version>${spring.version}</version>
            </dependency>

            <dependency>
                <artifactId>spring-tx</artifactId>
                <groupId>org.springframework</groupId>
                <version>${spring.version}</version>
            </dependency>

            <dependency>
                <artifactId>spring-jdbc</artifactId>
                <groupId>org.springframework</groupId>
                <version>${spring.version}</version>
            </dependency>

            <dependency>
                <artifactId>spring-web</artifactId>
                <groupId>org.springframework</groupId>
                <version>${spring.version}</version>
            </dependency>

            <dependency>
                <artifactId>spring-webmvc</artifactId>
                <groupId>org.springframework</groupId>
                <version>${spring.version}</version>
            </dependency>

            <dependency>
                <groupId>org.apache.ant</groupId>
                <artifactId>ant</artifactId>
                <version>1.7.0</version>
            </dependency>
            
            <dependency>
			    <groupId>org.apache.solr</groupId>
			    <artifactId>solr-solrj</artifactId>
		    	<version>${solr.version}</version>
		 	</dependency>
		             
            <dependency>
                <groupId>org.apache.jena</groupId>
                <artifactId>apache-jena-libs</artifactId>
                <type>pom</type>
                <version>${jena.version}</version>
            </dependency>
            <dependency>
                <groupId>org.dspace</groupId>
                <artifactId>handle</artifactId>
                <version>6.2</version>
            </dependency>
            <dependency>
                <groupId>org.dspace</groupId>
                <artifactId>jargon</artifactId>
                <version>1.4.25</version>
            </dependency>
            <dependency>
                <groupId>org.dspace</groupId>
                <artifactId>mets</artifactId>
                <version>1.5.2</version>
            </dependency>
            <dependency>
                <groupId>org.dspace.dependencies</groupId>
                <artifactId>dspace-tm-extractors</artifactId>
                <version>1.0.1</version>
            </dependency>
            <!-- Required by Commons Configuration -->
            <dependency>
                <groupId>commons-beanutils</groupId>
                <artifactId>commons-beanutils</artifactId>
                <version>1.9.2</version>
            </dependency>
            <dependency>
                <groupId>commons-cli</groupId>
                <artifactId>commons-cli</artifactId>
                <version>1.3.1</version>
            </dependency>
            <dependency>
                <groupId>commons-codec</groupId>
                <artifactId>commons-codec</artifactId>
                <version>1.10</version>
            </dependency>
            <dependency>
                <groupId>commons-collections</groupId>
                <artifactId>commons-collections</artifactId>
                <version>3.2.2</version>
                <!-- <version>3.1</version> xmlui - wing -->
            </dependency>
            <dependency>
                <groupId>commons-configuration</groupId>
                <artifactId>commons-configuration</artifactId>
                <version>1.10</version>
            </dependency>
            <dependency>
                <groupId>org.apache.commons</groupId>
                <artifactId>commons-dbcp2</artifactId>
                <version>2.1.1</version>
            </dependency>
            <dependency>
                <groupId>commons-discovery</groupId>
                <artifactId>commons-discovery</artifactId>
                <version>0.5</version>
            </dependency>
            <dependency>
                <groupId>commons-fileupload</groupId>
                <artifactId>commons-fileupload</artifactId>
                <version>1.3.1</version>
            </dependency>
            <dependency>
                <groupId>commons-io</groupId>
                <artifactId>commons-io</artifactId>
                <version>2.4</version>
            </dependency>
            <dependency>
                <groupId>commons-lang</groupId>
                <artifactId>commons-lang</artifactId>
                <version>2.6</version>
                <!-- <version>2.1</version> in xmlui - wing -->
            </dependency>
            <dependency>
                <groupId>commons-logging</groupId>
                <artifactId>commons-logging</artifactId>
                <version>1.2</version>
            </dependency>
            <dependency>
                <groupId>org.apache.commons</groupId>
                <artifactId>commons-pool2</artifactId>
                <version>2.4.2</version>
            </dependency>
            <dependency>
                <groupId>commons-validator</groupId>
                <artifactId>commons-validator</artifactId>
                <version>1.5.0</version>
            </dependency>
            <dependency>
                <groupId>javax.mail</groupId>
                <artifactId>mail</artifactId>
                <version>1.4.7</version>
            </dependency>
			<dependency>
				<groupId>javax.servlet</groupId>
				<artifactId>javax.servlet-api</artifactId>
				<version>3.0.1</version>
			</dependency>

            <dependency>
                <groupId>jaxen</groupId>
                <artifactId>jaxen</artifactId>
                <version>1.1.6</version>
                <exclusions>
                    <exclusion>
                        <artifactId>xom</artifactId>
                        <groupId>xom</groupId>
                    </exclusion>
                </exclusions>
            </dependency>
            <dependency>
                <groupId>org.jdom</groupId>
                <artifactId>jdom</artifactId>
                <version>1.1.3</version>
            </dependency>
            <dependency>
                <groupId>log4j</groupId>
                <artifactId>log4j</artifactId>
                <version>1.2.17</version>
            </dependency>
            <dependency>
                <groupId>oro</groupId>
                <artifactId>oro</artifactId>
                <version>2.0.8</version>
            </dependency>
            <dependency>
                <groupId>org.apache.pdfbox</groupId>
                <artifactId>pdfbox</artifactId>
                <version>2.0.2</version>
            </dependency>
            <dependency>
                <groupId>org.apache.pdfbox</groupId>
                <artifactId>fontbox</artifactId>
                <version>2.0.2</version>
            </dependency>
            <dependency>
	        <groupId>org.bouncycastle</groupId>
	        <artifactId>bcprov-jdk15</artifactId>
	        <version>1.46</version>
	    </dependency>
	    <dependency>
	        <groupId>org.bouncycastle</groupId>
	        <artifactId>bcmail-jdk15</artifactId>
	        <version>1.46</version>
	    </dependency>
         <dependency>
           <groupId>org.apache.poi</groupId>
           <artifactId>poi</artifactId>
           <version>3.6</version>
         </dependency>
         <dependency>
            <groupId>org.apache.poi</groupId>
            <artifactId>poi-scratchpad</artifactId>
            <version>3.6</version>
         </dependency>
         <dependency>
            <groupId>org.apache.poi</groupId>
            <artifactId>poi-ooxml</artifactId>
            <version>3.6</version>
         </dependency>
         <dependency>
            <groupId>rome</groupId>
            <artifactId>rome</artifactId>
            <version>1.0</version>
         </dependency>
         <dependency>
            <groupId>rome</groupId>
            <artifactId>opensearch</artifactId>
            <version>0.1</version>
         </dependency>
         <dependency>
            <groupId>xalan</groupId>
            <artifactId>xalan</artifactId>
            <version>2.7.1</version>
         </dependency>
         <dependency>
            <groupId>xerces</groupId>
            <artifactId>xercesImpl</artifactId>
            <version>2.9.0</version>
            <!--  <version>2.8.0</version> in xmlui -->
         </dependency>
         <dependency>
            <groupId>xml-apis</groupId>
            <artifactId>xml-apis</artifactId>
            <version>1.4.01</version>
         </dependency>
         <dependency>
            <groupId>javax.activation</groupId>
            <artifactId>activation</artifactId>
            <version>1.1</version>
         </dependency>

            <dependency>
                <groupId>wsdl4j</groupId>
                <artifactId>wsdl4j</artifactId>
                <version>1.6.3</version>
            </dependency>
            <dependency>
                <groupId>javax.xml</groupId>
                <artifactId>jaxrpc-api</artifactId>
                <version>1.3</version>
            </dependency>
            <dependency>
                <groupId>axis</groupId>
                <artifactId>axis</artifactId>
                <version>1.4</version>
            </dependency>
            <dependency>
                <groupId>axis</groupId>
                <artifactId>axis-ant</artifactId>
                <version>1.4</version>
                <scope>compile</scope>
            </dependency>
            <dependency>
                <groupId>axis</groupId>
                <artifactId>axis-saaj</artifactId>
                <version>1.4</version>
            </dependency>
            <dependency>
                <groupId>com.ibm.icu</groupId>
                <artifactId>icu4j</artifactId>
                <version>56.1</version>
            </dependency>
            <dependency>
                <groupId>com.oracle</groupId>
                <artifactId>ojdbc6</artifactId>
                <version>11.2.0.4.0</version>
            </dependency>
            <dependency>
                <groupId>com.sun.media</groupId>
                <artifactId>jai_imageio</artifactId>
                <version>1.1</version>
            </dependency>
            <dependency>
                <groupId>javax.media</groupId>
                <artifactId>jai_core</artifactId>
                <version>1.1.3</version>
            </dependency>
            <dependency>
                <groupId>org.dspace</groupId>
                <artifactId>oclc-harvester2</artifactId>
                <version>0.1.12</version>
            </dependency>
            <dependency>
                <groupId>org.apache.httpcomponents</groupId>
                <artifactId>httpcore</artifactId>
                <version>4.4.4</version>
            </dependency>
            <dependency>
                <groupId>org.apache.httpcomponents</groupId>
                <artifactId>httpclient</artifactId>
            	<version>4.5.1</version>
         	</dependency>
         	<dependency>
            	<groupId>net.sourceforge.jexcelapi</groupId>
            	<artifactId>jxl</artifactId>
            	<version>2.6.12</version>
            </dependency>
            <dependency>
                <groupId>org.slf4j</groupId>
                <artifactId>jcl-over-slf4j</artifactId>
                <version>${slf4j.version}</version>
            </dependency>
            <dependency>
                <groupId>org.slf4j</groupId>
                <artifactId>slf4j-api</artifactId>
                <version>${slf4j.version}</version>
            </dependency>
            <dependency>
                <groupId>org.slf4j</groupId>
                <artifactId>slf4j-jdk14</artifactId>
                <version>${slf4j.version}</version>
            </dependency>
            <dependency>
                <groupId>org.slf4j</groupId>
                <artifactId>slf4j-log4j12</artifactId>
                <version>${slf4j.version}</version>
            </dependency>
            <!-- JMockit, JUnit and Hamcrest are used for Unit/Integration tests -->
            <dependency> <!-- Keep jmockit before junit -->
                <groupId>org.jmockit</groupId>
                <artifactId>jmockit</artifactId>
                <version>1.21</version>
                <scope>test</scope>
            </dependency>
            <dependency>
                <groupId>junit</groupId>
                <artifactId>junit</artifactId>
                <version>4.11</version>
                <scope>test</scope>
            </dependency>
            <dependency>
                <groupId>org.hamcrest</groupId>
                <artifactId>hamcrest-core</artifactId>
                <version>1.3</version>
                <scope>test</scope>
            </dependency>
            <!-- H2 is an in-memory database used for Unit/Integration tests -->
            <dependency>
                <groupId>com.h2database</groupId>
                <artifactId>h2</artifactId>
                <version>1.4.187</version>
                <scope>test</scope>
            </dependency>


		<dependency>
			<groupId>net.sourceforge.htmlcleaner</groupId>
			<artifactId>htmlcleaner</artifactId>
			<version>2.2</version>
		</dependency>
		
        <dependency>
            <groupId>javax.servlet</groupId>
            <artifactId>jstl</artifactId>
            <version>1.2</version>
        </dependency>
			 
		<dependency>
    		<groupId>org.javassist</groupId>
    		<artifactId>javassist</artifactId>
    		<version>3.18.1-GA</version>
		</dependency> 

        <!-- Contiperf is used for performance tests within our Unit/Integration tests -->
		<dependency>
			<groupId>org.databene</groupId>
			<artifactId>contiperf</artifactId>
			<version>2.3.4</version>
			<scope>test</scope>
		</dependency>
		<dependency>
			<groupId>org.dspace</groupId>
			<artifactId>dspace-cris-api</artifactId>
			<version>${project.version}</version>
		</dependency>
		<dependency>
			<groupId>org.dspace</groupId>
			<artifactId>dspace-cris-jspui-api</artifactId>
			<version>${project.version}</version>			
		</dependency>
		<dependency>
			<groupId>org.dspace</groupId>
			<artifactId>dspace-cris-jspui-webapp</artifactId>
			<version>${project.version}</version>
			<type>war</type>			
		</dependency>		
		<dependency>
			<groupId>org.dspace</groupId>
			<artifactId>dspace-cris-jspui-webapp</artifactId>
			<version>${project.version}</version>			
		</dependency>
		<dependency>
			<groupId>org.dspace</groupId>
			<artifactId>dspace-cris-webservices-api</artifactId>
			<version>${project.version}</version>			
		</dependency>
		<dependency>
			<groupId>org.dspace</groupId>
			<artifactId>dspace-cris-webservices-webapp</artifactId>
			<version>${project.version}</version>
		</dependency>
		<dependency>
			<groupId>org.dspace</groupId>
			<artifactId>dspace-cris-webservices-webapp</artifactId>
			<version>${project.version}</version>
			<type>war</type>			
		</dependency>
		 <dependency>
             <groupId>org.dspace</groupId>
			 <artifactId>metrics-retrieve</artifactId>
			 <version>${project.version}</version>
         </dependency>
	
		<dependency>
			<groupId>com.google.code.gson</groupId>
			<artifactId>gson</artifactId>
			<version>2.6.1</version>
			<scope>compile</scope>
		</dependency>
		<!-- Google Analytics -->
		<dependency>
			<groupId>com.google.apis</groupId>
			<artifactId>google-api-services-analytics</artifactId>
			<version>v3-rev123-1.21.0</version>
		</dependency>
		<dependency>
			<groupId>com.google.api-client</groupId>
			<artifactId>google-api-client</artifactId>
			<version>1.21.0</version>
		</dependency>
		<dependency>
			<groupId>com.google.http-client</groupId>
			<artifactId>google-http-client</artifactId>
			<version>1.21.0</version>
		</dependency>
		<dependency>
			<groupId>com.google.http-client</groupId>
			<artifactId>google-http-client-jackson2</artifactId>
			<version>1.21.0</version>
			<exclusions>
				<exclusion>
					<artifactId>jackson-core</artifactId>
					<groupId>com.fasterxml.jackson.core</groupId>
				</exclusion>
				<exclusion>
					<artifactId>jackson-databind</artifactId>
					<groupId>com.fasterxml.jackson.core</groupId>
				</exclusion>
			</exclusions>
		</dependency>
		<dependency>
			<groupId>com.google.oauth-client</groupId>
			<artifactId>google-oauth-client</artifactId>
			<version>1.21.0</version>
		</dependency>
		<!-- Findbugs annotations -->
		<dependency>
			<groupId>com.google.code.findbugs</groupId>
			<artifactId>jsr305</artifactId>
			<version>3.0.1</version>
			<scope>provided</scope>
		</dependency>
		<dependency>
			<groupId>com.google.code.findbugs</groupId>
			<artifactId>annotations</artifactId>
			<version>3.0.1u2</version>
			<scope>provided</scope>
		</dependency>
		<dependency>
			<groupId>org.mockito</groupId>
			<artifactId>mockito-core</artifactId>
			<version>1.10.19</version>
		</dependency>
	
		<dependency>
			<groupId>net.sf.flexjson</groupId>
			<artifactId>flexjson</artifactId>
			<version>2.1</version>
		</dependency>
          <dependency>
        	<groupId>com.fasterxml.jackson.jaxrs</groupId>
        	<artifactId>jackson-jaxrs-json-provider</artifactId>
        	<version>2.8.5</version>
	    </dependency>
	      <dependency>
            <groupId>com.fasterxml.jackson.core</groupId>
	        <artifactId>jackson-annotations</artifactId>
	        <version>2.8.5</version>
	      </dependency>
	      <dependency>
	        <groupId>com.fasterxml.jackson.core</groupId>
	        <artifactId>jackson-core</artifactId>
	        <version>2.8.5</version>
	      </dependency>
	      <dependency>
	        <groupId>com.fasterxml.jackson.core</groupId>
	        <artifactId>jackson-databind</artifactId>
	        <version>2.8.5</version>
	      </dependency>
	      <dependency>
	        <groupId>com.fasterxml.jackson.datatype</groupId>
	        <artifactId>jackson-datatype-jsr310</artifactId>
	        <version>2.8.5</version>
	      </dependency>	      
		<dependency>
			<groupId>commons-httpclient</groupId>
			<artifactId>commons-httpclient</artifactId>
			<version>3.1</version>
		</dependency>
		<dependency>
			<groupId>it.4science.dspace</groupId>
			<artifactId>addon-commons-api</artifactId>
			<version>${commons.addon.modules}</version>
		</dependency>
		<dependency>
			<groupId>it.4science</groupId>
			<artifactId>tools-orcid-jaxb</artifactId>
			<version>2.0</version>
			<type>jar</type>
			<exclusions>
				<!-- Logging -->
				<exclusion>
					<groupId>ch.qos.logback</groupId>
					<artifactId>logback-classic</artifactId>
				</exclusion>
				<exclusion>
					<groupId>ch.qos.logback</groupId>
					<artifactId>logback-core</artifactId>
				</exclusion>
				<exclusion>
					<groupId>com.fasterxml.jackson.jaxrs</groupId>
    				<artifactId>jackson-jaxrs-base</artifactId>
        	    </exclusion>
			</exclusions>
		</dependency>		
      </dependencies>
   </dependencyManagement>

    <licenses>
        <license>
            <name>DuraSpace BSD License</name>
            <url>https://raw.github.com/DSpace/DSpace/master/LICENSE</url>
            <distribution>repo</distribution>
            <comments>
               A BSD 3-Clause license for the DSpace codebase.
            </comments>
        </license>
    </licenses>

    <issueManagement>
        <system>JIRA</system>
        <url>https://jira.duraspace.org/browse/DS</url>
    </issueManagement>

    <mailingLists>
        <mailingList>
            <name>DSpace Technical Users List</name>
            <subscribe>
               https://groups.google.com/d/forum/dspace-tech
            </subscribe>
            <unsubscribe>
               https://groups.google.com/d/forum/dspace-tech
            </unsubscribe>
            <post>dspace-tech AT googlegroups.com</post>
            <archive>
               https://groups.google.com/d/forum/dspace-tech
            </archive>
        </mailingList>
        <mailingList>
            <name>DSpace Developers List</name>
            <subscribe>
               https://groups.google.com/d/forum/dspace-devel
            </subscribe>
            <unsubscribe>
               https://groups.google.com/d/forum/dspace-devel
            </unsubscribe>
            <post>dspace-devel AT googlegroups.com</post>
            <archive>
               https://groups.google.com/d/forum/dspace-devel
            </archive>
        </mailingList>
        <mailingList>
            <name>DSpace Community List</name>
            <subscribe>
               https://groups.google.com/d/forum/dspace-community
            </subscribe>
            <unsubscribe>
               https://groups.google.com/d/forum/dspace-community
            </unsubscribe>
            <post>dspace-community AT googlegroups.com</post>
            <archive>
               https://groups.google.com/d/forum/dspace-community
            </archive>
        </mailingList>
        <mailingList>
            <name>DSpace Commit Change-Log</name>
            <subscribe>
               https://groups.google.com/d/forum/dspace-changelog
            </subscribe>
            <unsubscribe>
               https://groups.google.com/d/forum/dspace-changelog
            </unsubscribe>
            <archive>
               https://groups.google.com/d/forum/dspace-changelog
            </archive>
        </mailingList>
    </mailingLists>

    <developers>
        <developer>
           <name>DSpace Committers</name>
           <email>dspace-devel@googlegroups.com</email>
           <url>https://wiki.duraspace.org/display/DSPACE/DSpace+Committers</url>
           <roles>
             <role>committer</role>
           </roles>
        </developer>
    </developers>

    <contributors>
        <contributor>
           <name>DSpace Contributors</name>
           <email>dspace-tech@googlegroups.com</email>
           <url>https://wiki.duraspace.org/display/DSPACE/DSpaceContributors</url>
           <roles>
             <role>developer</role>
           </roles>
        </contributor>
    </contributors>

   <!--
      The SCM repository location is used by Continuum to update against
      when changes have occurred.  This spawns a new build cycle and releases
      snapshots into the snapshot repository below.
   -->
   <scm>
      <connection>scm:git:https://github.com/4Science/DSpace.git</connection>
      <developerConnection>scm:git:https://github.com/4Science/DSpace.git</developerConnection>
      <url>https://github.com/4Science/DSpace.git</url>
      <tag>dspace-cris-master</tag>
   </scm>

   <repositories>
       <repository>
			<id>4science-repo</id>
			<name>4Science Maven Repository</name>
			<url>https://github.com/4Science/mvn-repo/raw/master/releases</url>
			<releases>
				<enabled>true</enabled>
				<checksumPolicy>never</checksumPolicy>
			</releases>
			<snapshots>
				<enabled>false</enabled>
				<checksumPolicy>never</checksumPolicy>
			</snapshots>
		</repository>
		
		<repository>
			<id>4science-repo-snapshot</id>
			<name>4Science Maven Repository</name>
			<url>https://github.com/4Science/mvn-repo/raw/master/snapshots</url>
			<releases>
				<enabled>false</enabled>
				<checksumPolicy>never</checksumPolicy>
			</releases>
			<snapshots>
				<enabled>true</enabled>
				<checksumPolicy>never</checksumPolicy>
			</snapshots>
		</repository>
		
		<repository>
	         <id>sonatype-releases</id>
	         <name>Sonatype Releases Repository</name>
	         <url>http://oss.sonatype.org/content/repositories/releases/</url>
	    </repository>
   
   </repositories>
   
   <pluginRepositories>
        <pluginRepository>
            <id>4science-repo</id>
			<name>4Science Maven Repository</name>
			<url>https://github.com/4Science/mvn-repo/raw/master/releases</url>
			<releases>
				<enabled>true</enabled>
				<checksumPolicy>never</checksumPolicy>
			</releases>
			<snapshots>
				<enabled>false</enabled>
				<checksumPolicy>never</checksumPolicy>
			</snapshots>
        </pluginRepository>
        
        <pluginRepository>
            <id>4science-repo-snapshot</id>
			<name>4Science Maven Repository</name>
			<url>https://github.com/4Science/mvn-repo/raw/master/snapshots</url>
			<releases>
				<enabled>false</enabled>
				<checksumPolicy>never</checksumPolicy>
			</releases>
			<snapshots>
				<enabled>true</enabled>
				<checksumPolicy>never</checksumPolicy>
			</snapshots>
        </pluginRepository>
        
        <pluginRepository>
            <id>sonatype-releases</id>
	         <name>Sonatype Releases Repository</name>
	         <url>http://oss.sonatype.org/content/repositories/releases/</url>
        </pluginRepository>
    </pluginRepositories>
    
    <!--
      Information about the SCM repository where source code exists.
    -->
   	<distributionManagement>
    	<repository>
        	<id>repo</id>
        	<name>4Science Maven Repository</name>
        	<url>https://github.com/4Science/mvn-repo/raw/master/releases</url>
    	</repository>
    	<snapshotRepository>
        	<id>snapshot-repo</id>
        	<name>4Science Maven Repository</name>
        	<url>https://github.com/4Science/mvn-repo/raw/master/snapshots</url>
    	</snapshotRepository>
    	<site>
            <id>website</id>
            <url>https://wiki.duraspace.org/display/DSPACECRIS/DSpace-CRIS+Home</url>
        </site>        
	</distributionManagement>

</project><|MERGE_RESOLUTION|>--- conflicted
+++ resolved
@@ -4,11 +4,7 @@
    <groupId>org.dspace</groupId>
    <artifactId>dspace-parent</artifactId>
    <packaging>pom</packaging>
-<<<<<<< HEAD
-   <version>CRIS-6.0.0-SNAPSHOT</version>
-=======
    <version>CRIS-6.3.0-SNAPSHOT</version>
->>>>>>> da936b65
    <name>DSpace Parent Project</name>
    <url>https://github.com/4Science/DSpace</url>
    <description>
