<?xml version="1.0" encoding="UTF-8"?>
<project xmlns="http://maven.apache.org/POM/4.0.0" xmlns:xsi="http://www.w3.org/2001/XMLSchema-instance" xsi:schemaLocation="http://maven.apache.org/POM/4.0.0 http://maven.apache.org/maven-v4_0_0.xsd">
   <modelVersion>4.0.0</modelVersion>
   <groupId>org.dspace</groupId>
   <artifactId>dspace-parent</artifactId>
   <packaging>pom</packaging>
<<<<<<< HEAD
   <version>CRIS-4.0.0-SNAPSHOT</version>
   <name>DSpace Parent Project</name>
   <url>https://github.com/CILEA/DSpace</url>
=======
   <version>4.0-rc2-SNAPSHOT</version>
   <name>DSpace Parent Project</name>
   <description>
   	DSpace open source software is a turnkey institutional repository application.
   </description>
   <url>https://github.com/dspace/DSpace</url>
>>>>>>> a075de51

   <organization>
      <name>DuraSpace</name>
      <url>http://www.dspace.org</url>
   </organization>

    <!-- 
    comment this out to avoid accidental release on sonatype under org.dspace group id
    <parent>
        <groupId>org.sonatype.oss</groupId>
        <artifactId>oss-parent</artifactId>
        <version>7</version>
<<<<<<< HEAD
    </parent> -->
    
=======
        <relativePath />
    </parent>

>>>>>>> a075de51
    <!--Force UTF-8 encoding during build on all platforms-->
    <properties>
		<lucene.version>3.5.0</lucene.version>
		<solr.version>4.0.0</solr.version>
		<!-- Warning hibernate core many pom point to 3.3.2.GA to be compliant with hibernate-annotation 3.4.0.GA (required by spring ORM 3.1.1.RELEASE)-->
		<org.hibernate.version>3.6.10.Final</org.hibernate.version>
		<org.jdyna.version>4.3-SNAPSHOT</org.jdyna.version>		
		<it.cilea.ccommons.version>1.2</it.cilea.ccommons.version>
        <project.build.sourceEncoding>UTF-8</project.build.sourceEncoding>
<<<<<<< HEAD
		<!-- 'root.basedir' is the path to the root [dspace-src] dir. It must be redefined by each child POM,
             as it is used to reference the LICENSE_HEADER in that directory. -->
		<root.basedir>${basedir}</root.basedir>
	</properties>
=======
        <java.version>1.6</java.version> <!-- DSpace requires Java 1.6 or higher -->		
        <lucene.version>4.4.0</lucene.version>
        <solr.version>4.4.0</solr.version>
        <slf4j.version>1.6.1</slf4j.version>
        <!-- 'root.basedir' is the path to the root [dspace-src] dir. It must be redefined by each child POM,
             as it is used to reference the LICENSE_HEADER and *.properties file(s) in that directory. -->
        <root.basedir>${basedir}</root.basedir>
    </properties>
>>>>>>> a075de51

    <build>
	  <!-- Define Maven Plugin Settings that should be inherited to ALL submodule POMs.
          (NOTE: individual POMs can override specific settings). -->
      <pluginManagement>
          <plugins>
              <plugin>
                  <artifactId>maven-compiler-plugin</artifactId>
                  <version>2.3.2</version>
                  <configuration>
                    <source>${java.version}</source>
                    <target>${java.version}</target>
                  </configuration>
              </plugin>
              <plugin>
                <groupId>org.apache.maven.plugins</groupId>
                <artifactId>maven-jar-plugin</artifactId>
                <version>2.3.2</version>
                <configuration>
                    <archive>
                        <manifest>
                            <addDefaultImplementationEntries>true</addDefaultImplementationEntries>
                            <addDefaultSpecificationEntries>true</addDefaultSpecificationEntries>
                        </manifest>
                    </archive>
                </configuration>
              </plugin>
              <plugin>
                <groupId>org.apache.maven.plugins</groupId>
                <artifactId>maven-war-plugin</artifactId>
                <!-- We'd rather this be an open-ended range of versions.
				But, because of a Maven bug, we must force a specific version:
				http://jira.codehaus.org/browse/MNG-2742
				Once the bug is fixed, we should put open-ended range in dspace-pom -->
                <version>2.1.1</version>
                <configuration>
                    <failOnMissingWebXml>false</failOnMissingWebXml>
                    <archive>
                        <manifest>
                            <addDefaultImplementationEntries>true</addDefaultImplementationEntries>
                            <addDefaultSpecificationEntries>true</addDefaultSpecificationEntries>
                        </manifest>
                    </archive>
                </configuration>
             </plugin>
             <plugin>
                <groupId>org.apache.maven.plugins</groupId>
                <artifactId>maven-surefire-plugin</artifactId>
                <version>2.6</version>
                <!-- tests whose name starts by Abstract will be ignored -->
                <configuration>
                    <excludes>
                        <exclude>**/Abstract*</exclude>
                    </excludes>
                    <!--
					Enable to debug Maven Surefire tests in remote proces
					<debugForkedProcess>true</debugForkedProcess>
					-->
                    <!-- required when running JMockit under Java 1.5 -->
                    <argLine>-javaagent:"${settings.localRepository}"/org/dspace/dependencies/jmockit/dspace-jmockit/0.999.4/dspace-jmockit-0.999.4.jar</argLine>
                </configuration>
             </plugin>
             <plugin>
                <artifactId>maven-assembly-plugin</artifactId>
                <version>2.2.1</version>
             </plugin>
             <plugin>
                <groupId>com.mycila.maven-license-plugin</groupId>
                <artifactId>maven-license-plugin</artifactId>
                <version>1.9.0</version>
             </plugin>
          </plugins>
      </pluginManagement>
      <!-- These plugin settings only apply to this single POM and are not inherited
           to any submodules. -->
      <plugins>
         <plugin>
           <artifactId>maven-antrun-plugin</artifactId>
           <version>1.7</version>
           <configuration>
             <target>
	       <!-- Run 'native2ascii' to encode UTF-8 characters in properties files. Place the resulting file(s) in /target -->
               <native2ascii encoding="UTF8" src="${basedir}" dest="${basedir}/target" includes="*.properties" />
             </target>
           </configuration>
           <executions>
             <execution>
               <id>native2ascii-utf8</id>
               <phase>generate-resources</phase>
               <goals>
                 <goal>run</goal>
               </goals>
             </execution>
           </executions>
           <!-- Required dependencies for native2ascii to function -->
           <dependencies>
             <dependency>
               <groupId>com.sun</groupId>
               <artifactId>tools</artifactId>
               <version>${java.version}</version>
               <scope>system</scope>
               <!-- Path to tools.jar (containing native2ascii tool) is determined by a profile (see below) -->
               <systemPath>${toolsjar}</systemPath>
             </dependency>
           </dependencies>
         </plugin>

         <plugin>
            <artifactId>maven-release-plugin</artifactId>
            <version>2.3.2</version>
            <configuration>
                <!-- During release:perform, enable the "release" profile (see below) -->
                <releaseProfiles>release</releaseProfiles>
                <goals>deploy</goals>
                <!-- Suggest tagging the release in SCM as "dspace-[version]" -->
                <tagNameFormat>dspace-cris-@{project.version}</tagNameFormat>
                <!-- Auto-Version all modules the same as the parent module -->
                <autoVersionSubmodules>true</autoVersionSubmodules>
            </configuration>
         </plugin>
         <plugin>
                <groupId>com.mycila.maven-license-plugin</groupId>
                <artifactId>maven-license-plugin</artifactId>
                <configuration>
                    <!-- License header file (can be a URL, but that's less stable if external site is down on occasion) -->
                    <header>${root.basedir}/LICENSE_HEADER</header>
                    <!--Just check headers of everything in the /src directory -->
                    <includes>
                        <include>src/**</include>
                    </includes>
                    <!--Use all default exclusions for IDE files & Maven files, see: 
                        http://code.google.com/p/maven-license-plugin/wiki/Configuration#Default_excludes -->
                    <useDefaultExcludes>true</useDefaultExcludes>
                    <!-- Add some default DSpace exclusions not covered by <useDefaultExcludes> 
                         Individual Maven projects may choose to override these defaults. -->
                    <excludes>
                        <exclude>**/src/test/resources/**</exclude>
                        <exclude>**/src/test/data/**</exclude>
                        <exclude>**/testEnvironment.properties</exclude>
                        <exclude>**/META-INF/**</exclude>
                        <exclude>**/robots.txt</exclude>
                        <exclude>**/*.LICENSE</exclude>
                        <exclude>**/LICENSE*</exclude>
                        <exclude>**/README*</exclude>
                        <exclude>**/readme*</exclude>
                        <exclude>**/.gitignore</exclude>
                        <exclude>**/build.properties*</exclude>
                    </excludes>
                    <mapping> 
                        <!-- Custom DSpace file extensions which are not recognized by maven-release-plugin: 
                             *.xmap, *.xslt, *.wsdd, *.wsdl, *.LICENSE -->
                        <xmap>XML_STYLE</xmap>
                        <xslt>XML_STYLE</xslt>
                        <wsdd>XML_STYLE</wsdd>
                        <wsdl>XML_STYLE</wsdl>
                        <LICENSE>TEXT</LICENSE>
                    </mapping>  
                    <encoding>UTF-8</encoding>
                    <!-- maven-license-plugin recommends a strict check (e.g. check spaces/tabs too) -->
                    <strictCheck>true</strictCheck>
                </configuration>
                <executions>
                    <execution>
                        <id>check-headers</id>
                        <phase>verify</phase>
                        <goals>
                            <goal>check</goal>
                        </goals>
                    </execution>
                </executions>
         </plugin>
      </plugins>
   </build>
   
   <profiles>

       <!-- By default the main dspace.cfg file will be filtered during the build
            using the "build.properties" file. This profile takes effect, unless
            "-Denv" is passed in (see 'environment' profile below for more info). -->
       <profile>
           <id>default</id>
           <activation>
               <property>
                    <name>!env</name>
                </property>
           </activation>
           <properties>
               <!-- 'root.basedir' is the relative path to the [dspace-src] root folder -->
               <!-- NOTE that we are using the copy in the target dir, which has any Unicode characters encoded (see native2ascii above) -->
               <filters.file>${root.basedir}/target/build.properties</filters.file>
           </properties>
       </profile>

       <!-- Users can pass in an environment flag "-Denv" to tell DSpace to use
            a different properties file during its build process. 
            For example: "mvn package -Denv=test" would build DSpace using the
            settings in "test.properties" instead of those in "build.properties" -->
       <profile>
           <id>environment</id>
           <activation>
                <property>
                    <name>env</name>
                </property>
           </activation>
           <properties>
                <!-- 'root.basedir' is the relative path to the [dspace-src] root folder -->
                <!-- NOTE that we are using the copy in the target dir, which has any Unicode characters encoded (see native2ascii above) -->
                <filters.file>${root.basedir}/target/${env}.properties</filters.file>
           </properties>
       </profile>


        <!-- This profile ensures that we ONLY generate the Unit Test Environment
             if the testEnvironment.xml file is found. That way the Test Environment
             is NOT built when running a 'mvn package' on a "binary" release. -->
        <profile>
            <id>generate-test-env</id>
            <activation>
                <file>
                    <exists>src/main/assembly/testEnvironment.xml</exists>
                </file>
            </activation>
            <build>
                <plugins>
                    <!-- This plugin builds the testEnvironment.zip package
                         based on the specifications in testEnvironment.xml -->
                    <plugin>
                        <artifactId>maven-assembly-plugin</artifactId>
                        <executions>
                            <execution>
                                <phase>generate-test-resources</phase>
                                <goals>
                                    <goal>single</goal>
                                </goals>
                                <configuration>
                                    <descriptors>
                                        <descriptor>src/main/assembly/testEnvironment.xml</descriptor>
                                    </descriptors>
                                    <filters>
                                        <filter>src/main/filters/testEnvironment.properties</filter>
                                    </filters>
                                </configuration>
                            </execution>
                        </executions>
                        <inherited>false</inherited>
                    </plugin>
                </plugins>
            </build>
        </profile>

        <!-- Determine path to Java Tools JAR. This JAR contains the 'native2ascii' tool (required above by maven-antrun-plugin)-->
        <!-- In most platforms Unix/Windows it's named tools.jar. But, on Mac it's classes.jar (see next profile) -->
        <profile>
          <id>default-java-tools</id>
          <activation>
            <activeByDefault>true</activeByDefault>
            <file>
                <exists>${java.home}/../lib/tools.jar</exists>
            </file>
          </activation>
          <properties>
            <toolsjar>${java.home}/../lib/tools.jar</toolsjar>
          </properties>
        </profile>
        <profile>
          <id>mac-java-tools</id>
          <activation>
            <activeByDefault>false</activeByDefault>
            <file>
                <exists>${java.home}/../Classes/classes.jar</exists>
            </file>
          </activation>
          <properties>
            <toolsjar>${java.home}/../Classes/classes.jar</toolsjar>
          </properties>
        </profile>


        <!--
           These profiles activate the inclusion of various modules into
           the DSpace Build process. They activate automatically if the
           source module is in the local file system, correctly located
           relative to this file.
        -->

		<profile>
			<id>dspace-cris-ametrics</id>
			<activation>
			 	<file>
                    <exists>dspace-cris-ametrics/pom.xml</exists>
                </file>
				<activeByDefault>true</activeByDefault>
			</activation>
			<modules>
				<module>dspace-cris-ametrics</module>
			</modules>
		</profile>
		
        <!--
           Builds DSpace "Assembly & Configuration" project
        -->
        <profile>
            <id>dspace</id>
            <activation>
                <file>
                    <exists>dspace/pom.xml</exists>
                </file>
            </activation>
            <modules>
                <module>dspace</module>
            </modules>
        </profile>

        <!--
           Builds central API for DSpace
        -->
        <profile>
            <id>dspace-api</id>
            <activation>
                <file>
                    <exists>dspace-api/pom.xml</exists>
                </file>
            </activation>
            <modules>
                <module>dspace-api</module>
            </modules>
        </profile>

        <!--
           Builds Services for DSpace
        -->
        <profile>
            <id>dspace-services</id>
            <activation>
                <file>
                    <exists>dspace-services/pom.xml</exists>
                </file>
            </activation>
            <modules>
                <module>dspace-services</module>
            </modules>
        </profile> 

        <!--
           Builds XOAI Gateway WAR for DSpace
        -->
      <profile>
            <id>dspace-oai</id>
            <activation>
                <file>
                    <exists>dspace-oai/pom.xml</exists>
                </file>
            </activation>
            <modules>
                <module>dspace-oai</module>
            </modules>
        </profile> 

        <!--
           Builds JSPUI WAR for DSpace
        -->
        <profile>
            <id>dspace-jspui</id>
            <activation>
                <file>
                    <exists>dspace-jspui/pom.xml</exists>
                </file>
            </activation>
            <modules>
                <module>dspace-jspui</module>
            </modules>
        </profile>

       <!-- REST Jersey -->
       <profile>
           <id>dspace-rest</id>
           <activation>
               <file>
                   <exists>dspace-rest/pom.xml</exists>
               </file>
           </activation>
           <modules>
               <module>dspace-rest</module>
           </modules>
       </profile>


        <!--
           Builds SWORD WAR for DSpace
        -->
        <profile>
            <id>dspace-sword</id>
            <activation>
                <file>
                    <exists>dspace-sword/pom.xml</exists>
                </file>
            </activation>
            <modules>
                <module>dspace-sword</module>
            </modules>
        </profile>


        <!--
           Builds SOLR WAR for DSpace
        -->
        <profile>
            <id>dspace-solr</id>
            <activation>
                <file>
                    <exists>dspace-solr/pom.xml</exists>
                </file>
            </activation>
            <modules>
                <module>dspace-solr</module>
            </modules>
        </profile>

        <!--
           Builds SWORDv2 WAR for DSpace
       -->
        <profile>
            <id>dspace-swordv2</id>
            <activation>
                <file>
                    <exists>dspace-swordv2/pom.xml</exists>
                </file>
            </activation>
            <modules>
                <module>dspace-swordv2</module>
            </modules>
        </profile> 

        <!--
           Builds XMLUI WAR for DSpace
        -->
         <profile>
            <id>dspace-xmlui</id>
            <activation>
                <file>
                    <exists>dspace-xmlui/pom.xml</exists>
                </file>
            </activation>
            <modules>
                <module>dspace-xmlui</module>
            </modules>
        </profile> 

        <!--
           Builds LNI WAR & Client for DSpace
        -->
         <profile>
            <id>dspace-lni</id>
            <activation>
                <file>
                    <exists>dspace-lni/pom.xml</exists>
                </file>
            </activation>
            <modules>
                <module>dspace-lni</module>
                <module>dspace-lni/dspace-lni-client</module>
            </modules>
        </profile>


    <!--
           Builds CRIS Module for DSpace
        -->
        <profile>
            <id>dspace-cris</id>
            <activation>
                <file>
                    <exists>dspace-cris/pom.xml</exists>
                </file>
                <activeByDefault>true</activeByDefault>
            </activation>
            <modules>
                <module>dspace-cris</module>
            </modules>
        </profile>



      <!--
         The 'release' profile is used by the 'maven-release-plugin' (see above)
         to actually perform a DSpace software release to Maven central.
       -->
      <profile>
         <id>release</id>
         <activation>
            <activeByDefault>false</activeByDefault>
         </activation>
         <!-- Activate all modules *except* for the 'dspace' module,
              as it does not include any Java source code to release. -->
         <modules>
            <module>dspace-api</module>
            <module>dspace-jspui</module>
            <!-- <module>dspace-xmlui</module> -->
            <module>dspace-lni</module> 
            <module>dspace-oai</module>
<<<<<<< HEAD
            <module>dspace-cris-ametrics</module>
            <module>dspace-cris</module>
=======
            <module>dspace-rest</module>
>>>>>>> a075de51
            <module>dspace-sword</module>
            <module>dspace-swordv2</module>
            <module>dspace-cris-ametrics</module>
            <module>dspace-cris</module>
         </modules>
      </profile>

      <!-- Skip Unit Tests by default, but allow override on command line
           by setting property "-Dmaven.test.skip=false" -->
      <profile>
        <id>skiptests</id>
        <activation>
            <!-- This profile should be active at all times, unless the user
                 specifies a different value for "maven.test.skip" -->
            <property>
                <name>!maven.test.skip</name>
            </property>
        </activation>
        <properties>
            <maven.test.skip>true</maven.test.skip>
        </properties>
      </profile>
<<<<<<< HEAD

=======
    
>>>>>>> a075de51
   </profiles>

   <!--
      Dependency management provides a means to control which
      versions of dependency jars are used for compilation
      and packaging into the distribution.  Rather than placing
      a version in your dependencies, look here first to see if
      its already strongly defined in dspace-parent and dspace-api.
   -->
   <dependencyManagement>
      <dependencies>
         <!-- DSpace core and endorsed Addons -->
         <dependency>
            <groupId>org.dspace</groupId>
            <artifactId>dspace-api</artifactId>
<<<<<<< HEAD
            <version>CRIS-4.0.0-SNAPSHOT</version>
=======
            <version>4.0-rc2-SNAPSHOT</version>
>>>>>>> a075de51
         </dependency>
         <dependency>
            <groupId>org.dspace.modules</groupId>
            <artifactId>additions</artifactId>
<<<<<<< HEAD
            <version>CRIS-4.0.0-SNAPSHOT</version>
=======
            <version>4.0-rc2-SNAPSHOT</version>
>>>>>>> a075de51
         </dependency>

         <dependency>
            <groupId>org.dspace</groupId>
            <artifactId>dspace-sword</artifactId>
<<<<<<< HEAD
            <version>CRIS-4.0.0-SNAPSHOT</version>
=======
            <version>4.0-rc2-SNAPSHOT</version>
>>>>>>> a075de51
            <type>jar</type>
            <classifier>classes</classifier>
         </dependency>
         <dependency>
            <groupId>org.dspace</groupId>
            <artifactId>dspace-sword</artifactId>
<<<<<<< HEAD
            <version>CRIS-4.0.0-SNAPSHOT</version>
=======
            <version>4.0-rc2-SNAPSHOT</version>
>>>>>>> a075de51
            <type>war</type>
         </dependency>
         <dependency>
            <groupId>org.dspace</groupId>
            <artifactId>dspace-swordv2</artifactId>
<<<<<<< HEAD
            <version>CRIS-4.0.0-SNAPSHOT</version>
=======
            <version>4.0-rc2-SNAPSHOT</version>
>>>>>>> a075de51
            <type>jar</type>
            <classifier>classes</classifier>
         </dependency>
         <dependency>
            <groupId>org.dspace</groupId>
            <artifactId>dspace-swordv2</artifactId>
<<<<<<< HEAD
            <version>CRIS-4.0.0-SNAPSHOT</version>
=======
            <version>4.0-rc2-SNAPSHOT</version>
>>>>>>> a075de51
            <type>war</type>
         </dependency>

         <dependency>
            <groupId>org.dspace</groupId>
            <artifactId>dspace-jspui</artifactId>
<<<<<<< HEAD
            <version>CRIS-4.0.0-SNAPSHOT</version>
=======
            <version>4.0-rc2-SNAPSHOT</version>
>>>>>>> a075de51
            <type>jar</type>
            <classifier>classes</classifier>
         </dependency>
         <dependency>
            <groupId>org.dspace</groupId>
            <artifactId>dspace-jspui</artifactId>
<<<<<<< HEAD
            <version>CRIS-4.0.0-SNAPSHOT</version>
=======
            <version>4.0-rc2-SNAPSHOT</version>
>>>>>>> a075de51
            <type>war</type>
         </dependency>
         <dependency>
            <groupId>org.dspace</groupId>
            <artifactId>dspace-oai</artifactId>
<<<<<<< HEAD
            <version>CRIS-4.0.0-SNAPSHOT</version>
=======
            <version>4.0-rc2-SNAPSHOT</version>
>>>>>>> a075de51
            <type>jar</type>
            <classifier>classes</classifier>
         </dependency>
         <dependency>
            <groupId>org.dspace</groupId>
            <artifactId>dspace-oai</artifactId>
<<<<<<< HEAD
            <version>CRIS-4.0.0-SNAPSHOT</version>
=======
            <version>4.0-rc2-SNAPSHOT</version>
>>>>>>> a075de51
            <type>war</type>
         </dependency>
         <dependency>
            <groupId>org.dspace</groupId>
            <artifactId>dspace-lni</artifactId>
<<<<<<< HEAD
            <version>CRIS-4.0.0-SNAPSHOT</version>
=======
            <version>4.0-rc2-SNAPSHOT</version>
>>>>>>> a075de51
            <type>jar</type>
            <classifier>classes</classifier>
         </dependency>
         <dependency>
            <groupId>org.dspace</groupId>
            <artifactId>dspace-lni-client</artifactId>
<<<<<<< HEAD
            <version>CRIS-4.0.0-SNAPSHOT</version>
=======
            <version>4.0-rc2-SNAPSHOT</version>
>>>>>>> a075de51
         </dependency>
         <dependency>
            <groupId>org.dspace</groupId>
            <artifactId>dspace-lni</artifactId>
<<<<<<< HEAD
            <version>CRIS-4.0.0-SNAPSHOT</version>
=======
            <version>4.0-rc2-SNAPSHOT</version>
>>>>>>> a075de51
            <type>war</type>
         </dependency>
         <dependency>
            <groupId>org.dspace</groupId>
            <artifactId>dspace-xmlui</artifactId>
<<<<<<< HEAD
            <version>CRIS-4.0.0-SNAPSHOT</version>
=======
            <version>4.0-rc2-SNAPSHOT</version>
>>>>>>> a075de51
            <type>jar</type>
            <classifier>classes</classifier>
         </dependency>
         <dependency>
            <groupId>org.dspace</groupId>
            <artifactId>dspace-xmlui</artifactId>
<<<<<<< HEAD
            <version>CRIS-4.0.0-SNAPSHOT</version>
            <type>war</type>
         </dependency>
         <dependency>
            <groupId>org.dspace</groupId>
            <artifactId>dspace-cris-jspui-webapp</artifactId>
            <version>CRIS-4.0.0-SNAPSHOT</version>
            <type>war</type>
         </dependency>
         <dependency>
            <groupId>org.dspace</groupId>
            <artifactId>dspace-cris-webservices-webapp</artifactId>
            <version>CRIS-4.0.0-SNAPSHOT</version>
=======
            <version>4.0-rc2-SNAPSHOT</version>
>>>>>>> a075de51
            <type>war</type>
         </dependency>
         <dependency>
            <groupId>org.dspace</groupId>
            <artifactId>pubmed-lookup</artifactId>
            <version>CRIS-4.0.0-SNAPSHOT</version>
         </dependency>
         <dependency>
            <groupId>org.dspace</groupId>
            <artifactId>pubmed-lookup-web</artifactId>
            <version>CRIS-4.0.0-SNAPSHOT</version>
            <type>war</type>
         </dependency>         
         <dependency>
            <groupId>org.dspace</groupId>
            <artifactId>dspace-services</artifactId>
<<<<<<< HEAD
            <version>CRIS-4.0.0-SNAPSHOT</version>
=======
            <version>4.0-rc2-SNAPSHOT</version>
>>>>>>> a075de51
         </dependency>
         <!-- DSpace Localization Packages -->
         <dependency>
            <groupId>org.dspace</groupId>
            <artifactId>dspace-api-lang</artifactId>
            <version>[4.0.0,5.0.0)</version>
         </dependency>
         <dependency>
            <groupId>org.dspace</groupId>
            <artifactId>dspace-xmlui-lang</artifactId>
            <version>[4.0.0,5.0.0)</version>
            <type>war</type>
         </dependency>
         <!-- DSpace third Party Dependencies -->

         <dependency>
            <groupId>org.swordapp</groupId>
            <artifactId>sword-common</artifactId>
            <version>1.1</version>
         </dependency>
        <!-- Explicitly Specify Latest Version of Spring -->
        <dependency>
            <artifactId>spring-core</artifactId>
            <groupId>org.springframework</groupId>
            <version>3.1.1.RELEASE</version>
        </dependency>

        <dependency>
            <artifactId>spring-beans</artifactId>
            <groupId>org.springframework</groupId>
            <version>3.1.1.RELEASE</version>
        </dependency>

        <dependency>
            <artifactId>spring-aop</artifactId>
            <groupId>org.springframework</groupId>
            <version>3.1.1.RELEASE</version>
        </dependency>

        <dependency>
            <artifactId>spring-context</artifactId>
            <groupId>org.springframework</groupId>
            <version>3.1.1.RELEASE</version>
        </dependency>

        <dependency>
            <artifactId>spring-tx</artifactId>
            <groupId>org.springframework</groupId>
            <version>3.1.1.RELEASE</version>
        </dependency>

        <dependency>
            <artifactId>spring-jdbc</artifactId>
            <groupId>org.springframework</groupId>
            <version>3.1.1.RELEASE</version>
        </dependency>

        <dependency>
            <artifactId>spring-web</artifactId>
            <groupId>org.springframework</groupId>
            <version>3.1.1.RELEASE</version>
        </dependency>

        <dependency>
            <artifactId>spring-webmvc</artifactId>
            <groupId>org.springframework</groupId>
            <version>3.1.1.RELEASE</version>
        </dependency>

         <dependency>
            <groupId>org.apache.ant</groupId>
            <artifactId>ant</artifactId>
            <version>1.7.0</version>
         </dependency>
         <dependency>
		    <groupId>org.apache.solr</groupId>
		    <artifactId>solr-solrj</artifactId>
		    <version>${solr.version}</version>
		 </dependency>
         <dependency>
            <groupId>org.apache.lucene</groupId>
            <artifactId>lucene-core</artifactId>
            <version>${lucene.version}</version>
         </dependency>
         <dependency>
            <groupId>org.apache.lucene</groupId>
            <artifactId>lucene-analyzers-common</artifactId>
            <version>${lucene.version}</version>
         </dependency>
         <dependency>
			<groupId>org.apache.lucene</groupId>
			<artifactId>lucene-queryparser</artifactId>
			<version>${lucene.version}</version>
		</dependency>
         <dependency>
            <groupId>org.dspace</groupId>
            <artifactId>handle</artifactId>
            <version>6.2</version>
         </dependency>
         <dependency>
            <groupId>org.dspace</groupId>
            <artifactId>jargon</artifactId>
            <version>1.4.25</version>
         </dependency>
         <dependency>
            <groupId>org.dspace</groupId>
            <artifactId>mets</artifactId>
            <version>1.5.2</version>
         </dependency>
         <dependency>
            <groupId>org.dspace.dependencies</groupId>
            <artifactId>dspace-tm-extractors</artifactId>
            <version>1.0.1</version>
         </dependency>
         <dependency>
            <groupId>commons-cli</groupId>
            <artifactId>commons-cli</artifactId>
            <version>1.2</version>
         </dependency>
         <dependency>
            <groupId>commons-codec</groupId>
            <artifactId>commons-codec</artifactId>
            <version>1.7</version>
         </dependency>
         <dependency>
            <groupId>commons-collections</groupId>
            <artifactId>commons-collections</artifactId>
            <version>3.2.1</version>
            <!-- <version>3.1</version> xmlui - wing -->
         </dependency>
         <dependency>
            <groupId>commons-dbcp</groupId>
            <artifactId>commons-dbcp</artifactId>
            <version>1.4</version>
         </dependency>
         <dependency>
            <groupId>commons-discovery</groupId>
            <artifactId>commons-discovery</artifactId>
            <version>0.5</version>
         </dependency>
         <dependency>
            <groupId>commons-fileupload</groupId>
            <artifactId>commons-fileupload</artifactId>
            <version>1.2.2</version>
         </dependency>
         <dependency>
            <groupId>commons-io</groupId>
            <artifactId>commons-io</artifactId>
            <version>2.4</version>
         </dependency>
         <dependency>
            <groupId>commons-lang</groupId>
            <artifactId>commons-lang</artifactId>
            <version>2.6</version>
            <!-- <version>2.1</version> in xmlui - wing -->
         </dependency>
         <dependency>
            <groupId>commons-logging</groupId>
            <artifactId>commons-logging</artifactId>
            <version>1.1.1</version>
         </dependency>
         <dependency>
            <groupId>commons-pool</groupId>
            <artifactId>commons-pool</artifactId>
            <version>1.6</version>
         </dependency>
<<<<<<< HEAD
         <dependency>
            <groupId>commons-validator</groupId>
            <artifactId>commons-validator</artifactId>
            <version>1.4.0</version>
         </dependency>
=======
          <dependency>
              <groupId>commons-validator</groupId>
              <artifactId>commons-validator</artifactId>
              <version>1.4.0</version>
          </dependency>
>>>>>>> a075de51
         <dependency>
            <groupId>javax.mail</groupId>
            <artifactId>mail</artifactId>
            <version>1.4.5</version>
         </dependency>
         <dependency>
            <groupId>javax.servlet</groupId>
            <artifactId>servlet-api</artifactId>
            <version>2.5</version>
         </dependency>

         <dependency>
            <groupId>jaxen</groupId>
            <artifactId>jaxen</artifactId>
            <version>1.1</version>
            <exclusions>
               <exclusion>
                  <artifactId>xom</artifactId>
                  <groupId>xom</groupId>
               </exclusion>
            </exclusions>
         </dependency>
         <dependency>
            <groupId>jdom</groupId>
            <artifactId>jdom</artifactId>
            <version>1.1</version>
         </dependency>
         <dependency>
            <groupId>log4j</groupId>
            <artifactId>log4j</artifactId>
            <version>1.2.17</version>
         </dependency>
         <dependency>
            <groupId>oro</groupId>
            <artifactId>oro</artifactId>
            <version>2.0.8</version>
         </dependency>
         <dependency>
            <groupId>org.apache.pdfbox</groupId>
            <artifactId>pdfbox</artifactId>
            <version>1.7.1</version>
         </dependency>
         <dependency>
            <groupId>org.apache.pdfbox</groupId>
            <artifactId>fontbox</artifactId>
            <version>1.7.1</version>
         </dependency>
         <dependency>
            <groupId>org.apache.pdfbox</groupId>
            <artifactId>jempbox</artifactId>
            <version>1.6.0</version>
         </dependency>
         <dependency>
	        <groupId>org.bouncycastle</groupId>
	        <artifactId>bcprov-jdk15</artifactId>
	        <version>1.44</version>
	    </dependency>
	    <dependency>
	        <groupId>org.bouncycastle</groupId>
	        <artifactId>bcmail-jdk15</artifactId>
	        <version>1.44</version>
	    </dependency>
         <dependency>
           <groupId>org.apache.poi</groupId>
           <artifactId>poi</artifactId>
           <version>3.6</version>
         </dependency>
         <dependency>
            <groupId>org.apache.poi</groupId>
            <artifactId>poi-scratchpad</artifactId>
            <version>3.6</version>
         </dependency>
         <dependency>
            <groupId>org.apache.poi</groupId>
            <artifactId>poi-ooxml</artifactId>
            <version>3.6</version>
         </dependency>
         <dependency>
            <groupId>net.java.dev.rome</groupId>
            <artifactId>rome</artifactId>
            <version>1.0.0</version>
         </dependency>
         <dependency>
            <groupId>rome</groupId>
            <artifactId>opensearch</artifactId>
            <version>0.1</version>
         </dependency>
         <dependency>
            <groupId>xalan</groupId>
            <artifactId>xalan</artifactId>
            <version>2.7.1</version>
         </dependency>
         <dependency>
            <groupId>xerces</groupId>
            <artifactId>xercesImpl</artifactId>
            <version>2.9.0</version>
            <!--  <version>2.8.0</version> in xmlui -->
         </dependency>
         <dependency>
            <groupId>xml-apis</groupId>
            <artifactId>xmlParserAPIs</artifactId>
            <version>2.0.2</version>
         </dependency>
         <dependency>
            <groupId>javax.activation</groupId>
            <artifactId>activation</artifactId>
            <version>1.1</version>
         </dependency>

         <dependency>
            <groupId>wsdl4j</groupId>
            <artifactId>wsdl4j</artifactId>
            <version>1.5.1</version>
         </dependency>
         <dependency>
            <groupId>javax.xml</groupId>
            <artifactId>jaxrpc-api</artifactId>
            <version>1.1</version>
         </dependency>
         <dependency>
            <groupId>axis</groupId>
            <artifactId>axis</artifactId>
            <version>1.3</version>
         </dependency>
         <dependency>
            <groupId>axis</groupId>
            <artifactId>axis-ant</artifactId>
            <version>1.3</version>
            <scope>compile</scope>
         </dependency>
         <dependency>
            <groupId>axis</groupId>
            <artifactId>axis-saaj</artifactId>
            <version>1.2</version>
         </dependency>
         <dependency>
            <groupId>com.ibm.icu</groupId>
            <artifactId>icu4j</artifactId>
<<<<<<< HEAD
            <version>49.1</version>
         </dependency>         
=======
            <version>51.1</version>
         </dependency>
>>>>>>> a075de51
         <dependency>
			<groupId>postgresql</groupId>
			<artifactId>postgresql</artifactId>
            <version>9.1-901-1.jdbc4</version>
		</dependency>
         <dependency>
            <groupId>com.oracle</groupId>
            <artifactId>ojdbc6</artifactId>
            <version>11.2.0.2.0</version>
         </dependency>
         <dependency>
            <groupId>com.sun.media</groupId>
            <artifactId>jai_imageio</artifactId>
            <version>1.0_01</version>
         </dependency>
         <dependency>
            <groupId>javax.media</groupId>
            <artifactId>jai_core</artifactId>
            <version>1.1.2_01</version>
         </dependency>
         <dependency>
            <groupId>org.dspace</groupId>
            <artifactId>oclc-harvester2</artifactId>
            <version>0.1.12</version>
         </dependency>
         <dependency>
            <groupId>commons-httpclient</groupId>
            <artifactId>commons-httpclient</artifactId>
            <version>3.1</version>
         </dependency>
         <dependency>
<<<<<<< HEAD
            <groupId>net.sourceforge.jexcelapi</groupId>
            <artifactId>jxl</artifactId>
            <version>2.6.12</version>
        </dependency>
=======
             <groupId>org.slf4j</groupId>
             <artifactId>jcl-over-slf4j</artifactId>
             <version>${slf4j.version}</version>
         </dependency>
         <dependency>
             <groupId>org.slf4j</groupId>
             <artifactId>slf4j-api</artifactId>
             <version>${slf4j.version}</version>
         </dependency>
         <dependency>
             <groupId>org.slf4j</groupId>
             <artifactId>slf4j-jdk14</artifactId>
             <version>${slf4j.version}</version>
         </dependency>
         <dependency>
             <groupId>org.slf4j</groupId>
             <artifactId>slf4j-log4j12</artifactId>
             <version>${slf4j.version}</version>
         </dependency>
>>>>>>> a075de51
         <dependency>
            <groupId>junit</groupId>
            <artifactId>junit</artifactId>
            <version>4.8.1</version>
            <scope>test</scope>
         </dependency>
         <dependency>
            <groupId>org.dspace.dependencies.jmockit</groupId>
            <artifactId>dspace-jmockit</artifactId>
            <version>0.999.4</version>
            <scope>test</scope>
         </dependency>

        <dependency>
	    <groupId>org.apache.httpcomponents</groupId>
	    <artifactId>httpclient</artifactId>
	    <version>4.2.1</version>	    
	</dependency>

         <dependency>
            <groupId>com.h2database</groupId>
            <artifactId>h2</artifactId>
            <version>1.2.137</version>
            <scope>test</scope>
         </dependency>


		<dependency>
			<groupId>net.sourceforge.htmlcleaner</groupId>
			<artifactId>htmlcleaner</artifactId>
			<version>2.2</version>
		</dependency>
		
        <dependency>
            <groupId>javax.servlet</groupId>
            <artifactId>jstl</artifactId>
            <version>1.2</version>
        </dependency>
			 
		<dependency>
    		<groupId>javassist</groupId>
    		<artifactId>javassist</artifactId>
    		<version>3.12.1.GA</version>
		</dependency> 

         <dependency>
            <groupId>org.databene</groupId>
            <artifactId>contiperf</artifactId>
            <version>1.06</version>
            <scope>test</scope>
<<<<<<< HEAD
        </dependency>	    
		<dependency>
			<groupId>org.dspace</groupId>
			<artifactId>dspace-cris-api</artifactId>
			<version>CRIS-4.0.0-SNAPSHOT</version>			
		</dependency>
		<dependency>
			<groupId>org.dspace</groupId>
			<artifactId>dspace-cris-jspui-api</artifactId>
			<version>CRIS-4.0.0-SNAPSHOT</version>			
		</dependency>
		<dependency>
			<groupId>org.dspace</groupId>
			<artifactId>dspace-cris-jspui-webapp</artifactId>
			<version>CRIS-4.0.0-SNAPSHOT</version>			
		</dependency>
		<dependency>
			<groupId>org.dspace</groupId>
			<artifactId>dspace-cris-webservices-api</artifactId>
			<version>CRIS-4.0.0-SNAPSHOT</version>			
		</dependency>
		<dependency>
			<groupId>org.dspace</groupId>
			<artifactId>dspace-cris-webservices-webapp</artifactId>
			<version>CRIS-4.0.0-SNAPSHOT</version>			
		</dependency>
		 <dependency>
             <groupId>org.dspace</groupId>
			 <artifactId>pubmed-retrieve</artifactId>
			 <version>CRIS-4.0.0-SNAPSHOT</version>
         </dependency>
		<dependency>
			<groupId>net.sf.flexjson</groupId>
			<artifactId>flexjson</artifactId>
			<version>2.1</version>
		</dependency>
		   
=======
        </dependency>
        <dependency>
            <groupId>com.google.code.gson</groupId>
            <artifactId>gson</artifactId>
            <version>2.2.1</version>
            <scope>compile</scope>
        </dependency>
>>>>>>> a075de51
      </dependencies>
   </dependencyManagement>

   <licenses>
      <license>
         <name>DuraSpace BSD License</name>
         <url>https://raw.github.com/DSpace/DSpace/master/LICENSE</url>
         <distribution>repo</distribution>
         <comments>
            A BSD 3-Clause license for the DSpace codebase.
         </comments>
      </license>
    </licenses>

   <issueManagement>
      <system>JIRA</system>
      <url>https://jira.duraspace.org/browse/DS</url>
   </issueManagement>

   <mailingLists>
      <mailingList>
         <name>DSpace Technical Users List</name>
         <subscribe>
            http://lists.sourceforge.net/mailman/listinfo/dspace-tech
         </subscribe>
         <unsubscribe>
            http://lists.sourceforge.net/mailman/listinfo/dspace-tech
         </unsubscribe>
         <post>dspace-tech AT lists.sourceforge.net</post>
         <archive>
            http://sourceforge.net/mailarchive/forum.php?forum_name=dspace-tech
         </archive>
      </mailingList>
      <mailingList>
         <name>DSpace Developers List</name>
         <subscribe>
            http://lists.sourceforge.net/mailman/listinfo/dspace-devel
         </subscribe>
         <unsubscribe>
            http://lists.sourceforge.net/mailman/listinfo/dspace-devel
         </unsubscribe>
         <post>dspace-devel AT lists.sourceforge.net</post>
         <archive>
            http://sourceforge.net/mailarchive/forum.php?forum_name=dspace-devel
         </archive>
      </mailingList>
      <mailingList>
         <name>DSpace General Issues List</name>
         <subscribe>
            http://lists.sourceforge.net/mailman/listinfo/dspace-general
         </subscribe>
         <unsubscribe>
            http://lists.sourceforge.net/mailman/listinfo/dspace-general
         </unsubscribe>
         <post>dspace-general AT lists.sourceforge.net</post>
         <archive>
            http://sourceforge.net/mailarchive/forum.php?forum_name=dspace-general
         </archive>
      </mailingList>
      <mailingList>
         <name>DSpace SCM Commit Change-Log</name>
         <subscribe>
            http://lists.sourceforge.net/mailman/listinfo/dspace-changelog
         </subscribe>
         <unsubscribe>
            http://lists.sourceforge.net/mailman/listinfo/dspace-changelog
         </unsubscribe>
         <post>noreply AT lists.sourceforge.net</post>
         <archive>
            http://sourceforge.net/mailarchive/forum.php?forum_name=dspace-changelog
         </archive>
      </mailingList>
   </mailingLists>

   <developers>
      <developer>
         <name>Andrea Bollini</name>
         <email>a.bollini at cineca.it</email>
         <url>http://www.linkedin.com/in/andreabollini</url>
         <organization>CINECA</organization>
         <organizationUrl>http://www.cineca.it</organizationUrl>
         <roles>
            <role>commiter</role>
         </roles>
         <timezone>+1</timezone>
      </developer>
      <developer>
         <name>Ben Bosman</name>
         <email>benbosman at atmire.com</email>
         <organization>@mire NV</organization>
         <organizationUrl>http://www.atmire.com</organizationUrl>
          <roles>
            <role>commiter</role>
         </roles>
      </developer>
      <developer>
         <name>Mark Diggory</name>
         <email>mdiggory at atmire.com</email>
         <url>http://purl.org/net/mdiggory/homepage</url>
         <organization>@mire NV</organization>
         <organizationUrl>http://www.atmire.com</organizationUrl>
         <roles>
            <role>commiter</role>
         </roles>
         <timezone>-8</timezone>
      </developer>
      <developer>
         <name>Tim Donohue</name>
         <email>tdonohue at users.sourceforge.net</email>
         <roles>
            <role>commiter</role>
         </roles>
      </developer>
      <developer>
         <name>Jim Downing</name>
         <email>jimdowning at users.sourceforge.net</email>
         <roles>
            <role>commiter</role>
         </roles>
      </developer>
      <developer>
         <name>Richard Jones</name>
         <email>richard-jones at users.sourceforge.net</email>
         <roles>
            <role>commiter</role>
         </roles>
      </developer>
      <developer>
         <name>Claudia Juergen</name>
         <email>cjuergen at users.sourceforge.net</email>
         <roles>
            <role>commiter</role>
         </roles>
      </developer>
      <developer>
         <name>Stuart Lewis</name>
         <email>stuart at stuartlewis.com</email>
         <url>http://stuartlewis.com/</url>
         <organization>University of Auckland Library</organization>
         <organizationUrl>http://www.library.auckland.ac.nz/</organizationUrl>
         <roles>
            <role>commiter</role>
         </roles>
         <timezone>+12</timezone>
      </developer>
      <developer>
         <name>Gabriela Mircea</name>
         <email>mirceag at users.sourceforge.net</email>
         <roles>
            <role>commiter</role>
         </roles>
      </developer>
      <developer>
         <name>Scott Phillips</name>
         <email>scottphillips at users.sourceforge.net</email>
         <roles>
            <role>commiter</role>
         </roles>
      </developer>
      <developer>
         <name>Richard Rodgers</name>
         <email>rrodgers at users.sourceforge.net</email>
         <roles>
            <role>commiter</role>
         </roles>
      </developer>
      <developer>
         <name>James Rutherford</name>
         <email>jrutherford at users.sourceforge.net</email>
         <roles>
            <role>commiter</role>
         </roles>
      </developer>
      <developer>
          <name>Kim Shepherd</name>
          <email>kims at waikato.ac.nz</email>
          <organization>Library Consortium of New Zealand</organization>
          <organizationUrl>http://www.lconz.ac.nz/</organizationUrl>
          <roles>
              <role>commiter</role>
          </roles>
          <timezone>+12</timezone>
      </developer>
      <developer>
         <name>Larry Stone</name>
         <email>lcs at mit.edu</email>
         <organization>MIT Libraries</organization>
         <organizationUrl>http://libraries.mit.edu</organizationUrl>
         <roles>
            <role>commiter</role>
         </roles>
         <timezone>-5</timezone>
      </developer>
      <developer>
         <name>Robert Tansley</name>
         <email>rtansley at users.sourceforge.net</email>
         <roles>
            <role>commiter</role>
         </roles>
      </developer>
      <developer>
         <name>Graham Triggs</name>
         <email>grahamtriggs at users.sourceforge.net</email>
         <roles>
            <role>commiter</role>
         </roles>
      </developer>
      <developer>
         <name>Jeffrey Trimble</name>
         <email />
         <roles>
           <role>commiter</role>
        </roles>
      </developer>
      <developer>
         <name>Mark H. Wood</name>
         <email>mwoodiupui at users.sourceforge.net</email>
         <roles>
            <role>commiter</role>
         </roles>
      </developer>
      <developer>
         <name>Scott Yeadon</name>
         <email>syeadon at users.sourceforge.net</email>
         <roles>
            <role>commiter</role>
         </roles>
      </developer>
   </developers>

   <contributors>
      <contributor>
         <name>Add Your Name Here and submit a patch!</name>
         <email>contributor at myu.edu</email>
         <url>http://www.myu.edu/me</url>
         <organization>My University</organization>
         <organizationUrl>http://www.myu.edu</organizationUrl>
         <roles>
            <role>developer</role>
         </roles>
         <timezone>0</timezone>
      </contributor>
      <contributor>
         <name>Pere Villega</name>
         <email>pere.villega@gmail.com</email>
         <url>http://www.perevillega.com</url>
         <organization />
         <organizationUrl />
         <roles>
            <role>developer</role>
         </roles>
         <timezone>0</timezone>
      </contributor>
      <contributor>
         <name>Sands Fish</name>
         <email>sands at mit.edu</email>
         <organization>MIT Libraries</organization>
         <organizationUrl>http://libraries.mit.edu</organizationUrl>
         <roles>
            <role>developer</role>
         </roles>
         <timezone>-5</timezone>
      </contributor>
      <contributor>
         <name>Steve Swinsburg</name>
         <email>steve.swinsburg@anu.edu.au</email>
         <organization>The Australian National University</organization>
         <organizationUrl>http://www.anu.edu.au</organizationUrl>
         <roles>
            <role>developer</role>
         </roles>
         <timezone>+10</timezone>
      </contributor>
   </contributors>

   <!--
      The Subversion repository location is used by Continuum to update against
      when changes have occurred.  This spawns a new build cycle and releases
      snapshots into the snapshot repository below.
   -->
   <scm>
      <connection>scm:git:https://github.com/Cineca/DSpace.git</connection>
      <developerConnection>scm:git:https://github.com/Cineca/DSpace.git</developerConnection>
      <url>https://github.com/Cineca/DSpace.git</url>
      <tag>dspace-cris-master</tag>
   </scm>

   <repositories>
       <repository>
			<id>cineca-repo</id>
			<name>Cineca Maven Repository</name>
			<url>https://github.com/Cineca/mvn-repo/raw/master/releases</url>
			<releases>
				<enabled>true</enabled>
				<checksumPolicy>never</checksumPolicy>
			</releases>
			<snapshots>
				<enabled>false</enabled>
				<checksumPolicy>never</checksumPolicy>
			</snapshots>
		</repository>
		
		<repository>
			<id>cineca-repo-snapshot</id>
			<name>Cineca Maven Repository</name>
			<url>https://github.com/Cineca/mvn-repo/raw/master/snapshots</url>
			<releases>
				<enabled>false</enabled>
				<checksumPolicy>never</checksumPolicy>
			</releases>
			<snapshots>
				<enabled>true</enabled>
				<checksumPolicy>never</checksumPolicy>
			</snapshots>
		</repository>
		
		<repository>
	         <id>sonatype-releases</id>
	         <name>Sonatype Releases Repository</name>
	         <url>http://oss.sonatype.org/content/repositories/releases/</url>
	    </repository>
   
   </repositories>
   
    <!--
        Distribution Management is currently used by the Continuum
        server to update snapshots it generates. This will also be used
        on release to deploy release versions to the repository by the
        release manager.
    -->
   	<distributionManagement>
    	<repository>
        	<id>repo</id>
        	<name>Cineca Maven Repository</name>
        	<url>https://github.com/Cineca/mvn-repo/raw/master/releases</url>
    	</repository>
    	<snapshotRepository>
        	<id>snapshot-repo</id>
        	<name>Cineca Maven Repository</name>
        	<url>https://github.com/Cineca/mvn-repo/raw/master/snapshots</url>
    	</snapshotRepository>
    	<site>
            <id>website</id>
            <url>http://cineca.github.io/dspace-cris/index.html</url>
        </site>        
	</distributionManagement>

</project><|MERGE_RESOLUTION|>--- conflicted
+++ resolved
@@ -4,18 +4,12 @@
    <groupId>org.dspace</groupId>
    <artifactId>dspace-parent</artifactId>
    <packaging>pom</packaging>
-<<<<<<< HEAD
    <version>CRIS-4.0.0-SNAPSHOT</version>
    <name>DSpace Parent Project</name>
    <url>https://github.com/CILEA/DSpace</url>
-=======
-   <version>4.0-rc2-SNAPSHOT</version>
-   <name>DSpace Parent Project</name>
    <description>
-   	DSpace open source software is a turnkey institutional repository application.
+   	DSpace open source software is a turnkey institutional repository application. The DSpace-CRIS addon add the missing features to allow you to track all research entities!
    </description>
-   <url>https://github.com/dspace/DSpace</url>
->>>>>>> a075de51
 
    <organization>
       <name>DuraSpace</name>
@@ -28,14 +22,9 @@
         <groupId>org.sonatype.oss</groupId>
         <artifactId>oss-parent</artifactId>
         <version>7</version>
-<<<<<<< HEAD
+        <relativePath />
     </parent> -->
     
-=======
-        <relativePath />
-    </parent>
-
->>>>>>> a075de51
     <!--Force UTF-8 encoding during build on all platforms-->
     <properties>
 		<lucene.version>3.5.0</lucene.version>
@@ -45,12 +34,6 @@
 		<org.jdyna.version>4.3-SNAPSHOT</org.jdyna.version>		
 		<it.cilea.ccommons.version>1.2</it.cilea.ccommons.version>
         <project.build.sourceEncoding>UTF-8</project.build.sourceEncoding>
-<<<<<<< HEAD
-		<!-- 'root.basedir' is the path to the root [dspace-src] dir. It must be redefined by each child POM,
-             as it is used to reference the LICENSE_HEADER in that directory. -->
-		<root.basedir>${basedir}</root.basedir>
-	</properties>
-=======
         <java.version>1.6</java.version> <!-- DSpace requires Java 1.6 or higher -->		
         <lucene.version>4.4.0</lucene.version>
         <solr.version>4.4.0</solr.version>
@@ -59,7 +42,6 @@
              as it is used to reference the LICENSE_HEADER and *.properties file(s) in that directory. -->
         <root.basedir>${basedir}</root.basedir>
     </properties>
->>>>>>> a075de51
 
     <build>
 	  <!-- Define Maven Plugin Settings that should be inherited to ALL submodule POMs.
@@ -560,12 +542,9 @@
             <!-- <module>dspace-xmlui</module> -->
             <module>dspace-lni</module> 
             <module>dspace-oai</module>
-<<<<<<< HEAD
             <module>dspace-cris-ametrics</module>
             <module>dspace-cris</module>
-=======
             <module>dspace-rest</module>
->>>>>>> a075de51
             <module>dspace-sword</module>
             <module>dspace-swordv2</module>
             <module>dspace-cris-ametrics</module>
@@ -588,11 +567,6 @@
             <maven.test.skip>true</maven.test.skip>
         </properties>
       </profile>
-<<<<<<< HEAD
-
-=======
-    
->>>>>>> a075de51
    </profiles>
 
    <!--
@@ -608,152 +582,95 @@
          <dependency>
             <groupId>org.dspace</groupId>
             <artifactId>dspace-api</artifactId>
-<<<<<<< HEAD
-            <version>CRIS-4.0.0-SNAPSHOT</version>
-=======
-            <version>4.0-rc2-SNAPSHOT</version>
->>>>>>> a075de51
+            <version>CRIS-4.0.0-SNAPSHOT</version>
          </dependency>
          <dependency>
             <groupId>org.dspace.modules</groupId>
             <artifactId>additions</artifactId>
-<<<<<<< HEAD
-            <version>CRIS-4.0.0-SNAPSHOT</version>
-=======
-            <version>4.0-rc2-SNAPSHOT</version>
->>>>>>> a075de51
+            <version>CRIS-4.0.0-SNAPSHOT</version>
          </dependency>
 
          <dependency>
             <groupId>org.dspace</groupId>
             <artifactId>dspace-sword</artifactId>
-<<<<<<< HEAD
-            <version>CRIS-4.0.0-SNAPSHOT</version>
-=======
-            <version>4.0-rc2-SNAPSHOT</version>
->>>>>>> a075de51
+            <version>CRIS-4.0.0-SNAPSHOT</version>
             <type>jar</type>
             <classifier>classes</classifier>
          </dependency>
          <dependency>
             <groupId>org.dspace</groupId>
             <artifactId>dspace-sword</artifactId>
-<<<<<<< HEAD
-            <version>CRIS-4.0.0-SNAPSHOT</version>
-=======
-            <version>4.0-rc2-SNAPSHOT</version>
->>>>>>> a075de51
+            <version>CRIS-4.0.0-SNAPSHOT</version>
             <type>war</type>
          </dependency>
          <dependency>
             <groupId>org.dspace</groupId>
             <artifactId>dspace-swordv2</artifactId>
-<<<<<<< HEAD
-            <version>CRIS-4.0.0-SNAPSHOT</version>
-=======
-            <version>4.0-rc2-SNAPSHOT</version>
->>>>>>> a075de51
+            <version>CRIS-4.0.0-SNAPSHOT</version>
             <type>jar</type>
             <classifier>classes</classifier>
          </dependency>
          <dependency>
             <groupId>org.dspace</groupId>
             <artifactId>dspace-swordv2</artifactId>
-<<<<<<< HEAD
-            <version>CRIS-4.0.0-SNAPSHOT</version>
-=======
-            <version>4.0-rc2-SNAPSHOT</version>
->>>>>>> a075de51
+            <version>CRIS-4.0.0-SNAPSHOT</version>
             <type>war</type>
          </dependency>
 
          <dependency>
             <groupId>org.dspace</groupId>
             <artifactId>dspace-jspui</artifactId>
-<<<<<<< HEAD
-            <version>CRIS-4.0.0-SNAPSHOT</version>
-=======
-            <version>4.0-rc2-SNAPSHOT</version>
->>>>>>> a075de51
+            <version>CRIS-4.0.0-SNAPSHOT</version>
             <type>jar</type>
             <classifier>classes</classifier>
          </dependency>
          <dependency>
             <groupId>org.dspace</groupId>
             <artifactId>dspace-jspui</artifactId>
-<<<<<<< HEAD
-            <version>CRIS-4.0.0-SNAPSHOT</version>
-=======
-            <version>4.0-rc2-SNAPSHOT</version>
->>>>>>> a075de51
+            <version>CRIS-4.0.0-SNAPSHOT</version>
             <type>war</type>
          </dependency>
          <dependency>
             <groupId>org.dspace</groupId>
             <artifactId>dspace-oai</artifactId>
-<<<<<<< HEAD
-            <version>CRIS-4.0.0-SNAPSHOT</version>
-=======
-            <version>4.0-rc2-SNAPSHOT</version>
->>>>>>> a075de51
+            <version>CRIS-4.0.0-SNAPSHOT</version>
             <type>jar</type>
             <classifier>classes</classifier>
          </dependency>
          <dependency>
             <groupId>org.dspace</groupId>
             <artifactId>dspace-oai</artifactId>
-<<<<<<< HEAD
-            <version>CRIS-4.0.0-SNAPSHOT</version>
-=======
-            <version>4.0-rc2-SNAPSHOT</version>
->>>>>>> a075de51
+            <version>CRIS-4.0.0-SNAPSHOT</version>
             <type>war</type>
          </dependency>
          <dependency>
             <groupId>org.dspace</groupId>
             <artifactId>dspace-lni</artifactId>
-<<<<<<< HEAD
-            <version>CRIS-4.0.0-SNAPSHOT</version>
-=======
-            <version>4.0-rc2-SNAPSHOT</version>
->>>>>>> a075de51
+            <version>CRIS-4.0.0-SNAPSHOT</version>
             <type>jar</type>
             <classifier>classes</classifier>
          </dependency>
          <dependency>
             <groupId>org.dspace</groupId>
             <artifactId>dspace-lni-client</artifactId>
-<<<<<<< HEAD
-            <version>CRIS-4.0.0-SNAPSHOT</version>
-=======
-            <version>4.0-rc2-SNAPSHOT</version>
->>>>>>> a075de51
+            <version>CRIS-4.0.0-SNAPSHOT</version>
          </dependency>
          <dependency>
             <groupId>org.dspace</groupId>
             <artifactId>dspace-lni</artifactId>
-<<<<<<< HEAD
-            <version>CRIS-4.0.0-SNAPSHOT</version>
-=======
-            <version>4.0-rc2-SNAPSHOT</version>
->>>>>>> a075de51
+            <version>CRIS-4.0.0-SNAPSHOT</version>
             <type>war</type>
          </dependency>
          <dependency>
             <groupId>org.dspace</groupId>
             <artifactId>dspace-xmlui</artifactId>
-<<<<<<< HEAD
-            <version>CRIS-4.0.0-SNAPSHOT</version>
-=======
-            <version>4.0-rc2-SNAPSHOT</version>
->>>>>>> a075de51
+            <version>CRIS-4.0.0-SNAPSHOT</version>
             <type>jar</type>
             <classifier>classes</classifier>
          </dependency>
          <dependency>
             <groupId>org.dspace</groupId>
             <artifactId>dspace-xmlui</artifactId>
-<<<<<<< HEAD
             <version>CRIS-4.0.0-SNAPSHOT</version>
             <type>war</type>
          </dependency>
@@ -767,9 +684,6 @@
             <groupId>org.dspace</groupId>
             <artifactId>dspace-cris-webservices-webapp</artifactId>
             <version>CRIS-4.0.0-SNAPSHOT</version>
-=======
-            <version>4.0-rc2-SNAPSHOT</version>
->>>>>>> a075de51
             <type>war</type>
          </dependency>
          <dependency>
@@ -786,11 +700,7 @@
          <dependency>
             <groupId>org.dspace</groupId>
             <artifactId>dspace-services</artifactId>
-<<<<<<< HEAD
-            <version>CRIS-4.0.0-SNAPSHOT</version>
-=======
-            <version>4.0-rc2-SNAPSHOT</version>
->>>>>>> a075de51
+            <version>CRIS-4.0.0-SNAPSHOT</version>
          </dependency>
          <!-- DSpace Localization Packages -->
          <dependency>
@@ -957,19 +867,11 @@
             <artifactId>commons-pool</artifactId>
             <version>1.6</version>
          </dependency>
-<<<<<<< HEAD
-         <dependency>
-            <groupId>commons-validator</groupId>
-            <artifactId>commons-validator</artifactId>
-            <version>1.4.0</version>
-         </dependency>
-=======
           <dependency>
               <groupId>commons-validator</groupId>
               <artifactId>commons-validator</artifactId>
               <version>1.4.0</version>
           </dependency>
->>>>>>> a075de51
          <dependency>
             <groupId>javax.mail</groupId>
             <artifactId>mail</artifactId>
@@ -1108,13 +1010,8 @@
          <dependency>
             <groupId>com.ibm.icu</groupId>
             <artifactId>icu4j</artifactId>
-<<<<<<< HEAD
-            <version>49.1</version>
-         </dependency>         
-=======
             <version>51.1</version>
          </dependency>
->>>>>>> a075de51
          <dependency>
 			<groupId>postgresql</groupId>
 			<artifactId>postgresql</artifactId>
@@ -1146,12 +1043,10 @@
             <version>3.1</version>
          </dependency>
          <dependency>
-<<<<<<< HEAD
             <groupId>net.sourceforge.jexcelapi</groupId>
             <artifactId>jxl</artifactId>
             <version>2.6.12</version>
         </dependency>
-=======
              <groupId>org.slf4j</groupId>
              <artifactId>jcl-over-slf4j</artifactId>
              <version>${slf4j.version}</version>
@@ -1171,7 +1066,6 @@
              <artifactId>slf4j-log4j12</artifactId>
              <version>${slf4j.version}</version>
          </dependency>
->>>>>>> a075de51
          <dependency>
             <groupId>junit</groupId>
             <artifactId>junit</artifactId>
@@ -1222,7 +1116,6 @@
             <artifactId>contiperf</artifactId>
             <version>1.06</version>
             <scope>test</scope>
-<<<<<<< HEAD
         </dependency>	    
 		<dependency>
 			<groupId>org.dspace</groupId>
@@ -1260,7 +1153,6 @@
 			<version>2.1</version>
 		</dependency>
 		   
-=======
         </dependency>
         <dependency>
             <groupId>com.google.code.gson</groupId>
@@ -1268,7 +1160,6 @@
             <version>2.2.1</version>
             <scope>compile</scope>
         </dependency>
->>>>>>> a075de51
       </dependencies>
    </dependencyManagement>
 
