--- conflicted
+++ resolved
@@ -19,47 +19,10 @@
         <version>7</version>
     </parent>
 
-<<<<<<< HEAD
-	<properties>
-		<lucene.version>3.5.0</lucene.version>
-		<solr.version>4.0.0</solr.version>
-	</properties>
-    <!-- 
-    <repositories>
-        <repository>
-            <id>sonatype-nexus-releases</id>
-            <name>Sonatype Nexus Releases</name>
-            <url>
-                https://oss.sonatype.org/content/repositories/releases
-            </url>
-            <releases>
-                <enabled>true</enabled>
-            </releases>
-            <snapshots>
-                <enabled>false</enabled>
-            </snapshots>
-        </repository>
-    </repositories>
-     -->
-	<repositories>        
-        	<repository>
-			<id>cilea-repo</id>
-			<name>CILEA Maven Repository</name>
-			<url>https://github.com/CILEA/mvn-repo/raw/master/releases</url>
-			<releases>
-				<enabled>true</enabled>
-				<checksumPolicy>never</checksumPolicy>
-			</releases>
-			<snapshots>
-				<enabled>false</enabled>
-				<checksumPolicy>never</checksumPolicy>
-			</snapshots>
-		</repository>
-    </repositories>
-        <build>
-=======
     <!--Force UTF-8 encoding during build on all platforms-->
     <properties>
+	<lucene.version>3.5.0</lucene.version>
+	<solr.version>4.0.0</solr.version>
         <project.build.sourceEncoding>UTF-8</project.build.sourceEncoding>
 		<!-- 'root.basedir' is the path to the root [dspace-src] dir. It must be redefined by each child POM,
              as it is used to reference the LICENSE_HEADER in that directory. -->
@@ -133,13 +96,9 @@
                 <artifactId>maven-license-plugin</artifactId>
                 <version>1.9.0</version>
              </plugin>
-		  </plugins>	 
-	  </pluginManagement>	  
 	  
 	  <!-- These plugin settings only apply to this single POM and are not inherited
            to any submodules. -->
->>>>>>> de0af5fe
-      <plugins>
          <plugin>
             <artifactId>maven-release-plugin</artifactId>
             <version>2.3.2</version>
@@ -1020,21 +979,12 @@
 
    <licenses>
       <license>
-<<<<<<< HEAD
-            <name>DuraSpace Sourcecode License</name>
-            <url>http://scm.dspace.org/svn/repo/licenses/LICENSE.txt</url>
-            <distribution>repo</distribution>
-        <comments>
-            A BSD compatable OSS license for the DSpace codebase.
-         </comments>         
-=======
          <name>DuraSpace BSD License</name>
          <url>https://raw.github.com/DSpace/DSpace/master/LICENSE</url>
          <distribution>repo</distribution>
          <comments>
             A BSD 3-Clause license for the DSpace codebase.
          </comments>
->>>>>>> de0af5fe
       </license>
     </licenses>
 
@@ -1307,6 +1257,20 @@
          <name>Sonatype Releases Repository</name>
          <url>http://oss.sonatype.org/content/repositories/releases/</url>
       </repository>
+   
+        	<repository>
+			<id>cilea-repo</id>
+			<name>CILEA Maven Repository</name>
+			<url>https://github.com/CILEA/mvn-repo/raw/master/releases</url>
+			<releases>
+				<enabled>true</enabled>
+				<checksumPolicy>never</checksumPolicy>
+			</releases>
+			<snapshots>
+				<enabled>false</enabled>
+				<checksumPolicy>never</checksumPolicy>
+			</snapshots>
+		</repository>
    </repositories>
    
 </project>