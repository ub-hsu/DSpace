<?xml version="1.0" encoding="UTF-8"?>
<project xmlns="http://maven.apache.org/POM/4.0.0" xmlns:xsi="http://www.w3.org/2001/XMLSchema-instance" xsi:schemaLocation="http://maven.apache.org/POM/4.0.0 http://maven.apache.org/maven-v4_0_0.xsd">
<<<<<<< HEAD
   <modelVersion>4.0.0</modelVersion>
   <groupId>org.dspace</groupId>
   <artifactId>dspace-parent</artifactId>
   <packaging>pom</packaging>
   <version>CRIS-7.0.0-SNAPSHOT</version>
   <name>DSpace Parent Project</name>
   <url>https://github.com/4Science/DSpace</url>
   <description>
   	DSpace open source software is a turnkey institutional repository application. The DSpace-CRIS addon add the missing features to allow you to track all research entities!
   </description>
=======
    <modelVersion>4.0.0</modelVersion>
    <groupId>org.dspace</groupId>
    <artifactId>dspace-parent</artifactId>
    <packaging>pom</packaging>
    <version>7.0-SNAPSHOT</version>
    <name>DSpace Parent Project</name>
    <description>
   	DSpace open source software is a turnkey institutional repository application.
    </description>
    <url>https://github.com/dspace/DSpace</url>
>>>>>>> 1b5ada2d

    <organization>
        <name>DuraSpace</name>
        <url>http://www.dspace.org</url>
    </organization>

    <!-- 
    comment this out to avoid accidental release on sonatype under org.dspace group id
    <parent>
        <groupId>org.sonatype.oss</groupId>
        <artifactId>oss-parent</artifactId>
        <version>9</version>
        <relativePath />
    </parent> -->
    
    <prerequisites>
        <maven>3.0</maven>
    </prerequisites>

    <properties>		
		<!-- Warning hibernate core many pom point to 3.3.2.GA to be compliant with hibernate-annotation 3.4.0.GA (required by spring ORM 3.1.1.RELEASE)-->
		<!--<org.hibernate.version>3.6.10.Final</org.hibernate.version> -->
		<org.hibernate.version>4.2.21.Final</org.hibernate.version>
		<org.hibernate.ehcache.version>4.2.21.Final</org.hibernate.ehcache.version>
		<org.hibernate.annotations.version>4.0.2.Final</org.hibernate.annotations.version>
		<org.hibernate.jpa.version>1.0.1.Final</org.hibernate.jpa.version>
		
		<org.jdyna.version>5.9-SNAPSHOT</org.jdyna.version>		
		<it.cilea.ccommons.version>2.3</it.cilea.ccommons.version>
		
		<ckan.addon.modules>[6.0-SNAPSHOT,7.0-SNAPSHOT)</ckan.addon.modules>
		<iiif.addon.modules>[6.0-SNAPSHOT,7.0-SNAPSHOT)</iiif.addon.modules>
		<commons.addon.modules>[6.0-SNAPSHOT,7.0-SNAPSHOT)</commons.addon.modules>
		<annoiiif.addon.modules>[6.0-SNAPSHOT,7.0-SNAPSHOT)</annoiiif.addon.modules>
		<ocr.addon.modules>[6.0-SNAPSHOT,7.0-SNAPSHOT)</ocr.addon.modules>
		<docviewer.addon.modules>[6.0-SNAPSHOT,7.0-SNAPSHOT)</docviewer.addon.modules>		
		<av.addon.modules>[6.0-SNAPSHOT,7.0-SNAPSHOT)</av.addon.modules>
		
        <project.build.sourceEncoding>UTF-8</project.build.sourceEncoding>
        <project.reporting.outputEncoding>${project.build.sourceEncoding}</project.reporting.outputEncoding>
        <java.version>1.8</java.version>
        <postgresql.driver.version>9.4.1211</postgresql.driver.version>
        <solr.version>4.10.4</solr.version>
        <jena.version>2.13.0</jena.version>
<<<<<<< HEAD
        <slf4j.version>1.7.14</slf4j.version>
        <!--
            Hibernate version pinned to 4.2, 4.3 does not work with the spring version we are currently using
            Upgrading the spring version will make the XMLUI crash.
        -->
        <hibernate.version>4.2.21.Final</hibernate.version>
		<spring.version>3.2.16.RELEASE</spring.version>
=======
        <slf4j.version>1.7.22</slf4j.version>
        <hibernate.version>5.2.8.Final</hibernate.version>
        <spring.version>4.3.6.RELEASE</spring.version>
>>>>>>> 1b5ada2d
        <!-- 'root.basedir' is the path to the root [dspace-src] dir. It must be redefined by each child POM,
             as it is used to reference the LICENSE_HEADER and *.properties file(s) in that directory. -->
        <root.basedir>${basedir}</root.basedir>
    </properties>

    <build>
        <!-- Define Maven Plugin Settings that should be inherited to ALL submodule POMs.
             (NOTE: individual POMs can override specific settings). -->
        <pluginManagement>
            <plugins>
                <!-- Use to enforce a particular version of Java and ensure no conflicting dependencies -->
                <plugin>
                    <groupId>org.apache.maven.plugins</groupId>
                    <artifactId>maven-enforcer-plugin</artifactId>
                    <version>1.4.1</version>
                    <executions>
                        <execution>
                            <id>enforce-java</id>
                            <goals>
                                <goal>enforce</goal>
                            </goals>
                            <configuration>
                                <rules>
                                    <requireJavaVersion>
                                        <version>${java.version}</version>
                                    </requireJavaVersion>
                                </rules>
                            </configuration>
                        </execution>
                        <!-- Make sure that we do not have conflicting dependencies-->
                        <!-- <execution>
                            <id>enforce-versions</id>
                            <goals>
                                <goal>enforce</goal>
                            </goals>
                            <configuration>
                                <rules>
                                    <DependencyConvergence />
                                </rules>
                            </configuration>
                        </execution> -->
                    </executions>
                </plugin>
                <!-- Used to compile all Java classes -->
                <plugin>
                    <artifactId>maven-compiler-plugin</artifactId>
                    <version>3.5.1</version>
                    <configuration>
                      <!-- Turn on http://errorprone.info -->
                      <compilerId>javac-with-errorprone</compilerId>
                      <forceJavacCompilerUse>true</forceJavacCompilerUse>
                      <source>${java.version}</source>
                      <target>${java.version}</target>
                    </configuration>
                    <!-- Extra dependencies for http://errorprone.info -->
                    <dependencies>
                      <dependency>
                        <groupId>org.codehaus.plexus</groupId>
                        <artifactId>plexus-compiler-javac-errorprone</artifactId>
                        <version>2.8.2</version>
                      </dependency>
                      <!-- Override plexus-compiler-javac-errorprone's dependency on
                           Error Prone with the latest version -->
                      <dependency>
                        <groupId>com.google.errorprone</groupId>
                        <artifactId>error_prone_core</artifactId>
                        <version>2.1.1</version>
                      </dependency>
                    </dependencies>
                </plugin>
                <!-- Used to package all DSpace JARs -->
                <plugin>
                    <groupId>org.apache.maven.plugins</groupId>
                    <artifactId>maven-jar-plugin</artifactId>
                    <version>2.6</version>
                    <configuration>
                        <archive>
                            <manifest>
                                <addDefaultImplementationEntries>true</addDefaultImplementationEntries>
                                <addDefaultSpecificationEntries>true</addDefaultSpecificationEntries>
                            </manifest>
                        </archive>
                    </configuration>
                </plugin>
                <!-- Used to package all DSpace WARs -->
                <plugin>
                    <groupId>org.apache.maven.plugins</groupId>
                    <artifactId>maven-war-plugin</artifactId>
                    <version>2.6</version>
                    <configuration>
                        <failOnMissingWebXml>false</failOnMissingWebXml>
                        <!-- Filter the web.xml (needed for IDE compatibility/debugging) -->
                        <filteringDeploymentDescriptors>true</filteringDeploymentDescriptors>
                        <archive>
                            <manifest>
                                <addDefaultImplementationEntries>true</addDefaultImplementationEntries>
                                <addDefaultSpecificationEntries>true</addDefaultSpecificationEntries>
                            </manifest>
                        </archive>
                    </configuration>
                </plugin>
                <!-- Used to run Unit tests (when -Dskiptests=false) -->
                <plugin>
                    <groupId>org.apache.maven.plugins</groupId>
                    <artifactId>maven-surefire-plugin</artifactId>
                    <version>2.19.1</version>
                    <configuration>
                        <!-- Allow for the ability to pass JVM memory flags for Unit Tests. Since
                             maven-surefire-plugin forks a new JVM, it ignores MAVEN_OPTS.-->
                        <argLine>${test.argLine} ${surefireJacoco}</argLine>
                        <!-- tests whose name starts by Abstract will be ignored -->
                        <excludes>
                            <exclude>**/Abstract*</exclude>
                        </excludes>
                        <!-- Detailed logs in reportsDirectory/testName-output.txt instead of stdout -->
                        <redirectTestOutputToFile>true</redirectTestOutputToFile>
                        <!--
                        Enable to debug Maven Surefire tests in remote proces
                        <debugForkedProcess>true</debugForkedProcess>
                        -->
                    </configuration>
                </plugin>
                <!-- Used to run Integration tests (when -Dskipits=false) -->
                <plugin>
                    <artifactId>maven-failsafe-plugin</artifactId>
                    <version>2.19.1</version>
                    <configuration>
                        <!-- Allow for the ability to pass JVM memory flags for Unit Tests. Since
                             maven-failsafe-plugin forks a new JVM, it ignores MAVEN_OPTS.-->
                        <argLine>${test.argLine} ${failsafeJacoco}</argLine>
                        <excludes>
                            <exclude>**/Abstract*</exclude>
                        </excludes>
                        <redirectTestOutputToFile>true</redirectTestOutputToFile>
                    </configuration>
                    <executions>
                        <execution>
                            <id>integration-test</id>
                            <goals>
                                <goal>integration-test</goal>
                                <goal>verify</goal>
                            </goals>
                        </execution>
                    </executions>
                </plugin>
                <plugin>
                    <groupId>org.codehaus.mojo</groupId>
                    <artifactId>findbugs-maven-plugin</artifactId>
                    <version>3.0.3</version>
                    <configuration>
                        <effort>Max</effort>
                        <threshold>Low</threshold>
                        <xmlOutput>true</xmlOutput>
                    </configuration>
                    <executions>
                        <execution>
                            <phase>compile</phase>
                            <goals>
                                <goal>check</goal>
                            </goals>
                        </execution>
                    </executions>
                </plugin>
                <plugin>
                    <artifactId>maven-antrun-plugin</artifactId>
                    <version>1.8</version>
                </plugin>
                <plugin>
                    <artifactId>maven-assembly-plugin</artifactId>
                    <version>2.6</version>
                </plugin>
                <plugin>
                    <groupId>org.apache.maven.plugins</groupId>
                    <artifactId>maven-dependency-plugin</artifactId>
                    <version>2.10</version>
                </plugin>
                <plugin>
                    <groupId>org.apache.maven.plugins</groupId>
                    <artifactId>maven-resources-plugin</artifactId>
                    <version>2.7</version>
                </plugin>
                <!-- Used to validate License Headers (see build process) -->
                <plugin>
                    <groupId>com.mycila</groupId>
                    <artifactId>license-maven-plugin</artifactId>
                    <version>2.11</version>
                </plugin>
                <!-- Used to generate JavaDocs for new releases (see release profile). -->
                <plugin>
                    <groupId>org.apache.maven.plugins</groupId>
                    <artifactId>maven-javadoc-plugin</artifactId>
                    <version>2.10.3</version>
                    <configuration>
                        <!-- Never fail a build based on Javadoc errors -->
                        <failOnError>false</failOnError>
                    </configuration>
                </plugin>
                <!-- Used to generate source JARs for new releases (see release profile). -->
                <plugin>
                    <groupId>org.apache.maven.plugins</groupId>
                    <artifactId>maven-source-plugin</artifactId>
                    <version>2.4</version>
                </plugin>
                <!-- Used to sign new releases via GPG (see release profile). -->
                <plugin>
                    <groupId>org.apache.maven.plugins</groupId>
                    <artifactId>maven-gpg-plugin</artifactId>
                    <version>1.6</version>
                </plugin>
                <plugin>
                    <groupId>org.jacoco</groupId>
                    <artifactId>jacoco-maven-plugin</artifactId>
                    <version>0.7.9</version>
                </plugin>
                <plugin>
                    <groupId>org.eluder.coveralls</groupId>
                    <artifactId>coveralls-maven-plugin</artifactId>
                    <version>4.3.0</version>
                </plugin>
            </plugins>
        </pluginManagement>

        <!-- These plugin settings only apply to this single POM and are not inherited
            to any submodules. -->
        <plugins>
            <!-- Specify our settings for new releases via 'mvn release:*' -->
            <plugin>
                <artifactId>maven-release-plugin</artifactId>
                <version>2.5.3</version>
                <configuration>
                    <!-- During release:perform, enable the "release" profile (see below) -->
                    <releaseProfiles>release</releaseProfiles>
                    <goals>deploy</goals>
                    <!-- Suggest tagging the release in SCM as "dspace-[version]" -->
                    <tagNameFormat>dspace-@{project.version}</tagNameFormat>
                    <!-- Auto-Version all modules the same as the parent module -->
                    <autoVersionSubmodules>true</autoVersionSubmodules>
                </configuration>
            </plugin>
            <!-- Check license headers in all files using LICENSE_HEADER template -->
            <plugin>
                <groupId>com.mycila</groupId>
                <artifactId>license-maven-plugin</artifactId>
                <configuration>
                    <!-- License header file (can be a URL, but that's less stable if external site is down on occasion) -->
                    <header>${root.basedir}/LICENSE_HEADER</header>
                    <!--Just check headers of everything in the /src directory -->
                    <includes>
                        <include>src/**</include>
                    </includes>
                    <!--Use all default exclusions for IDE files & Maven files, see:
                        http://code.google.com/p/maven-license-plugin/wiki/Configuration#Default_excludes -->
                    <useDefaultExcludes>true</useDefaultExcludes>
                    <!-- Add some default DSpace exclusions not covered by <useDefaultExcludes>
                         Individual Maven projects may choose to override these defaults. -->
                    <excludes>
                        <exclude>**/src/test/resources/**</exclude>
                        <exclude>**/src/test/data/**</exclude>
                        <exclude>**/src/main/license/**</exclude>
                        <exclude>**/test.cfg</exclude>
                        <exclude>**/META-INF/**</exclude>
                        <exclude>**/robots.txt</exclude>
                        <exclude>**/*.LICENSE</exclude>
                        <exclude>**/LICENSE*</exclude>
                        <exclude>**/README*</exclude>
                        <exclude>**/readme*</exclude>
                        <exclude>**/.gitignore</exclude>
                        <exclude>**/rebel.xml</exclude>
                    </excludes>
                    <mapping>
                        <!-- Custom DSpace file extensions which are not recognized by maven-release-plugin:
                             *.xmap, *.xslt, *.wsdd, *.wsdl, *.ttl, *.LICENSE -->
                        <xmap>XML_STYLE</xmap>
                        <xslt>XML_STYLE</xslt>
                        <wsdd>XML_STYLE</wsdd>
                        <wsdl>XML_STYLE</wsdl>
                        <ttl>SCRIPT_STYLE</ttl>
                        <LICENSE>TEXT</LICENSE>
                    </mapping>
                    <encoding>UTF-8</encoding>
                    <!-- maven-license-plugin recommends a strict check (e.g. check spaces/tabs too) -->
                    <strictCheck>true</strictCheck>
                </configuration>
                <executions>
                    <execution>
                        <id>check-headers</id>
                        <phase>verify</phase>
                        <goals>
                            <goal>check</goal>
                        </goals>
                    </execution>
                </executions>
            </plugin>

            <!-- Enforce our version of Java, Maven, dependencies, etc. -->
            <plugin>
                <groupId>org.apache.maven.plugins</groupId>
                <artifactId>maven-enforcer-plugin</artifactId>
            </plugin>
        </plugins>
    </build>

    <profiles>
        <!-- Skip Unit Tests by default, but allow override on command line
           by setting property "-Dmaven.test.skip=false" -->
        <profile>
            <id>skiptests</id>
            <activation>
                <!-- This profile should be active at all times, unless the user
                     specifies a different value for "maven.test.skip" -->
                <property>
                    <name>!maven.test.skip</name>
                </property>
            </activation>
            <properties>
                <maven.test.skip>true</maven.test.skip>
            </properties>
        </profile>

        <!-- Skip Integration Tests by default, but allow override on
             command line by setting property "-DskipITs=false" -->
        <profile>
            <id>skipits</id>
            <activation>
                <!-- This profile should be active at all times, unless the user
                     specifies a different value for "skipITs" -->
                <property>
                    <name>!skipITs</name>
                </property>
            </activation>
            <properties>
                <skipITs>true</skipITs>
            </properties>
        </profile>

        <!-- Allow for passing extra memory to Unit/Integration tests.
             By default this gives unit tests 512MB of memory (when tests are enabled),
             unless tweaked on commandline (e.g. "-Dtest.argLine=-Xmx512m"). Since
             m-surefire-p and m-failsafe-p both fork a new JVM for testing, they ignores MAVEN_OPTS. -->
        <profile>
            <id>test-argLine</id>
            <activation>
                <property>
                    <name>!test.argLine</name>
                </property>
            </activation>
            <properties>
                <test.argLine>-Xmx512m</test.argLine>
            </properties>
        </profile>

        <!-- This profile ensures that we ONLY generate the Unit Test Environment,
             if the testEnvironment.xml file is found AND we are not skipping Unit
             Tests (see also skiptests profile). That way the Test Environment is
             also NOT built when running a 'mvn package' on a "binary" release. -->
        <profile>
            <id>generate-test-env</id>
            <activation>
                <activeByDefault>false</activeByDefault>
                <property>
                    <name>maven.test.skip</name>
                    <value>false</value>
                </property>
                <file>
                    <exists>src/main/assembly/testEnvironment.xml</exists>
                </file>
            </activation>
            <build>
                <plugins>
                    <!-- This plugin builds the testEnvironment.zip package
                         based on the specifications in testEnvironment.xml.
                         TestEnvironment.zip is an entire DSpace installation
                         directory, which is installed by 'dspace-api' and
                         used to run our DSpace Unit/Integration tests.  -->
                    <plugin>
                        <artifactId>maven-assembly-plugin</artifactId>
                        <executions>
                            <execution>
                                <phase>generate-test-resources</phase>
                                <goals>
                                    <goal>single</goal>
                                </goals>
                                <configuration>
                                    <descriptors>
                                        <descriptor>src/main/assembly/testEnvironment.xml</descriptor>
                                    </descriptors>
                                </configuration>
                            </execution>
                        </executions>
                        <inherited>false</inherited>
                    </plugin>
                </plugins>
            </build>
        </profile>

        <profile>
            <id>measure-test-coverage</id>
            <activation>
                <activeByDefault>false</activeByDefault>
                <property>
                    <name>maven.test.skip</name>
                    <value>false</value>
                </property>
            </activation>
            <build>
                <plugins>
                    <!-- Report unit test code coverage -->
                    <plugin>
                        <groupId>org.jacoco</groupId>
                        <artifactId>jacoco-maven-plugin</artifactId>
                        <executions>
                            <!--
                                Prepares the property pointing to the JaCoCo runtime agent which
                                is passed as VM argument when Maven the Surefire plugin is executed.
                            -->
                            <execution>
                                <id>pre-unit-test</id>
                                <goals>
                                    <goal>prepare-agent</goal>
                                </goals>
                                <configuration>
                                    <!-- Sets the path to the file which contains the execution data. -->
                                    <destFile>${project.build.directory}/coverage-reports/jacoco-ut.exec</destFile>
                                    <!--
                                        Sets the name of the property containing the settings
                                        for JaCoCo runtime agent.
                                    -->
                                    <propertyName>surefireJacoco</propertyName>
                                </configuration>
                            </execution>

                            <!--
                                Prepares the property pointing to the JaCoCo runtime agent which
                                is passed as VM argument when Maven the Failsafe plugin is executed.
                            -->
                            <execution>
                                <id>pre-integration-test</id>
                                <phase>pre-integration-test</phase>
                                <goals>
                                    <goal>prepare-agent</goal>
                                </goals>
                                <configuration>
                                    <!-- Sets the path to the file which contains the execution data. -->
                                    <destFile>${project.build.directory}/coverage-reports/jacoco-it.exec</destFile>
                                    <!--
                                        Sets the name of the property containing the settings
                                        for JaCoCo runtime agent.
                                    -->
                                    <propertyName>failsafeJacoco</propertyName>
                                </configuration>
                            </execution>
                        </executions>
                    </plugin>
                </plugins>
            </build>
        </profile>

        <!--
             Generate a list of all THIRD PARTY open source licenses for all DSpace dependencies.
             This list is automatically written to the [src]/LICENSES_THIRD_PARTY file.
             Third party tools whose licenses are unknown by Maven are maintained in
             [src]/src/main/license/LICENSES_THIRD_PARTY.properties.
             To update "LICENSES_THIRD_PARTY", just run:
                 mvn clean verify -Dthird.party.licenses=true
        -->
        <profile>
            <id>third-party-licenses</id>
            <activation>
                <activeByDefault>false</activeByDefault>
                <!-- This profile should ONLY be active when user specifies
                     -Dthird.party.licenses=true on command-line. -->
                <property>
                    <name>third.party.licenses</name>
                </property>
            </activation>
            <build>
                <plugins>
                    <plugin>
                        <groupId>org.codehaus.mojo</groupId>
                        <artifactId>license-maven-plugin</artifactId>
                        <version>1.8</version>
                        <!-- This plugin only needs to be run on the Parent POM
                             as it aggregates results from all child POMs. -->
                        <inherited>false</inherited>
                        <executions>
                            <execution>
                                <phase>verify</phase>
                                <goals>
                                    <goal>aggregate-add-third-party</goal>
                                </goals>
                                <configuration>
                                    <outputDirectory>${root.basedir}</outputDirectory>
                                    <thirdPartyFilename>LICENSES_THIRD_PARTY</thirdPartyFilename>
                                    <excludedGroups>org\.dspace</excludedGroups>
                                    <!-- Use the template which groups all dependencies by their License type (easier to read!). -->
                                    <!-- SEE: https://fisheye.codehaus.org/browse/mojo/trunk/mojo/license-maven-plugin/src/main/resources/org/codehaus/mojo/license -->
                                    <fileTemplate>src/main/license/third-party-file-groupByLicense.ftl</fileTemplate>
                                    <!-- License names that should all be merged into the *first* listed name -->
                                    <licenseMerges>
                                        <licenseMerge>Apache Software License, Version 2.0|The Apache Software License, Version 2.0|Apache License Version 2.0|Apache License, Version 2.0|Apache Public License 2.0|Apache License 2.0|Apache Software License - Version 2.0|Apache 2.0 License|Apache 2.0 license|Apache License V2.0|Apache 2|Apache License|Apache|ASF 2.0|Apache 2.0</licenseMerge>
                                        <!-- Ant-contrib is an Apache License -->
                                        <licenseMerge>Apache Software License, Version 2.0|http://ant-contrib.sourceforge.net/tasks/LICENSE.txt</licenseMerge>
                                        <!-- XML Commons claims these licenses, but it's really Apache License: https://xerces.apache.org/xml-commons/licenses.html -->
                                        <licenseMerge>Apache Software License, Version 2.0|The SAX License|The W3C License</licenseMerge>
                                        <licenseMerge>BSD License|The BSD License|BSD licence|BSD license|BSD|BSD-style license|New BSD License|New BSD license|Revised BSD License|BSD 2-Clause license</licenseMerge>
                                        <!-- DuraSpace uses a BSD License for DSpace -->
                                        <licenseMerge>BSD License|DuraSpace BSD License|DuraSpace Sourcecode License</licenseMerge>
                                        <!-- Coverity uses modified BSD: https://github.com/coverity/coverity-security-library -->
                                        <licenseMerge>BSD License|BSD style modified by Coverity</licenseMerge>
                                        <!-- Jaxen claims this license, but it's really BSD: http://jaxen.codehaus.org/license.html -->
                                        <licenseMerge>BSD License|http://jaxen.codehaus.org/license.html</licenseMerge>
                                        <licenseMerge>Common Development and Distribution License (CDDL)|Common Development and Distribution License (CDDL) v1.0|COMMON DEVELOPMENT AND DISTRIBUTION LICENSE (CDDL) Version 1.0|Common Development and Distribution License|CDDL, v1.0|CDDL 1.0 license|CDDL 1.0|CDDL 1.1|CDDL</licenseMerge>
                                        <!-- Jersey / Java Servlet API claims this license, but is actually CDDL 1.0: http://servlet-spec.java.net -->
                                        <licenseMerge>Common Development and Distribution License (CDDL)|CDDL + GPLv2 with classpath exception</licenseMerge>
                                        <!-- Jersey claims this license, but it is dual licensed with CDDL 1.1 being one: https://jersey.java.net/license.html -->
                                        <licenseMerge>Common Development and Distribution License (CDDL)|CDDL+GPL License</licenseMerge>
                                        <!-- JavaMail claims this license, but it is dual licensed with CDDL being one: https://java.net/projects/javamail/pages/License -->
                                        <licenseMerge>Common Development and Distribution License (CDDL)|GPLv2+CE</licenseMerge>
                                        <!-- JAXB claims this license, but it is dual licensed with CDDL being one: https://jaxb.java.net/ -->
                                        <licenseMerge>Common Development and Distribution License (CDDL)|GPL2 w/ CPE</licenseMerge>
                                        <licenseMerge>Eclipse Public License|Eclipse Public License - Version 1.0|Eclipse Public License - v 1.0|EPL 1.0 license</licenseMerge>
                                        <!-- JUnit claims this license but is actually Eclipse Public License: http://junit.org/license.html -->
                                        <licenseMerge>Eclipse Public License|Common Public License Version 1.0</licenseMerge>
                                        <licenseMerge>GNU Lesser General Public License (LGPL)|The GNU Lesser General Public License, Version 2.1|GNU Lesser General Public License (LGPL), Version 2.1|GNU LESSER GENERAL PUBLIC LICENSE, Version 2.1|GNU Lesser General Public License, version 2.1|GNU LESSER GENERAL PUBLIC LICENSE|GNU Lesser General Public License|GNU Lesser Public License|GNU Lesser General Public License, Version 2.1|Lesser General Public License (LGPL) v 2.1|LGPL 2.1|LGPL 2.1 license|LGPL 3.0 license|LGPL, v2.1 or later|LGPL</licenseMerge>
                                        <licenseMerge>MIT License|The MIT License|MIT LICENSE</licenseMerge>
                                        <!-- BouncyCastle uses a modified MIT License: http://www.bouncycastle.org/license.html -->
                                        <licenseMerge>MIT License|Bouncy Castle Licence</licenseMerge>
                                        <licenseMerge>Mozilla Public License|Mozilla Public License version 1.1|Mozilla Public License 1.1 (MPL 1.1)|MPL 1.1</licenseMerge>
                                        <!-- H2 Database claims this license, but for our purposes it's MPL: http://www.h2database.com -->
                                        <licenseMerge>Mozilla Public License|MPL 2.0, and EPL 1.0</licenseMerge>
                                        <!-- "concurrent.concurrent" claims this license, but is actually Public Domain: http://mvnrepository.com/artifact/concurrent/concurrent/ -->
                                        <licenseMerge>Public Domain|Public domain, Sun Microsoystems</licenseMerge>
                                        <!-- WTFPL is essentially Public Domain: http://www.wtfpl.net/ ;) -->
                                        <licenseMerge>Public Domain|WTFPL</licenseMerge>
                                    </licenseMerges>
                                    <!-- For Licenses which are "Unknown" by Maven, load them from a properties file -->
                                    <useMissingFile>true</useMissingFile>
                                    <missingFile>src/main/license/LICENSES_THIRD_PARTY.properties</missingFile>
                                </configuration>
                            </execution>
                        </executions>
                    </plugin>
                </plugins>
            </build>
        </profile>

        <!-- PostgreSQL ships different JDBC drivers based on the version of Java
             you are running. See https://jdbc.postgresql.org/download.html
             These next two profiles handle pulling in the correct PostgreSQL JDBC driver. -->
        <!-- Default PostgreSQL driver is only for Java 8 -->
        <profile>
            <id>postgresql-jdbc-default</id>
            <activation>
                <jdk>[1.8,)</jdk>
            </activation>
            <dependencyManagement>
                <dependencies>
                    <dependency>
                        <groupId>org.postgresql</groupId>
                        <artifactId>postgresql</artifactId>
                        <version>${postgresql.driver.version}</version>
                    </dependency>
                </dependencies>
            </dependencyManagement>
        </profile>
        <!-- If running Java 7, use JRE7 PostgreSQL driver -->
        <profile>
            <id>postgresql-jdbc-jre7</id>
            <activation>
                <jdk>[1.7,1.8)</jdk>
            </activation>
            <dependencyManagement>
                <dependencies>
                    <dependency>
                        <groupId>org.postgresql</groupId>
                        <artifactId>postgresql</artifactId>
                        <version>${postgresql.driver.version}.jre7</version>
                    </dependency>
                </dependencies>
            </dependencyManagement>
        </profile>

        <!--
           These profiles activate the inclusion of various modules into
           the DSpace Build process. They activate automatically if the
           source module is in the local file system, correctly located
           relative to this file.
        -->

		<profile>
			<id>dspace-cris-ametrics</id>
			<activation>
			 	<file>
                    <exists>dspace-cris-ametrics/pom.xml</exists>
                </file>
				<activeByDefault>true</activeByDefault>
			</activation>
			<modules>
				<module>dspace-cris-ametrics</module>
			</modules>
		</profile>
		
        <!--
           Builds DSpace "Assembly & Configuration" project
        -->
        <profile>
            <id>dspace</id>
            <activation>
                <file>
                    <exists>dspace/pom.xml</exists>
                </file>
            </activation>
            <modules>
                <module>dspace</module>
            </modules>
        </profile>

        <!--
           Builds central API for DSpace
        -->
        <profile>
            <id>dspace-api</id>
            <activation>
                <file>
                    <exists>dspace-api/pom.xml</exists>
                </file>
            </activation>
            <modules>
                <module>dspace-api</module>
            </modules>
        </profile>

        <!--
           Builds Services for DSpace
        -->
        <profile>
            <id>dspace-services</id>
            <activation>
                <file>
                    <exists>dspace-services/pom.xml</exists>
                </file>
            </activation>
            <modules>
                <module>dspace-services</module>
            </modules>
        </profile> 

        <!--
           Builds XOAI Gateway WAR for DSpace
        -->
      <profile>
            <id>dspace-oai</id>
            <activation>
                <file>
                    <exists>dspace-oai/pom.xml</exists>
                </file>
            </activation>
            <modules>
                <module>dspace-oai</module>
            </modules>
        </profile> 

        <!--
             Builds RDF API and Data Provider WAR for DSpace
        -->
        <profile>
            <id>dspace-rdf</id>
            <activation>
                <file>
                    <exists>dspace-rdf/pom.xml</exists>
                </file>
            </activation>
            <modules>
                <module>dspace-rdf</module>
            </modules>
        </profile>

       <!-- REST Jersey -->
       <profile>
           <id>dspace-rest</id>
           <activation>
               <file>
                   <exists>dspace-rest/pom.xml</exists>
               </file>
           </activation>
           <modules>
               <module>dspace-rest</module>
           </modules>
       </profile>


        <!--
           Builds SWORD WAR for DSpace
        -->
        <profile>
            <id>dspace-sword</id>
            <activation>
                <file>
                    <exists>dspace-sword/pom.xml</exists>
                </file>
            </activation>
            <modules>
                <module>dspace-sword</module>
            </modules>
        </profile>


        <!--
           Builds SOLR WAR for DSpace
        -->
        <profile>
            <id>dspace-solr</id>
            <activation>
                <file>
                    <exists>dspace-solr/pom.xml</exists>
                </file>
            </activation>
            <modules>
                <module>dspace-solr</module>
            </modules>
        </profile>

        <!--
           Builds SWORDv2 WAR for DSpace
       -->
        <profile>
            <id>dspace-swordv2</id>
            <activation>
                <file>
                    <exists>dspace-swordv2/pom.xml</exists>
                </file>
            </activation>
            <modules>
                <module>dspace-swordv2</module>
            </modules>
        </profile> 

<<<<<<< HEAD
        <!--
           Builds MIRAGE2 WAR for DSpace
        -->
        <profile>
           <id>dspace-xmlui-mirage2</id>
           <activation>
           	   <activeByDefault>false</activeByDefault>
               <file>
                   <exists>dspace-xmlui-mirage2/pom.xml</exists>
               </file>
           </activation>
           <modules>
               <module>dspace-xmlui-mirage2</module>
           </modules>
        </profile>
        
        <!--
           Builds XMLUI WAR for DSpace
        -->
         <profile>
            <id>dspace-xmlui</id>
=======
		<profile>
            <id>dspace-spring-rest</id>
>>>>>>> 1b5ada2d
            <activation>
            	<activeByDefault>false</activeByDefault>
                <file>
                    <exists>dspace-spring-rest/pom.xml</exists>
                </file>
            </activation>
            <modules>
                <module>dspace-spring-rest</module>
            </modules>
        </profile> 

    	<!--
           Builds CRIS Module for DSpace
        -->
        <profile>
            <id>dspace-cris</id>
            <activation>
                <file>
                    <exists>dspace-cris/pom.xml</exists>
                </file>
                <activeByDefault>true</activeByDefault>
            </activation>
            <modules>
<<<<<<< HEAD
                <module>dspace-cris</module>
            </modules>
=======
                <module>dspace-api</module>
                <module>dspace-oai</module>
                <module>dspace-rdf</module>
                <module>dspace-rest</module>
                <module>dspace-services</module>
                <module>dspace-solr</module>
                <module>dspace-sword</module>
                <module>dspace-swordv2</module>
                <module>dspace-spring-rest</module>
            </modules>
            <build>
                <plugins>
                    <!-- Configure Nexus plugin for new releases via Sonatype.
                         See: http://central.sonatype.org/pages/apache-maven.html -->
                    <plugin>
                        <groupId>org.sonatype.plugins</groupId>
                        <artifactId>nexus-staging-maven-plugin</artifactId>
                        <version>1.6.7</version>
                        <extensions>true</extensions>
                        <configuration>
                            <!-- In your settings.xml, your username/password
                                 MUST be specified for server 'ossrh' -->
                            <serverId>ossrh</serverId>
                            <nexusUrl>https://oss.sonatype.org/</nexusUrl>
                            <!-- Require manual verification / release to Maven Central -->
                            <autoReleaseAfterClose>false</autoReleaseAfterClose>
                        </configuration>
                    </plugin>
                    <!-- For new releases, generate Source JAR files -->
                    <plugin>
                        <groupId>org.apache.maven.plugins</groupId>
                        <artifactId>maven-source-plugin</artifactId>
                        <executions>
                            <execution>
                                <id>attach-sources</id>
                                <goals>
                                    <goal>jar-no-fork</goal>
                                </goals>
                            </execution>
                        </executions>
                    </plugin>
                    <!-- For new releases, generate JavaDocs -->
                    <plugin>
                        <groupId>org.apache.maven.plugins</groupId>
                        <artifactId>maven-javadoc-plugin</artifactId>
                        <executions>
                            <execution>
                                <id>attach-javadocs</id>
                                <goals>
                                    <goal>aggregate-jar</goal>
                                </goals>
                            </execution>
                        </executions>
                    </plugin>
                    <!-- Sign any new releases via GPG.
                         NOTE: you may optionall specify the "gpg.passphrase" in your settings.xml -->
                    <plugin>
                        <groupId>org.apache.maven.plugins</groupId>
                        <artifactId>maven-gpg-plugin</artifactId>
                        <executions>
                            <execution>
                                <id>sign-artifacts</id>
                                <phase>verify</phase>
                                <goals>
                                    <goal>sign</goal>
                                </goals>
                            </execution>
                        </executions>
                    </plugin>
                </plugins>
            </build>
>>>>>>> 1b5ada2d
        </profile>


        <profile>
            <id>addon-ckan</id>
			<activation>
                <activeByDefault>true</activeByDefault>
            </activation>            
            <dependencyManagement>
            	<dependencies>
			        <dependency>
			             <groupId>it.4science.dspace</groupId>
						 <artifactId>addon-ckan-api</artifactId>
						 <version>${ckan.addon.modules}</version>
						 <type>jar</type>
			        </dependency>
			        <dependency>
			             <groupId>it.4science.dspace</groupId>
						 <artifactId>addon-ckan-jspui</artifactId>
						 <version>${ckan.addon.modules}</version>
						 <type>war</type>
			        </dependency>
		        </dependencies>		                    
            </dependencyManagement>
        </profile>

        <profile>
            <id>addon-iiif</id>
			<activation>
                <activeByDefault>false</activeByDefault>
            </activation>            
            <dependencyManagement>
            	<dependencies>
			        <dependency>
			             <groupId>it.4science.dspace</groupId>
						 <artifactId>addon-iiif-api</artifactId>
						 <version>${iiif.addon.modules}</version>
						 <type>jar</type>
			        </dependency>
			        <dependency>
			             <groupId>it.4science.dspace</groupId>
						 <artifactId>addon-iiif-jspui</artifactId>
						 <version>${iiif.addon.modules}</version>
						 <type>war</type>
			        </dependency>
		        </dependencies>		                    
            </dependencyManagement>
        </profile>

        <profile>
            <id>addon-ocr</id>
			<activation>
                <activeByDefault>false</activeByDefault>
            </activation>            
            <dependencyManagement>
            	<dependencies>
			        <dependency>
			             <groupId>it.4science.dspace</groupId>
						 <artifactId>addon-ocr-api</artifactId>
						 <version>${ocr.addon.modules}</version>
						 <type>jar</type>
			        </dependency>
			        <dependency>
			             <groupId>it.4science.dspace</groupId>
						 <artifactId>addon-annoiiif-api</artifactId>
						 <version>${annoiiif.addon.modules}</version>
						 <type>jar</type>
			        </dependency>
		        </dependencies>		                    
            </dependencyManagement>
        </profile>
        
        <profile>
            <id>addon-document-viewer</id>
			<activation>
                <activeByDefault>false</activeByDefault>
            </activation>            
            <dependencyManagement>
            	<dependencies>
			        <dependency>
			             <groupId>it.4science.dspace</groupId>
						 <artifactId>addon-docviewer-api</artifactId>
						 <version>${docviewer.addon.modules}</version>
						 <type>jar</type>
			        </dependency>
			        <dependency>
			             <groupId>it.4science.dspace</groupId>
						 <artifactId>addon-annoiiif-api</artifactId>
						 <version>${annoiiif.addon.modules}</version>
						 <type>jar</type>
			        </dependency>			        
		        </dependencies>		                    
            </dependencyManagement>
        </profile>
        
        <profile>
            <id>addon-av-streaming</id>
			<activation>
                <activeByDefault>false</activeByDefault>
            </activation>            
            <dependencyManagement>
            	<dependencies>
			        <dependency>
			             <groupId>it.4science.dspace</groupId>
						 <artifactId>addon-video-api</artifactId>
						 <version>${av.addon.modules}</version>
						 <type>jar</type>
			        </dependency>
			        <dependency>
			             <groupId>it.4science.dspace</groupId>
						 <artifactId>addon-video-jspui</artifactId>
						 <version>${av.addon.modules}</version>
						 <type>war</type>
			        </dependency>			        
		        </dependencies>		                    
            </dependencyManagement>
        </profile>                                

   </profiles>

   <!--
      Dependency management provides a means to control which
      versions of dependency jars are used for compilation
      and packaging into the distribution.  Rather than placing
      a version in your dependencies, look here first to see if
      its already strongly defined in dspace-parent and dspace-api.
<<<<<<< HEAD
   -->
   <dependencyManagement>
      <dependencies>
         <!-- DSpace core and endorsed Addons -->
         <dependency>
            <groupId>org.dspace</groupId>
            <artifactId>dspace-api</artifactId>
            <version>${project.version}</version>
         </dependency>
   		 <dependency>
			<groupId>org.dspace.modules</groupId>
			<artifactId>additions</artifactId>
			<version>${project.version}</version>
			<exclusions>
				<exclusion>
					<groupId>it.4science.dspace</groupId>
					<artifactId>addon-ckan-api</artifactId>
				</exclusion>
				<exclusion>
					<groupId>it.4science.dspace</groupId>
					<artifactId>addon-ckan-jspui</artifactId>
				</exclusion>
				<exclusion>
					<groupId>it.4science.dspace</groupId>
					<artifactId>addon-iiif-api</artifactId>
				</exclusion>
				<exclusion>
					<groupId>it.4science.dspace</groupId>
					<artifactId>addon-iiif-jspui</artifactId>
				</exclusion>
				<exclusion>
					<groupId>it.4science.dspace</groupId>
					<artifactId>addon-ocr-api</artifactId>
				</exclusion>
				<exclusion>
					<groupId>it.4science.dspace</groupId>
					<artifactId>addon-annoiiif-api</artifactId>
				</exclusion>
				<exclusion>
					<groupId>it.4science.dspace</groupId>
					<artifactId>addon-docviewer-api</artifactId>
				</exclusion>
				<exclusion>
					<groupId>it.4science.dspace</groupId>
					<artifactId>addon-video-api</artifactId>
				</exclusion>
				<exclusion>
					<groupId>it.4science.dspace</groupId>
					<artifactId>addon-video-jspui</artifactId>
				</exclusion>
			</exclusions>
		 </dependency>
         <dependency>
            <groupId>org.dspace</groupId>
            <artifactId>dspace-sword</artifactId>
			<version>${project.version}</version>
            <type>jar</type>
            <classifier>classes</classifier>
         </dependency>
         <dependency>
            <groupId>org.dspace</groupId>
            <artifactId>dspace-sword</artifactId>
			<version>${project.version}</version>
            <type>war</type>
         </dependency>
         <dependency>
            <groupId>org.dspace</groupId>
            <artifactId>dspace-swordv2</artifactId>
			<version>${project.version}</version>
            <type>jar</type>
            <classifier>classes</classifier>
         </dependency>
         <dependency>
            <groupId>org.dspace</groupId>
            <artifactId>dspace-swordv2</artifactId>
			<version>${project.version}</version>
            <type>war</type>
         </dependency>
         <dependency>
            <groupId>org.dspace</groupId>
            <artifactId>dspace-jspui</artifactId>
			<version>${project.version}</version>
            <type>jar</type>
            <classifier>classes</classifier>
         </dependency>
         <dependency>
            <groupId>org.dspace</groupId>
            <artifactId>dspace-jspui</artifactId>
			<version>${project.version}</version>
            <type>war</type>
         </dependency>
         <dependency>
            <groupId>org.dspace</groupId>
            <artifactId>dspace-oai</artifactId>
			<version>${project.version}</version>
            <type>jar</type>
            <classifier>classes</classifier>
         </dependency>
         <dependency>
            <groupId>org.dspace</groupId>
            <artifactId>dspace-oai</artifactId>
			<version>${project.version}</version>
            <type>war</type>
         </dependency>
         <dependency>
            <groupId>org.dspace</groupId>
            <artifactId>dspace-lni</artifactId>
			<version>${project.version}</version>
            <type>jar</type>
            <classifier>classes</classifier>
         </dependency>
         <dependency>
            <groupId>org.dspace</groupId>
            <artifactId>dspace-lni-client</artifactId>
			<version>${project.version}</version>
         </dependency>
         <dependency>
            <groupId>org.dspace</groupId>
            <artifactId>dspace-lni</artifactId>
			<version>${project.version}</version>
            <type>war</type>
         </dependency>
         <dependency>
            <groupId>org.dspace</groupId>
            <artifactId>dspace-xmlui</artifactId>
			<version>${project.version}</version>
			<type>jar</type>
            <classifier>classes</classifier>
         </dependency>
         <dependency>
            <groupId>org.dspace</groupId>
            <artifactId>dspace-xmlui</artifactId>
			<version>${project.version}</version>
            <type>war</type>
         </dependency>
         <dependency>
            <groupId>org.dspace</groupId>
            <artifactId>metrics-lookup</artifactId>
            <version>${project.version}</version>
         </dependency>
         <dependency>
            <groupId>org.dspace</groupId>
            <artifactId>metrics-lookup-web</artifactId>
            <version>${project.version}</version>
            <type>war</type>
         </dependency>         
         <dependency>
            <groupId>org.dspace</groupId>
            <artifactId>dspace-services</artifactId>
			<version>${project.version}</version>
         </dependency>
         <dependency>
             <groupId>org.dspace</groupId>
             <artifactId>dspace-rdf</artifactId>
             <version>${project.version}</version>
             <type>war</type>
         </dependency>
         <dependency>
            <groupId>org.dspace</groupId>
            <artifactId>dspace-rest</artifactId>
            <version>${project.version}</version>
            <type>jar</type>
             <classifier>classes</classifier>
         </dependency>
         <dependency>
            <groupId>org.dspace</groupId>
            <artifactId>dspace-rest</artifactId>
            <version>${project.version}</version>
            <type>war</type>
         </dependency>
         <dependency>
            <groupId>org.dspace</groupId>
            <artifactId>dspace-solr</artifactId>
            <version>${project.version}</version>
            <type>jar</type>
            <classifier>classes</classifier>
         </dependency>
         <dependency>
            <groupId>org.dspace</groupId>
            <artifactId>dspace-solr</artifactId>
            <version>${project.version}</version>
            <type>war</type>
            <classifier>skinny</classifier>
         </dependency>

=======
    -->
    <dependencyManagement>
        <dependencies>
            <!-- DSpace core and endorsed Addons -->
            <dependency>
                <groupId>org.dspace</groupId>
                <artifactId>dspace-api</artifactId>
                <version>7.0-SNAPSHOT</version>
            </dependency>
            <dependency>
                <groupId>org.dspace.modules</groupId>
                <artifactId>additions</artifactId>
                <version>7.0-SNAPSHOT</version>
            </dependency>

            <dependency>
                <groupId>org.dspace</groupId>
                <artifactId>dspace-sword</artifactId>
                <version>7.0-SNAPSHOT</version>
                <type>jar</type>
                <classifier>classes</classifier>
            </dependency>
            <dependency>
                <groupId>org.dspace</groupId>
                <artifactId>dspace-sword</artifactId>
                <version>7.0-SNAPSHOT</version>
                <type>war</type>
            </dependency>
            <dependency>
                <groupId>org.dspace</groupId>
                <artifactId>dspace-swordv2</artifactId>
                <version>7.0-SNAPSHOT</version>
                <type>jar</type>
                <classifier>classes</classifier>
            </dependency>
            <dependency>
                <groupId>org.dspace</groupId>
                <artifactId>dspace-swordv2</artifactId>
                <version>7.0-SNAPSHOT</version>
                <type>war</type>
            </dependency>
            <dependency>
                <groupId>org.dspace</groupId>
                <artifactId>dspace-oai</artifactId>
                <version>7.0-SNAPSHOT</version>
                <type>jar</type>
                <classifier>classes</classifier>
            </dependency>
            <dependency>
                <groupId>org.dspace</groupId>
                <artifactId>dspace-oai</artifactId>
                <version>7.0-SNAPSHOT</version>
                <type>war</type>
            </dependency>
            <dependency>
                <groupId>org.dspace</groupId>
                <artifactId>dspace-services</artifactId>
                <version>7.0-SNAPSHOT</version>
            </dependency>
            <dependency>
                <groupId>org.dspace</groupId>
                <artifactId>dspace-rdf</artifactId>
                <version>7.0-SNAPSHOT</version>
                <type>war</type>
            </dependency>
            <dependency>
                <groupId>org.dspace</groupId>
                <artifactId>dspace-rest</artifactId>
                <version>7.0-SNAPSHOT</version>
                <type>jar</type>
                <classifier>classes</classifier>
            </dependency>
            <dependency>
                <groupId>org.dspace</groupId>
                <artifactId>dspace-rest</artifactId>
                <version>7.0-SNAPSHOT</version>
                <type>war</type>
            </dependency>
            <dependency>
                <groupId>org.dspace</groupId>
                <artifactId>dspace-spring-rest</artifactId>
                <version>7.0-SNAPSHOT</version>
                <type>war</type>
            </dependency>
            <dependency>
                <groupId>org.dspace</groupId>
                <artifactId>dspace-solr</artifactId>
                <version>7.0-SNAPSHOT</version>
                <type>jar</type>
                <classifier>classes</classifier>
            </dependency>
            <dependency>
                <groupId>org.dspace</groupId>
                <artifactId>dspace-solr</artifactId>
                <version>7.0-SNAPSHOT</version>
                <type>war</type>
                <classifier>skinny</classifier>
            </dependency>
>>>>>>> 1b5ada2d
            <!-- DSpace Localization Packages -->
            <dependency>
                <groupId>org.dspace</groupId>
                <artifactId>dspace-api-lang</artifactId>
                <version>[6.0.0,7.0.0)</version>
            </dependency>
            <dependency>
                <groupId>org.dspace</groupId>
                <artifactId>dspace-xmlui-lang</artifactId>
                <version>[6.0.0,7.0.0)</version>
                <type>war</type>
            </dependency>

            <!-- DSpace third Party Dependencies -->
            <dependency>
                <groupId>org.hibernate</groupId>
                <artifactId>hibernate-core</artifactId>
                <version>${hibernate.version}</version>
            </dependency>

            <dependency>
                <groupId>org.hibernate</groupId>
                <artifactId>hibernate-ehcache</artifactId>
                <version>${hibernate.version}</version>
            </dependency>

            <dependency>
                <groupId>org.springframework</groupId>
                <artifactId>spring-orm</artifactId>
                <version>${spring.version}</version>
            </dependency>
            <dependency>
                <groupId>org.swordapp</groupId>
                <artifactId>sword-common</artifactId>
                <version>1.1</version>
            </dependency>
            <!-- Explicitly Specify Latest Version of Spring -->
            <dependency>
                <artifactId>spring-core</artifactId>
                <groupId>org.springframework</groupId>
                <version>${spring.version}</version>
            </dependency>

            <dependency>
                <artifactId>spring-beans</artifactId>
                <groupId>org.springframework</groupId>
                <version>${spring.version}</version>
            </dependency>

            <dependency>
                <artifactId>spring-aop</artifactId>
                <groupId>org.springframework</groupId>
                <version>${spring.version}</version>
            </dependency>

            <dependency>
                <artifactId>spring-context</artifactId>
                <groupId>org.springframework</groupId>
                <version>${spring.version}</version>
            </dependency>

            <dependency>
                <artifactId>spring-tx</artifactId>
                <groupId>org.springframework</groupId>
                <version>${spring.version}</version>
            </dependency>

            <dependency>
                <artifactId>spring-jdbc</artifactId>
                <groupId>org.springframework</groupId>
                <version>${spring.version}</version>
            </dependency>

            <dependency>
                <artifactId>spring-web</artifactId>
                <groupId>org.springframework</groupId>
                <version>${spring.version}</version>
            </dependency>

            <dependency>
                <artifactId>spring-webmvc</artifactId>
                <groupId>org.springframework</groupId>
                <version>${spring.version}</version>
            </dependency>

            <dependency>
                <groupId>org.apache.ant</groupId>
                <artifactId>ant</artifactId>
                <version>1.7.0</version>
            </dependency>
            
            <dependency>
			    <groupId>org.apache.solr</groupId>
			    <artifactId>solr-solrj</artifactId>
		    	<version>${solr.version}</version>
		 	</dependency>
		             
            <dependency>
                <groupId>org.apache.jena</groupId>
                <artifactId>apache-jena-libs</artifactId>
                <type>pom</type>
                <version>${jena.version}</version>
            </dependency>
            <dependency>
                <groupId>org.dspace</groupId>
                <artifactId>handle</artifactId>
                <version>6.2</version>
            </dependency>
            <dependency>
                <groupId>org.dspace</groupId>
                <artifactId>jargon</artifactId>
                <version>1.4.25</version>
            </dependency>
            <dependency>
                <groupId>org.dspace</groupId>
                <artifactId>mets</artifactId>
                <version>1.5.2</version>
            </dependency>
            <dependency>
                <groupId>org.dspace.dependencies</groupId>
                <artifactId>dspace-tm-extractors</artifactId>
                <version>1.0.1</version>
            </dependency>
            <!-- Required by Commons Configuration -->
            <dependency>
                <groupId>commons-beanutils</groupId>
                <artifactId>commons-beanutils</artifactId>
                <version>1.9.2</version>
            </dependency>
            <dependency>
                <groupId>commons-cli</groupId>
                <artifactId>commons-cli</artifactId>
                <version>1.3.1</version>
            </dependency>
            <dependency>
                <groupId>commons-codec</groupId>
                <artifactId>commons-codec</artifactId>
                <version>1.10</version>
            </dependency>
            <dependency>
                <groupId>commons-collections</groupId>
                <artifactId>commons-collections</artifactId>
                <version>3.2.2</version>
                <!-- <version>3.1</version> xmlui - wing -->
            </dependency>
            <dependency>
                <groupId>commons-configuration</groupId>
                <artifactId>commons-configuration</artifactId>
                <version>1.10</version>
            </dependency>
            <dependency>
                <groupId>org.apache.commons</groupId>
                <artifactId>commons-dbcp2</artifactId>
                <version>2.1.1</version>
            </dependency>
            <dependency>
                <groupId>commons-discovery</groupId>
                <artifactId>commons-discovery</artifactId>
                <version>0.5</version>
            </dependency>
            <dependency>
                <groupId>commons-fileupload</groupId>
                <artifactId>commons-fileupload</artifactId>
                <version>1.3.1</version>
            </dependency>
            <dependency>
                <groupId>commons-io</groupId>
                <artifactId>commons-io</artifactId>
                <version>2.4</version>
            </dependency>
            <dependency>
                <groupId>commons-lang</groupId>
                <artifactId>commons-lang</artifactId>
                <version>2.6</version>
                <!-- <version>2.1</version> in xmlui - wing -->
            </dependency>
            <dependency>
                <groupId>commons-logging</groupId>
                <artifactId>commons-logging</artifactId>
                <version>1.2</version>
            </dependency>
            <dependency>
                <groupId>org.apache.commons</groupId>
                <artifactId>commons-pool2</artifactId>
                <version>2.4.2</version>
            </dependency>
            <dependency>
                <groupId>commons-validator</groupId>
                <artifactId>commons-validator</artifactId>
                <version>1.5.0</version>
            </dependency>
            <dependency>
                <groupId>joda-time</groupId>
                <artifactId>joda-time</artifactId>
                <version>2.9.2</version>
            </dependency>
            <dependency>
                <groupId>javax.mail</groupId>
                <artifactId>mail</artifactId>
                <version>1.4.7</version>
            </dependency>
			<dependency>
				<groupId>javax.servlet</groupId>
				<artifactId>javax.servlet-api</artifactId>
				<version>3.0.1</version>
			</dependency>

            <dependency>
                <groupId>jaxen</groupId>
                <artifactId>jaxen</artifactId>
                <version>1.1.6</version>
                <exclusions>
                    <exclusion>
                        <artifactId>xom</artifactId>
                        <groupId>xom</groupId>
                    </exclusion>
                </exclusions>
            </dependency>
            <dependency>
                <groupId>org.jdom</groupId>
                <artifactId>jdom</artifactId>
                <version>1.1.3</version>
            </dependency>
            <dependency>
                <groupId>log4j</groupId>
                <artifactId>log4j</artifactId>
                <version>1.2.17</version>
            </dependency>
            <dependency>
                <groupId>oro</groupId>
                <artifactId>oro</artifactId>
                <version>2.0.8</version>
            </dependency>
            <dependency>
                <groupId>org.apache.pdfbox</groupId>
                <artifactId>pdfbox</artifactId>
                <version>2.0.2</version>
            </dependency>
            <dependency>
                <groupId>org.apache.pdfbox</groupId>
                <artifactId>fontbox</artifactId>
                <version>2.0.2</version>
            </dependency>
            <dependency>
	        <groupId>org.bouncycastle</groupId>
	        <artifactId>bcprov-jdk15</artifactId>
	        <version>1.46</version>
	    </dependency>
	    <dependency>
	        <groupId>org.bouncycastle</groupId>
	        <artifactId>bcmail-jdk15</artifactId>
	        <version>1.46</version>
	    </dependency>
         <dependency>
           <groupId>org.apache.poi</groupId>
           <artifactId>poi</artifactId>
           <version>3.6</version>
         </dependency>
         <dependency>
            <groupId>org.apache.poi</groupId>
            <artifactId>poi-scratchpad</artifactId>
            <version>3.6</version>
         </dependency>
         <dependency>
            <groupId>org.apache.poi</groupId>
            <artifactId>poi-ooxml</artifactId>
            <version>3.6</version>
         </dependency>
         <dependency>
            <groupId>rome</groupId>
            <artifactId>rome</artifactId>
            <version>1.0</version>
         </dependency>
         <dependency>
            <groupId>rome</groupId>
            <artifactId>opensearch</artifactId>
            <version>0.1</version>
         </dependency>
         <dependency>
            <groupId>xalan</groupId>
            <artifactId>xalan</artifactId>
            <version>2.7.1</version>
         </dependency>
         <dependency>
            <groupId>xerces</groupId>
            <artifactId>xercesImpl</artifactId>
            <version>2.9.0</version>
            <!--  <version>2.8.0</version> in xmlui -->
         </dependency>
         <dependency>
            <groupId>xml-apis</groupId>
            <artifactId>xml-apis</artifactId>
            <version>1.4.01</version>
         </dependency>
         <dependency>
            <groupId>javax.activation</groupId>
            <artifactId>activation</artifactId>
            <version>1.1</version>
         </dependency>

            <dependency>
                <groupId>wsdl4j</groupId>
                <artifactId>wsdl4j</artifactId>
                <version>1.6.3</version>
            </dependency>
            <dependency>
                <groupId>javax.xml</groupId>
                <artifactId>jaxrpc-api</artifactId>
                <version>1.3</version>
            </dependency>
            <dependency>
                <groupId>axis</groupId>
                <artifactId>axis</artifactId>
                <version>1.4</version>
            </dependency>
            <dependency>
                <groupId>axis</groupId>
                <artifactId>axis-ant</artifactId>
                <version>1.4</version>
                <scope>compile</scope>
            </dependency>
            <dependency>
                <groupId>axis</groupId>
                <artifactId>axis-saaj</artifactId>
                <version>1.4</version>
            </dependency>
            <dependency>
                <groupId>com.ibm.icu</groupId>
                <artifactId>icu4j</artifactId>
                <version>56.1</version>
            </dependency>
            <dependency>
                <groupId>com.oracle</groupId>
                <artifactId>ojdbc6</artifactId>
                <version>11.2.0.4.0</version>
            </dependency>
            <dependency>
                <groupId>com.sun.media</groupId>
                <artifactId>jai_imageio</artifactId>
                <version>1.1</version>
            </dependency>
            <dependency>
                <groupId>javax.media</groupId>
                <artifactId>jai_core</artifactId>
                <version>1.1.3</version>
            </dependency>
            <dependency>
                <groupId>org.dspace</groupId>
                <artifactId>oclc-harvester2</artifactId>
                <version>0.1.12</version>
            </dependency>
            <dependency>
                <groupId>org.apache.httpcomponents</groupId>
                <artifactId>httpcore</artifactId>
                <version>4.4.4</version>
            </dependency>
            <dependency>
                <groupId>org.apache.httpcomponents</groupId>
                <artifactId>httpclient</artifactId>
            	<version>4.5.1</version>
         	</dependency>
         	<dependency>
            	<groupId>net.sourceforge.jexcelapi</groupId>
            	<artifactId>jxl</artifactId>
            	<version>2.6.12</version>
            </dependency>
            <dependency>
                <groupId>org.slf4j</groupId>
                <artifactId>jcl-over-slf4j</artifactId>
                <version>${slf4j.version}</version>
            </dependency>
            <dependency>
                <groupId>org.slf4j</groupId>
                <artifactId>slf4j-api</artifactId>
                <version>${slf4j.version}</version>
            </dependency>
            <dependency>
                <groupId>org.slf4j</groupId>
                <artifactId>slf4j-jdk14</artifactId>
                <version>${slf4j.version}</version>
            </dependency>
            <dependency>
                <groupId>org.slf4j</groupId>
                <artifactId>slf4j-log4j12</artifactId>
                <version>${slf4j.version}</version>
            </dependency>
            <!-- JMockit, JUnit and Hamcrest are used for Unit/Integration tests -->
            <dependency> <!-- Keep jmockit before junit -->
                <groupId>org.jmockit</groupId>
                <artifactId>jmockit</artifactId>
                <version>1.21</version>
                <scope>test</scope>
            </dependency>
            <dependency>
                <groupId>junit</groupId>
                <artifactId>junit</artifactId>
                <version>4.12</version>
                <scope>test</scope>
            </dependency>
            <dependency>
                <groupId>org.hamcrest</groupId>
                <artifactId>hamcrest-all</artifactId>
                <version>1.3</version>
                <scope>test</scope>
            </dependency>
            <!-- https://github.com/json-path/JsonPath/tree/master/json-path-assert -->
            <dependency>
                <groupId>com.jayway.jsonpath</groupId>
                <artifactId>json-path-assert</artifactId>
                <version>2.2.0</version>
                <scope>test</scope>
            </dependency>
            <!-- H2 is an in-memory database used for Unit/Integration tests -->
            <dependency>
                <groupId>com.h2database</groupId>
                <artifactId>h2</artifactId>
                <version>1.4.187</version>
                <scope>test</scope>
            </dependency>
<<<<<<< HEAD


		<dependency>
			<groupId>net.sourceforge.htmlcleaner</groupId>
			<artifactId>htmlcleaner</artifactId>
			<version>2.2</version>
		</dependency>
		
        <dependency>
            <groupId>javax.servlet</groupId>
            <artifactId>jstl</artifactId>
            <version>1.2</version>
        </dependency>
			 
		<dependency>
    		<groupId>org.javassist</groupId>
    		<artifactId>javassist</artifactId>
    		<version>3.18.1-GA</version>
		</dependency> 

        <!-- Contiperf is used for performance tests within our Unit/Integration tests -->
		<dependency>
			<groupId>org.databene</groupId>
			<artifactId>contiperf</artifactId>
			<version>2.3.4</version>
			<scope>test</scope>
		</dependency>
		<dependency>
			<groupId>org.dspace</groupId>
			<artifactId>dspace-cris-api</artifactId>
			<version>${project.version}</version>
		</dependency>
		<dependency>
			<groupId>org.dspace</groupId>
			<artifactId>dspace-cris-jspui-api</artifactId>
			<version>${project.version}</version>			
		</dependency>
		<dependency>
			<groupId>org.dspace</groupId>
			<artifactId>dspace-cris-jspui-webapp</artifactId>
			<version>${project.version}</version>
			<type>war</type>			
		</dependency>		
		<dependency>
			<groupId>org.dspace</groupId>
			<artifactId>dspace-cris-jspui-webapp</artifactId>
			<version>${project.version}</version>			
		</dependency>
		<dependency>
			<groupId>org.dspace</groupId>
			<artifactId>dspace-cris-webservices-api</artifactId>
			<version>${project.version}</version>			
		</dependency>
		<dependency>
			<groupId>org.dspace</groupId>
			<artifactId>dspace-cris-webservices-webapp</artifactId>
			<version>${project.version}</version>
		</dependency>
		<dependency>
			<groupId>org.dspace</groupId>
			<artifactId>dspace-cris-webservices-webapp</artifactId>
			<version>${project.version}</version>
			<type>war</type>			
		</dependency>
		 <dependency>
             <groupId>org.dspace</groupId>
			 <artifactId>metrics-retrieve</artifactId>
			 <version>${project.version}</version>
         </dependency>
	
		<dependency>
			<groupId>com.google.code.gson</groupId>
			<artifactId>gson</artifactId>
			<version>2.6.1</version>
			<scope>compile</scope>
		</dependency>
		<!-- Google Analytics -->
		<dependency>
			<groupId>com.google.apis</groupId>
			<artifactId>google-api-services-analytics</artifactId>
			<version>v3-rev123-1.21.0</version>
		</dependency>
		<dependency>
			<groupId>com.google.api-client</groupId>
			<artifactId>google-api-client</artifactId>
			<version>1.21.0</version>
		</dependency>
		<dependency>
			<groupId>com.google.http-client</groupId>
			<artifactId>google-http-client</artifactId>
			<version>1.21.0</version>
		</dependency>
		<dependency>
			<groupId>com.google.http-client</groupId>
			<artifactId>google-http-client-jackson2</artifactId>
			<version>1.21.0</version>
			<exclusions>
				<exclusion>
					<artifactId>jackson-core</artifactId>
					<groupId>com.fasterxml.jackson.core</groupId>
				</exclusion>
				<exclusion>
					<artifactId>jackson-databind</artifactId>
					<groupId>com.fasterxml.jackson.core</groupId>
				</exclusion>
			</exclusions>
		</dependency>
		<dependency>
			<groupId>com.google.oauth-client</groupId>
			<artifactId>google-oauth-client</artifactId>
			<version>1.21.0</version>
		</dependency>
		<!-- Findbugs annotations -->
		<dependency>
			<groupId>com.google.code.findbugs</groupId>
			<artifactId>jsr305</artifactId>
			<version>3.0.1</version>
			<scope>provided</scope>
		</dependency>
		<dependency>
			<groupId>com.google.code.findbugs</groupId>
			<artifactId>annotations</artifactId>
			<version>3.0.1u2</version>
			<scope>provided</scope>
		</dependency>
		<dependency>
			<groupId>org.mockito</groupId>
			<artifactId>mockito-core</artifactId>
			<version>1.10.19</version>
		</dependency>
	
		<dependency>
			<groupId>net.sf.flexjson</groupId>
			<artifactId>flexjson</artifactId>
			<version>2.1</version>
		</dependency>
          <dependency>
        	<groupId>com.fasterxml.jackson.jaxrs</groupId>
        	<artifactId>jackson-jaxrs-json-provider</artifactId>
        	<version>2.8.5</version>
	    </dependency>
	      <dependency>
            <groupId>com.fasterxml.jackson.core</groupId>
	        <artifactId>jackson-annotations</artifactId>
	        <version>2.8.5</version>
	      </dependency>
	      <dependency>
	        <groupId>com.fasterxml.jackson.core</groupId>
	        <artifactId>jackson-core</artifactId>
	        <version>2.8.5</version>
	      </dependency>
	      <dependency>
	        <groupId>com.fasterxml.jackson.core</groupId>
	        <artifactId>jackson-databind</artifactId>
	        <version>2.8.5</version>
	      </dependency>
	      <dependency>
	        <groupId>com.fasterxml.jackson.datatype</groupId>
	        <artifactId>jackson-datatype-jsr310</artifactId>
	        <version>2.8.5</version>
	      </dependency>	      
		<dependency>
			<groupId>commons-httpclient</groupId>
			<artifactId>commons-httpclient</artifactId>
			<version>3.1</version>
		</dependency>
		<dependency>
			<groupId>it.4science.dspace</groupId>
			<artifactId>addon-commons-api</artifactId>
			<version>${commons.addon.modules}</version>
		</dependency>
		<dependency>
			<groupId>it.4science</groupId>
			<artifactId>tools-orcid-jaxb</artifactId>
			<version>2.0</version>
			<type>jar</type>
			<exclusions>
				<!-- Logging -->
				<exclusion>
					<groupId>ch.qos.logback</groupId>
					<artifactId>logback-classic</artifactId>
				</exclusion>
				<exclusion>
					<groupId>ch.qos.logback</groupId>
					<artifactId>logback-core</artifactId>
				</exclusion>
				<exclusion>
					<groupId>com.fasterxml.jackson.jaxrs</groupId>
    				<artifactId>jackson-jaxrs-base</artifactId>
        	    </exclusion>
			</exclusions>
		</dependency>		
      </dependencies>
   </dependencyManagement>
=======
            <!-- Contiperf is used for performance tests within our Unit/Integration tests -->
            <dependency>
                <groupId>org.databene</groupId>
                <artifactId>contiperf</artifactId>
                <version>2.3.4</version>
                <scope>test</scope>
            </dependency>
            <dependency>
                <groupId>com.google.code.gson</groupId>
                <artifactId>gson</artifactId>
                <version>2.6.1</version>
                <scope>compile</scope>
            </dependency>
            <!-- Google Analytics -->
            <dependency>
                <groupId>com.google.apis</groupId>
                <artifactId>google-api-services-analytics</artifactId>
                <version>v3-rev123-1.21.0</version>
            </dependency>
            <dependency>
                <groupId>com.google.api-client</groupId>
                <artifactId>google-api-client</artifactId>
                <version>1.21.0</version>
            </dependency>
            <dependency>
                <groupId>com.google.http-client</groupId>
                <artifactId>google-http-client</artifactId>
                <version>1.21.0</version>
            </dependency>
            <dependency>
                <groupId>com.google.http-client</groupId>
                <artifactId>google-http-client-jackson2</artifactId>
                <version>1.21.0</version>
                <exclusions>
                    <exclusion>
                        <artifactId>jackson-core</artifactId>
                        <groupId>com.fasterxml.jackson.core</groupId>
                    </exclusion>
                    <exclusion>
                        <artifactId>jackson-databind</artifactId>
                        <groupId>com.fasterxml.jackson.core</groupId>
                    </exclusion>
                </exclusions>
            </dependency>
            <dependency>
                <groupId>com.google.oauth-client</groupId>
                <artifactId>google-oauth-client</artifactId>
                <version>1.21.0</version>
            </dependency>
            <!-- Findbugs annotations -->
            <dependency>
                <groupId>com.google.code.findbugs</groupId>
                <artifactId>jsr305</artifactId>
                <version>3.0.1</version>
                <scope>provided</scope>
            </dependency>
            <dependency>
                <groupId>com.google.code.findbugs</groupId>
                <artifactId>annotations</artifactId>
                <version>3.0.1u2</version>
                <scope>provided</scope>
            </dependency>
            <dependency>
                <groupId>org.mockito</groupId>
                <artifactId>mockito-core</artifactId>
                <version>1.10.19</version>
                <scope>test</scope>
            </dependency>
        </dependencies>
    </dependencyManagement>
>>>>>>> 1b5ada2d

    <licenses>
        <license>
            <name>DuraSpace BSD License</name>
            <url>https://raw.github.com/DSpace/DSpace/master/LICENSE</url>
            <distribution>repo</distribution>
            <comments>
               A BSD 3-Clause license for the DSpace codebase.
            </comments>
        </license>
    </licenses>

    <issueManagement>
        <system>JIRA</system>
        <url>https://jira.duraspace.org/browse/DS</url>
    </issueManagement>

    <mailingLists>
        <mailingList>
            <name>DSpace Technical Users List</name>
            <subscribe>
               https://groups.google.com/d/forum/dspace-tech
            </subscribe>
            <unsubscribe>
               https://groups.google.com/d/forum/dspace-tech
            </unsubscribe>
            <post>dspace-tech AT googlegroups.com</post>
            <archive>
               https://groups.google.com/d/forum/dspace-tech
            </archive>
        </mailingList>
        <mailingList>
            <name>DSpace Developers List</name>
            <subscribe>
               https://groups.google.com/d/forum/dspace-devel
            </subscribe>
            <unsubscribe>
               https://groups.google.com/d/forum/dspace-devel
            </unsubscribe>
            <post>dspace-devel AT googlegroups.com</post>
            <archive>
               https://groups.google.com/d/forum/dspace-devel
            </archive>
        </mailingList>
        <mailingList>
            <name>DSpace Community List</name>
            <subscribe>
               https://groups.google.com/d/forum/dspace-community
            </subscribe>
            <unsubscribe>
               https://groups.google.com/d/forum/dspace-community
            </unsubscribe>
            <post>dspace-community AT googlegroups.com</post>
            <archive>
               https://groups.google.com/d/forum/dspace-community
            </archive>
        </mailingList>
        <mailingList>
            <name>DSpace Commit Change-Log</name>
            <subscribe>
               https://groups.google.com/d/forum/dspace-changelog
            </subscribe>
            <unsubscribe>
               https://groups.google.com/d/forum/dspace-changelog
            </unsubscribe>
            <archive>
               https://groups.google.com/d/forum/dspace-changelog
            </archive>
        </mailingList>
    </mailingLists>

    <developers>
        <developer>
           <name>DSpace Committers</name>
           <email>dspace-devel@googlegroups.com</email>
           <url>https://wiki.duraspace.org/display/DSPACE/DSpace+Committers</url>
           <roles>
             <role>committer</role>
           </roles>
        </developer>
    </developers>

    <contributors>
        <contributor>
           <name>DSpace Contributors</name>
           <email>dspace-tech@googlegroups.com</email>
           <url>https://wiki.duraspace.org/display/DSPACE/DSpaceContributors</url>
           <roles>
             <role>developer</role>
           </roles>
        </contributor>
    </contributors>

   <!--
      The SCM repository location is used by Continuum to update against
      when changes have occurred.  This spawns a new build cycle and releases
      snapshots into the snapshot repository below.
   -->
   <scm>
      <connection>scm:git:https://github.com/4Science/DSpace.git</connection>
      <developerConnection>scm:git:https://github.com/4Science/DSpace.git</developerConnection>
      <url>https://github.com/4Science/DSpace.git</url>
      <tag>dspace-cris-master</tag>
   </scm>

   <repositories>
       <repository>
			<id>4science-repo</id>
			<name>4Science Maven Repository</name>
			<url>https://github.com/4Science/mvn-repo/raw/master/releases</url>
			<releases>
				<enabled>true</enabled>
				<checksumPolicy>never</checksumPolicy>
			</releases>
			<snapshots>
				<enabled>false</enabled>
				<checksumPolicy>never</checksumPolicy>
			</snapshots>
		</repository>
		
		<repository>
			<id>4science-repo-snapshot</id>
			<name>4Science Maven Repository</name>
			<url>https://github.com/4Science/mvn-repo/raw/master/snapshots</url>
			<releases>
				<enabled>false</enabled>
				<checksumPolicy>never</checksumPolicy>
			</releases>
			<snapshots>
				<enabled>true</enabled>
				<checksumPolicy>never</checksumPolicy>
			</snapshots>
		</repository>
		
		<repository>
	         <id>sonatype-releases</id>
	         <name>Sonatype Releases Repository</name>
	         <url>http://oss.sonatype.org/content/repositories/releases/</url>
	    </repository>
   
   </repositories>
   
   <pluginRepositories>
        <pluginRepository>
            <id>4science-repo</id>
			<name>4Science Maven Repository</name>
			<url>https://github.com/4Science/mvn-repo/raw/master/releases</url>
			<releases>
				<enabled>true</enabled>
				<checksumPolicy>never</checksumPolicy>
			</releases>
			<snapshots>
				<enabled>false</enabled>
				<checksumPolicy>never</checksumPolicy>
			</snapshots>
        </pluginRepository>
        
        <pluginRepository>
            <id>4science-repo-snapshot</id>
			<name>4Science Maven Repository</name>
			<url>https://github.com/4Science/mvn-repo/raw/master/snapshots</url>
			<releases>
				<enabled>false</enabled>
				<checksumPolicy>never</checksumPolicy>
			</releases>
			<snapshots>
				<enabled>true</enabled>
				<checksumPolicy>never</checksumPolicy>
			</snapshots>
        </pluginRepository>
        
        <pluginRepository>
            <id>sonatype-releases</id>
	         <name>Sonatype Releases Repository</name>
	         <url>http://oss.sonatype.org/content/repositories/releases/</url>
        </pluginRepository>
    </pluginRepositories>
    
    <!--
      Information about the SCM repository where source code exists.
    -->
   	<distributionManagement>
    	<repository>
        	<id>repo</id>
        	<name>4Science Maven Repository</name>
        	<url>https://github.com/4Science/mvn-repo/raw/master/releases</url>
    	</repository>
    	<snapshotRepository>
        	<id>snapshot-repo</id>
        	<name>4Science Maven Repository</name>
        	<url>https://github.com/4Science/mvn-repo/raw/master/snapshots</url>
    	</snapshotRepository>
    	<site>
            <id>website</id>
            <url>https://wiki.duraspace.org/display/DSPACECRIS/DSpace-CRIS+Home</url>
        </site>        
	</distributionManagement>

    <dependencies>
    	<dependency>
    		<groupId>org.apache.poi</groupId>
    		<artifactId>poi-ooxml</artifactId>
    		<exclusions>
    			<exclusion>
    				<groupId>stax</groupId>
    				<artifactId>stax-api</artifactId>
    			</exclusion>
    		</exclusions>
    	</dependency>
    </dependencies>
</project><|MERGE_RESOLUTION|>--- conflicted
+++ resolved
@@ -1,6 +1,5 @@
 <?xml version="1.0" encoding="UTF-8"?>
 <project xmlns="http://maven.apache.org/POM/4.0.0" xmlns:xsi="http://www.w3.org/2001/XMLSchema-instance" xsi:schemaLocation="http://maven.apache.org/POM/4.0.0 http://maven.apache.org/maven-v4_0_0.xsd">
-<<<<<<< HEAD
    <modelVersion>4.0.0</modelVersion>
    <groupId>org.dspace</groupId>
    <artifactId>dspace-parent</artifactId>
@@ -11,18 +10,6 @@
    <description>
    	DSpace open source software is a turnkey institutional repository application. The DSpace-CRIS addon add the missing features to allow you to track all research entities!
    </description>
-=======
-    <modelVersion>4.0.0</modelVersion>
-    <groupId>org.dspace</groupId>
-    <artifactId>dspace-parent</artifactId>
-    <packaging>pom</packaging>
-    <version>7.0-SNAPSHOT</version>
-    <name>DSpace Parent Project</name>
-    <description>
-   	DSpace open source software is a turnkey institutional repository application.
-    </description>
-    <url>https://github.com/dspace/DSpace</url>
->>>>>>> 1b5ada2d
 
     <organization>
         <name>DuraSpace</name>
@@ -43,12 +30,6 @@
     </prerequisites>
 
     <properties>		
-		<!-- Warning hibernate core many pom point to 3.3.2.GA to be compliant with hibernate-annotation 3.4.0.GA (required by spring ORM 3.1.1.RELEASE)-->
-		<!--<org.hibernate.version>3.6.10.Final</org.hibernate.version> -->
-		<org.hibernate.version>4.2.21.Final</org.hibernate.version>
-		<org.hibernate.ehcache.version>4.2.21.Final</org.hibernate.ehcache.version>
-		<org.hibernate.annotations.version>4.0.2.Final</org.hibernate.annotations.version>
-		<org.hibernate.jpa.version>1.0.1.Final</org.hibernate.jpa.version>
 		
 		<org.jdyna.version>5.9-SNAPSHOT</org.jdyna.version>		
 		<it.cilea.ccommons.version>2.3</it.cilea.ccommons.version>
@@ -67,19 +48,9 @@
         <postgresql.driver.version>9.4.1211</postgresql.driver.version>
         <solr.version>4.10.4</solr.version>
         <jena.version>2.13.0</jena.version>
-<<<<<<< HEAD
-        <slf4j.version>1.7.14</slf4j.version>
-        <!--
-            Hibernate version pinned to 4.2, 4.3 does not work with the spring version we are currently using
-            Upgrading the spring version will make the XMLUI crash.
-        -->
-        <hibernate.version>4.2.21.Final</hibernate.version>
-		<spring.version>3.2.16.RELEASE</spring.version>
-=======
         <slf4j.version>1.7.22</slf4j.version>
         <hibernate.version>5.2.8.Final</hibernate.version>
         <spring.version>4.3.6.RELEASE</spring.version>
->>>>>>> 1b5ada2d
         <!-- 'root.basedir' is the path to the root [dspace-src] dir. It must be redefined by each child POM,
              as it is used to reference the LICENSE_HEADER and *.properties file(s) in that directory. -->
         <root.basedir>${basedir}</root.basedir>
@@ -743,6 +714,21 @@
         </profile> 
 
         <!--
+           Builds JSPUI WAR for DSpace
+        -->
+        <profile>
+            <id>dspace-jspui</id>
+            <activation>
+                <file>
+                    <exists>dspace-jspui/pom.xml</exists>
+                </file>
+            </activation>
+            <modules>
+                <module>dspace-jspui</module>
+            </modules>
+        </profile>
+
+        <!--
              Builds RDF API and Data Provider WAR for DSpace
         -->
         <profile>
@@ -817,32 +803,8 @@
             </modules>
         </profile> 
 
-<<<<<<< HEAD
-        <!--
-           Builds MIRAGE2 WAR for DSpace
-        -->
-        <profile>
-           <id>dspace-xmlui-mirage2</id>
-           <activation>
-           	   <activeByDefault>false</activeByDefault>
-               <file>
-                   <exists>dspace-xmlui-mirage2/pom.xml</exists>
-               </file>
-           </activation>
-           <modules>
-               <module>dspace-xmlui-mirage2</module>
-           </modules>
-        </profile>
-        
-        <!--
-           Builds XMLUI WAR for DSpace
-        -->
-         <profile>
-            <id>dspace-xmlui</id>
-=======
 		<profile>
             <id>dspace-spring-rest</id>
->>>>>>> 1b5ada2d
             <activation>
             	<activeByDefault>false</activeByDefault>
                 <file>
@@ -866,10 +828,6 @@
                 <activeByDefault>true</activeByDefault>
             </activation>
             <modules>
-<<<<<<< HEAD
-                <module>dspace-cris</module>
-            </modules>
-=======
                 <module>dspace-api</module>
                 <module>dspace-oai</module>
                 <module>dspace-rdf</module>
@@ -879,69 +837,8 @@
                 <module>dspace-sword</module>
                 <module>dspace-swordv2</module>
                 <module>dspace-spring-rest</module>
+                <module>dspace-cris</module>
             </modules>
-            <build>
-                <plugins>
-                    <!-- Configure Nexus plugin for new releases via Sonatype.
-                         See: http://central.sonatype.org/pages/apache-maven.html -->
-                    <plugin>
-                        <groupId>org.sonatype.plugins</groupId>
-                        <artifactId>nexus-staging-maven-plugin</artifactId>
-                        <version>1.6.7</version>
-                        <extensions>true</extensions>
-                        <configuration>
-                            <!-- In your settings.xml, your username/password
-                                 MUST be specified for server 'ossrh' -->
-                            <serverId>ossrh</serverId>
-                            <nexusUrl>https://oss.sonatype.org/</nexusUrl>
-                            <!-- Require manual verification / release to Maven Central -->
-                            <autoReleaseAfterClose>false</autoReleaseAfterClose>
-                        </configuration>
-                    </plugin>
-                    <!-- For new releases, generate Source JAR files -->
-                    <plugin>
-                        <groupId>org.apache.maven.plugins</groupId>
-                        <artifactId>maven-source-plugin</artifactId>
-                        <executions>
-                            <execution>
-                                <id>attach-sources</id>
-                                <goals>
-                                    <goal>jar-no-fork</goal>
-                                </goals>
-                            </execution>
-                        </executions>
-                    </plugin>
-                    <!-- For new releases, generate JavaDocs -->
-                    <plugin>
-                        <groupId>org.apache.maven.plugins</groupId>
-                        <artifactId>maven-javadoc-plugin</artifactId>
-                        <executions>
-                            <execution>
-                                <id>attach-javadocs</id>
-                                <goals>
-                                    <goal>aggregate-jar</goal>
-                                </goals>
-                            </execution>
-                        </executions>
-                    </plugin>
-                    <!-- Sign any new releases via GPG.
-                         NOTE: you may optionall specify the "gpg.passphrase" in your settings.xml -->
-                    <plugin>
-                        <groupId>org.apache.maven.plugins</groupId>
-                        <artifactId>maven-gpg-plugin</artifactId>
-                        <executions>
-                            <execution>
-                                <id>sign-artifacts</id>
-                                <phase>verify</phase>
-                                <goals>
-                                    <goal>sign</goal>
-                                </goals>
-                            </execution>
-                        </executions>
-                    </plugin>
-                </plugins>
-            </build>
->>>>>>> 1b5ada2d
         </profile>
 
 
@@ -1068,7 +965,6 @@
       and packaging into the distribution.  Rather than placing
       a version in your dependencies, look here first to see if
       its already strongly defined in dspace-parent and dspace-api.
-<<<<<<< HEAD
    -->
    <dependencyManagement>
       <dependencies>
@@ -1175,37 +1071,6 @@
          </dependency>
          <dependency>
             <groupId>org.dspace</groupId>
-            <artifactId>dspace-lni</artifactId>
-			<version>${project.version}</version>
-            <type>jar</type>
-            <classifier>classes</classifier>
-         </dependency>
-         <dependency>
-            <groupId>org.dspace</groupId>
-            <artifactId>dspace-lni-client</artifactId>
-			<version>${project.version}</version>
-         </dependency>
-         <dependency>
-            <groupId>org.dspace</groupId>
-            <artifactId>dspace-lni</artifactId>
-			<version>${project.version}</version>
-            <type>war</type>
-         </dependency>
-         <dependency>
-            <groupId>org.dspace</groupId>
-            <artifactId>dspace-xmlui</artifactId>
-			<version>${project.version}</version>
-			<type>jar</type>
-            <classifier>classes</classifier>
-         </dependency>
-         <dependency>
-            <groupId>org.dspace</groupId>
-            <artifactId>dspace-xmlui</artifactId>
-			<version>${project.version}</version>
-            <type>war</type>
-         </dependency>
-         <dependency>
-            <groupId>org.dspace</groupId>
             <artifactId>metrics-lookup</artifactId>
             <version>${project.version}</version>
          </dependency>
@@ -1254,106 +1119,6 @@
             <classifier>skinny</classifier>
          </dependency>
 
-=======
-    -->
-    <dependencyManagement>
-        <dependencies>
-            <!-- DSpace core and endorsed Addons -->
-            <dependency>
-                <groupId>org.dspace</groupId>
-                <artifactId>dspace-api</artifactId>
-                <version>7.0-SNAPSHOT</version>
-            </dependency>
-            <dependency>
-                <groupId>org.dspace.modules</groupId>
-                <artifactId>additions</artifactId>
-                <version>7.0-SNAPSHOT</version>
-            </dependency>
-
-            <dependency>
-                <groupId>org.dspace</groupId>
-                <artifactId>dspace-sword</artifactId>
-                <version>7.0-SNAPSHOT</version>
-                <type>jar</type>
-                <classifier>classes</classifier>
-            </dependency>
-            <dependency>
-                <groupId>org.dspace</groupId>
-                <artifactId>dspace-sword</artifactId>
-                <version>7.0-SNAPSHOT</version>
-                <type>war</type>
-            </dependency>
-            <dependency>
-                <groupId>org.dspace</groupId>
-                <artifactId>dspace-swordv2</artifactId>
-                <version>7.0-SNAPSHOT</version>
-                <type>jar</type>
-                <classifier>classes</classifier>
-            </dependency>
-            <dependency>
-                <groupId>org.dspace</groupId>
-                <artifactId>dspace-swordv2</artifactId>
-                <version>7.0-SNAPSHOT</version>
-                <type>war</type>
-            </dependency>
-            <dependency>
-                <groupId>org.dspace</groupId>
-                <artifactId>dspace-oai</artifactId>
-                <version>7.0-SNAPSHOT</version>
-                <type>jar</type>
-                <classifier>classes</classifier>
-            </dependency>
-            <dependency>
-                <groupId>org.dspace</groupId>
-                <artifactId>dspace-oai</artifactId>
-                <version>7.0-SNAPSHOT</version>
-                <type>war</type>
-            </dependency>
-            <dependency>
-                <groupId>org.dspace</groupId>
-                <artifactId>dspace-services</artifactId>
-                <version>7.0-SNAPSHOT</version>
-            </dependency>
-            <dependency>
-                <groupId>org.dspace</groupId>
-                <artifactId>dspace-rdf</artifactId>
-                <version>7.0-SNAPSHOT</version>
-                <type>war</type>
-            </dependency>
-            <dependency>
-                <groupId>org.dspace</groupId>
-                <artifactId>dspace-rest</artifactId>
-                <version>7.0-SNAPSHOT</version>
-                <type>jar</type>
-                <classifier>classes</classifier>
-            </dependency>
-            <dependency>
-                <groupId>org.dspace</groupId>
-                <artifactId>dspace-rest</artifactId>
-                <version>7.0-SNAPSHOT</version>
-                <type>war</type>
-            </dependency>
-            <dependency>
-                <groupId>org.dspace</groupId>
-                <artifactId>dspace-spring-rest</artifactId>
-                <version>7.0-SNAPSHOT</version>
-                <type>war</type>
-            </dependency>
-            <dependency>
-                <groupId>org.dspace</groupId>
-                <artifactId>dspace-solr</artifactId>
-                <version>7.0-SNAPSHOT</version>
-                <type>jar</type>
-                <classifier>classes</classifier>
-            </dependency>
-            <dependency>
-                <groupId>org.dspace</groupId>
-                <artifactId>dspace-solr</artifactId>
-                <version>7.0-SNAPSHOT</version>
-                <type>war</type>
-                <classifier>skinny</classifier>
-            </dependency>
->>>>>>> 1b5ada2d
             <!-- DSpace Localization Packages -->
             <dependency>
                 <groupId>org.dspace</groupId>
@@ -1621,6 +1386,12 @@
             <groupId>org.apache.poi</groupId>
             <artifactId>poi-ooxml</artifactId>
             <version>3.6</version>
+            <exclusions>
+    			<exclusion>
+    				<groupId>stax</groupId>
+    				<artifactId>stax-api</artifactId>
+    			</exclusion>
+    		</exclusions>
          </dependency>
          <dependency>
             <groupId>rome</groupId>
@@ -1773,10 +1544,76 @@
                 <version>1.4.187</version>
                 <scope>test</scope>
             </dependency>
-<<<<<<< HEAD
-
-
-		<dependency>
+            <!-- Contiperf is used for performance tests within our Unit/Integration tests -->
+            <dependency>
+                <groupId>org.databene</groupId>
+                <artifactId>contiperf</artifactId>
+                <version>2.3.4</version>
+                <scope>test</scope>
+            </dependency>
+            <dependency>
+                <groupId>com.google.code.gson</groupId>
+                <artifactId>gson</artifactId>
+                <version>2.6.1</version>
+                <scope>compile</scope>
+            </dependency>
+            <!-- Google Analytics -->
+            <dependency>
+                <groupId>com.google.apis</groupId>
+                <artifactId>google-api-services-analytics</artifactId>
+                <version>v3-rev123-1.21.0</version>
+            </dependency>
+            <dependency>
+                <groupId>com.google.api-client</groupId>
+                <artifactId>google-api-client</artifactId>
+                <version>1.21.0</version>
+            </dependency>
+            <dependency>
+                <groupId>com.google.http-client</groupId>
+                <artifactId>google-http-client</artifactId>
+                <version>1.21.0</version>
+            </dependency>
+            <dependency>
+                <groupId>com.google.http-client</groupId>
+                <artifactId>google-http-client-jackson2</artifactId>
+                <version>1.21.0</version>
+                <exclusions>
+                    <exclusion>
+                        <artifactId>jackson-core</artifactId>
+                        <groupId>com.fasterxml.jackson.core</groupId>
+                    </exclusion>
+                    <exclusion>
+                        <artifactId>jackson-databind</artifactId>
+                        <groupId>com.fasterxml.jackson.core</groupId>
+                    </exclusion>
+                </exclusions>
+            </dependency>
+            <dependency>
+                <groupId>com.google.oauth-client</groupId>
+                <artifactId>google-oauth-client</artifactId>
+                <version>1.21.0</version>
+            </dependency>
+            <!-- Findbugs annotations -->
+            <dependency>
+                <groupId>com.google.code.findbugs</groupId>
+                <artifactId>jsr305</artifactId>
+                <version>3.0.1</version>
+                <scope>provided</scope>
+            </dependency>
+            <dependency>
+                <groupId>com.google.code.findbugs</groupId>
+                <artifactId>annotations</artifactId>
+                <version>3.0.1u2</version>
+                <scope>provided</scope>
+            </dependency>
+            <dependency>
+                <groupId>org.mockito</groupId>
+                <artifactId>mockito-core</artifactId>
+                <version>1.10.19</version>
+                <scope>test</scope>
+            </dependency>
+    	
+    	<dependency>
 			<groupId>net.sourceforge.htmlcleaner</groupId>
 			<artifactId>htmlcleaner</artifactId>
 			<version>2.2</version>
@@ -1794,13 +1631,6 @@
     		<version>3.18.1-GA</version>
 		</dependency> 
 
-        <!-- Contiperf is used for performance tests within our Unit/Integration tests -->
-		<dependency>
-			<groupId>org.databene</groupId>
-			<artifactId>contiperf</artifactId>
-			<version>2.3.4</version>
-			<scope>test</scope>
-		</dependency>
 		<dependency>
 			<groupId>org.dspace</groupId>
 			<artifactId>dspace-cris-api</artifactId>
@@ -1843,67 +1673,6 @@
 			 <artifactId>metrics-retrieve</artifactId>
 			 <version>${project.version}</version>
          </dependency>
-	
-		<dependency>
-			<groupId>com.google.code.gson</groupId>
-			<artifactId>gson</artifactId>
-			<version>2.6.1</version>
-			<scope>compile</scope>
-		</dependency>
-		<!-- Google Analytics -->
-		<dependency>
-			<groupId>com.google.apis</groupId>
-			<artifactId>google-api-services-analytics</artifactId>
-			<version>v3-rev123-1.21.0</version>
-		</dependency>
-		<dependency>
-			<groupId>com.google.api-client</groupId>
-			<artifactId>google-api-client</artifactId>
-			<version>1.21.0</version>
-		</dependency>
-		<dependency>
-			<groupId>com.google.http-client</groupId>
-			<artifactId>google-http-client</artifactId>
-			<version>1.21.0</version>
-		</dependency>
-		<dependency>
-			<groupId>com.google.http-client</groupId>
-			<artifactId>google-http-client-jackson2</artifactId>
-			<version>1.21.0</version>
-			<exclusions>
-				<exclusion>
-					<artifactId>jackson-core</artifactId>
-					<groupId>com.fasterxml.jackson.core</groupId>
-				</exclusion>
-				<exclusion>
-					<artifactId>jackson-databind</artifactId>
-					<groupId>com.fasterxml.jackson.core</groupId>
-				</exclusion>
-			</exclusions>
-		</dependency>
-		<dependency>
-			<groupId>com.google.oauth-client</groupId>
-			<artifactId>google-oauth-client</artifactId>
-			<version>1.21.0</version>
-		</dependency>
-		<!-- Findbugs annotations -->
-		<dependency>
-			<groupId>com.google.code.findbugs</groupId>
-			<artifactId>jsr305</artifactId>
-			<version>3.0.1</version>
-			<scope>provided</scope>
-		</dependency>
-		<dependency>
-			<groupId>com.google.code.findbugs</groupId>
-			<artifactId>annotations</artifactId>
-			<version>3.0.1u2</version>
-			<scope>provided</scope>
-		</dependency>
-		<dependency>
-			<groupId>org.mockito</groupId>
-			<artifactId>mockito-core</artifactId>
-			<version>1.10.19</version>
-		</dependency>
 	
 		<dependency>
 			<groupId>net.sf.flexjson</groupId>
@@ -1968,78 +1737,6 @@
 		</dependency>		
       </dependencies>
    </dependencyManagement>
-=======
-            <!-- Contiperf is used for performance tests within our Unit/Integration tests -->
-            <dependency>
-                <groupId>org.databene</groupId>
-                <artifactId>contiperf</artifactId>
-                <version>2.3.4</version>
-                <scope>test</scope>
-            </dependency>
-            <dependency>
-                <groupId>com.google.code.gson</groupId>
-                <artifactId>gson</artifactId>
-                <version>2.6.1</version>
-                <scope>compile</scope>
-            </dependency>
-            <!-- Google Analytics -->
-            <dependency>
-                <groupId>com.google.apis</groupId>
-                <artifactId>google-api-services-analytics</artifactId>
-                <version>v3-rev123-1.21.0</version>
-            </dependency>
-            <dependency>
-                <groupId>com.google.api-client</groupId>
-                <artifactId>google-api-client</artifactId>
-                <version>1.21.0</version>
-            </dependency>
-            <dependency>
-                <groupId>com.google.http-client</groupId>
-                <artifactId>google-http-client</artifactId>
-                <version>1.21.0</version>
-            </dependency>
-            <dependency>
-                <groupId>com.google.http-client</groupId>
-                <artifactId>google-http-client-jackson2</artifactId>
-                <version>1.21.0</version>
-                <exclusions>
-                    <exclusion>
-                        <artifactId>jackson-core</artifactId>
-                        <groupId>com.fasterxml.jackson.core</groupId>
-                    </exclusion>
-                    <exclusion>
-                        <artifactId>jackson-databind</artifactId>
-                        <groupId>com.fasterxml.jackson.core</groupId>
-                    </exclusion>
-                </exclusions>
-            </dependency>
-            <dependency>
-                <groupId>com.google.oauth-client</groupId>
-                <artifactId>google-oauth-client</artifactId>
-                <version>1.21.0</version>
-            </dependency>
-            <!-- Findbugs annotations -->
-            <dependency>
-                <groupId>com.google.code.findbugs</groupId>
-                <artifactId>jsr305</artifactId>
-                <version>3.0.1</version>
-                <scope>provided</scope>
-            </dependency>
-            <dependency>
-                <groupId>com.google.code.findbugs</groupId>
-                <artifactId>annotations</artifactId>
-                <version>3.0.1u2</version>
-                <scope>provided</scope>
-            </dependency>
-            <dependency>
-                <groupId>org.mockito</groupId>
-                <artifactId>mockito-core</artifactId>
-                <version>1.10.19</version>
-                <scope>test</scope>
-            </dependency>
-        </dependencies>
-    </dependencyManagement>
->>>>>>> 1b5ada2d
 
     <licenses>
         <license>
@@ -2238,16 +1935,4 @@
         </site>        
 	</distributionManagement>
 
-    <dependencies>
-    	<dependency>
-    		<groupId>org.apache.poi</groupId>
-    		<artifactId>poi-ooxml</artifactId>
-    		<exclusions>
-    			<exclusion>
-    				<groupId>stax</groupId>
-    				<artifactId>stax-api</artifactId>
-    			</exclusion>
-    		</exclusions>
-    	</dependency>
-    </dependencies>
 </project>