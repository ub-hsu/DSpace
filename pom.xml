<?xml version="1.0" encoding="UTF-8"?>
<project xmlns="http://maven.apache.org/POM/4.0.0" xmlns:xsi="http://www.w3.org/2001/XMLSchema-instance" xsi:schemaLocation="http://maven.apache.org/POM/4.0.0 http://maven.apache.org/maven-v4_0_0.xsd">
   <modelVersion>4.0.0</modelVersion>
   <groupId>org.dspace</groupId>
   <artifactId>dspace-parent</artifactId>
   <packaging>pom</packaging>
   <version>CRIS-6.3.0-SNAPSHOT</version>
   <name>DSpace Parent Project</name>
   <url>https://github.com/4Science/DSpace</url>
   <description>
   	DSpace open source software is a turnkey institutional repository application. The DSpace-CRIS addon add the missing features to allow you to track all research entities!
   </description>

    <organization>
        <name>DuraSpace</name>
        <url>http://www.dspace.org</url>
    </organization>

    <!-- 
    comment this out to avoid accidental release on sonatype under org.dspace group id
    <parent>
        <groupId>org.sonatype.oss</groupId>
        <artifactId>oss-parent</artifactId>
        <version>9</version>
        <relativePath />
    </parent> -->
    
    <prerequisites>
        <maven>3.0</maven>
    </prerequisites>

    <properties>		
		<!-- Warning hibernate core many pom point to 3.3.2.GA to be compliant with hibernate-annotation 3.4.0.GA (required by spring ORM 3.1.1.RELEASE)-->
		<!--<org.hibernate.version>3.6.10.Final</org.hibernate.version> -->
		<org.hibernate.version>4.2.21.Final</org.hibernate.version>
		<org.hibernate.ehcache.version>4.2.21.Final</org.hibernate.ehcache.version>
		<org.hibernate.annotations.version>4.0.2.Final</org.hibernate.annotations.version>
		<org.hibernate.jpa.version>1.0.1.Final</org.hibernate.jpa.version>
		
		<org.jdyna.version>5.9-SNAPSHOT</org.jdyna.version>		
		<it.cilea.ccommons.version>2.3</it.cilea.ccommons.version>
		
		<ckan.addon.modules>[6.0-SNAPSHOT,7.0-SNAPSHOT)</ckan.addon.modules>
		<iiif.addon.modules>[6.0-SNAPSHOT,7.0-SNAPSHOT)</iiif.addon.modules>
		<commons.addon.modules>[6.0-SNAPSHOT,7.0-SNAPSHOT)</commons.addon.modules>
		<annoiiif.addon.modules>[6.0-SNAPSHOT,7.0-SNAPSHOT)</annoiiif.addon.modules>
		<ocr.addon.modules>[6.0-SNAPSHOT,7.0-SNAPSHOT)</ocr.addon.modules>
		<docviewer.addon.modules>[6.0-SNAPSHOT,7.0-SNAPSHOT)</docviewer.addon.modules>		
		<av.addon.modules>[6.0-SNAPSHOT,7.0-SNAPSHOT)</av.addon.modules>
		
        <project.build.sourceEncoding>UTF-8</project.build.sourceEncoding>
        <project.reporting.outputEncoding>${project.build.sourceEncoding}</project.reporting.outputEncoding>
        
        <!--  See https://jira.duraspace.org/browse/DS-3903 for a discussion of the version of jackson that is needed -->
        <jackson.version>2.8.11</jackson.version>
        <jersey.version>2.22.1</jersey.version>
        <java.version>1.7</java.version>
        <postgresql.driver.version>42.2.1</postgresql.driver.version>
        <solr.version>4.10.4</solr.version>
        <jena.version>2.13.0</jena.version>
        <slf4j.version>1.7.14</slf4j.version>
        <!--
            Hibernate version pinned to 4.2, 4.3 does not work with the spring version we are currently using
            Upgrading the spring version will make the XMLUI crash.
        -->
        <hibernate.version>4.2.21.Final</hibernate.version>
		<spring.version>3.2.16.RELEASE</spring.version>
        <!-- 'root.basedir' is the path to the root [dspace-src] dir. It must be redefined by each child POM,
             as it is used to reference the LICENSE_HEADER and *.properties file(s) in that directory. -->
        <root.basedir>${basedir}</root.basedir>
    </properties>

    <build>
        <!-- Define Maven Plugin Settings that should be inherited to ALL submodule POMs.
             (NOTE: individual POMs can override specific settings). -->
        <pluginManagement>
            <plugins>
                <!-- Use to enforce a particular version of Java and ensure no conflicting dependencies -->
                <plugin>
                    <groupId>org.apache.maven.plugins</groupId>
                    <artifactId>maven-enforcer-plugin</artifactId>
                    <version>1.4.1</version>
                    <executions>
                        <execution>
                            <id>enforce-java</id>
                            <goals>
                                <goal>enforce</goal>
                            </goals>
                            <configuration>
                                <rules>
                                    <requireJavaVersion>
                                        <version>${java.version}</version>
                                    </requireJavaVersion>
                                </rules>    
                            </configuration>
                        </execution>
                        <!-- Make sure that we do not have conflicting dependencies-->
                        <execution>
                            <id>enforce-versions</id>
                            <goals>
                                <goal>enforce</goal>
                            </goals>
                            <configuration>
                                <rules>
                                    <DependencyConvergence />
                                </rules>
                            </configuration>
                        </execution>
                    </executions>
                </plugin>
                <!-- Used to compile all Java classes -->
                <plugin>
                    <artifactId>maven-compiler-plugin</artifactId>
                    <version>3.5.1</version>
                    <configuration>
                      <source>${java.version}</source>
                      <target>${java.version}</target>
                    </configuration>
                </plugin>
                <!-- Used to package all DSpace JARs -->
                <plugin>
                    <groupId>org.apache.maven.plugins</groupId>
                    <artifactId>maven-jar-plugin</artifactId>
                    <version>2.6</version>
                    <configuration>
                        <archive>
                            <manifest>
                                <addDefaultImplementationEntries>true</addDefaultImplementationEntries>
                                <addDefaultSpecificationEntries>true</addDefaultSpecificationEntries>
                            </manifest>
                        </archive>
                    </configuration>
                </plugin>
                <!-- Used to package all DSpace WARs -->
                <plugin>
                    <groupId>org.apache.maven.plugins</groupId>
                    <artifactId>maven-war-plugin</artifactId>
                    <version>2.6</version>
                    <configuration>
                        <failOnMissingWebXml>false</failOnMissingWebXml>
                        <!-- Filter the web.xml (needed for IDE compatibility/debugging) -->
                        <filteringDeploymentDescriptors>true</filteringDeploymentDescriptors>
                        <archive>
                            <manifest>
                                <addDefaultImplementationEntries>true</addDefaultImplementationEntries>
                                <addDefaultSpecificationEntries>true</addDefaultSpecificationEntries>
                            </manifest>
                        </archive>
                    </configuration>
                </plugin>
                <!-- Used to run Unit tests (when -Dskiptests=false) -->
                <plugin>
                    <groupId>org.apache.maven.plugins</groupId>
                    <artifactId>maven-surefire-plugin</artifactId>
                    <version>2.19.1</version>
                    <configuration>
                        <!-- Allow for the ability to pass JVM memory flags for Unit Tests. Since
                             maven-surefire-plugin forks a new JVM, it ignores MAVEN_OPTS.-->
                        <argLine>${test.argLine}</argLine>
                        <!-- tests whose name starts by Abstract will be ignored -->
                        <excludes>
                            <exclude>**/Abstract*</exclude>
                        </excludes>
                        <!-- Detailed logs in reportsDirectory/testName-output.txt instead of stdout -->
                        <redirectTestOutputToFile>true</redirectTestOutputToFile>
                        <!--
                        Enable to debug Maven Surefire tests in remote proces
                        <debugForkedProcess>true</debugForkedProcess>
                        -->
                    </configuration>
                </plugin>
                <!-- Used to run Integration tests (when -Dskipits=false) -->
                <plugin>
                    <artifactId>maven-failsafe-plugin</artifactId>
                    <version>2.19.1</version>
                    <configuration>
                        <!-- Allow for the ability to pass JVM memory flags for Unit Tests. Since
                             maven-failsafe-plugin forks a new JVM, it ignores MAVEN_OPTS.-->
                        <argLine>${test.argLine}</argLine>
                        <excludes>
                            <exclude>**/Abstract*</exclude>
                        </excludes>
                        <redirectTestOutputToFile>true</redirectTestOutputToFile>
                    </configuration>
                    <executions>
                        <execution>
                            <id>integration-test</id>
                            <goals>
                                <goal>integration-test</goal>
                                <goal>verify</goal>
                            </goals>
                        </execution>
                    </executions>
                </plugin>
                <plugin>
                    <groupId>org.codehaus.mojo</groupId>
                    <artifactId>findbugs-maven-plugin</artifactId>
                    <version>3.0.3</version>
                    <configuration>
                        <effort>Max</effort>
                        <threshold>Low</threshold>
                        <xmlOutput>true</xmlOutput>
                    </configuration>
                    <executions>
                        <execution>
                            <phase>compile</phase>
                            <goals>
                                <goal>check</goal>
                            </goals>
                        </execution>
                    </executions>
                </plugin>
                <plugin>
                    <artifactId>maven-antrun-plugin</artifactId>
                    <version>1.8</version>
                </plugin>
                <plugin>
                    <artifactId>maven-assembly-plugin</artifactId>
                    <version>2.6</version>
                </plugin>
                <plugin>
                    <groupId>org.apache.maven.plugins</groupId>
                    <artifactId>maven-dependency-plugin</artifactId>
                    <version>2.10</version>
                </plugin>
                <plugin>
                    <groupId>org.apache.maven.plugins</groupId>
                    <artifactId>maven-resources-plugin</artifactId>
                    <version>2.7</version>
                </plugin>
                <!-- Used to validate License Headers (see build process) -->
                <plugin>
                    <groupId>com.mycila</groupId>
                    <artifactId>license-maven-plugin</artifactId>
                    <version>2.11</version>
                </plugin>
                <!-- Used to generate JavaDocs for new releases (see release profile). -->
                <plugin>
                    <groupId>org.apache.maven.plugins</groupId>
                    <artifactId>maven-javadoc-plugin</artifactId>
                    <version>2.10.3</version>
                    <configuration>
                        <!-- Never fail a build based on Javadoc errors -->
                        <failOnError>false</failOnError>
                    </configuration>
                </plugin>
                <!-- Used to generate source JARs for new releases (see release profile). -->
                <plugin>
                    <groupId>org.apache.maven.plugins</groupId>
                    <artifactId>maven-source-plugin</artifactId>
                    <version>2.4</version>
                </plugin>
                <!-- Used to sign new releases via GPG (see release profile). -->
                <plugin>
                    <groupId>org.apache.maven.plugins</groupId>
                    <artifactId>maven-gpg-plugin</artifactId>
                    <version>1.6</version>
                </plugin>
            </plugins>
        </pluginManagement>

        <!-- These plugin settings only apply to this single POM and are not inherited
            to any submodules. -->
        <plugins>
            <!-- Specify our settings for new releases via 'mvn release:*' -->
            <plugin>
                <artifactId>maven-release-plugin</artifactId>
                <version>2.5.3</version>
                <configuration>
                    <!-- During release:perform, enable the "release" profile (see below) -->
                    <releaseProfiles>release</releaseProfiles>
                    <goals>deploy</goals>
                    <!-- Suggest tagging the release in SCM as "dspace-[version]" -->
                    <tagNameFormat>dspace-@{project.version}</tagNameFormat>
                    <!-- Auto-Version all modules the same as the parent module -->
                    <autoVersionSubmodules>true</autoVersionSubmodules>
                </configuration>
            </plugin>
            <!-- Check license headers in all files using LICENSE_HEADER template -->
            <plugin>
                <groupId>com.mycila</groupId>
                <artifactId>license-maven-plugin</artifactId>
                <configuration>
                    <!-- License header file (can be a URL, but that's less stable if external site is down on occasion) -->
                    <header>${root.basedir}/LICENSE_HEADER</header>
                    <!--Just check headers of everything in the /src directory -->
                    <includes>
                        <include>src/**</include>
                    </includes>
                    <!--Use all default exclusions for IDE files & Maven files, see: 
                        http://code.google.com/p/maven-license-plugin/wiki/Configuration#Default_excludes -->
                    <useDefaultExcludes>true</useDefaultExcludes>
                    <!-- Add some default DSpace exclusions not covered by <useDefaultExcludes> 
                         Individual Maven projects may choose to override these defaults. -->
                    <excludes>
                        <exclude>**/src/test/resources/**</exclude>
                        <exclude>**/src/test/data/**</exclude>
                        <exclude>**/src/main/license/**</exclude>
                        <exclude>**/test.cfg</exclude>
                        <exclude>**/META-INF/**</exclude>
                        <exclude>**/robots.txt</exclude>
                        <exclude>**/*.LICENSE</exclude>
                        <exclude>**/LICENSE*</exclude>
                        <exclude>**/README*</exclude>
                        <exclude>**/readme*</exclude>
                        <exclude>**/.gitignore</exclude>
                        <exclude>**/rebel.xml</exclude>
                    </excludes>
                    <mapping> 
                        <!-- Custom DSpace file extensions which are not recognized by maven-release-plugin: 
                             *.xmap, *.xslt, *.wsdd, *.wsdl, *.ttl, *.LICENSE -->
                        <xmap>XML_STYLE</xmap>
                        <xslt>XML_STYLE</xslt>
                        <wsdd>XML_STYLE</wsdd>
                        <wsdl>XML_STYLE</wsdl>
                        <ttl>SCRIPT_STYLE</ttl>
                        <LICENSE>TEXT</LICENSE>
                    </mapping>  
                    <encoding>UTF-8</encoding>
                    <!-- maven-license-plugin recommends a strict check (e.g. check spaces/tabs too) -->
                    <strictCheck>true</strictCheck>
                </configuration>
                <executions>
                    <execution>
                        <id>check-headers</id>
                        <phase>verify</phase>
                        <goals>
                            <goal>check</goal>
                        </goals>
                    </execution>
                </executions>
            </plugin>
            <!-- Enforce our version of Java, Maven, dependencies, etc. -->
            <plugin>
                <groupId>org.apache.maven.plugins</groupId>
                <artifactId>maven-enforcer-plugin</artifactId>
            </plugin>
        </plugins>
    </build>
   
    <profiles>
        <!-- Skip Unit Tests by default, but allow override on command line
           by setting property "-Dmaven.test.skip=false" -->
        <profile>
            <id>skiptests</id>
            <activation>
                <!-- This profile should be active at all times, unless the user
                     specifies a different value for "maven.test.skip" -->
                <property>
                    <name>!maven.test.skip</name>
                </property>
            </activation>
            <properties>
                <maven.test.skip>true</maven.test.skip>
            </properties>
        </profile>

        <!-- Skip Integration Tests by default, but allow override on
             command line by setting property "-DskipITs=false" -->
        <profile>
            <id>skipits</id>
            <activation>
                <!-- This profile should be active at all times, unless the user
                     specifies a different value for "skipITs" -->
                <property>
                    <name>!skipITs</name>
                </property>
            </activation>
            <properties>
                <skipITs>true</skipITs>
            </properties>
        </profile>

        <!-- Allow for passing extra memory to Unit/Integration tests.
             By default this gives unit tests 512MB of memory (when tests are enabled), 
             unless tweaked on commandline (e.g. "-Dtest.argLine=-Xmx512m"). Since 
             m-surefire-p and m-failsafe-p both fork a new JVM for testing, they ignores MAVEN_OPTS. -->
        <profile>
            <id>test-argLine</id>
            <activation>
                <property>
                    <name>!test.argLine</name>
                </property>
            </activation>
            <properties>
                <test.argLine>-Xmx512m</test.argLine>
            </properties>
        </profile>

        <!-- This profile ensures that we ONLY generate the Unit Test Environment,
             if the testEnvironment.xml file is found AND we are not skipping Unit 
             Tests (see also skiptests profile). That way the Test Environment is 
             also NOT built when running a 'mvn package' on a "binary" release. -->
        <profile>
            <id>generate-test-env</id>
            <activation>
                <activeByDefault>false</activeByDefault>
                <property>
                    <name>maven.test.skip</name>
                    <value>false</value>
                </property>
                <file>
                    <exists>src/main/assembly/testEnvironment.xml</exists>
                </file>
            </activation>
            <build>
                <plugins>
                    <!-- This plugin builds the testEnvironment.zip package
                         based on the specifications in testEnvironment.xml.
                         TestEnvironment.zip is an entire DSpace installation
                         directory, which is installed by 'dspace-api' and
                         used to run our DSpace Unit/Integration tests.  -->
                    <plugin>
                        <artifactId>maven-assembly-plugin</artifactId>
                        <executions>
                            <execution>
                                <phase>generate-test-resources</phase>
                                <goals>
                                    <goal>single</goal>
                                </goals>
                                <configuration>
                                    <descriptors>
                                        <descriptor>src/main/assembly/testEnvironment.xml</descriptor>
                                    </descriptors>
                                </configuration>
                            </execution>
                        </executions>
                        <inherited>false</inherited>
                    </plugin>
                </plugins>
            </build>
        </profile>

        <!-- 
             Generate a list of all THIRD PARTY open source licenses for all DSpace dependencies.
             This list is automatically written to the [src]/LICENSES_THIRD_PARTY file.
             Third party tools whose licenses are unknown by Maven are maintained in
             [src]/src/main/license/LICENSES_THIRD_PARTY.properties.
             To update "LICENSES_THIRD_PARTY", just run:
                 mvn clean verify -Dthird.party.licenses=true
        -->
        <profile>
            <id>third-party-licenses</id>
            <activation>
                <activeByDefault>false</activeByDefault>
                <!-- This profile should ONLY be active when user specifies
                     -Dthird.party.licenses=true on command-line. -->
                <property>
                    <name>third.party.licenses</name>
                </property>
            </activation>
            <build>
                <plugins>
                    <plugin>
                        <groupId>org.codehaus.mojo</groupId>
                        <artifactId>license-maven-plugin</artifactId>
                        <version>1.8</version>
                        <!-- This plugin only needs to be run on the Parent POM
                             as it aggregates results from all child POMs. -->
                        <inherited>false</inherited>
                        <executions>
                            <execution>
                                <phase>verify</phase>
                                <goals>
                                    <goal>aggregate-add-third-party</goal>
                                </goals>
                                <configuration>
                                    <outputDirectory>${root.basedir}</outputDirectory>
                                    <thirdPartyFilename>LICENSES_THIRD_PARTY</thirdPartyFilename>
                                    <excludedGroups>org\.dspace</excludedGroups>
                                    <!-- Use the template which groups all dependencies by their License type (easier to read!). -->
                                    <!-- SEE: https://fisheye.codehaus.org/browse/mojo/trunk/mojo/license-maven-plugin/src/main/resources/org/codehaus/mojo/license -->
                                    <fileTemplate>src/main/license/third-party-file-groupByLicense.ftl</fileTemplate>
                                    <!-- License names that should all be merged into the *first* listed name -->
                                    <licenseMerges>
                                        <licenseMerge>Apache Software License, Version 2.0|The Apache Software License, Version 2.0|Apache License Version 2.0|Apache License, Version 2.0|Apache Public License 2.0|Apache License 2.0|Apache Software License - Version 2.0|Apache 2.0 License|Apache 2.0 license|Apache License V2.0|Apache 2|Apache License|Apache|ASF 2.0|Apache 2.0</licenseMerge>
                                        <!-- Ant-contrib is an Apache License -->
                                        <licenseMerge>Apache Software License, Version 2.0|http://ant-contrib.sourceforge.net/tasks/LICENSE.txt</licenseMerge>
                                        <!-- XML Commons claims these licenses, but it's really Apache License: https://xerces.apache.org/xml-commons/licenses.html -->
                                        <licenseMerge>Apache Software License, Version 2.0|The SAX License|The W3C License</licenseMerge>
                                        <licenseMerge>BSD License|The BSD License|BSD licence|BSD license|BSD|BSD-style license|New BSD License|New BSD license|Revised BSD License|BSD 2-Clause license</licenseMerge>
                                        <!-- DuraSpace uses a BSD License for DSpace -->
                                        <licenseMerge>BSD License|DuraSpace BSD License|DuraSpace Sourcecode License</licenseMerge>
                                        <!-- Coverity uses modified BSD: https://github.com/coverity/coverity-security-library -->
                                        <licenseMerge>BSD License|BSD style modified by Coverity</licenseMerge>
                                        <!-- Jaxen claims this license, but it's really BSD: http://jaxen.codehaus.org/license.html -->
                                        <licenseMerge>BSD License|http://jaxen.codehaus.org/license.html</licenseMerge>
                                        <licenseMerge>Common Development and Distribution License (CDDL)|Common Development and Distribution License (CDDL) v1.0|COMMON DEVELOPMENT AND DISTRIBUTION LICENSE (CDDL) Version 1.0|Common Development and Distribution License|CDDL, v1.0|CDDL 1.0 license|CDDL 1.0|CDDL 1.1|CDDL</licenseMerge>
                                        <!-- Jersey / Java Servlet API claims this license, but is actually CDDL 1.0: http://servlet-spec.java.net -->
                                        <licenseMerge>Common Development and Distribution License (CDDL)|CDDL + GPLv2 with classpath exception</licenseMerge>
                                        <!-- Jersey claims this license, but it is dual licensed with CDDL 1.1 being one: https://jersey.java.net/license.html -->
                                        <licenseMerge>Common Development and Distribution License (CDDL)|CDDL+GPL License</licenseMerge>
                                        <!-- JavaMail claims this license, but it is dual licensed with CDDL being one: https://java.net/projects/javamail/pages/License -->
                                        <licenseMerge>Common Development and Distribution License (CDDL)|GPLv2+CE</licenseMerge>
                                        <!-- JAXB claims this license, but it is dual licensed with CDDL being one: https://jaxb.java.net/ -->
                                        <licenseMerge>Common Development and Distribution License (CDDL)|GPL2 w/ CPE</licenseMerge>
                                        <licenseMerge>Eclipse Public License|Eclipse Public License - Version 1.0|Eclipse Public License - v 1.0|EPL 1.0 license</licenseMerge>
                                        <!-- JUnit claims this license but is actually Eclipse Public License: http://junit.org/license.html -->
                                        <licenseMerge>Eclipse Public License|Common Public License Version 1.0</licenseMerge>
                                        <licenseMerge>GNU Lesser General Public License (LGPL)|The GNU Lesser General Public License, Version 2.1|GNU Lesser General Public License (LGPL), Version 2.1|GNU LESSER GENERAL PUBLIC LICENSE, Version 2.1|GNU Lesser General Public License, version 2.1|GNU LESSER GENERAL PUBLIC LICENSE|GNU Lesser General Public License|GNU Lesser Public License|GNU Lesser General Public License, Version 2.1|Lesser General Public License (LGPL) v 2.1|LGPL 2.1|LGPL 2.1 license|LGPL 3.0 license|LGPL, v2.1 or later|LGPL</licenseMerge>
                                        <licenseMerge>MIT License|The MIT License|MIT LICENSE</licenseMerge>
                                        <!-- BouncyCastle uses a modified MIT License: http://www.bouncycastle.org/license.html -->
                                        <licenseMerge>MIT License|Bouncy Castle Licence</licenseMerge>
                                        <licenseMerge>Mozilla Public License|Mozilla Public License version 1.1|Mozilla Public License 1.1 (MPL 1.1)|MPL 1.1</licenseMerge>
                                        <!-- H2 Database claims this license, but for our purposes it's MPL: http://www.h2database.com -->
                                        <licenseMerge>Mozilla Public License|MPL 2.0, and EPL 1.0</licenseMerge>
                                        <!-- "concurrent.concurrent" claims this license, but is actually Public Domain: http://mvnrepository.com/artifact/concurrent/concurrent/ -->
                                        <licenseMerge>Public Domain|Public domain, Sun Microsoystems</licenseMerge>
                                        <!-- WTFPL is essentially Public Domain: http://www.wtfpl.net/ ;) -->
                                        <licenseMerge>Public Domain|WTFPL</licenseMerge>
                                    </licenseMerges>
                                    <!-- For Licenses which are "Unknown" by Maven, load them from a properties file -->
                                    <useMissingFile>true</useMissingFile>
                                    <missingFile>src/main/license/LICENSES_THIRD_PARTY.properties</missingFile>
                                </configuration>
                            </execution>
                        </executions>
                    </plugin>
                </plugins>
            </build>
        </profile>

        <!--
            If building with Java 8 (JDK 1.8), then disable the default 'doclint' validation.
            'doclint' validates all Javadoc comments (see http://openjdk.java.net/jeps/172).
            Unfortunately though, it also causes our release process to fail with Java 8,
            as DSpace still has several modules with invalid Javadoc comments.
            While we hope to clean this up in the future, for now we are forced to disable it.
            See DS-3154 for more info.
        -->
        <profile>
            <id>doclint-java8-disable</id>
            <activation>
                <jdk>[1.8,)</jdk>
            </activation>
            <properties>
                <!-- Note: ${javadoc.opts} is passed to maven-javadoc-plugin below -->
                <javadoc.opts>-Xdoclint:none</javadoc.opts>
            </properties>
        </profile>
        
        <!-- PostgreSQL ships different JDBC drivers based on the version of Java
             you are running. See https://jdbc.postgresql.org/download.html
             These next two profiles handle pulling in the correct PostgreSQL JDBC driver. -->
        <!-- Default PostgreSQL driver is only for Java 8 -->
        <profile>
            <id>postgresql-jdbc-default</id>
            <activation>
                <jdk>[1.8,)</jdk>
            </activation>
            <dependencyManagement>
                <dependencies>
                    <dependency>
                        <groupId>org.postgresql</groupId>
                        <artifactId>postgresql</artifactId>
                        <version>${postgresql.driver.version}</version>
                    </dependency>
                </dependencies>
            </dependencyManagement>
        </profile>
        <!-- If running Java 7, use JRE7 PostgreSQL driver -->
        <profile>
            <id>postgresql-jdbc-jre7</id>
            <activation>
                <jdk>[1.7,1.8)</jdk>
            </activation>
            <dependencyManagement>
                <dependencies>
                    <dependency>
                        <groupId>org.postgresql</groupId>
                        <artifactId>postgresql</artifactId>
                        <version>${postgresql.driver.version}.jre7</version>
                    </dependency>
                </dependencies>
            </dependencyManagement>
        </profile>

        <!--
           These profiles activate the inclusion of various modules into
           the DSpace Build process. They activate automatically if the
           source module is in the local file system, correctly located
           relative to this file.
        -->

		<profile>
			<id>dspace-cris-ametrics</id>
			<activation>
			 	<file>
                    <exists>dspace-cris-ametrics/pom.xml</exists>
                </file>
				<activeByDefault>true</activeByDefault>
			</activation>
			<modules>
				<module>dspace-cris-ametrics</module>
			</modules>
		</profile>
		
        <!--
           Builds DSpace "Assembly & Configuration" project
        -->
        <profile>
            <id>dspace</id>
            <activation>
                <file>
                    <exists>dspace/pom.xml</exists>
                </file>
            </activation>
            <modules>
                <module>dspace</module>
            </modules>
        </profile>

        <!--
           Builds central API for DSpace
        -->
        <profile>
            <id>dspace-api</id>
            <activation>
                <file>
                    <exists>dspace-api/pom.xml</exists>
                </file>
            </activation>
            <modules>
                <module>dspace-api</module>
            </modules>
        </profile>

        <!--
           Builds Services for DSpace
        -->
        <profile>
            <id>dspace-services</id>
            <activation>
                <file>
                    <exists>dspace-services/pom.xml</exists>
                </file>
            </activation>
            <modules>
                <module>dspace-services</module>
            </modules>
        </profile> 

        <!--
           Builds XOAI Gateway WAR for DSpace
        -->
      <profile>
            <id>dspace-oai</id>
            <activation>
                <file>
                    <exists>dspace-oai/pom.xml</exists>
                </file>
            </activation>
            <modules>
                <module>dspace-oai</module>
            </modules>
        </profile> 

        <!--
           Builds JSPUI WAR for DSpace
        -->
        <profile>
            <id>dspace-jspui</id>
            <activation>
                <file>
                    <exists>dspace-jspui/pom.xml</exists>
                </file>
            </activation>
            <modules>
                <module>dspace-jspui</module>
            </modules>
        </profile>

        <!--
             Builds RDF API and Data Provider WAR for DSpace
        -->
        <profile>
            <id>dspace-rdf</id>
            <activation>
                <file>
                    <exists>dspace-rdf/pom.xml</exists>
                </file>
            </activation>
            <modules>
                <module>dspace-rdf</module>
            </modules>
        </profile>

       <!-- REST Jersey -->
       <profile>
           <id>dspace-rest</id>
           <activation>
               <file>
                   <exists>dspace-rest/pom.xml</exists>
               </file>
           </activation>
           <modules>
               <module>dspace-rest</module>
           </modules>
       </profile>


        <!--
           Builds SWORD WAR for DSpace
        -->
        <profile>
            <id>dspace-sword</id>
            <activation>
                <file>
                    <exists>dspace-sword/pom.xml</exists>
                </file>
            </activation>
            <modules>
                <module>dspace-sword</module>
            </modules>
        </profile>


        <!--
           Builds SOLR WAR for DSpace
        -->
        <profile>
            <id>dspace-solr</id>
            <activation>
                <file>
                    <exists>dspace-solr/pom.xml</exists>
                </file>
            </activation>
            <modules>
                <module>dspace-solr</module>
            </modules>
        </profile>

        <!--
           Builds SWORDv2 WAR for DSpace
       -->
        <profile>
            <id>dspace-swordv2</id>
            <activation>
                <file>
                    <exists>dspace-swordv2/pom.xml</exists>
                </file>
            </activation>
            <modules>
                <module>dspace-swordv2</module>
            </modules>
        </profile> 

        <!--
           Builds MIRAGE2 WAR for DSpace
        -->
        <profile>
           <id>dspace-xmlui-mirage2</id>
           <activation>
           	   <activeByDefault>false</activeByDefault>
               <file>
                   <exists>dspace-xmlui-mirage2/pom.xml</exists>
               </file>
           </activation>
           <modules>
               <module>dspace-xmlui-mirage2</module>
           </modules>
        </profile>
        
        <!--
           Builds XMLUI WAR for DSpace
        -->
         <profile>
            <id>dspace-xmlui</id>
            <activation>
            	<activeByDefault>false</activeByDefault>
                <file>
                    <exists>dspace-xmlui/pom.xml</exists>
                </file>
            </activation>
            <modules>
                <module>dspace-xmlui</module>
            </modules>
        </profile> 

<<<<<<< HEAD
    	<!--
           Builds CRIS Module for DSpace
=======
        <!--
           Builds ResourceSync WAR for DSpace
        -->
        <profile>
            <id>dspace-rs</id>
            <activation>
                <file>
                    <exists>dspace-rs/pom.xml</exists>
                </file>
            </activation>
            <modules>
                <module>dspace-rs</module>
            </modules>
        </profile>

        <!--
         The 'release' profile is used by the 'maven-release-plugin' (see above)
         to actually perform a DSpace software release to Maven central.
         This profile contains settings which are ONLY enabled when performing
         a DSpace release. See alse https://wiki.duraspace.org/display/DSPACE/Release+Procedure
>>>>>>> c6e097fc
        -->
        <profile>
            <id>dspace-cris</id>
            <activation>
                <file>
                    <exists>dspace-cris/pom.xml</exists>
                </file>
                <activeByDefault>true</activeByDefault>
            </activation>
            <modules>
<<<<<<< HEAD
                <module>dspace-cris</module>
=======
                <module>dspace-api</module>
                <module>dspace-jspui</module>
                <module>dspace-oai</module>
                <module>dspace-rdf</module>
                <module>dspace-rest</module>
                <module>dspace-services</module>
                <module>dspace-solr</module>
                <module>dspace-sword</module>
                <module>dspace-swordv2</module>
                <module>dspace-xmlui-mirage2</module>
                <module>dspace-xmlui</module>
                <module>dspace-rs</module>                
>>>>>>> c6e097fc
            </modules>
        </profile>


        <profile>
            <id>addon-ckan</id>
			<activation>
                <activeByDefault>true</activeByDefault>
            </activation>            
            <dependencyManagement>
            	<dependencies>
			        <dependency>
			             <groupId>it.4science.dspace</groupId>
						 <artifactId>addon-ckan-api</artifactId>
						 <version>${ckan.addon.modules}</version>
						 <type>jar</type>
			        </dependency>
			        <dependency>
			             <groupId>it.4science.dspace</groupId>
						 <artifactId>addon-ckan-jspui</artifactId>
						 <version>${ckan.addon.modules}</version>
						 <type>war</type>
			        </dependency>
		        </dependencies>		                    
            </dependencyManagement>
        </profile>

        <profile>
            <id>addon-iiif</id>
			<activation>
                <activeByDefault>false</activeByDefault>
            </activation>            
            <dependencyManagement>
            	<dependencies>
			        <dependency>
			             <groupId>it.4science.dspace</groupId>
						 <artifactId>addon-iiif-api</artifactId>
						 <version>${iiif.addon.modules}</version>
						 <type>jar</type>
			        </dependency>
			        <dependency>
			             <groupId>it.4science.dspace</groupId>
						 <artifactId>addon-iiif-jspui</artifactId>
						 <version>${iiif.addon.modules}</version>
						 <type>war</type>
			        </dependency>
		        </dependencies>		                    
            </dependencyManagement>
        </profile>

        <profile>
            <id>addon-ocr</id>
			<activation>
                <activeByDefault>false</activeByDefault>
            </activation>            
            <dependencyManagement>
            	<dependencies>
			        <dependency>
			             <groupId>it.4science.dspace</groupId>
						 <artifactId>addon-ocr-api</artifactId>
						 <version>${ocr.addon.modules}</version>
						 <type>jar</type>
			        </dependency>
			        <dependency>
			             <groupId>it.4science.dspace</groupId>
						 <artifactId>addon-annoiiif-api</artifactId>
						 <version>${annoiiif.addon.modules}</version>
						 <type>jar</type>
			        </dependency>
		        </dependencies>		                    
            </dependencyManagement>
        </profile>
        
        <profile>
            <id>addon-document-viewer</id>
			<activation>
                <activeByDefault>false</activeByDefault>
            </activation>            
            <dependencyManagement>
            	<dependencies>
			        <dependency>
			             <groupId>it.4science.dspace</groupId>
						 <artifactId>addon-docviewer-api</artifactId>
						 <version>${docviewer.addon.modules}</version>
						 <type>jar</type>
			        </dependency>
			        <dependency>
			             <groupId>it.4science.dspace</groupId>
						 <artifactId>addon-annoiiif-api</artifactId>
						 <version>${annoiiif.addon.modules}</version>
						 <type>jar</type>
			        </dependency>			        
		        </dependencies>		                    
            </dependencyManagement>
        </profile>
        
        <profile>
            <id>addon-av-streaming</id>
			<activation>
                <activeByDefault>false</activeByDefault>
            </activation>            
            <dependencyManagement>
            	<dependencies>
			        <dependency>
			             <groupId>it.4science.dspace</groupId>
						 <artifactId>addon-video-api</artifactId>
						 <version>${av.addon.modules}</version>
						 <type>jar</type>
			        </dependency>
			        <dependency>
			             <groupId>it.4science.dspace</groupId>
						 <artifactId>addon-video-jspui</artifactId>
						 <version>${av.addon.modules}</version>
						 <type>war</type>
			        </dependency>			        
		        </dependencies>		                    
            </dependencyManagement>
        </profile>                                

   </profiles>

   <!--
      Dependency management provides a means to control which
      versions of dependency jars are used for compilation
      and packaging into the distribution.  Rather than placing
      a version in your dependencies, look here first to see if
      its already strongly defined in dspace-parent and dspace-api.
<<<<<<< HEAD
   -->
   <dependencyManagement>
      <dependencies>
         <!-- DSpace core and endorsed Addons -->
         <dependency>
            <groupId>org.dspace</groupId>
            <artifactId>dspace-api</artifactId>
            <version>${project.version}</version>
         </dependency>
   		 <dependency>
			<groupId>org.dspace.modules</groupId>
			<artifactId>additions</artifactId>
			<version>${project.version}</version>
			<exclusions>
				<exclusion>
					<groupId>it.4science.dspace</groupId>
					<artifactId>addon-ckan-api</artifactId>
				</exclusion>
				<exclusion>
					<groupId>it.4science.dspace</groupId>
					<artifactId>addon-ckan-jspui</artifactId>
				</exclusion>
				<exclusion>
					<groupId>it.4science.dspace</groupId>
					<artifactId>addon-iiif-api</artifactId>
				</exclusion>
				<exclusion>
					<groupId>it.4science.dspace</groupId>
					<artifactId>addon-iiif-jspui</artifactId>
				</exclusion>
				<exclusion>
					<groupId>it.4science.dspace</groupId>
					<artifactId>addon-ocr-api</artifactId>
				</exclusion>
				<exclusion>
					<groupId>it.4science.dspace</groupId>
					<artifactId>addon-annoiiif-api</artifactId>
				</exclusion>
				<exclusion>
					<groupId>it.4science.dspace</groupId>
					<artifactId>addon-docviewer-api</artifactId>
				</exclusion>
				<exclusion>
					<groupId>it.4science.dspace</groupId>
					<artifactId>addon-video-api</artifactId>
				</exclusion>
				<exclusion>
					<groupId>it.4science.dspace</groupId>
					<artifactId>addon-video-jspui</artifactId>
				</exclusion>
			</exclusions>
		 </dependency>
         <dependency>
            <groupId>org.dspace</groupId>
            <artifactId>dspace-sword</artifactId>
			<version>${project.version}</version>
            <type>jar</type>
            <classifier>classes</classifier>
         </dependency>
         <dependency>
            <groupId>org.dspace</groupId>
            <artifactId>dspace-sword</artifactId>
			<version>${project.version}</version>
            <type>war</type>
         </dependency>
         <dependency>
            <groupId>org.dspace</groupId>
            <artifactId>dspace-swordv2</artifactId>
			<version>${project.version}</version>
            <type>jar</type>
            <classifier>classes</classifier>
         </dependency>
         <dependency>
            <groupId>org.dspace</groupId>
            <artifactId>dspace-swordv2</artifactId>
			<version>${project.version}</version>
            <type>war</type>
         </dependency>
         <dependency>
            <groupId>org.dspace</groupId>
            <artifactId>dspace-jspui</artifactId>
			<version>${project.version}</version>
            <type>jar</type>
            <classifier>classes</classifier>
         </dependency>
         <dependency>
            <groupId>org.dspace</groupId>
            <artifactId>dspace-jspui</artifactId>
			<version>${project.version}</version>
            <type>war</type>
         </dependency>
         <dependency>
            <groupId>org.dspace</groupId>
            <artifactId>dspace-oai</artifactId>
			<version>${project.version}</version>
            <type>jar</type>
            <classifier>classes</classifier>
         </dependency>
         <dependency>
            <groupId>org.dspace</groupId>
            <artifactId>dspace-oai</artifactId>
			<version>${project.version}</version>
            <type>war</type>
         </dependency>
         <dependency>
            <groupId>org.dspace</groupId>
            <artifactId>dspace-lni</artifactId>
			<version>${project.version}</version>
            <type>jar</type>
            <classifier>classes</classifier>
         </dependency>
         <dependency>
            <groupId>org.dspace</groupId>
            <artifactId>dspace-lni-client</artifactId>
			<version>${project.version}</version>
         </dependency>
         <dependency>
            <groupId>org.dspace</groupId>
            <artifactId>dspace-lni</artifactId>
			<version>${project.version}</version>
            <type>war</type>
         </dependency>
         <dependency>
            <groupId>org.dspace</groupId>
            <artifactId>dspace-xmlui</artifactId>
			<version>${project.version}</version>
			<type>jar</type>
            <classifier>classes</classifier>
         </dependency>
         <dependency>
            <groupId>org.dspace</groupId>
            <artifactId>dspace-xmlui</artifactId>
			<version>${project.version}</version>
            <type>war</type>
         </dependency>
         <dependency>
            <groupId>org.dspace</groupId>
            <artifactId>metrics-lookup</artifactId>
            <version>${project.version}</version>
         </dependency>
         <dependency>
            <groupId>org.dspace</groupId>
            <artifactId>metrics-lookup-web</artifactId>
            <version>${project.version}</version>
            <type>war</type>
         </dependency>         
         <dependency>
            <groupId>org.dspace</groupId>
            <artifactId>dspace-services</artifactId>
			<version>${project.version}</version>
         </dependency>
         <dependency>
             <groupId>org.dspace</groupId>
             <artifactId>dspace-rdf</artifactId>
             <version>${project.version}</version>
             <type>war</type>
         </dependency>
         <dependency>
            <groupId>org.dspace</groupId>
            <artifactId>dspace-rest</artifactId>
            <version>${project.version}</version>
            <type>jar</type>
             <classifier>classes</classifier>
         </dependency>
         <dependency>
            <groupId>org.dspace</groupId>
            <artifactId>dspace-rest</artifactId>
            <version>${project.version}</version>
            <type>war</type>
         </dependency>
         <dependency>
            <groupId>org.dspace</groupId>
            <artifactId>dspace-solr</artifactId>
            <version>${project.version}</version>
            <type>jar</type>
            <classifier>classes</classifier>
         </dependency>
         <dependency>
            <groupId>org.dspace</groupId>
            <artifactId>dspace-solr</artifactId>
            <version>${project.version}</version>
            <type>war</type>
            <classifier>skinny</classifier>
         </dependency>
=======
    -->
    <dependencyManagement>
        <dependencies>
            <!-- DSpace core and endorsed Addons -->
            <dependency>
                <groupId>org.dspace</groupId>
                <artifactId>dspace-api</artifactId>
                <version>6.3-SNAPSHOT</version>
            </dependency>
            <dependency>
                <groupId>org.dspace.modules</groupId>
                <artifactId>additions</artifactId>
                <version>6.3-SNAPSHOT</version>
            </dependency>
	        <dependency>
	           <groupId>org.dspace</groupId>
	           <artifactId>dspace-rs</artifactId>
	           <version>6.3-SNAPSHOT</version>
	           <type>war</type>
	        </dependency>
	        <dependency>
	           <groupId>org.dspace</groupId>
	           <artifactId>dspace-rs</artifactId>
	           <version>6.3-SNAPSHOT</version>
	           <type>jar</type>
	           <classifier>classes</classifier>            
	        </dependency>            
            <dependency>
                <groupId>org.dspace</groupId>
                <artifactId>dspace-sword</artifactId>
                <version>6.3-SNAPSHOT</version>
                <type>jar</type>
                <classifier>classes</classifier>
            </dependency>
            <dependency>
                <groupId>org.dspace</groupId>
                <artifactId>dspace-sword</artifactId>
                <version>6.3-SNAPSHOT</version>
                <type>war</type>
            </dependency>
            <dependency>
                <groupId>org.dspace</groupId>
                <artifactId>dspace-swordv2</artifactId>
                <version>6.3-SNAPSHOT</version>
                <type>jar</type>
                <classifier>classes</classifier>
            </dependency>
            <dependency>
                <groupId>org.dspace</groupId>
                <artifactId>dspace-swordv2</artifactId>
                <version>6.3-SNAPSHOT</version>
                <type>war</type>
            </dependency>
            <dependency>
                <groupId>org.dspace</groupId>
                <artifactId>dspace-jspui</artifactId>
                <version>6.3-SNAPSHOT</version>
                <type>jar</type>
                <classifier>classes</classifier>
            </dependency>
            <dependency>
                <groupId>org.dspace</groupId>
                <artifactId>dspace-jspui</artifactId>
                <version>6.3-SNAPSHOT</version>
                <type>war</type>
            </dependency>
            <dependency>
                <groupId>org.dspace</groupId>
                <artifactId>dspace-oai</artifactId>
                <version>6.3-SNAPSHOT</version>
                <type>jar</type>
                <classifier>classes</classifier>
            </dependency>
            <dependency>
                <groupId>org.dspace</groupId>
                <artifactId>dspace-oai</artifactId>
                <version>6.3-SNAPSHOT</version>
                <type>war</type>
            </dependency>
            <dependency>
                <groupId>org.dspace</groupId>
                <artifactId>dspace-xmlui</artifactId>
                <version>6.3-SNAPSHOT</version>
                <type>jar</type>
                <classifier>classes</classifier>
            </dependency>
            <dependency>
                <groupId>org.dspace</groupId>
                <artifactId>dspace-xmlui</artifactId>
                <version>6.3-SNAPSHOT</version>
                <type>war</type>
            </dependency>
            <dependency>
                <groupId>org.dspace</groupId>
                <artifactId>dspace-services</artifactId>
                <version>6.3-SNAPSHOT</version>
            </dependency>
            <dependency>
                <groupId>org.dspace</groupId>
                <artifactId>dspace-rdf</artifactId>
                <version>6.3-SNAPSHOT</version>
                <type>war</type>
            </dependency>
            <dependency>
                <groupId>org.dspace</groupId>
                <artifactId>dspace-rest</artifactId>
                <version>6.3-SNAPSHOT</version>
                <type>jar</type>
                <classifier>classes</classifier>
            </dependency>
            <dependency>
                <groupId>org.dspace</groupId>
                <artifactId>dspace-rest</artifactId>
                <version>6.3-SNAPSHOT</version>
                <type>war</type>
            </dependency>
            <dependency>
                <groupId>org.dspace</groupId>
                <artifactId>dspace-solr</artifactId>
                <version>6.3-SNAPSHOT</version>
                <type>jar</type>
                <classifier>classes</classifier>
            </dependency>
            <dependency>
                <groupId>org.dspace</groupId>
                <artifactId>dspace-solr</artifactId>
                <version>6.3-SNAPSHOT</version>
                <type>war</type>
                <classifier>skinny</classifier>
            </dependency>
>>>>>>> c6e097fc

            <!-- DSpace Localization Packages -->
            <dependency>
                <groupId>org.dspace</groupId>
                <artifactId>dspace-api-lang</artifactId>
                <version>[6.0.0,7.0.0)</version>
            </dependency>
            <dependency>
                <groupId>org.dspace</groupId>
                <artifactId>dspace-xmlui-lang</artifactId>
                <version>[6.0.0,7.0.0)</version>
                <type>war</type>
            </dependency>
         
            <!-- DSpace third Party Dependencies -->
            <dependency>
                <groupId>org.hibernate</groupId>
                <artifactId>hibernate-core</artifactId>
                <version>${hibernate.version}</version>
            </dependency>

            <dependency>
                <groupId>org.hibernate</groupId>
                <artifactId>hibernate-ehcache</artifactId>
                <version>${hibernate.version}</version>
            </dependency>

            <dependency>
                <groupId>org.springframework</groupId>
                <artifactId>spring-orm</artifactId>
                <version>${spring.version}</version>
            </dependency>
            <dependency>
                <groupId>org.swordapp</groupId>
                <artifactId>sword-common</artifactId>
                <version>1.1</version>
            </dependency>
            <!-- Explicitly Specify Latest Version of Spring -->
            <dependency>
                <artifactId>spring-core</artifactId>
                <groupId>org.springframework</groupId>
                <version>${spring.version}</version>
            </dependency>

            <dependency>
                <artifactId>spring-beans</artifactId>
                <groupId>org.springframework</groupId>
                <version>${spring.version}</version>
            </dependency>

            <dependency>
                <artifactId>spring-aop</artifactId>
                <groupId>org.springframework</groupId>
                <version>${spring.version}</version>
            </dependency>

            <dependency>
                <artifactId>spring-context</artifactId>
                <groupId>org.springframework</groupId>
                <version>${spring.version}</version>
            </dependency>

            <dependency>
                <artifactId>spring-tx</artifactId>
                <groupId>org.springframework</groupId>
                <version>${spring.version}</version>
            </dependency>

            <dependency>
                <artifactId>spring-jdbc</artifactId>
                <groupId>org.springframework</groupId>
                <version>${spring.version}</version>
            </dependency>

            <dependency>
                <artifactId>spring-web</artifactId>
                <groupId>org.springframework</groupId>
                <version>${spring.version}</version>
            </dependency>

            <dependency>
                <artifactId>spring-webmvc</artifactId>
                <groupId>org.springframework</groupId>
                <version>${spring.version}</version>
            </dependency>

            <dependency>
                <groupId>org.apache.ant</groupId>
                <artifactId>ant</artifactId>
                <version>1.7.0</version>
            </dependency>
            
            <dependency>
			    <groupId>org.apache.solr</groupId>
			    <artifactId>solr-solrj</artifactId>
		    	<version>${solr.version}</version>
		 	</dependency>
		             
            <dependency>
                <groupId>org.apache.jena</groupId>
                <artifactId>apache-jena-libs</artifactId>
                <type>pom</type>
                <version>${jena.version}</version>
            </dependency>
            <dependency>
                <groupId>org.dspace</groupId>
                <artifactId>handle</artifactId>
                <version>6.2</version>
            </dependency>
            <dependency>
                <groupId>org.dspace</groupId>
                <artifactId>jargon</artifactId>
                <version>1.4.25</version>
            </dependency>
            <dependency>
                <groupId>org.dspace</groupId>
                <artifactId>mets</artifactId>
                <version>1.5.2</version>
            </dependency>
            <dependency>
                <groupId>org.dspace.dependencies</groupId>
                <artifactId>dspace-tm-extractors</artifactId>
                <version>1.0.1</version>
            </dependency>
            <!-- Required by Commons Configuration -->
            <dependency>
                <groupId>commons-beanutils</groupId>
                <artifactId>commons-beanutils</artifactId>
                <version>1.9.2</version>
            </dependency>
            <dependency>
                <groupId>commons-cli</groupId>
                <artifactId>commons-cli</artifactId>
                <version>1.3.1</version>
            </dependency>
            <dependency>
                <groupId>commons-codec</groupId>
                <artifactId>commons-codec</artifactId>
                <version>1.10</version>
            </dependency>
            <dependency>
                <groupId>commons-collections</groupId>
                <artifactId>commons-collections</artifactId>
                <version>3.2.2</version>
                <!-- <version>3.1</version> xmlui - wing -->
            </dependency>
            <dependency>
                <groupId>commons-configuration</groupId>
                <artifactId>commons-configuration</artifactId>
                <version>1.10</version>
            </dependency>
            <dependency>
                <groupId>org.apache.commons</groupId>
                <artifactId>commons-dbcp2</artifactId>
                <version>2.1.1</version>
            </dependency>
            <dependency>
                <groupId>commons-discovery</groupId>
                <artifactId>commons-discovery</artifactId>
                <version>0.5</version>
            </dependency>
            <dependency>
                <groupId>commons-fileupload</groupId>
                <artifactId>commons-fileupload</artifactId>
                <version>1.3.3</version>
            </dependency>
            <dependency>
                <groupId>commons-io</groupId>
                <artifactId>commons-io</artifactId>
                <version>2.4</version>
            </dependency>
            <dependency>
                <groupId>commons-lang</groupId>
                <artifactId>commons-lang</artifactId>
                <version>2.6</version>
                <!-- <version>2.1</version> in xmlui - wing -->
            </dependency>
            <dependency>
                <groupId>commons-logging</groupId>
                <artifactId>commons-logging</artifactId>
                <version>1.2</version>
            </dependency>
            <dependency>
                <groupId>org.apache.commons</groupId>
                <artifactId>commons-pool2</artifactId>
                <version>2.4.2</version>
            </dependency>
            <dependency>
                <groupId>commons-validator</groupId>
                <artifactId>commons-validator</artifactId>
                <version>1.5.0</version>
            </dependency>
            <dependency>
                <groupId>javax.mail</groupId>
                <artifactId>mail</artifactId>
                <version>1.4.7</version>
            </dependency>
			<dependency>
				<groupId>javax.servlet</groupId>
				<artifactId>javax.servlet-api</artifactId>
				<version>3.0.1</version>
			</dependency>

            <dependency>
                <groupId>jaxen</groupId>
                <artifactId>jaxen</artifactId>
                <version>1.1.6</version>
                <exclusions>
                    <exclusion>
                        <artifactId>xom</artifactId>
                        <groupId>xom</groupId>
                    </exclusion>
                </exclusions>
            </dependency>
            <dependency>
                <groupId>org.jdom</groupId>
                <artifactId>jdom</artifactId>
                <version>1.1.3</version>
            </dependency>
            <dependency>
                <groupId>log4j</groupId>
                <artifactId>log4j</artifactId>
                <version>1.2.17</version>
            </dependency>
            <dependency>
                <groupId>oro</groupId>
                <artifactId>oro</artifactId>
                <version>2.0.8</version>
            </dependency>
            <dependency>
                <groupId>org.apache.pdfbox</groupId>
                <artifactId>pdfbox</artifactId>
                <version>2.0.2</version>
            </dependency>
            <dependency>
                <groupId>org.apache.pdfbox</groupId>
                <artifactId>fontbox</artifactId>
                <version>2.0.2</version>
            </dependency>
            <dependency>
	        <groupId>org.bouncycastle</groupId>
	        <artifactId>bcprov-jdk15</artifactId>
	        <version>1.46</version>
	    </dependency>
	    <dependency>
	        <groupId>org.bouncycastle</groupId>
	        <artifactId>bcmail-jdk15</artifactId>
	        <version>1.46</version>
	    </dependency>
<<<<<<< HEAD
         <dependency>
           <groupId>org.apache.poi</groupId>
           <artifactId>poi</artifactId>
           <version>3.6</version>
         </dependency>
         <dependency>
            <groupId>org.apache.poi</groupId>
            <artifactId>poi-scratchpad</artifactId>
            <version>3.6</version>
         </dependency>
         <dependency>
            <groupId>org.apache.poi</groupId>
            <artifactId>poi-ooxml</artifactId>
            <version>3.6</version>
         </dependency>
         <dependency>
            <groupId>rome</groupId>
            <artifactId>rome</artifactId>
            <version>1.0</version>
         </dependency>
         <dependency>
            <groupId>rome</groupId>
            <artifactId>opensearch</artifactId>
            <version>0.1</version>
         </dependency>
         <dependency>
            <groupId>xalan</groupId>
            <artifactId>xalan</artifactId>
            <version>2.7.2</version>
         </dependency>
         <dependency>
            <groupId>xerces</groupId>
            <artifactId>xercesImpl</artifactId>
            <version>2.11.0</version>
            <!--  <version>2.8.0</version> in xmlui -->
         </dependency>
         <dependency>
            <groupId>xml-apis</groupId>
            <artifactId>xml-apis</artifactId>
            <version>1.4.01</version>
         </dependency>
         <dependency>
            <groupId>javax.activation</groupId>
            <artifactId>activation</artifactId>
            <version>1.1.1</version>
         </dependency>
=======
            <dependency>
                <groupId>org.apache.poi</groupId>
                <artifactId>poi</artifactId>
                <version>3.17</version>
            </dependency>
            <dependency>
                <groupId>org.apache.poi</groupId>
                <artifactId>poi-scratchpad</artifactId>
                <version>3.17</version>
            </dependency>
            <dependency>
                <groupId>org.apache.poi</groupId>
                <artifactId>poi-ooxml</artifactId>
                <version>3.17</version>
            </dependency>
            <dependency>
                <groupId>rome</groupId>
                <artifactId>rome</artifactId>
                <version>1.0</version>
            </dependency>
            <dependency>
                <groupId>rome</groupId>
                <artifactId>opensearch</artifactId>
                <version>0.1</version>
            </dependency>
            <dependency>
                <groupId>xalan</groupId>
                <artifactId>xalan</artifactId>
                <version>2.7.0</version>
            </dependency>
            <dependency>
                <groupId>xerces</groupId>
                <artifactId>xercesImpl</artifactId>
                <version>2.11.0</version>
                <!--  <version>2.8.0</version> in xmlui -->
            </dependency>
            <dependency>
                <groupId>xml-apis</groupId>
                <artifactId>xml-apis</artifactId>
                <version>1.4.01</version>
            </dependency>
            <dependency>
                <groupId>javax.activation</groupId>
                <artifactId>activation</artifactId>
                <version>1.1.1</version>
            </dependency>
>>>>>>> c6e097fc

            <dependency>
                <groupId>wsdl4j</groupId>
                <artifactId>wsdl4j</artifactId>
                <version>1.6.3</version>
            </dependency>
            <dependency>
                <groupId>javax.xml</groupId>
                <artifactId>jaxrpc-api</artifactId>
                <version>1.3</version>
            </dependency>
            <dependency>
                <groupId>axis</groupId>
                <artifactId>axis</artifactId>
                <version>1.4</version>
            </dependency>
            <dependency>
                <groupId>axis</groupId>
                <artifactId>axis-ant</artifactId>
                <version>1.4</version>
                <scope>compile</scope>
            </dependency>
            <dependency>
                <groupId>axis</groupId>
                <artifactId>axis-saaj</artifactId>
                <version>1.4</version>
            </dependency>
            <dependency>
                <groupId>com.ibm.icu</groupId>
                <artifactId>icu4j</artifactId>
                <version>56.1</version>
            </dependency>
            <dependency>
                <groupId>com.oracle</groupId>
                <artifactId>ojdbc6</artifactId>
                <version>11.2.0.4.0</version>
            </dependency>
            <dependency>
                <groupId>com.sun.media</groupId>
                <artifactId>jai_imageio</artifactId>
                <version>1.1</version>
            </dependency>
            <dependency>
                <groupId>javax.media</groupId>
                <artifactId>jai_core</artifactId>
                <version>1.1.3</version>
            </dependency>
            <dependency>
                <groupId>org.dspace</groupId>
                <artifactId>oclc-harvester2</artifactId>
                <version>0.1.12</version>
            </dependency>
            <dependency>
                <groupId>org.apache.httpcomponents</groupId>
                <artifactId>httpcore</artifactId>
                <version>4.4.4</version>
            </dependency>
            <dependency>
                <groupId>org.apache.httpcomponents</groupId>
                <artifactId>httpclient</artifactId>
            	<version>4.5.1</version>
         	</dependency>
         	<dependency>
            	<groupId>net.sourceforge.jexcelapi</groupId>
            	<artifactId>jxl</artifactId>
            	<version>2.6.12</version>
            </dependency>
            <dependency>
                <groupId>org.slf4j</groupId>
                <artifactId>jcl-over-slf4j</artifactId>
                <version>${slf4j.version}</version>
            </dependency>
            <dependency>
                <groupId>org.slf4j</groupId>
                <artifactId>slf4j-api</artifactId>
                <version>${slf4j.version}</version>
            </dependency>
            <dependency>
                <groupId>org.slf4j</groupId>
                <artifactId>slf4j-jdk14</artifactId>
                <version>${slf4j.version}</version>
            </dependency>
            <dependency>
                <groupId>org.slf4j</groupId>
                <artifactId>slf4j-log4j12</artifactId>
                <version>${slf4j.version}</version>
            </dependency>
            <!-- JMockit, JUnit and Hamcrest are used for Unit/Integration tests -->
            <dependency> <!-- Keep jmockit before junit -->
                <groupId>org.jmockit</groupId>
                <artifactId>jmockit</artifactId>
                <version>1.21</version>
                <scope>test</scope>
            </dependency>
            <dependency>
                <groupId>junit</groupId>
                <artifactId>junit</artifactId>
                <version>4.11</version>
                <scope>test</scope>
            </dependency>
            <dependency>
                <groupId>org.hamcrest</groupId>
                <artifactId>hamcrest-core</artifactId>
                <version>1.3</version>
                <scope>test</scope>
            </dependency>
            <!-- H2 is an in-memory database used for Unit/Integration tests -->
            <dependency>
                <groupId>com.h2database</groupId>
                <artifactId>h2</artifactId>
                <version>1.4.187</version>
                <scope>test</scope>
            </dependency>
<<<<<<< HEAD


		<dependency>
			<groupId>net.sourceforge.htmlcleaner</groupId>
			<artifactId>htmlcleaner</artifactId>
			<version>2.2</version>
		</dependency>
		
        <dependency>
            <groupId>javax.servlet</groupId>
            <artifactId>jstl</artifactId>
            <version>1.2</version>
        </dependency>
			 
		<dependency>
    		<groupId>org.javassist</groupId>
    		<artifactId>javassist</artifactId>
    		<version>3.18.1-GA</version>
		</dependency> 

        <!-- Contiperf is used for performance tests within our Unit/Integration tests -->
		<dependency>
			<groupId>org.databene</groupId>
			<artifactId>contiperf</artifactId>
			<version>2.3.4</version>
			<scope>test</scope>
		</dependency>
		<dependency>
			<groupId>org.dspace</groupId>
			<artifactId>dspace-cris-api</artifactId>
			<version>${project.version}</version>
		</dependency>
		<dependency>
			<groupId>org.dspace</groupId>
			<artifactId>dspace-cris-jspui-api</artifactId>
			<version>${project.version}</version>			
		</dependency>
		<dependency>
			<groupId>org.dspace</groupId>
			<artifactId>dspace-cris-jspui-webapp</artifactId>
			<version>${project.version}</version>
			<type>war</type>			
		</dependency>		
		<dependency>
			<groupId>org.dspace</groupId>
			<artifactId>dspace-cris-jspui-webapp</artifactId>
			<version>${project.version}</version>			
		</dependency>
		<dependency>
			<groupId>org.dspace</groupId>
			<artifactId>dspace-cris-webservices-api</artifactId>
			<version>${project.version}</version>			
		</dependency>
		<dependency>
			<groupId>org.dspace</groupId>
			<artifactId>dspace-cris-webservices-webapp</artifactId>
			<version>${project.version}</version>
		</dependency>
		<dependency>
			<groupId>org.dspace</groupId>
			<artifactId>dspace-cris-webservices-webapp</artifactId>
			<version>${project.version}</version>
			<type>war</type>			
		</dependency>
		 <dependency>
             <groupId>org.dspace</groupId>
			 <artifactId>metrics-retrieve</artifactId>
			 <version>${project.version}</version>
         </dependency>
	
		<dependency>
			<groupId>com.google.code.gson</groupId>
			<artifactId>gson</artifactId>
			<version>2.6.1</version>
			<scope>compile</scope>
		</dependency>
		<!-- Google Analytics -->
		<dependency>
			<groupId>com.google.apis</groupId>
			<artifactId>google-api-services-analytics</artifactId>
			<version>v3-rev123-1.21.0</version>
		</dependency>
		<dependency>
			<groupId>com.google.api-client</groupId>
			<artifactId>google-api-client</artifactId>
			<version>1.21.0</version>
		</dependency>
		<dependency>
			<groupId>com.google.http-client</groupId>
			<artifactId>google-http-client</artifactId>
			<version>1.21.0</version>
		</dependency>
		<dependency>
			<groupId>com.google.http-client</groupId>
			<artifactId>google-http-client-jackson2</artifactId>
			<version>1.21.0</version>
			<exclusions>
				<exclusion>
					<artifactId>jackson-core</artifactId>
					<groupId>com.fasterxml.jackson.core</groupId>
				</exclusion>
				<exclusion>
					<artifactId>jackson-databind</artifactId>
					<groupId>com.fasterxml.jackson.core</groupId>
				</exclusion>
			</exclusions>
		</dependency>
		<dependency>
			<groupId>com.google.oauth-client</groupId>
			<artifactId>google-oauth-client</artifactId>
			<version>1.21.0</version>
		</dependency>
		<!-- Findbugs annotations -->
		<dependency>
			<groupId>com.google.code.findbugs</groupId>
			<artifactId>jsr305</artifactId>
			<version>3.0.1</version>
			<scope>provided</scope>
		</dependency>
		<dependency>
			<groupId>com.google.code.findbugs</groupId>
			<artifactId>annotations</artifactId>
			<version>3.0.1u2</version>
			<scope>provided</scope>
		</dependency>
		<dependency>
			<groupId>org.mockito</groupId>
			<artifactId>mockito-core</artifactId>
			<version>1.10.19</version>
		</dependency>
	
		<dependency>
			<groupId>net.sf.flexjson</groupId>
			<artifactId>flexjson</artifactId>
			<version>2.1</version>
		</dependency>
          <dependency>
        	<groupId>com.fasterxml.jackson.jaxrs</groupId>
        	<artifactId>jackson-jaxrs-json-provider</artifactId>
        	<version>2.8.5</version>
	    </dependency>
	      <dependency>
            <groupId>com.fasterxml.jackson.core</groupId>
	        <artifactId>jackson-annotations</artifactId>
	        <version>2.8.5</version>
	      </dependency>
	      <dependency>
	        <groupId>com.fasterxml.jackson.core</groupId>
	        <artifactId>jackson-core</artifactId>
	        <version>2.8.5</version>
	      </dependency>
	      <dependency>
	        <groupId>com.fasterxml.jackson.core</groupId>
	        <artifactId>jackson-databind</artifactId>
	        <version>2.8.5</version>
	      </dependency>
	      <dependency>
	        <groupId>com.fasterxml.jackson.datatype</groupId>
	        <artifactId>jackson-datatype-jsr310</artifactId>
	        <version>2.8.5</version>
	      </dependency>	      
		<dependency>
			<groupId>commons-httpclient</groupId>
			<artifactId>commons-httpclient</artifactId>
			<version>3.1</version>
		</dependency>
		<dependency>
			<groupId>it.4science.dspace</groupId>
			<artifactId>addon-commons-api</artifactId>
			<version>${commons.addon.modules}</version>
		</dependency>
		<dependency>
			<groupId>it.4science</groupId>
			<artifactId>tools-orcid-jaxb</artifactId>
			<version>2.0</version>
			<type>jar</type>
			<exclusions>
				<!-- Logging -->
				<exclusion>
					<groupId>ch.qos.logback</groupId>
					<artifactId>logback-classic</artifactId>
				</exclusion>
				<exclusion>
					<groupId>ch.qos.logback</groupId>
					<artifactId>logback-core</artifactId>
				</exclusion>
				<exclusion>
					<groupId>com.fasterxml.jackson.jaxrs</groupId>
    				<artifactId>jackson-jaxrs-base</artifactId>
        	    </exclusion>
			</exclusions>
		</dependency>		
      </dependencies>
   </dependencyManagement>
=======
            <!-- Contiperf is used for performance tests within our Unit/Integration tests -->
            <dependency>
                <groupId>org.databene</groupId>
                <artifactId>contiperf</artifactId>
                <version>2.3.4</version>
                <scope>test</scope>
            </dependency>
            <dependency>
                <groupId>com.google.code.gson</groupId>
                <artifactId>gson</artifactId>
                <version>2.6.1</version>
                <scope>compile</scope>
            </dependency>
            <!-- Google Analytics -->
            <dependency>
                <groupId>com.google.apis</groupId>
                <artifactId>google-api-services-analytics</artifactId>
                <version>v3-rev145-1.23.0</version>
            </dependency>
            <dependency>
                <groupId>com.google.api-client</groupId>
                <artifactId>google-api-client</artifactId>
                <version>1.23.0</version>
            </dependency>
            <dependency>
                <groupId>com.google.http-client</groupId>
                <artifactId>google-http-client</artifactId>
                <version>1.23.0</version>
            </dependency>
            <dependency>
                <groupId>com.google.http-client</groupId>
                <artifactId>google-http-client-jackson2</artifactId>
                <version>1.23.0</version>
                <exclusions>
                    <exclusion>
                        <artifactId>jackson-core</artifactId>
                        <groupId>com.fasterxml.jackson.core</groupId>
                    </exclusion>
                    <exclusion>
                        <artifactId>jackson-databind</artifactId>
                        <groupId>com.fasterxml.jackson.core</groupId>
                    </exclusion>
                </exclusions>
            </dependency>
            <dependency>
                <groupId>com.google.oauth-client</groupId>
                <artifactId>google-oauth-client</artifactId>
                <version>1.23.0</version>
            </dependency>
            <!-- Findbugs annotations -->
            <dependency>
                <groupId>com.google.code.findbugs</groupId>
                <artifactId>jsr305</artifactId>
                <version>3.0.1</version>
                <scope>provided</scope>
            </dependency>
            <dependency>
                <groupId>com.google.code.findbugs</groupId>
                <artifactId>annotations</artifactId>
                <version>3.0.1u2</version>
                <scope>provided</scope>
            </dependency>
            <dependency>
                <groupId>org.mockito</groupId>
                <artifactId>mockito-core</artifactId>
                <version>1.10.19</version>
                <scope>test</scope>
            </dependency>
            <dependency>
                <groupId>com.fasterxml.jackson.core</groupId>
                <artifactId>jackson-core</artifactId>
                <version>${jackson.version}</version>
            </dependency>
            <dependency>
                <groupId>com.fasterxml.jackson.core</groupId>
                <artifactId>jackson-databind</artifactId>
                <version>${jackson.version}</version>
            </dependency>
            <dependency>
                <groupId>com.fasterxml.jackson.core</groupId>
                <artifactId>jackson-annotations</artifactId>
                <version>${jackson.version}</version>
            </dependency>
        </dependencies>
    </dependencyManagement>
>>>>>>> c6e097fc

    <licenses>
        <license>
            <name>DuraSpace BSD License</name>
            <url>https://raw.github.com/DSpace/DSpace/master/LICENSE</url>
            <distribution>repo</distribution>
            <comments>
               A BSD 3-Clause license for the DSpace codebase.
            </comments>
        </license>
    </licenses>

    <issueManagement>
        <system>JIRA</system>
        <url>https://jira.duraspace.org/browse/DS</url>
    </issueManagement>

    <mailingLists>
        <mailingList>
            <name>DSpace Technical Users List</name>
            <subscribe>
               https://groups.google.com/d/forum/dspace-tech
            </subscribe>
            <unsubscribe>
               https://groups.google.com/d/forum/dspace-tech
            </unsubscribe>
            <post>dspace-tech AT googlegroups.com</post>
            <archive>
               https://groups.google.com/d/forum/dspace-tech
            </archive>
        </mailingList>
        <mailingList>
            <name>DSpace Developers List</name>
            <subscribe>
               https://groups.google.com/d/forum/dspace-devel
            </subscribe>
            <unsubscribe>
               https://groups.google.com/d/forum/dspace-devel
            </unsubscribe>
            <post>dspace-devel AT googlegroups.com</post>
            <archive>
               https://groups.google.com/d/forum/dspace-devel
            </archive>
        </mailingList>
        <mailingList>
            <name>DSpace Community List</name>
            <subscribe>
               https://groups.google.com/d/forum/dspace-community
            </subscribe>
            <unsubscribe>
               https://groups.google.com/d/forum/dspace-community
            </unsubscribe>
            <post>dspace-community AT googlegroups.com</post>
            <archive>
               https://groups.google.com/d/forum/dspace-community
            </archive>
        </mailingList>
        <mailingList>
            <name>DSpace Commit Change-Log</name>
            <subscribe>
               https://groups.google.com/d/forum/dspace-changelog
            </subscribe>
            <unsubscribe>
               https://groups.google.com/d/forum/dspace-changelog
            </unsubscribe>
            <archive>
               https://groups.google.com/d/forum/dspace-changelog
            </archive>
        </mailingList>
    </mailingLists>

    <developers>
        <developer>
           <name>DSpace Committers</name>
           <email>dspace-devel@googlegroups.com</email>
           <url>https://wiki.duraspace.org/display/DSPACE/DSpace+Committers</url>
           <roles>
             <role>committer</role>
           </roles>
        </developer>
    </developers>

    <contributors>
        <contributor>
           <name>DSpace Contributors</name>
           <email>dspace-tech@googlegroups.com</email>
           <url>https://wiki.duraspace.org/display/DSPACE/DSpaceContributors</url>
           <roles>
             <role>developer</role>
           </roles>
        </contributor>
    </contributors>

   <!--
      The SCM repository location is used by Continuum to update against
      when changes have occurred.  This spawns a new build cycle and releases
      snapshots into the snapshot repository below.
   -->
   <scm>
      <connection>scm:git:https://github.com/4Science/DSpace.git</connection>
      <developerConnection>scm:git:https://github.com/4Science/DSpace.git</developerConnection>
      <url>https://github.com/4Science/DSpace.git</url>
      <tag>dspace-cris-master</tag>
   </scm>

   <repositories>
       <repository>
			<id>4science-repo</id>
			<name>4Science Maven Repository</name>
			<url>https://github.com/4Science/mvn-repo/raw/master/releases</url>
			<releases>
				<enabled>true</enabled>
				<checksumPolicy>never</checksumPolicy>
			</releases>
			<snapshots>
				<enabled>false</enabled>
				<checksumPolicy>never</checksumPolicy>
			</snapshots>
		</repository>
		
		<repository>
			<id>4science-repo-snapshot</id>
			<name>4Science Maven Repository</name>
			<url>https://github.com/4Science/mvn-repo/raw/master/snapshots</url>
			<releases>
				<enabled>false</enabled>
				<checksumPolicy>never</checksumPolicy>
			</releases>
			<snapshots>
				<enabled>true</enabled>
				<checksumPolicy>never</checksumPolicy>
			</snapshots>
		</repository>
		
		<repository>
	         <id>sonatype-releases</id>
	         <name>Sonatype Releases Repository</name>
	         <url>http://oss.sonatype.org/content/repositories/releases/</url>
	    </repository>
   
   </repositories>
   
   <pluginRepositories>
        <pluginRepository>
            <id>4science-repo</id>
			<name>4Science Maven Repository</name>
			<url>https://github.com/4Science/mvn-repo/raw/master/releases</url>
			<releases>
				<enabled>true</enabled>
				<checksumPolicy>never</checksumPolicy>
			</releases>
			<snapshots>
				<enabled>false</enabled>
				<checksumPolicy>never</checksumPolicy>
			</snapshots>
        </pluginRepository>
        
        <pluginRepository>
            <id>4science-repo-snapshot</id>
			<name>4Science Maven Repository</name>
			<url>https://github.com/4Science/mvn-repo/raw/master/snapshots</url>
			<releases>
				<enabled>false</enabled>
				<checksumPolicy>never</checksumPolicy>
			</releases>
			<snapshots>
				<enabled>true</enabled>
				<checksumPolicy>never</checksumPolicy>
			</snapshots>
        </pluginRepository>
        
        <pluginRepository>
            <id>sonatype-releases</id>
	         <name>Sonatype Releases Repository</name>
	         <url>http://oss.sonatype.org/content/repositories/releases/</url>
        </pluginRepository>
    </pluginRepositories>
    
    <!--
      Information about the SCM repository where source code exists.
    -->
   	<distributionManagement>
    	<repository>
        	<id>repo</id>
        	<name>4Science Maven Repository</name>
        	<url>https://github.com/4Science/mvn-repo/raw/master/releases</url>
    	</repository>
    	<snapshotRepository>
        	<id>snapshot-repo</id>
        	<name>4Science Maven Repository</name>
        	<url>https://github.com/4Science/mvn-repo/raw/master/snapshots</url>
    	</snapshotRepository>
    	<site>
            <id>website</id>
            <url>https://wiki.duraspace.org/display/DSPACECRIS/DSpace-CRIS+Home</url>
        </site>        
	</distributionManagement>

    <!-- Enable access to artifacts in Sonatype's snapshot repo for Snapshots ONLY -->
    <repositories>
        <repository>
          <id>maven-snapshots</id>
          <url>http://oss.sonatype.org/content/repositories/snapshots</url>
          <layout>default</layout>
            <releases>
              <enabled>false</enabled>
            </releases>
          <snapshots>
            <enabled>true</enabled>
          </snapshots>
        </repository>
    </repositories>

</project><|MERGE_RESOLUTION|>--- conflicted
+++ resolved
@@ -50,8 +50,7 @@
 		
         <project.build.sourceEncoding>UTF-8</project.build.sourceEncoding>
         <project.reporting.outputEncoding>${project.build.sourceEncoding}</project.reporting.outputEncoding>
-        
-        <!--  See https://jira.duraspace.org/browse/DS-3903 for a discussion of the version of jackson that is needed -->
+                <!--  See https://jira.duraspace.org/browse/DS-3903 for a discussion of the version of jackson that is needed -->
         <jackson.version>2.8.11</jackson.version>
         <jersey.version>2.22.1</jersey.version>
         <java.version>1.7</java.version>
@@ -61,10 +60,10 @@
         <slf4j.version>1.7.14</slf4j.version>
         <!--
             Hibernate version pinned to 4.2, 4.3 does not work with the spring version we are currently using
-            Upgrading the spring version will make the XMLUI crash.
+            Upgrading the spring version will make the XMLUI crash
         -->
         <hibernate.version>4.2.21.Final</hibernate.version>
-		<spring.version>3.2.16.RELEASE</spring.version>
+        <spring.version>3.2.16.RELEASE</spring.version>
         <!-- 'root.basedir' is the path to the root [dspace-src] dir. It must be redefined by each child POM,
              as it is used to reference the LICENSE_HEADER and *.properties file(s) in that directory. -->
         <root.basedir>${basedir}</root.basedir>
@@ -638,12 +637,12 @@
             <modules>
                 <module>dspace-services</module>
             </modules>
-        </profile> 
+        </profile>
 
         <!--
            Builds XOAI Gateway WAR for DSpace
         -->
-      <profile>
+        <profile>
             <id>dspace-oai</id>
             <activation>
                 <file>
@@ -653,7 +652,7 @@
             <modules>
                 <module>dspace-oai</module>
             </modules>
-        </profile> 
+        </profile>
 
         <!--
            Builds JSPUI WAR for DSpace
@@ -732,7 +731,7 @@
 
         <!--
            Builds SWORDv2 WAR for DSpace
-       -->
+        -->
         <profile>
             <id>dspace-swordv2</id>
             <activation>
@@ -743,7 +742,7 @@
             <modules>
                 <module>dspace-swordv2</module>
             </modules>
-        </profile> 
+        </profile>
 
         <!--
            Builds MIRAGE2 WAR for DSpace
@@ -764,7 +763,7 @@
         <!--
            Builds XMLUI WAR for DSpace
         -->
-         <profile>
+        <profile>
             <id>dspace-xmlui</id>
             <activation>
             	<activeByDefault>false</activeByDefault>
@@ -777,10 +776,6 @@
             </modules>
         </profile> 
 
-<<<<<<< HEAD
-    	<!--
-           Builds CRIS Module for DSpace
-=======
         <!--
            Builds ResourceSync WAR for DSpace
         -->
@@ -796,12 +791,8 @@
             </modules>
         </profile>
 
-        <!--
-         The 'release' profile is used by the 'maven-release-plugin' (see above)
-         to actually perform a DSpace software release to Maven central.
-         This profile contains settings which are ONLY enabled when performing
-         a DSpace release. See alse https://wiki.duraspace.org/display/DSPACE/Release+Procedure
->>>>>>> c6e097fc
+    	<!--
+           Builds CRIS Module for DSpace
         -->
         <profile>
             <id>dspace-cris</id>
@@ -812,22 +803,7 @@
                 <activeByDefault>true</activeByDefault>
             </activation>
             <modules>
-<<<<<<< HEAD
                 <module>dspace-cris</module>
-=======
-                <module>dspace-api</module>
-                <module>dspace-jspui</module>
-                <module>dspace-oai</module>
-                <module>dspace-rdf</module>
-                <module>dspace-rest</module>
-                <module>dspace-services</module>
-                <module>dspace-solr</module>
-                <module>dspace-sword</module>
-                <module>dspace-swordv2</module>
-                <module>dspace-xmlui-mirage2</module>
-                <module>dspace-xmlui</module>
-                <module>dspace-rs</module>                
->>>>>>> c6e097fc
             </modules>
         </profile>
 
@@ -955,7 +931,6 @@
       and packaging into the distribution.  Rather than placing
       a version in your dependencies, look here first to see if
       its already strongly defined in dspace-parent and dspace-api.
-<<<<<<< HEAD
    -->
    <dependencyManagement>
       <dependencies>
@@ -1140,138 +1115,6 @@
             <type>war</type>
             <classifier>skinny</classifier>
          </dependency>
-=======
-    -->
-    <dependencyManagement>
-        <dependencies>
-            <!-- DSpace core and endorsed Addons -->
-            <dependency>
-                <groupId>org.dspace</groupId>
-                <artifactId>dspace-api</artifactId>
-                <version>6.3-SNAPSHOT</version>
-            </dependency>
-            <dependency>
-                <groupId>org.dspace.modules</groupId>
-                <artifactId>additions</artifactId>
-                <version>6.3-SNAPSHOT</version>
-            </dependency>
-	        <dependency>
-	           <groupId>org.dspace</groupId>
-	           <artifactId>dspace-rs</artifactId>
-	           <version>6.3-SNAPSHOT</version>
-	           <type>war</type>
-	        </dependency>
-	        <dependency>
-	           <groupId>org.dspace</groupId>
-	           <artifactId>dspace-rs</artifactId>
-	           <version>6.3-SNAPSHOT</version>
-	           <type>jar</type>
-	           <classifier>classes</classifier>            
-	        </dependency>            
-            <dependency>
-                <groupId>org.dspace</groupId>
-                <artifactId>dspace-sword</artifactId>
-                <version>6.3-SNAPSHOT</version>
-                <type>jar</type>
-                <classifier>classes</classifier>
-            </dependency>
-            <dependency>
-                <groupId>org.dspace</groupId>
-                <artifactId>dspace-sword</artifactId>
-                <version>6.3-SNAPSHOT</version>
-                <type>war</type>
-            </dependency>
-            <dependency>
-                <groupId>org.dspace</groupId>
-                <artifactId>dspace-swordv2</artifactId>
-                <version>6.3-SNAPSHOT</version>
-                <type>jar</type>
-                <classifier>classes</classifier>
-            </dependency>
-            <dependency>
-                <groupId>org.dspace</groupId>
-                <artifactId>dspace-swordv2</artifactId>
-                <version>6.3-SNAPSHOT</version>
-                <type>war</type>
-            </dependency>
-            <dependency>
-                <groupId>org.dspace</groupId>
-                <artifactId>dspace-jspui</artifactId>
-                <version>6.3-SNAPSHOT</version>
-                <type>jar</type>
-                <classifier>classes</classifier>
-            </dependency>
-            <dependency>
-                <groupId>org.dspace</groupId>
-                <artifactId>dspace-jspui</artifactId>
-                <version>6.3-SNAPSHOT</version>
-                <type>war</type>
-            </dependency>
-            <dependency>
-                <groupId>org.dspace</groupId>
-                <artifactId>dspace-oai</artifactId>
-                <version>6.3-SNAPSHOT</version>
-                <type>jar</type>
-                <classifier>classes</classifier>
-            </dependency>
-            <dependency>
-                <groupId>org.dspace</groupId>
-                <artifactId>dspace-oai</artifactId>
-                <version>6.3-SNAPSHOT</version>
-                <type>war</type>
-            </dependency>
-            <dependency>
-                <groupId>org.dspace</groupId>
-                <artifactId>dspace-xmlui</artifactId>
-                <version>6.3-SNAPSHOT</version>
-                <type>jar</type>
-                <classifier>classes</classifier>
-            </dependency>
-            <dependency>
-                <groupId>org.dspace</groupId>
-                <artifactId>dspace-xmlui</artifactId>
-                <version>6.3-SNAPSHOT</version>
-                <type>war</type>
-            </dependency>
-            <dependency>
-                <groupId>org.dspace</groupId>
-                <artifactId>dspace-services</artifactId>
-                <version>6.3-SNAPSHOT</version>
-            </dependency>
-            <dependency>
-                <groupId>org.dspace</groupId>
-                <artifactId>dspace-rdf</artifactId>
-                <version>6.3-SNAPSHOT</version>
-                <type>war</type>
-            </dependency>
-            <dependency>
-                <groupId>org.dspace</groupId>
-                <artifactId>dspace-rest</artifactId>
-                <version>6.3-SNAPSHOT</version>
-                <type>jar</type>
-                <classifier>classes</classifier>
-            </dependency>
-            <dependency>
-                <groupId>org.dspace</groupId>
-                <artifactId>dspace-rest</artifactId>
-                <version>6.3-SNAPSHOT</version>
-                <type>war</type>
-            </dependency>
-            <dependency>
-                <groupId>org.dspace</groupId>
-                <artifactId>dspace-solr</artifactId>
-                <version>6.3-SNAPSHOT</version>
-                <type>jar</type>
-                <classifier>classes</classifier>
-            </dependency>
-            <dependency>
-                <groupId>org.dspace</groupId>
-                <artifactId>dspace-solr</artifactId>
-                <version>6.3-SNAPSHOT</version>
-                <type>war</type>
-                <classifier>skinny</classifier>
-            </dependency>
->>>>>>> c6e097fc
 
             <!-- DSpace Localization Packages -->
             <dependency>
@@ -1521,7 +1364,6 @@
 	        <artifactId>bcmail-jdk15</artifactId>
 	        <version>1.46</version>
 	    </dependency>
-<<<<<<< HEAD
          <dependency>
            <groupId>org.apache.poi</groupId>
            <artifactId>poi</artifactId>
@@ -1568,54 +1410,6 @@
             <artifactId>activation</artifactId>
             <version>1.1.1</version>
          </dependency>
-=======
-            <dependency>
-                <groupId>org.apache.poi</groupId>
-                <artifactId>poi</artifactId>
-                <version>3.17</version>
-            </dependency>
-            <dependency>
-                <groupId>org.apache.poi</groupId>
-                <artifactId>poi-scratchpad</artifactId>
-                <version>3.17</version>
-            </dependency>
-            <dependency>
-                <groupId>org.apache.poi</groupId>
-                <artifactId>poi-ooxml</artifactId>
-                <version>3.17</version>
-            </dependency>
-            <dependency>
-                <groupId>rome</groupId>
-                <artifactId>rome</artifactId>
-                <version>1.0</version>
-            </dependency>
-            <dependency>
-                <groupId>rome</groupId>
-                <artifactId>opensearch</artifactId>
-                <version>0.1</version>
-            </dependency>
-            <dependency>
-                <groupId>xalan</groupId>
-                <artifactId>xalan</artifactId>
-                <version>2.7.0</version>
-            </dependency>
-            <dependency>
-                <groupId>xerces</groupId>
-                <artifactId>xercesImpl</artifactId>
-                <version>2.11.0</version>
-                <!--  <version>2.8.0</version> in xmlui -->
-            </dependency>
-            <dependency>
-                <groupId>xml-apis</groupId>
-                <artifactId>xml-apis</artifactId>
-                <version>1.4.01</version>
-            </dependency>
-            <dependency>
-                <groupId>javax.activation</groupId>
-                <artifactId>activation</artifactId>
-                <version>1.1.1</version>
-            </dependency>
->>>>>>> c6e097fc
 
             <dependency>
                 <groupId>wsdl4j</groupId>
@@ -1729,7 +1523,6 @@
                 <version>1.4.187</version>
                 <scope>test</scope>
             </dependency>
-<<<<<<< HEAD
 
 
 		<dependency>
@@ -1869,27 +1662,27 @@
           <dependency>
         	<groupId>com.fasterxml.jackson.jaxrs</groupId>
         	<artifactId>jackson-jaxrs-json-provider</artifactId>
-        	<version>2.8.5</version>
+        	<version>${jackson.version}</version>
 	    </dependency>
 	      <dependency>
             <groupId>com.fasterxml.jackson.core</groupId>
 	        <artifactId>jackson-annotations</artifactId>
-	        <version>2.8.5</version>
+	        <version>${jackson.version}</version>
 	      </dependency>
 	      <dependency>
 	        <groupId>com.fasterxml.jackson.core</groupId>
 	        <artifactId>jackson-core</artifactId>
-	        <version>2.8.5</version>
+	        <version>${jackson.version}</version>
 	      </dependency>
 	      <dependency>
 	        <groupId>com.fasterxml.jackson.core</groupId>
 	        <artifactId>jackson-databind</artifactId>
-	        <version>2.8.5</version>
+	        <version>${jackson.version}</version>
 	      </dependency>
 	      <dependency>
 	        <groupId>com.fasterxml.jackson.datatype</groupId>
 	        <artifactId>jackson-datatype-jsr310</artifactId>
-	        <version>2.8.5</version>
+	        <version>${jackson.version}</version>
 	      </dependency>	      
 		<dependency>
 			<groupId>commons-httpclient</groupId>
@@ -1924,93 +1717,6 @@
 		</dependency>		
       </dependencies>
    </dependencyManagement>
-=======
-            <!-- Contiperf is used for performance tests within our Unit/Integration tests -->
-            <dependency>
-                <groupId>org.databene</groupId>
-                <artifactId>contiperf</artifactId>
-                <version>2.3.4</version>
-                <scope>test</scope>
-            </dependency>
-            <dependency>
-                <groupId>com.google.code.gson</groupId>
-                <artifactId>gson</artifactId>
-                <version>2.6.1</version>
-                <scope>compile</scope>
-            </dependency>
-            <!-- Google Analytics -->
-            <dependency>
-                <groupId>com.google.apis</groupId>
-                <artifactId>google-api-services-analytics</artifactId>
-                <version>v3-rev145-1.23.0</version>
-            </dependency>
-            <dependency>
-                <groupId>com.google.api-client</groupId>
-                <artifactId>google-api-client</artifactId>
-                <version>1.23.0</version>
-            </dependency>
-            <dependency>
-                <groupId>com.google.http-client</groupId>
-                <artifactId>google-http-client</artifactId>
-                <version>1.23.0</version>
-            </dependency>
-            <dependency>
-                <groupId>com.google.http-client</groupId>
-                <artifactId>google-http-client-jackson2</artifactId>
-                <version>1.23.0</version>
-                <exclusions>
-                    <exclusion>
-                        <artifactId>jackson-core</artifactId>
-                        <groupId>com.fasterxml.jackson.core</groupId>
-                    </exclusion>
-                    <exclusion>
-                        <artifactId>jackson-databind</artifactId>
-                        <groupId>com.fasterxml.jackson.core</groupId>
-                    </exclusion>
-                </exclusions>
-            </dependency>
-            <dependency>
-                <groupId>com.google.oauth-client</groupId>
-                <artifactId>google-oauth-client</artifactId>
-                <version>1.23.0</version>
-            </dependency>
-            <!-- Findbugs annotations -->
-            <dependency>
-                <groupId>com.google.code.findbugs</groupId>
-                <artifactId>jsr305</artifactId>
-                <version>3.0.1</version>
-                <scope>provided</scope>
-            </dependency>
-            <dependency>
-                <groupId>com.google.code.findbugs</groupId>
-                <artifactId>annotations</artifactId>
-                <version>3.0.1u2</version>
-                <scope>provided</scope>
-            </dependency>
-            <dependency>
-                <groupId>org.mockito</groupId>
-                <artifactId>mockito-core</artifactId>
-                <version>1.10.19</version>
-                <scope>test</scope>
-            </dependency>
-            <dependency>
-                <groupId>com.fasterxml.jackson.core</groupId>
-                <artifactId>jackson-core</artifactId>
-                <version>${jackson.version}</version>
-            </dependency>
-            <dependency>
-                <groupId>com.fasterxml.jackson.core</groupId>
-                <artifactId>jackson-databind</artifactId>
-                <version>${jackson.version}</version>
-            </dependency>
-            <dependency>
-                <groupId>com.fasterxml.jackson.core</groupId>
-                <artifactId>jackson-annotations</artifactId>
-                <version>${jackson.version}</version>
-            </dependency>
-        </dependencies>
-    </dependencyManagement>
->>>>>>> c6e097fc
 
     <licenses>
         <license>
@@ -2209,19 +1915,4 @@
         </site>        
 	</distributionManagement>
 
-    <!-- Enable access to artifacts in Sonatype's snapshot repo for Snapshots ONLY -->
-    <repositories>
-        <repository>
-          <id>maven-snapshots</id>
-          <url>http://oss.sonatype.org/content/repositories/snapshots</url>
-          <layout>default</layout>
-            <releases>
-              <enabled>false</enabled>
-            </releases>
-          <snapshots>
-            <enabled>true</enabled>
-          </snapshots>
-        </repository>
-    </repositories>
-
 </project>