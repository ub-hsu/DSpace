<?xml version="1.0" encoding="UTF-8"?>
<project xmlns="http://maven.apache.org/POM/4.0.0" xmlns:xsi="http://www.w3.org/2001/XMLSchema-instance" xsi:schemaLocation="http://maven.apache.org/POM/4.0.0 http://maven.apache.org/maven-v4_0_0.xsd">
    <modelVersion>4.0.0</modelVersion>
	<packaging>pom</packaging>
	<groupId>org.dspace</groupId>
	<artifactId>dspace-cris-webservices</artifactId>	
	<name>DSpace CRIS :: API</name>
    <parent>
		<groupId>org.dspace</groupId>
		<artifactId>dspace-cris</artifactId>
<<<<<<< HEAD
		<version>CRIS-6.0.0-SNAPSHOT</version>
=======
		<version>CRIS-6.3.0-SNAPSHOT</version>
>>>>>>> da936b65
		<relativePath>..</relativePath>
   </parent>

   <!--Force UTF-8 encoding during build on all platforms-->
   <properties>
      <project.build.sourceEncoding>UTF-8</project.build.sourceEncoding>
      <root.basedir>${basedir}/../..</root.basedir>
   </properties>
	
  <modules>
    <module>dspace-cris-webservices-webapp</module>
    <module>dspace-cris-webservices-api</module>
  </modules>
</project><|MERGE_RESOLUTION|>--- conflicted
+++ resolved
@@ -8,11 +8,7 @@
     <parent>
 		<groupId>org.dspace</groupId>
 		<artifactId>dspace-cris</artifactId>
-<<<<<<< HEAD
-		<version>CRIS-6.0.0-SNAPSHOT</version>
-=======
 		<version>CRIS-6.3.0-SNAPSHOT</version>
->>>>>>> da936b65
 		<relativePath>..</relativePath>
    </parent>
 
