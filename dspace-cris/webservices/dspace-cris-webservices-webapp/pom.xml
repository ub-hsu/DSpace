--- conflicted
+++ resolved
@@ -4,11 +4,7 @@
   <parent>
     <artifactId>dspace-cris-webservices</artifactId>
     <groupId>org.dspace</groupId>
-<<<<<<< HEAD
-    <version>CRIS-6.0.0-SNAPSHOT</version>
-=======
     <version>CRIS-6.3.0-SNAPSHOT</version>
->>>>>>> da936b65
   </parent>
   <groupId>org.dspace</groupId>
   <artifactId>dspace-cris-webservices-webapp</artifactId>
