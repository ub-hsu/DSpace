--- conflicted
+++ resolved
@@ -247,20 +247,12 @@
                 toProjectionFields, sortFields, hitHighlightingFields);
 
         // add the special crisXX.this metadata
-<<<<<<< HEAD
-        if(dso.getName()!=null && !(dso.getName().isEmpty())) {
-=======
->>>>>>> a9e9432e
             indexProperty(doc, dso.getUuid(), schema + ".this", dso.getName(),
                     ResearcherPageUtils.getPersistentIdentifier(dso),
                     toIgnoreFields, searchFilters, toProjectionFields,
                     sortFields, sortFieldsAdded, hitHighlightingFields,
                     moreLikeThisFields);
-<<<<<<< HEAD
-        }
-=======
-
->>>>>>> a9e9432e
+
 
         commonsIndexerAnagrafica(dso, doc, schema, sortFieldsAdded,
                 hitHighlightingFields, uuid, toIgnoreFields, searchFilters,
