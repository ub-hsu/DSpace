--- conflicted
+++ resolved
@@ -950,582 +950,10 @@
     {
         log.debug("Working... push to ORCID");
 
-<<<<<<< HEAD
-	private static Funding buildOrcidFunding(Context context, ApplicationService applicationService, Project project, String putCode)
-			throws SQLException {
-		OrcidFundingMetadata itemMetadata = new OrcidFundingMetadata(context, project);
-		
-		Funding funding = new Funding();
-		if(StringUtils.isNotBlank(putCode)) {
-            BigInteger bi = new BigInteger(putCode);
-            funding.setPutCode(bi);
-        }
-        
-		if (StringUtils.isNotBlank(itemMetadata.getAmount())) {
-			Amount amount = new Amount();
-			CurrencyCode currencyCode = CurrencyCode.fromValue(itemMetadata.getCurrencyCode());
-			amount.setValue(itemMetadata.getAmount());
-			amount.setCurrencyCode(currencyCode);
-			funding.setAmount(amount);
-		}
-
-		if (StringUtils.isNotBlank(itemMetadata.getStartYear()) || StringUtils.isNotBlank(itemMetadata.getStartMonth())
-				|| StringUtils.isNotBlank(itemMetadata.getStartDay())) {
-			FuzzyDate fuzzyDate = new FuzzyDate();
-			if (StringUtils.isNotBlank(itemMetadata.getStartYear())) {
-				Year year = new Year();
-				year.setValue(itemMetadata.getStartYear());
-				fuzzyDate.setYear(year);
-			}
-			if (StringUtils.isNotBlank(itemMetadata.getStartMonth())) {
-				Month month = new Month();
-				month.setValue(itemMetadata.getStartMonth());
-				fuzzyDate.setMonth(month);
-			}
-			if (StringUtils.isNotBlank(itemMetadata.getStartDay())) {
-				Day day = new Day();
-				day.setValue(itemMetadata.getStartDay());
-				fuzzyDate.setDay(day);
-			}
-			funding.setStartDate(fuzzyDate);
-		}
-		if (StringUtils.isNotBlank(itemMetadata.getEndYear()) || StringUtils.isNotBlank(itemMetadata.getEndMonth())
-				|| StringUtils.isNotBlank(itemMetadata.getEndDay())) {
-			FuzzyDate fuzzyDate = new FuzzyDate();
-			if (StringUtils.isNotBlank(itemMetadata.getEndYear())) {
-				Year year = new Year();
-				year.setValue(itemMetadata.getEndYear());
-				fuzzyDate.setYear(year);
-			}
-			if (StringUtils.isNotBlank(itemMetadata.getEndMonth())) {
-				Month month = new Month();
-				month.setValue(itemMetadata.getEndMonth());
-				fuzzyDate.setMonth(month);
-			}
-			if (StringUtils.isNotBlank(itemMetadata.getEndDay())) {
-				Day day = new Day();
-				day.setValue(itemMetadata.getEndDay());
-				fuzzyDate.setDay(day);
-			}
-			funding.setEndDate(fuzzyDate);
-		}
-
-		boolean buildFundingContributors = false;
-		FundingContributors fundingContributors = new FundingContributors();
-		if (itemMetadata.getContributorsLead() != null) {
-			for (String valContributor : itemMetadata.getContributorsLead()) {
-				addFundingContributor(fundingContributors, valContributor, "lead");
-				buildFundingContributors = true;
-			}
-		}
-
-		if (itemMetadata.getContributorsCoLead() != null) {
-			for (String valContributor : itemMetadata.getContributorsCoLead()) {
-				addFundingContributor(fundingContributors, valContributor, "colead");
-				buildFundingContributors = true;
-			}
-		}
-		if (buildFundingContributors) {
-			funding.setFundingContributors(fundingContributors);
-		}
-
-		if (itemMetadata.getExternalIdentifier() != null) {
-			FundingExternalIdentifiers fundingExternalIdentifiers = new FundingExternalIdentifiers();
-			for (String valIdentifier : itemMetadata.getExternalIdentifier()) {
-				FundingExternalIdentifier fundingExternalIdentifier = new FundingExternalIdentifier();
-				fundingExternalIdentifier
-						.setFundingExternalIdentifierType(itemMetadata.getExternalIdentifierType(valIdentifier));
-				fundingExternalIdentifier.setFundingExternalIdentifierValue(valIdentifier);
-				fundingExternalIdentifiers.getFundingExternalIdentifier().add(fundingExternalIdentifier);
-			}
-			funding.setFundingExternalIdentifiers(fundingExternalIdentifiers);
-		}
-
-		if (StringUtils.isNotBlank(itemMetadata.getTitle())) {
-			FundingTitle fundingTitle = new FundingTitle();
-			fundingTitle.setTitle(itemMetadata.getTitle());
-			funding.setFundingTitle(fundingTitle);
-		}
-
-		if (StringUtils.isNotBlank(itemMetadata.getType())) {
-			funding.setFundingType(itemMetadata.getType());
-		}
-
-		if (StringUtils.isNotBlank(itemMetadata.getAbstract())) {
-			funding.setShortDescription(itemMetadata.getAbstract());
-		}
-		if (StringUtils.isNotBlank(itemMetadata.getURL())) {
-			Url url = new Url();
-			url.setValue(itemMetadata.getURL());
-			funding.setUrl(url);
-		}
-		if (StringUtils.isNotBlank(itemMetadata.getOrganization())) {
-			Organization organization = new Organization();
-			organization.setName(itemMetadata.getOrganization());
-			OrganizationAddress organizationAddress = new OrganizationAddress();
-			organizationAddress.setCity(itemMetadata.getOrganizationCity());
-			organizationAddress.setCountry(Iso3166Country.fromValue(itemMetadata.getOrganizationCountry()));
-			organization.setAddress(organizationAddress);
-			funding.setOrganization(organization);
-		}
-		return funding;
-	}
-
-	private static void addFundingContributor(FundingContributors fundingContributors, String valContributor,
-			String type) {
-		FundingContributor contributor = new FundingContributor();
-
-		Integer id = ResearcherPageUtils.getRealPersistentIdentifier(valContributor, ResearcherPage.class);
-		String name = valContributor;
-		String email = "";
-		String orcid = "";
-		if (null != id) {
-			ResearcherPage ro = ResearcherPageUtils.getCrisObject(id, ResearcherPage.class);
-			name = ResearcherPageUtils.getStringValue(ro, "fullName");
-			email = ResearcherPageUtils.getStringValue(ro, "email");
-			orcid = ResearcherPageUtils.getStringValue(ro, "orcid");
-
-			if (StringUtils.isNotBlank(email)) {
-				ContributorEmail contributorEmail = new ContributorEmail();
-				contributorEmail.setValue(email);
-				contributor.setContributorEmail(contributorEmail);
-			}
-			if (StringUtils.isNotBlank(orcid)) {
-				String domainOrcid = ConfigurationManager.getProperty("cris",
-						"external.domainname.authority.service.orcid");
-				OrcidId orcidID = new OrcidId();
-				JAXBElement<String> jaxBOrcid = new JAXBElement<String>(
-						new QName("http://www.orcid.org/ns/orcid", "uri", "ns2"), String.class, domainOrcid + orcid);
-				orcidID.getContent().add(jaxBOrcid);
-				contributor.setContributorOrcid(orcidID);
-			}
-		}
-
-		CreditName creditName = new CreditName();
-		creditName.setValue(name);
-		contributor.setCreditName(creditName);
-
-		FundingContributorAttributes attributes = new FundingContributorAttributes();
-		attributes.setFundingContributorRole(type);
-		fundingContributors.getFundingContributor().add(contributor);
-	}
-
-	private static OrcidWorks buildOrcidWorks(Context context, String crisId,
-			Map<String, Map<Integer, String>> mapPublicationsToSend) throws SQLException {
-		OrcidWorks orcidWorks = new OrcidWorks();
-		Map<Integer, String> listOfItems = mapPublicationsToSend.get(crisId);
-		for (Integer ii : listOfItems.keySet()) {
-			orcidWorks.getOrcidWork().add(buildOrcidWork(context, ii, listOfItems.get(ii)));
-		}
-		return orcidWorks;
-	}
-
-	private static OrcidWork buildOrcidWork(Context context, Integer ii, String putCode) throws SQLException {
-		OrcidWork orcidWork = new OrcidWork();
-		if(StringUtils.isNotBlank(putCode)) {
-		    BigInteger bi = new BigInteger(putCode);
-		    orcidWork.setPutCode(bi);
-		}
-		Item item = Item.find(context, ii);
-
-		OrcidWorkMetadata itemMetadata = new OrcidWorkMetadata(context, item);
-
-		WorkTitle worktitle = new WorkTitle();
-		worktitle.setTitle(itemMetadata.getTitle());
-
-		if (StringUtils.isNotBlank(itemMetadata.getSubTitle())) {
-			Subtitle subtitle = new Subtitle();
-			subtitle.setContent(itemMetadata.getSubTitle());
-			worktitle.setSubtitle(subtitle);
-		}
-
-		if (StringUtils.isNotBlank(itemMetadata.getTranslatedTitle())) {
-			TranslatedTitle translatedTitle = new TranslatedTitle();
-			translatedTitle.setValue(itemMetadata.getTranslatedTitle());
-			String translatedLanguageCode = itemMetadata.getTranslatedTitleLanguage();
-
-			try {
-				LanguageCode langCode = LanguageCode.fromValue(translatedLanguageCode);
-				translatedTitle.setLanguageCode(langCode);
-			} catch (Exception ex) {
-				translatedTitle.setLanguageCode(LanguageCode.EN);
-			}
-			worktitle.setTranslatedTitle(translatedTitle);
-		}
-
-		String citationVal = itemMetadata.getCitation();
-		if (StringUtils.isNotBlank(citationVal)) {
-			Citation citation = new Citation();
-			citation.setWorkCitationType(CitationType.fromValue(itemMetadata.getCitationType()));
-			citation.setCitation(citationVal);
-			orcidWork.setWorkCitation(citation);
-		}
-
-		orcidWork.setWorkTitle(worktitle);
-
-		if (StringUtils.isNotBlank(itemMetadata.getJournalTitle())) {
-			JournalTitle journalTitle = new JournalTitle();
-			journalTitle.setContent(itemMetadata.getJournalTitle());
-			orcidWork.setJournalTitle(journalTitle);
-		}
-
-		DecimalFormat dateMonthAndDayFormat = new DecimalFormat("00");
-
-		if (StringUtils.isNotBlank(itemMetadata.getYear()) || StringUtils.isNotBlank(itemMetadata.getMonth())
-				|| StringUtils.isNotBlank(itemMetadata.getDay())) {
-			PublicationDate publicationDate = new PublicationDate();
-			if (StringUtils.isNotBlank(itemMetadata.getYear())) {
-				Year year = new Year();
-				year.setValue(itemMetadata.getYear());
-				publicationDate.setYear(year);
-			}
-			if (StringUtils.isNotBlank(itemMetadata.getMonth())) {
-				Month month = new Month();
-				month.setValue(dateMonthAndDayFormat.format(Long.parseLong(itemMetadata.getMonth())));
-				publicationDate.setMonth(month);
-			}
-			if (StringUtils.isNotBlank(itemMetadata.getDay())) {
-				Day day = new Day();
-				day.setValue(dateMonthAndDayFormat.format(Long.parseLong(itemMetadata.getDay())));
-				publicationDate.setDay(day);
-			}
-			orcidWork.setPublicationDate(publicationDate);
-		}
-
-		if (StringUtils.isNotBlank(itemMetadata.getURL())) {
-			Url url = new Url();
-			url.setValue(itemMetadata.getURL());
-			orcidWork.setUrl(url);
-		}
-
-		// add source internal id
-		WorkExternalIdentifiers workExternalIdentifiers = new WorkExternalIdentifiers();
-		WorkExternalIdentifier workExternalIdentifierInternal = new WorkExternalIdentifier();
-
-		// add other external id
-		if (itemMetadata.getExternalIdentifier() != null && !itemMetadata.getExternalIdentifier().isEmpty()) {
-			for (String valIdentifier : itemMetadata.getExternalIdentifier()) {
-				WorkExternalIdentifier workExternalIdentifier = new WorkExternalIdentifier();
-				workExternalIdentifier.setWorkExternalIdentifierId(valIdentifier);
-				workExternalIdentifier
-						.setWorkExternalIdentifierType(itemMetadata.getExternalIdentifierType(valIdentifier));
-				workExternalIdentifiers.getWorkExternalIdentifier().add(workExternalIdentifier);
-			}
-		}
-		
-		boolean forceLocalId = ConfigurationManager.getBooleanProperty("cris", "system.script.pushtoorcid.works.local.identifier.force", false); 
-		if (itemMetadata.getExternalIdentifier() == null || itemMetadata.getExternalIdentifier().isEmpty() || forceLocalId) {
-            workExternalIdentifierInternal
-                    .setWorkExternalIdentifierId("" + item.getID());
-            workExternalIdentifierInternal.setWorkExternalIdentifierType(
-                    OrcidExternalIdentifierType.SOURCE_ID.toString());
-            workExternalIdentifiers.getWorkExternalIdentifier()
-                    .add(workExternalIdentifierInternal);
-		}
-		orcidWork.setWorkExternalIdentifiers(workExternalIdentifiers);
-
-		// export if have an authority value
-		WorkContributors workContributors = new WorkContributors();
-		boolean haveContributor = false;
-		for (String valContributor : itemMetadata.getAuthors()) {
-			Contributor contributor = new Contributor();
-
-			Integer id = ResearcherPageUtils.getRealPersistentIdentifier(valContributor, ResearcherPage.class);
-			String name = valContributor;
-			String email = "";
-			String orcid = "";
-			if (null != id) {
-				ResearcherPage ro = ResearcherPageUtils.getCrisObject(id, ResearcherPage.class);
-				name = ResearcherPageUtils.getStringValue(ro, "fullName");
-				email = ResearcherPageUtils.getStringValue(ro, "email");
-				orcid = ResearcherPageUtils.getStringValue(ro, "orcid");
-
-				if (StringUtils.isNotBlank(email)) {
-					ContributorEmail contributorEmail = new ContributorEmail();
-					contributorEmail.setValue(email);
-					contributor.setContributorEmail(contributorEmail);
-				}
-				if (StringUtils.isNotBlank(orcid)) {
-					String domainOrcid = ConfigurationManager.getProperty("cris",
-							"external.domainname.authority.service.orcid");
-					OrcidId orcidID = new OrcidId();
-
-					JAXBElement<String> jaxBOrcid = new JAXBElement<String>(
-							new QName("http://www.orcid.org/ns/orcid", "uri", "ns2"), String.class,
-							domainOrcid + orcid);
-					orcidID.getContent().add(jaxBOrcid);
-					contributor.setContributorOrcid(orcidID);
-				}
-			}
-
-			CreditName creditName = new CreditName();
-			creditName.setValue(name);
-			contributor.setCreditName(creditName);
-
-			ContributorAttributes attributes = new ContributorAttributes();
-			// TODO now supported only author/additional
-			attributes.setContributorRole("author");
-			attributes.setContributorSequence("additional");
-			contributor.setContributorAttributes(attributes);
-			workContributors.getContributor().add(contributor);
-			haveContributor = true;
-		}
-		if (haveContributor) {
-			orcidWork.setWorkContributors(workContributors);
-		}
-
-		if (StringUtils.isNotBlank(itemMetadata.getLanguage())) {
-			LanguageCode language = LanguageCode.fromValue(itemMetadata.getLanguage());
-			orcidWork.setLanguageCode(language);
-		}
-
-		SimpleMapConverter mapConverterModifier = new DSpace().getServiceManager()
-				.getServiceByName("mapConverterOrcidWorkType", SimpleMapConverter.class);
-		if (mapConverterModifier == null) {
-			orcidWork.setWorkType(itemMetadata.getWorkType());
-		} else {
-			orcidWork.setWorkType(mapConverterModifier.getValue(itemMetadata.getWorkType()));
-		}
-
-		return orcidWork;
-	}
-
-	/**
-	 * Build OrcidProfile to send OrcidBio.
-	 * see http://members.orcid.org/api/xml-orcid-bio
-	 * 
-	 * @param applicationService
-	 * @param crisId
-	 * @param mapResearcherMetadataToSend
-	 * @param mapResearcherMetadataNestedToSend
-	 * @param orcidMetadataConfiguration
-	 * @param buildAffiliations - if true build xml with affiliations information
-	 * @return
-	 */
-	public static OrcidProfile buildOrcidProfile(ApplicationService applicationService, String crisId,
-			Map<String, Map<String, List<String>>> mapResearcherMetadataToSend, Map<String, Map<String, List<Map<String, List<String>>>>> mapResearcherMetadataNestedToSend, 
-			Map<String, String> orcidMetadataConfiguration, boolean buildAffiliations) {
-
-		OrcidProfile profile = new OrcidProfile();
-
-		Map<String, List<String>> metadata = mapResearcherMetadataToSend.get(crisId);
-		Map<String, List<Map<String, List<String>>>> metadataNested = mapResearcherMetadataNestedToSend.get(crisId);
-
-		List<String> name = metadata.get("name");
-
-		// retrieve data from map
-		String givenNames = null;
-		String familyName = null;
-		if (name != null && !name.isEmpty()) {
-			givenNames = getGivenName(name.get(0));
-			familyName = getFamilyName(name.get(0));
-		}
-
-		String creditName = null;
-		List<String> creditname = metadata.get("credit-name");
-		if (creditname != null && !creditname.isEmpty()) {
-			creditName = creditname.get(0);
-		}
-
-		List<String> otherNames = new ArrayList<String>();
-		otherNames.add(name.get(0));
-		List<String> othernamesPlatform = metadata.get("other-names");
-		if (othernamesPlatform != null && !othernamesPlatform.isEmpty()) {
-			otherNames.addAll(othernamesPlatform);
-		}
-
-		List<String> biographyString = metadata.get("biography");
-		String biography = null;
-		if (biographyString != null && !biographyString.isEmpty()) {
-			biography = biographyString.get(0);
-		}
-
-		String primaryEmail = null;
-		List<String> primaryEmailString = metadata.get("primary-email");
-		if (primaryEmailString != null && !primaryEmailString.isEmpty()) {
-			primaryEmail = primaryEmailString.get(0);
-		}
-
-		List<String> emails = metadata.get("other-emails");
-
-		List<String> isoCountryString = metadata.get("iso-3166-country");
-		String country = null;
-		if (isoCountryString != null && !isoCountryString.isEmpty()) {
-			country = isoCountryString.get(0);
-		}
-
-		List<String> keywords = metadata.get("keywords");
-		
-		List<Map<String, List<String>>> employments = metadataNested.get("affiliations-employment");
-		
-		List<Map<String, List<String>>> educations = metadataNested.get("affiliations-education");
-
-		OrcidBio bioJAXB = new OrcidBio();
-
-		// write personal details
-		PersonalDetails personalDetails = new PersonalDetails();
-		personalDetails.setGivenNames(givenNames);
-		if (StringUtils.isNotBlank(familyName)) {
-			personalDetails.setFamilyName(familyName);
-		}
-
-		if (StringUtils.isNotBlank(creditName)) {
-			CreditName creditNameJAXB = new CreditName();
-			creditNameJAXB.setValue(creditName);
-			personalDetails.setCreditName(creditNameJAXB);
-		}
-
-		if (otherNames != null && !otherNames.isEmpty()) {
-			OtherNames otherNamesJAXB = new OtherNames();
-			for (String otherName : otherNames) {
-				otherNamesJAXB.getOtherName().add(otherName);
-			}
-			personalDetails.setOtherNames(otherNamesJAXB);
-		}
-
-		bioJAXB.setPersonalDetails(personalDetails);
-
-		// start biography
-		if (StringUtils.isNotBlank(biography)) {
-			Biography bio = new Biography();
-			bio.setValue(biography);
-			bioJAXB.setBiography(bio);
-		}		
-		
-		// start researcher-urls and external-identifiers
-		ResearcherUrls researcherUrls = new ResearcherUrls();
-		ExternalIdentifiers externalIdentifiers = new ExternalIdentifiers();
-		boolean buildResearcherUrls = false;
-		boolean buildExternalIdentifier = false;
-		
-		if (metadata.containsKey("researcher-urls")) {
-			List<String> links = metadata.get("researcher-urls");
-			for (String l : links) {
-				ResearcherUrl researcherUrl = new ResearcherUrl();
-				researcherUrl.setUrlName(l.split("###")[0]);
-				Url url = new Url();
-				url.setValue(l.split("###")[1]);
-				researcherUrl.setUrl(url);
-				researcherUrls.getResearcherUrl().add(researcherUrl);
-				buildResearcherUrls = true;
-			}
-		}
-		
-		for (String key : metadata.keySet()) {
-			if (key.startsWith("researcher-url-") || key.startsWith("external-identifier-")) {
-				RPPropertiesDefinition rpPD = applicationService.findPropertiesDefinitionByShortName(
-						RPPropertiesDefinition.class, orcidMetadataConfiguration.get(key));
-
-				if (key.startsWith("researcher-url-")) {
-					for (String value : metadata.get(key)) {
-						if (StringUtils.isNotBlank(value)) {
-							ResearcherUrl researcherUrl = new ResearcherUrl();
-							researcherUrl.setUrlName(rpPD.getLabel());
-							Url url = new Url();
-							url.setValue(value);
-							researcherUrl.setUrl(url);
-							researcherUrls.getResearcherUrl().add(researcherUrl);
-							buildResearcherUrls = true;
-						}
-					}
-				}
-				if (key.startsWith("external-identifier-")) {
-					for (String value : metadata.get(key)) {
-						if (StringUtils.isNotBlank(value)) {
-							ExternalIdentifier externalIdentifier = new ExternalIdentifier();
-							ExternalIdCommonName commonName = new ExternalIdCommonName();
-							commonName.setContent(rpPD.getLabel());
-							externalIdentifier.setExternalIdCommonName(commonName);
-							ExternalIdReference externalIdReference = new ExternalIdReference();
-							externalIdReference.setContent(value);
-							externalIdentifier.setExternalIdReference(externalIdReference);
-							ExternalIdUrl externalIdUrl = new ExternalIdUrl();
-							externalIdUrl.setValue(value);
-							externalIdentifier.setExternalIdUrl(externalIdUrl);
-							externalIdentifiers.getExternalIdentifier().add(externalIdentifier);
-							buildExternalIdentifier = true;
-						}
-					}
-				}
-			}
-		}
-		if (buildResearcherUrls) {
-			bioJAXB.setResearcherUrls(researcherUrls);
-		}
-		if (buildExternalIdentifier) {
-			bioJAXB.setExternalIdentifiers(externalIdentifiers);
-		}
-
-		// start contact details
-		ContactDetails contactDetailsJAXB = new ContactDetails();
-
-		List<Email> emailsJAXB = contactDetailsJAXB.getEmail();
-
-		boolean buildContactDetails = false;
-		if (StringUtils.isNotBlank(primaryEmail)) {
-			Email emailJAXB = new Email();
-			emailJAXB.setPrimary(true);
-			emailJAXB.setValue(primaryEmail);
-			emailsJAXB.add(emailJAXB);
-			buildContactDetails = true;
-		}
-
-		if (emails != null) {
-			for (String e : emails) {
-				if (StringUtils.isNotBlank(e)) {
-					Email ee = new Email();
-					ee.setValue(e);
-					emailsJAXB.add(ee);
-					buildContactDetails = true;
-				}
-			}
-		}
-
-		if (StringUtils.isNotBlank(country)) {
-			Address addressJAXB = new Address();
-			Country countryJAXB = new Country();
-			countryJAXB.setValue(country);
-			addressJAXB.setCountry(countryJAXB);
-			contactDetailsJAXB.setAddress(addressJAXB);
-			buildContactDetails = true;
-		}
-
-		if (buildContactDetails) {
-			bioJAXB.setContactDetails(contactDetailsJAXB);
-		}
-
-		// start keywords
-		boolean buildKeywords = false;
-		Keywords keywordsJAXB = new Keywords();
-		if (keywords != null) {
-			for (String kk : keywords) {
-				if (StringUtils.isNotBlank(kk)) {
-					Keyword k = new Keyword();
-					k.setContent(kk);
-					keywordsJAXB.getKeyword().add(k);
-					buildKeywords = true;
-				}
-			}
-		}
-		if (buildKeywords) {
-			bioJAXB.setKeywords(keywordsJAXB);
-		}
-
-		if(buildAffiliations) {
-            OrcidActivities orcidActivities = new OrcidActivities();
-            Affiliations affiliations = buildOrcidAffiliations(employments, educations);
-            orcidActivities.setAffiliations(affiliations);
-            profile.setOrcidActivities(orcidActivities);
-		}
-		profile.setOrcidBio(bioJAXB);
-		return profile;
-	}
-=======
         Map<String, Map<String, List<String>>> mapResearcherMetadataToSend = new HashMap<String, Map<String, List<String>>>();
         Map<String, Map<String, List<Map<String, List<String>>>>> mapResearcherMetadataNestedToSend = new HashMap<String, Map<String, List<Map<String, List<String>>>>>();
         Map<String, List<Integer>> mapPublicationsToSend = new HashMap<String, List<Integer>>();
         Map<String, List<Integer>> mapProjectsToSend = new HashMap<String, List<Integer>>();
->>>>>>> ab3d910a
 
         boolean byPassManualMode = ConfigurationManager.getBooleanProperty(
                 "cris", "system.script.pushtoorcid.force", false);
