--- conflicted
+++ resolved
@@ -41,7 +41,6 @@
 import org.dspace.app.cris.configuration.RelationPreferenceConfiguration;
 import org.dspace.app.cris.integration.orcid.WrapperEducation;
 import org.dspace.app.cris.integration.orcid.WrapperEmployment;
-import org.dspace.app.cris.model.ACrisObject;
 import org.dspace.app.cris.model.CrisConstants;
 import org.dspace.app.cris.model.OrganizationUnit;
 import org.dspace.app.cris.model.Project;
@@ -61,68 +60,6 @@
 import org.dspace.app.cris.util.ResearcherPageUtils;
 import org.dspace.authority.orcid.OrcidExternalIdentifierType;
 import org.dspace.authority.orcid.OrcidService;
-<<<<<<< HEAD
-import org.dspace.authority.orcid.jaxb.Address;
-import org.dspace.authority.orcid.jaxb.Affiliation;
-import org.dspace.authority.orcid.jaxb.AffiliationType;
-import org.dspace.authority.orcid.jaxb.Affiliations;
-import org.dspace.authority.orcid.jaxb.Amount;
-import org.dspace.authority.orcid.jaxb.Biography;
-import org.dspace.authority.orcid.jaxb.Citation;
-import org.dspace.authority.orcid.jaxb.CitationType;
-import org.dspace.authority.orcid.jaxb.ContactDetails;
-import org.dspace.authority.orcid.jaxb.Contributor;
-import org.dspace.authority.orcid.jaxb.ContributorAttributes;
-import org.dspace.authority.orcid.jaxb.ContributorEmail;
-import org.dspace.authority.orcid.jaxb.Country;
-import org.dspace.authority.orcid.jaxb.CreditName;
-import org.dspace.authority.orcid.jaxb.CurrencyCode;
-import org.dspace.authority.orcid.jaxb.Day;
-import org.dspace.authority.orcid.jaxb.Email;
-import org.dspace.authority.orcid.jaxb.ExternalIdCommonName;
-import org.dspace.authority.orcid.jaxb.ExternalIdReference;
-import org.dspace.authority.orcid.jaxb.ExternalIdUrl;
-import org.dspace.authority.orcid.jaxb.ExternalIdentifier;
-import org.dspace.authority.orcid.jaxb.ExternalIdentifiers;
-import org.dspace.authority.orcid.jaxb.Funding;
-import org.dspace.authority.orcid.jaxb.FundingContributor;
-import org.dspace.authority.orcid.jaxb.FundingContributorAttributes;
-import org.dspace.authority.orcid.jaxb.FundingContributors;
-import org.dspace.authority.orcid.jaxb.FundingExternalIdentifier;
-import org.dspace.authority.orcid.jaxb.FundingExternalIdentifiers;
-import org.dspace.authority.orcid.jaxb.FundingList;
-import org.dspace.authority.orcid.jaxb.FundingTitle;
-import org.dspace.authority.orcid.jaxb.FuzzyDate;
-import org.dspace.authority.orcid.jaxb.Iso3166Country;
-import org.dspace.authority.orcid.jaxb.JournalTitle;
-import org.dspace.authority.orcid.jaxb.Keyword;
-import org.dspace.authority.orcid.jaxb.Keywords;
-import org.dspace.authority.orcid.jaxb.LanguageCode;
-import org.dspace.authority.orcid.jaxb.Month;
-import org.dspace.authority.orcid.jaxb.OrcidActivities;
-import org.dspace.authority.orcid.jaxb.OrcidBio;
-import org.dspace.authority.orcid.jaxb.OrcidId;
-import org.dspace.authority.orcid.jaxb.OrcidMessage;
-import org.dspace.authority.orcid.jaxb.OrcidProfile;
-import org.dspace.authority.orcid.jaxb.OrcidWork;
-import org.dspace.authority.orcid.jaxb.OrcidWorks;
-import org.dspace.authority.orcid.jaxb.Organization;
-import org.dspace.authority.orcid.jaxb.OrganizationAddress;
-import org.dspace.authority.orcid.jaxb.OtherNames;
-import org.dspace.authority.orcid.jaxb.PersonalDetails;
-import org.dspace.authority.orcid.jaxb.PublicationDate;
-import org.dspace.authority.orcid.jaxb.ResearcherUrl;
-import org.dspace.authority.orcid.jaxb.ResearcherUrls;
-import org.dspace.authority.orcid.jaxb.Subtitle;
-import org.dspace.authority.orcid.jaxb.TranslatedTitle;
-import org.dspace.authority.orcid.jaxb.Url;
-import org.dspace.authority.orcid.jaxb.WorkContributors;
-import org.dspace.authority.orcid.jaxb.WorkExternalIdentifier;
-import org.dspace.authority.orcid.jaxb.WorkExternalIdentifiers;
-import org.dspace.authority.orcid.jaxb.WorkTitle;
-import org.dspace.authority.orcid.jaxb.Year;
-import org.dspace.content.DCPersonName;
-=======
 import org.dspace.authority.orcid.jaxb.activities.Educations;
 import org.dspace.authority.orcid.jaxb.activities.Employments;
 import org.dspace.authority.orcid.jaxb.activities.FundingGroup;
@@ -132,10 +69,8 @@
 import org.dspace.authority.orcid.jaxb.address.Address;
 import org.dspace.authority.orcid.jaxb.address.AddressCtype;
 import org.dspace.authority.orcid.jaxb.address.Addresses;
-import org.dspace.authority.orcid.jaxb.bulk.Bulk;
 import org.dspace.authority.orcid.jaxb.common.Amount;
 import org.dspace.authority.orcid.jaxb.common.CurrencyCode;
-import org.dspace.authority.orcid.jaxb.common.ElementSummary;
 import org.dspace.authority.orcid.jaxb.common.ExternalId;
 import org.dspace.authority.orcid.jaxb.common.ExternalIds;
 import org.dspace.authority.orcid.jaxb.common.FuzzyDate;
@@ -167,7 +102,6 @@
 import org.dspace.authority.orcid.jaxb.othername.OtherNames;
 import org.dspace.authority.orcid.jaxb.person.externalidentifier.ExternalIdentifier;
 import org.dspace.authority.orcid.jaxb.person.externalidentifier.ExternalIdentifiers;
-import org.dspace.authority.orcid.jaxb.personaldetails.CreditName;
 import org.dspace.authority.orcid.jaxb.researcherurl.ResearcherUrl;
 import org.dspace.authority.orcid.jaxb.researcherurl.ResearcherUrlCtype;
 import org.dspace.authority.orcid.jaxb.researcherurl.ResearcherUrls;
@@ -183,7 +117,6 @@
 import org.dspace.authority.orcid.jaxb.work.WorkSummary;
 import org.dspace.authority.orcid.jaxb.work.WorkTitle;
 import org.dspace.authority.orcid.jaxb.work.WorkType;
->>>>>>> dfd74f8c
 import org.dspace.content.DSpaceObject;
 import org.dspace.content.Item;
 import org.dspace.content.factory.ContentServiceFactory;
@@ -205,305 +138,6 @@
 import it.cilea.osd.jdyna.widget.WidgetLink;
 import it.cilea.osd.jdyna.widget.WidgetPointer;
 
-<<<<<<< HEAD
-public class PushToORCID {
-
-	private static final String ORCID_PUSH_MANUAL = "orcid-push-manual";
-	public static final String EMAIL_TEMPLATE_NAME = "orcid-alerts";
-	private static final int ORCID_PUBLICATION_PREFS_DISABLED = 0;
-	private static final int ORCID_PUBLICATION_PREFS_ALL = 1;
-	private static final int ORCID_PUBLICATION_PREFS_SELECTED = 2;
-
-	private static final int ORCID_PROJECTS_PREFS_DISABLED = 0;
-	private static final int ORCID_PROJECTS_PREFS_ALL = 1;
-	private static final int ORCID_PROJECTS_PREFS_SELECTED = 2;
-	
-	private static DateFormat df = new SimpleDateFormat("dd-MM-yyyy");
-
-	/** the logger */
-	private static Logger log = Logger.getLogger(PushToORCID.class);
-
-	public static void prepareAndSend(Context context, List<ResearcherPage> rps,
-			RelationPreferenceService relationPreferenceService, SearchService searchService,
-			ApplicationService applicationService, String mode) throws Exception {
-		log.debug("Working... push to ORCID");
-
-		Map<String, Map<String, List<String>>> mapResearcherMetadataToSend = new HashMap<String, Map<String, List<String>>>();
-		Map<String, Map<String, List<Map<String, List<String>>>>> mapResearcherMetadataNestedToSend = new HashMap<String, Map<String, List<Map<String, List<String>>>>>();
-		Map<String, Map<UUID, String>> mapPublicationsToSend = new HashMap<String, Map<UUID, String>>();
-		Map<String, Map<UUID, String>> mapProjectsToSend = new HashMap<String, Map<UUID, String>>();
-
-		boolean byPassManualMode = ConfigurationManager.getBooleanProperty("cris",
-				"system.script.pushtoorcid.force", false);
-
-		boolean buildORCIDProfile = ConfigurationManager.getBooleanProperty("cris",
-				"system.script.pushtoorcid.profile.create.new", false);
-
-	    boolean forceProfilePreferences = ConfigurationManager.getBooleanProperty("cris",
-	                "system.script.pushtoorcid.profile.preference.force", false);
-	      
-		// if defined then the script works in this default mode
-		String defaultPreference = ConfigurationManager.getProperty("cris",
-				"system.script.pushtoorcid.default.preference");
-		
-		Map<String, String> mapResearcherOrcid = new HashMap<String, String>();
-		Map<String, String> mapResearcherTokenUpdateBio = new HashMap<String, String>();
-		Map<String, String> mapResearcherTokenCreateWorks = new HashMap<String, String>();
-		Map<String, String> mapResearcherTokenUpdateWorks = new HashMap<String, String>();
-		Map<String, String> mapResearcherTokenCreateFundings = new HashMap<String, String>();
-		Map<String, String> mapResearcherTokenUpdateFundings = new HashMap<String, String>();
-		List<String> listNewResearcherToPushOnOrcid = new ArrayList<String>();
-
-		Map<String, String> orcidConfigurationMapping = prepareConfigurationMappingForProfile(applicationService);
-
-		external: for (ResearcherPage researcher : rps) {
-
-			String crisID = researcher.getCrisID();
-			List<UUID> itemIDsToSend = new ArrayList<UUID>();
-			List<UUID> projectsIDsToSend = new ArrayList<UUID>();
-
-			boolean isManualMode = false;
-			if (!byPassManualMode) {
-				isManualMode = isManualModeEnable(researcher);
-			}
-
-			if (isManualMode) {
-				sendEmail(context, researcher, crisID);
-				continue external;
-			}
-			boolean prepareUpdateProfile = false;
-			boolean prepareCreateWork = false;
-			boolean prepareUpdateWork = false;
-			boolean prepareCreateFunding = false;
-			boolean prepareUpdateFunding = false;
-
-			boolean foundORCID = false;
-
-			for (RPProperty orcid : researcher.getAnagrafica4view().get("orcid")) {
-				mapResearcherOrcid.put(crisID, orcid.toString());
-				foundORCID = true;
-				break;
-			}
-
-			String publicationsPrefs = ResearcherPageUtils.getStringValue(researcher,
-					OrcidPreferencesUtils.ORCID_PUBLICATIONS_PREFS);
-			String projectPrefs = ResearcherPageUtils.getStringValue(researcher,
-					OrcidPreferencesUtils.ORCID_PROJECTS_PREFS);
-
-			int parseIntPublicationsPrefs = ORCID_PUBLICATION_PREFS_DISABLED;
-			if (publicationsPrefs != null) {
-				parseIntPublicationsPrefs = Integer.parseInt(publicationsPrefs);
-			}
-			int parseIntProjectPrefs = ORCID_PROJECTS_PREFS_DISABLED;
-			if (projectPrefs != null) {
-				parseIntProjectPrefs = Integer.parseInt(projectPrefs);
-			}
-
-			if (buildORCIDProfile && !foundORCID) {
-				listNewResearcherToPushOnOrcid.add(crisID);
-				// default pushing all profile field founded on configuration
-				prepareUpdateProfile(applicationService, mapResearcherMetadataToSend, mapResearcherMetadataNestedToSend, researcher, true);
-				// default pushing selected works
-
-				prepareWorks(applicationService, relationPreferenceService, searchService, mapPublicationsToSend, researcher, crisID,
-						itemIDsToSend, defaultPreference == null ? "" + parseIntPublicationsPrefs : defaultPreference);
-				// default pushing selected fundings
-				prepareFundings(applicationService, relationPreferenceService, searchService, mapProjectsToSend, researcher, crisID,
-						projectsIDsToSend, defaultPreference == null ? "" + parseIntProjectPrefs : defaultPreference);
-			} else {
-				for (RPProperty tokenRP : researcher.getAnagrafica4view().get("system-orcid-token-orcid-bio-update")) {
-					mapResearcherTokenUpdateBio.put(crisID, tokenRP.toString());
-					prepareUpdateProfile = true;
-					break;
-				}
-				for (RPProperty tokenRP : researcher.getAnagrafica4view()
-						.get("system-orcid-token-orcid-works-create")) {
-					mapResearcherTokenCreateWorks.put(crisID, tokenRP.toString());
-					prepareCreateWork = true;
-					break;
-				}
-				for (RPProperty tokenRP : researcher.getAnagrafica4view()
-						.get("system-orcid-token-orcid-works-update")) {
-					mapResearcherTokenUpdateWorks.put(crisID, tokenRP.toString());
-					prepareUpdateWork = true;
-					break;
-				}
-				for (RPProperty tokenRP : researcher.getAnagrafica4view().get("system-orcid-token-funding-create")) {
-					mapResearcherTokenCreateFundings.put(crisID, tokenRP.toString());
-					prepareCreateFunding = true;
-					break;
-				}
-				for (RPProperty tokenRP : researcher.getAnagrafica4view().get("system-orcid-token-funding-update")) {
-					mapResearcherTokenUpdateFundings.put(crisID, tokenRP.toString());
-					prepareUpdateFunding = true;
-					break;
-				}
-
-				if (prepareUpdateProfile) {
-					prepareUpdateProfile(applicationService, mapResearcherMetadataToSend, mapResearcherMetadataNestedToSend, researcher, forceProfilePreferences);
-				}
-
-				if (prepareCreateWork && prepareUpdateWork) {
-					prepareWorks(applicationService, relationPreferenceService, searchService, mapPublicationsToSend, researcher, crisID,
-							itemIDsToSend, publicationsPrefs);
-				}
-
-				if (prepareCreateFunding && prepareUpdateFunding) {
-					prepareFundings(applicationService, relationPreferenceService, searchService, mapProjectsToSend, researcher, crisID,
-							projectsIDsToSend, projectPrefs);
-				}
-			}
-		}
-
-		log.debug("Create DSpace context and use browse indexing");
-
-		OrcidService orcidService = OrcidService.getOrcid();
-		String access_token = orcidService.getMemberSearchToken().getAccess_token();
-		if (buildORCIDProfile) {
-			log.info("Starts push new ORCID Profile");
-			for (String crisId : listNewResearcherToPushOnOrcid) {
-				log.info("Prepare push for ResearcherPage crisID:" + crisId);
-				try {
-					OrcidProfile profile = buildOrcidProfile(applicationService, crisId, mapResearcherMetadataToSend, mapResearcherMetadataNestedToSend,
-							orcidConfigurationMapping, true);
-					OrcidWorks works = buildOrcidWorks(context, crisId, mapPublicationsToSend);
-					FundingList fundings = buildOrcidFundings(context, applicationService, crisId, mapProjectsToSend);
-					OrcidActivities activities = new OrcidActivities();
-					activities.setOrcidWorks(works);
-					activities.setFundingList(fundings);
-					profile.setOrcidActivities(activities);
-
-					//POST profile
-					String orcid = orcidService.buildProfile(profile);
-					
-                    SingleTimeStampInfo timestampAttempt = new SingleTimeStampInfo(new Date());
-                    
-                    buildHistoryForWork(context, applicationService,
-                            orcidService, access_token, crisId, orcid,
-                            timestampAttempt);
-                    
-                    buildHistoryForFunding(applicationService,
-                            orcidService, access_token, crisId, orcid,
-                            timestampAttempt);
-					ResearcherPage rp = applicationService.getEntityByCrisId(crisId, ResearcherPage.class);
-					ResearcherPageUtils.buildTextValue(rp, orcid, "orcid");
-					applicationService.saveOrUpdate(ResearcherPage.class, rp);
-					log.info("OK!!! pushed ResearcherPage crisID:" + crisId + "; assign orcid iD:" + orcid);
-				} catch (Exception e) {
-					log.info("ERROR!!! ResearcherPage crisID:" + crisId);
-					log.error(e.getMessage());
-				}
-			}
-			log.info("Ends push new ORCID Profile");
-		}
-
-		log.info("Starts update ORCID Profile");
-		for (String crisId : mapResearcherOrcid.keySet()) {
-
-			String orcid = mapResearcherOrcid.get(crisId);
-
-			if (StringUtils.isNotBlank(orcid)) {
-				log.info("Prepare push for ResearcherPage crisID:" + crisId + " AND orcid iD:" + orcid);
-				try {
-					String tokenUpdateBio = mapResearcherTokenUpdateBio.get(crisId);
-					if (StringUtils.isNotBlank(tokenUpdateBio)) {
-						log.info("(Q1)Prepare OrcidProfile for ResearcherPage crisID:" + crisId);
-                        if (mapResearcherMetadataToSend.get(crisId).isEmpty())
-                        {
-                            log.warn("(A1) OrcidProfile no Profile Preferences found for ResearcherPage crisID:" + crisId);
-                        }
-                        else
-                        {
-                            OrcidProfile profile = buildOrcidProfile(
-                                    applicationService, crisId,
-                                    mapResearcherMetadataToSend, mapResearcherMetadataNestedToSend,
-                                    orcidConfigurationMapping, false);
-                            if (profile != null)
-                            {
-                                //PUT personal information
-                                orcidService.updateBio(orcid, tokenUpdateBio,
-                                        profile);
-                                log.info(
-                                        "(A1) OrcidProfile for ResearcherPage crisID:"
-                                                + crisId);
-                            }
-                            
-                            OrcidProfile affilations = buildOrcidProfileForAffiliations(
-                                    applicationService, crisId,
-                                    mapResearcherMetadataToSend, mapResearcherMetadataNestedToSend,
-                                    orcidConfigurationMapping);
-                            if (affilations != null)
-                            {
-                                //PUT personal information
-                                orcidService.updateAffiliations(orcid, tokenUpdateBio,
-                                        profile);
-                                log.info(
-                                        "(A1) Affiliations for ResearcherPage crisID:"
-                                                + crisId);
-                            }
-                        }
-					}
-
-					String tokenCreateWorks = mapResearcherTokenCreateWorks.get(crisId);
-					if (StringUtils.isNotBlank(tokenCreateWorks)) {
-						log.info("(Q2)Prepare OrcidWorks for ResearcherPage crisID:" + crisId);
-						OrcidWorks works = buildOrcidWorks(context, crisId, mapPublicationsToSend);
-						if (works != null) {
-						    if("POST".equals(mode)) {
-						        orcidService.appendWorks(orcid, tokenCreateWorks, works);
-						    }
-						    else {
-						        orcidService.putWorks(orcid, tokenCreateWorks, works);						        
-						    }
-							log.info("(A2) OrcidWorks for ResearcherPage crisID:" + crisId);
-							
-                            SingleTimeStampInfo timestampAttempt = new SingleTimeStampInfo(new Date());
-                            buildHistoryForWork(context, applicationService,
-                                    orcidService, access_token, crisId, orcid,
-                                    timestampAttempt);
-                            
-						}
-					}
-
-					String tokenCreateFundings = mapResearcherTokenCreateFundings.get(crisId);
-					if (StringUtils.isNotBlank(tokenCreateFundings)) {
-						log.info("(Q3)Prepare FundingList for ResearcherPage crisID:" + crisId);
-						FundingList fundings = buildOrcidFundings(context, applicationService, crisId,
-								mapProjectsToSend);
-						if (fundings != null) {
-                            if ("POST".equals(mode))
-                            {
-                                orcidService.appendFundings(orcid,
-                                        tokenCreateWorks, fundings);                                
-                            }
-                            else
-                            {
-                                orcidService.putFundings(orcid, tokenCreateWorks, fundings);
-                            }
-							log.info("(A3) FundingList for ResearcherPage crisID:" + crisId);
-							
-                            SingleTimeStampInfo timestampAttempt = new SingleTimeStampInfo(
-                                    new Date());
-		                    buildHistoryForFunding(applicationService,
-		                            orcidService, access_token, crisId, orcid,
-		                            timestampAttempt);
-						}
-					}
-				} catch (Exception ex) {
-					log.info("ERROR!!! ResearcherPage crisID:" + crisId);
-					log.error(ex.getMessage());
-				}
-			}
-		}
-		log.info("Ends update ORCID Profile");
-
-	}
-
-    private static void buildHistoryForWork(Context context,
-            ApplicationService applicationService, OrcidService orcidService,
-            String access_token, String crisId, String orcid,
-            SingleTimeStampInfo timestampAttempt)
-=======
 /**
  * @author Pascarelli
  *
@@ -537,7 +171,6 @@
     //SENDER METHODS
     public static boolean sendOrcidQueue(ApplicationService applicationService,
             OrcidQueue orcidQueue)
->>>>>>> dfd74f8c
     {
         boolean result = false;
         if (orcidQueue != null)
@@ -595,64 +228,16 @@
                 {
                     String tokenCreateWork = getTokenReleasedForSync(researcher,
                                     OrcidService.SYSTEM_ORCID_TOKEN_ACTIVITIES_CREATE_SCOPE);
-                    DSpaceObject dso = HandleManager.resolveToObject(context,
-                            uuid);
+                    DSpaceObject dso = HandleServiceFactory.getInstance().getHandleService()
+                            .resolveToObject(context,
+                                    uuid);
                     if (tokenCreateWork != null)
                     {
-<<<<<<< HEAD
-                        WorkExternalIdentifiers extIds = justWork
-                                .getWorkExternalIdentifiers();
-                        if (extIds != null)
-                        {
-                            internal : for (WorkExternalIdentifier extId : extIds
-                                    .getWorkExternalIdentifier())
-                            {
-                                if ("handle".equals(
-                                        extId.getWorkExternalIdentifierType()))
-                                {
-                                    if (StringUtils.isNotBlank(extId
-                                            .getWorkExternalIdentifierId()))
-                                    {
-                                        String handle = extId
-                                                .getWorkExternalIdentifierId()
-                                                .trim();
-
-                                        DSpaceObject dso = HandleServiceFactory.getInstance().getHandleService()
-                                                .resolveToObject(context,
-                                                        handle);
-                                        OrcidHistory orcidHistory = applicationService
-                                                .uniqueOrcidHistoryByOwnerAndEntityIdAndTypeId(
-                                                        crisId, dso.getID(),
-                                                        Constants.ITEM);
-                                        if (orcidHistory == null)
-                                        {
-                                            orcidHistory = new OrcidHistory();
-                                        }
-                                        orcidHistory.setEntityId(dso.getID());
-                                        orcidHistory.setEntityUuid(handle);
-                                        orcidHistory.setTypeId(Constants.ITEM);
-                                        orcidHistory.setOwner(crisId);
-                                        orcidHistory.setPutCode(justWork
-                                                .getPutCode().toString());
-                                        orcidHistory.setTimestampSuccessAttempt(
-                                                timestampAttempt);
-                                        orcidHistory.setTimestampLastAttempt(
-                                                timestampAttempt);
-                                        applicationService.saveOrUpdate(
-                                                OrcidHistory.class,
-                                                orcidHistory);
-                                        continue external;
-                                    }
-                                }
-                            }
-                        }
-=======
 
                         log.info("(Q1)Prepare for Work:" + uuid
                                 + " for ResearcherPage crisID:" + crisId);
                         result = buildOrcidWork(context, orcidService, applicationService,
                                 crisId, orcid, false, tokenCreateWork, dso.getID());
->>>>>>> dfd74f8c
                     }
 
                 }
@@ -816,53 +401,6 @@
                             .getEntityByUUID(uuid);
                     if (tokenCreateFunding != null)
                     {
-<<<<<<< HEAD
-                        FundingExternalIdentifiers extIds = justWork
-                                .getFundingExternalIdentifiers();
-                        if (extIds != null)
-                        {
-                            for (FundingExternalIdentifier extId : extIds
-                                    .getFundingExternalIdentifier())
-                            {
-                                if ("uuid".equals(extId
-                                        .getFundingExternalIdentifierType()))
-                                {
-                                    String uuid = extId
-                                            .getFundingExternalIdentifierValue();
-                                    ACrisObject pj = applicationService
-                                            .getEntityByUUID(uuid);
-                                    OrcidHistory orcidHistory = applicationService
-                                            .uniqueOrcidHistoryByOwnerAndEntityIdAndTypeId(
-                                                    crisId,
-                                                    pj.getID(),
-                                                    CrisConstants.PROJECT_TYPE_ID);
-                                    if (orcidHistory == null)
-                                    {
-                                        orcidHistory = new OrcidHistory();
-                                    }
-                                    orcidHistory.setEntityId(
-                                            pj.getID());
-                                    orcidHistory
-                                            .setEntityUuid(uuid);
-                                    orcidHistory.setTypeId(
-                                            CrisConstants.PROJECT_TYPE_ID);
-                                    orcidHistory.setOwner(crisId);
-                                    orcidHistory.setPutCode(
-                                            justWork.getPutCode()
-                                                    .toString());
-                                    orcidHistory
-                                            .setTimestampSuccessAttempt(
-                                                    timestampAttempt);
-                                    orcidHistory
-                                            .setTimestampLastAttempt(
-                                                    timestampAttempt);
-                                    applicationService.saveOrUpdate(
-                                            OrcidHistory.class,
-                                            orcidHistory);
-                                }
-                            }
-                        }
-=======
 
                         log.info("(Q1)Prepare Funding:" + uuid
                                 + " for ResearcherPage crisID:" + crisId);
@@ -874,7 +412,6 @@
                     {
                         log.warn("WARNING!!! (W1) Token not released for:"
                                 + crisId);
->>>>>>> dfd74f8c
                     }
 
                 }
@@ -912,242 +449,6 @@
         return result;
     }
 
-<<<<<<< HEAD
-	public static void sendEmail(Context context, ResearcherPage researcher, String crisID) {
-		try {
-			org.dspace.core.Email email = org.dspace.core.Email.getEmail(
-					I18nUtil.getEmailFilename(context.getCurrentLocale(), PushToORCID.EMAIL_TEMPLATE_NAME));
-			email.addRecipient(researcher.getEmail().getValue());
-			email.addArgument(ConfigurationManager.getProperty("dspace.url") + "/cris/rp/" + crisID);
-			email.send();
-		} catch (MessagingException | IOException e) {
-			log.error("Email not send for:" + crisID);
-		}
-	}
-
-	/**
-	 * Check if manual mode is enable or we have the PUT signal for works/fundings/profile
-	 * 
-	 * @param researcher
-	 * @param isManualMode
-	 * @return
-	 */
-	public static boolean isManualModeEnable(ResearcherPage researcher) {
-		boolean isManualMode = false;
-		for (RPProperty pushManual : researcher.getAnagrafica4view().get(ORCID_PUSH_MANUAL)) {
-			TextValue value = (TextValue) pushManual.getValue();
-			if (value.getObject().equals("1")) {
-				isManualMode = true;
-			}
-			break;
-		}
-		
-		for (RPProperty pushManual : researcher.getAnagrafica4view().get(OrcidPreferencesUtils.ORCID_PUSH_ITEM_ACTIVATE_PUT)) {
-			BooleanValue bval = (BooleanValue) (pushManual.getValue());
-			if(bval.getObject()) {
-				isManualMode = true;
-			}
-			break;
-		}
-		
-		for (RPProperty pushManual : researcher.getAnagrafica4view().get(OrcidPreferencesUtils.ORCID_PUSH_CRISPJ_ACTIVATE_PUT)) {
-			BooleanValue bval = (BooleanValue) (pushManual.getValue());
-			if(bval.getObject()) {
-				isManualMode = true;
-			}
-			break;
-		}
-		
-		for (RPProperty pushManual : researcher.getAnagrafica4view().get(OrcidPreferencesUtils.ORCID_PUSH_CRISRP_ACTIVATE_PUT)) {
-			BooleanValue bval = (BooleanValue) (pushManual.getValue());
-			if(bval.getObject()) {
-				isManualMode = true;
-			}
-			break;
-		}
-		return isManualMode;
-	}
-
-	public static Map<String, String> prepareConfigurationMappingForProfile(ApplicationService applicationService) {
-		// prepare configuration mapping ORCID->DSPACE-CRIS
-		Map<String, String> orcidConfigurationMapping = new HashMap<String, String>();
-		List<RPPropertiesDefinition> metadataDefinitions = applicationService
-				.likePropertiesDefinitionsByShortName(RPPropertiesDefinition.class, OrcidPreferencesUtils.PREFIX_ORCID_PROFILE_PREF);
-		for (RPPropertiesDefinition rppd : metadataDefinitions) {
-			String metadataShortnameINTERNAL = rppd.getShortName().replaceFirst(OrcidPreferencesUtils.PREFIX_ORCID_PROFILE_PREF, "");
-			String metadataShortnameORCID = rppd.getLabel();
-			orcidConfigurationMapping.put(metadataShortnameORCID, metadataShortnameINTERNAL);
-		}
-		return orcidConfigurationMapping;
-	}
-
-	private static void prepareFundings(ApplicationService applicationService, RelationPreferenceService relationPreferenceService,
-			SearchService searchService, Map<String, Map<UUID, String>> mapProjectsToSend, ResearcherPage researcher,
-			String crisID, List<UUID> projectsIDsToSend, String projectsPrefs) {
-		if (StringUtils.isNotBlank(projectsPrefs)) {
-			if (Integer.parseInt(projectsPrefs) != ORCID_PROJECTS_PREFS_DISABLED) {
-				if (Integer.parseInt(projectsPrefs) == ORCID_PROJECTS_PREFS_ALL) {
-					log.info("...it will work on all researcher...");
-					SolrQuery query = new SolrQuery("*:*");
-					query.addFilterQuery("{!field f=search.resourcetype}" + CrisConstants.PROJECT_TYPE_ID);
-					query.addFilterQuery("projectinvestigators_authority:" + crisID);
-					query.addFilterQuery("-withdrawn:true");
-					query.setFields("search.resourceid", "search.resourcetype");
-					query.setRows(Integer.MAX_VALUE);
-					try {
-						QueryResponse response = searchService.search(query);
-						SolrDocumentList docList = response.getResults();
-						Iterator<SolrDocument> solrDoc = docList.iterator();
-						while (solrDoc.hasNext()) {
-							SolrDocument doc = solrDoc.next();
-							UUID rpId = UUID.fromString((String) doc.getFirstValue("search.resourceid"));
-							projectsIDsToSend.add(rpId);
-						}
-					} catch (SearchServiceException e) {
-						log.error("Error retrieving documents", e);
-					}
-				} else {
-					if (Integer.parseInt(projectsPrefs) == ORCID_PROJECTS_PREFS_SELECTED) {
-						List<RelationPreference> selected = new ArrayList<RelationPreference>();
-						for (RelationPreferenceConfiguration configuration : relationPreferenceService
-								.getConfigurationService().getList()) {
-							if (configuration.getRelationConfiguration().getRelationClass().equals(Project.class)) {
-								selected = relationPreferenceService.findRelationsPreferencesByUUIDByRelTypeAndStatus(
-										researcher.getUuid(),
-										configuration.getRelationConfiguration().getRelationName(),
-										RelationPreference.SELECTED);
-							}
-							for (RelationPreference sel : selected) {
-								projectsIDsToSend.add(sel.getItemID());
-							}
-						}
-
-					} else {
-						log.warn(crisID + " - projects preferences NOT recognized");
-					}
-				}
-			} else {
-				log.info(crisID + " - DISABLED projects preferences");
-			}
-		}
-
-		Map<UUID, String> subResult = new HashMap<UUID, String>();
-        for (UUID id : projectsIDsToSend)
-        {
-            OrcidHistory orcidHistory = applicationService
-                    .uniqueOrcidHistoryByOwnerAndEntityIdAndTypeId(crisID, id,
-                            Constants.ITEM);
-            if (orcidHistory != null)
-            {
-                subResult.put(id, orcidHistory.getPutCode());
-            }
-            else {
-                subResult.put(id, null);
-            }            
-        }
-        mapProjectsToSend.put(crisID, subResult);
-	}
-
-	private static void prepareWorks(ApplicationService applicationService, RelationPreferenceService relationPreferenceService, SearchService searchService,
-			Map<String, Map<UUID, String>> mapPublicationsToSend, ResearcherPage researcher, String crisID,
-			List<UUID> itemIDsToSend, String publicationsPrefs) {
-		if (publicationsPrefs != null) {
-			if (Integer.parseInt(publicationsPrefs) != ORCID_PUBLICATION_PREFS_DISABLED) {
-				if (Integer.parseInt(publicationsPrefs) == ORCID_PUBLICATION_PREFS_ALL) {
-					log.info("...it will work on all researcher...");
-					SolrQuery query = new SolrQuery("*:*");
-					query.addFilterQuery("{!field f=search.resourcetype}" + Constants.ITEM);
-					query.addFilterQuery("author_authority:" + crisID);
-					query.addFilterQuery("-withdrawn:true");
-					query.setFields("search.resourceid", "search.resourcetype");
-					query.setRows(Integer.MAX_VALUE);
-					try {
-						QueryResponse response = searchService.search(query);
-						SolrDocumentList docList = response.getResults();
-						Iterator<SolrDocument> solrDoc = docList.iterator();
-						while (solrDoc.hasNext()) {
-							SolrDocument doc = solrDoc.next();
-							UUID rpId = UUID.fromString((String) doc.getFirstValue("search.resourceid"));
-							itemIDsToSend.add(rpId);
-						}
-					} catch (SearchServiceException e) {
-						log.error("Error retrieving documents", e);
-					}
-				} else {
-					if (Integer.parseInt(publicationsPrefs) == ORCID_PUBLICATION_PREFS_SELECTED) {
-						List<RelationPreference> selected = new ArrayList<RelationPreference>();
-						for (RelationPreferenceConfiguration configuration : relationPreferenceService
-								.getConfigurationService().getList()) {
-							if (configuration.getRelationConfiguration().getRelationClass().equals(Item.class)) {
-								selected = relationPreferenceService.findRelationsPreferencesByUUIDByRelTypeAndStatus(
-										researcher.getUuid(),
-										configuration.getRelationConfiguration().getRelationName(),
-										RelationPreference.SELECTED);
-							}
-							for (RelationPreference sel : selected) {
-								itemIDsToSend.add(sel.getItemID());
-							}
-						}
-
-					} else {
-						log.warn(crisID + " - publications preferences NOT recognized");
-					}
-				}
-			} else {
-				log.info(crisID + " - DISABLED publications preferences");
-			}
-		}
-				
-		Map<UUID, String> subResult = new HashMap<UUID, String>();
-		for(UUID id : itemIDsToSend) {		    
-		    
-		    OrcidHistory orcidHistory = applicationService.uniqueOrcidHistoryByOwnerAndEntityIdAndTypeId(crisID, id, Constants.ITEM);
-		    if(orcidHistory!=null) {
-		        subResult.put(id, orcidHistory.getPutCode());
-		    }
-		    else {
-		        subResult.put(id, null);
-		    }		    
-		}
-		mapPublicationsToSend.put(crisID, subResult);
-	}
-
-	/**
-	 * Prepare data configuration for Researcher Profile, fill custom data
-	 * structure with values getted from the ResearcherPage. Manage both first
-	 * level metadata then nested metadata.
-	 * 
-	 * Rules for "First level metadata": add the values only if the related
-	 * {@link OrcidPreferencesUtils.PREFIX_ORCID_PROFILE_PREF} is enabled. Rules
-	 * for "Nested metadata": if first level metadata is not found then try to
-	 * retrieve data from nested, if the related
-	 * {@link OrcidPreferencesUtils.PREFIX_ORCID_PROFILE_PREF} is enabled then
-	 * expose all instances of the nested otherwise expose the preferred nested or the
-	 * most recent nested. If the preferred nested is not set up then try to
-	 * retrieve the instance with "enddate" greatest or null and "startdate"
-	 * greatest.
-	 * 
-	 * The parameter "force" is used to expose the metadata also if the settings
-	 * preferences is disabled (used to force metadata exposition at first
-	 * time). The parameter "force" is NOT used for "Nested metadata" mapping
-	 * configuration because if the related preference settings is disabled this
-	 * means that the value to send is the preferred one or the most recent.
-	 * 
-	 * @param applicationService
-	 * @param mapResearcherMetadataToSend
-	 * @param mapResearcherMetadataNestedToSend
-	 * @param researcher
-	 * @param force
-	 */
-	public static void prepareUpdateProfile(ApplicationService applicationService,
-			Map<String, Map<String, List<String>>> mapResearcherMetadataToSend, Map<String, Map<String, List<Map<String, List<String>>>>> mapResearcherMetadataNestedToSend, ResearcherPage researcher,
-			boolean force) {
-		List<RPPropertiesDefinition> metadataDefinitions = applicationService
-				.likePropertiesDefinitionsByShortName(RPPropertiesDefinition.class, OrcidPreferencesUtils.PREFIX_ORCID_PROFILE_PREF);
-		Map<String, List<String>> mapMetadata = new HashMap<String, List<String>>();
-        //this map contains e.g. affiliation-> for each nested affiliation<nestedmetadata> -> list of nested metadata values
-        Map<String, List<Map<String, List<String>>>> nestedMapValueInstances = new HashMap<String, List<Map<String, List<String>>>>();
-=======
     private static void sendWrapperEducation(OrcidService orcidService,
             ApplicationService applicationService, String crisId, String token,
             String orcid, List<WrapperEducation> wrapperEducations,
@@ -1171,7 +472,6 @@
             String orcid, List<WrapperEmployment> wrapperEmployments,
             boolean delete, SingleTimeStampInfo timestampAttempt) throws NoSuchAlgorithmException, UnsupportedEncodingException
     {
->>>>>>> dfd74f8c
         
         if (wrapperEmployments != null)
         {
@@ -1185,15 +485,6 @@
         }
     }
 
-<<<<<<< HEAD
-            if (metadatas == null || metadatas.isEmpty())
-            {
-                // manage mapping configuration on nested object
-                List<RPNestedObject> nestedObjects = applicationService
-                        .getNestedObjectsByParentIDAndShortname(
-                                researcher.getId(), metadataShortnameINTERNAL,
-                                researcher.getClassNested());
-=======
     private static void sendKeywords(OrcidService orcidService,
             ApplicationService applicationService, String crisId, String token,
             String orcid, List<Keyword> keywords, boolean deleteAndPost, SingleTimeStampInfo timestampAttempt) throws NoSuchAlgorithmException, UnsupportedEncodingException
@@ -1208,7 +499,6 @@
                     deleteAndPost, timestampAttempt);
         }
     }
->>>>>>> dfd74f8c
 
     private static void sendAddresses(OrcidService orcidService,
             ApplicationService applicationService, String crisId, String token,
@@ -1650,590 +940,6 @@
             }
         }
 
-<<<<<<< HEAD
-	private static FundingList buildOrcidFundings(Context context, ApplicationService applicationService, String crisId,
-			Map<String, Map<UUID, String>> mapProjectsToSend) throws SQLException {
-		FundingList fundingList = new FundingList();
-        Map<UUID, String> listOfItems = mapProjectsToSend.get(crisId);
-        for (UUID ii : listOfItems.keySet())
-        {
-            Project project = applicationService.get(Project.class, ii);
-            Funding funding = buildOrcidFunding(context, applicationService, project, listOfItems.get(ii));
-            fundingList.getFunding().add(funding);
-        }
-		return fundingList;
-	}
-
-	private static Funding buildOrcidFunding(Context context, ApplicationService applicationService, Project project, String putCode)
-			throws SQLException {
-		OrcidFundingMetadata itemMetadata = new OrcidFundingMetadata(context, project);
-		
-		Funding funding = new Funding();
-		if(StringUtils.isNotBlank(putCode)) {
-            BigInteger bi = new BigInteger(putCode);
-            funding.setPutCode(bi);
-        }
-        
-		if (StringUtils.isNotBlank(itemMetadata.getAmount())) {
-			Amount amount = new Amount();
-			CurrencyCode currencyCode = CurrencyCode.fromValue(itemMetadata.getCurrencyCode());
-			amount.setValue(itemMetadata.getAmount());
-			amount.setCurrencyCode(currencyCode);
-			funding.setAmount(amount);
-		}
-
-		if (StringUtils.isNotBlank(itemMetadata.getStartYear()) || StringUtils.isNotBlank(itemMetadata.getStartMonth())
-				|| StringUtils.isNotBlank(itemMetadata.getStartDay())) {
-			FuzzyDate fuzzyDate = new FuzzyDate();
-			if (StringUtils.isNotBlank(itemMetadata.getStartYear())) {
-				Year year = new Year();
-				year.setValue(itemMetadata.getStartYear());
-				fuzzyDate.setYear(year);
-			}
-			if (StringUtils.isNotBlank(itemMetadata.getStartMonth())) {
-				Month month = new Month();
-				month.setValue(itemMetadata.getStartMonth());
-				fuzzyDate.setMonth(month);
-			}
-			if (StringUtils.isNotBlank(itemMetadata.getStartDay())) {
-				Day day = new Day();
-				day.setValue(itemMetadata.getStartDay());
-				fuzzyDate.setDay(day);
-			}
-			funding.setStartDate(fuzzyDate);
-		}
-		if (StringUtils.isNotBlank(itemMetadata.getEndYear()) || StringUtils.isNotBlank(itemMetadata.getEndMonth())
-				|| StringUtils.isNotBlank(itemMetadata.getEndDay())) {
-			FuzzyDate fuzzyDate = new FuzzyDate();
-			if (StringUtils.isNotBlank(itemMetadata.getEndYear())) {
-				Year year = new Year();
-				year.setValue(itemMetadata.getEndYear());
-				fuzzyDate.setYear(year);
-			}
-			if (StringUtils.isNotBlank(itemMetadata.getEndMonth())) {
-				Month month = new Month();
-				month.setValue(itemMetadata.getEndMonth());
-				fuzzyDate.setMonth(month);
-			}
-			if (StringUtils.isNotBlank(itemMetadata.getEndDay())) {
-				Day day = new Day();
-				day.setValue(itemMetadata.getEndDay());
-				fuzzyDate.setDay(day);
-			}
-			funding.setEndDate(fuzzyDate);
-		}
-
-		boolean buildFundingContributors = false;
-		FundingContributors fundingContributors = new FundingContributors();
-		if (itemMetadata.getContributorsLead() != null) {
-			for (String valContributor : itemMetadata.getContributorsLead()) {
-				addFundingContributor(fundingContributors, valContributor, "lead");
-				buildFundingContributors = true;
-			}
-		}
-
-		if (itemMetadata.getContributorsCoLead() != null) {
-			for (String valContributor : itemMetadata.getContributorsCoLead()) {
-				addFundingContributor(fundingContributors, valContributor, "colead");
-				buildFundingContributors = true;
-			}
-		}
-		if (buildFundingContributors) {
-			funding.setFundingContributors(fundingContributors);
-		}
-
-		if (itemMetadata.getExternalIdentifier() != null) {
-			FundingExternalIdentifiers fundingExternalIdentifiers = new FundingExternalIdentifiers();
-			for (String valIdentifier : itemMetadata.getExternalIdentifier()) {
-				FundingExternalIdentifier fundingExternalIdentifier = new FundingExternalIdentifier();
-				fundingExternalIdentifier
-						.setFundingExternalIdentifierType(itemMetadata.getExternalIdentifierType(valIdentifier));
-				fundingExternalIdentifier.setFundingExternalIdentifierValue(valIdentifier);
-				fundingExternalIdentifiers.getFundingExternalIdentifier().add(fundingExternalIdentifier);
-			}
-			funding.setFundingExternalIdentifiers(fundingExternalIdentifiers);
-		}
-
-		if (StringUtils.isNotBlank(itemMetadata.getTitle())) {
-			FundingTitle fundingTitle = new FundingTitle();
-			fundingTitle.setTitle(itemMetadata.getTitle());
-			funding.setFundingTitle(fundingTitle);
-		}
-
-		if (StringUtils.isNotBlank(itemMetadata.getType())) {
-			funding.setFundingType(itemMetadata.getType());
-		}
-
-		if (StringUtils.isNotBlank(itemMetadata.getAbstract())) {
-			funding.setShortDescription(itemMetadata.getAbstract());
-		}
-		if (StringUtils.isNotBlank(itemMetadata.getURL())) {
-			Url url = new Url();
-			url.setValue(itemMetadata.getURL());
-			funding.setUrl(url);
-		}
-		if (StringUtils.isNotBlank(itemMetadata.getOrganization())) {
-			Organization organization = new Organization();
-			organization.setName(itemMetadata.getOrganization());
-			OrganizationAddress organizationAddress = new OrganizationAddress();
-			organizationAddress.setCity(itemMetadata.getOrganizationCity());
-			organizationAddress.setCountry(Iso3166Country.fromValue(itemMetadata.getOrganizationCountry()));
-			organization.setAddress(organizationAddress);
-			funding.setOrganization(organization);
-		}
-		return funding;
-	}
-
-	private static void addFundingContributor(FundingContributors fundingContributors, String valContributor,
-			String type) {
-		FundingContributor contributor = new FundingContributor();
-
-		Integer id = ResearcherPageUtils.getRealPersistentIdentifier(valContributor, ResearcherPage.class);
-		String name = valContributor;
-		String email = "";
-		String orcid = "";
-		if (null != id) {
-			ResearcherPage ro = ResearcherPageUtils.getCrisObject(id, ResearcherPage.class);
-			name = ResearcherPageUtils.getStringValue(ro, "fullName");
-			email = ResearcherPageUtils.getStringValue(ro, "email");
-			orcid = ResearcherPageUtils.getStringValue(ro, "orcid");
-
-			if (StringUtils.isNotBlank(email)) {
-				ContributorEmail contributorEmail = new ContributorEmail();
-				contributorEmail.setValue(email);
-				contributor.setContributorEmail(contributorEmail);
-			}
-			if (StringUtils.isNotBlank(orcid)) {
-				String domainOrcid = ConfigurationManager.getProperty("cris",
-						"external.domainname.authority.service.orcid");
-				OrcidId orcidID = new OrcidId();
-				JAXBElement<String> jaxBOrcid = new JAXBElement<String>(
-						new QName("http://www.orcid.org/ns/orcid", "uri", "ns2"), String.class, domainOrcid + orcid);
-				orcidID.getContent().add(jaxBOrcid);
-				contributor.setContributorOrcid(orcidID);
-			}
-		}
-
-		CreditName creditName = new CreditName();
-		creditName.setValue(name);
-		contributor.setCreditName(creditName);
-
-		FundingContributorAttributes attributes = new FundingContributorAttributes();
-		attributes.setFundingContributorRole(type);
-		fundingContributors.getFundingContributor().add(contributor);
-	}
-
-	private static OrcidWorks buildOrcidWorks(Context context, String crisId,
-			Map<String, Map<UUID, String>> mapPublicationsToSend) throws SQLException {
-		OrcidWorks orcidWorks = new OrcidWorks();
-		Map<UUID, String> listOfItems = mapPublicationsToSend.get(crisId);
-		for (UUID ii : listOfItems.keySet()) {
-			orcidWorks.getOrcidWork().add(buildOrcidWork(context, ii, listOfItems.get(ii)));
-		}
-		return orcidWorks;
-	}
-
-	private static OrcidWork buildOrcidWork(Context context, UUID ii, String putCode) throws SQLException {
-		OrcidWork orcidWork = new OrcidWork();
-		if(StringUtils.isNotBlank(putCode)) {
-		    BigInteger bi = new BigInteger(putCode);
-		    orcidWork.setPutCode(bi);
-		}
-		Item item = ContentServiceFactory.getInstance().getItemService().find(context, ii);
-
-		OrcidWorkMetadata itemMetadata = new OrcidWorkMetadata(context, item);
-
-		WorkTitle worktitle = new WorkTitle();
-		worktitle.setTitle(itemMetadata.getTitle());
-
-		if (StringUtils.isNotBlank(itemMetadata.getSubTitle())) {
-			Subtitle subtitle = new Subtitle();
-			subtitle.setContent(itemMetadata.getSubTitle());
-			worktitle.setSubtitle(subtitle);
-		}
-
-		if (StringUtils.isNotBlank(itemMetadata.getTranslatedTitle())) {
-			TranslatedTitle translatedTitle = new TranslatedTitle();
-			translatedTitle.setValue(itemMetadata.getTranslatedTitle());
-			String translatedLanguageCode = itemMetadata.getTranslatedTitleLanguage();
-
-			try {
-				LanguageCode langCode = LanguageCode.fromValue(translatedLanguageCode);
-				translatedTitle.setLanguageCode(langCode);
-			} catch (Exception ex) {
-				translatedTitle.setLanguageCode(LanguageCode.EN);
-			}
-			worktitle.setTranslatedTitle(translatedTitle);
-		}
-
-		String citationVal = itemMetadata.getCitation();
-		if (StringUtils.isNotBlank(citationVal)) {
-			Citation citation = new Citation();
-			citation.setWorkCitationType(CitationType.fromValue(itemMetadata.getCitationType()));
-			citation.setCitation(citationVal);
-			orcidWork.setWorkCitation(citation);
-		}
-
-		orcidWork.setWorkTitle(worktitle);
-
-		if (StringUtils.isNotBlank(itemMetadata.getJournalTitle())) {
-			JournalTitle journalTitle = new JournalTitle();
-			journalTitle.setContent(itemMetadata.getJournalTitle());
-			orcidWork.setJournalTitle(journalTitle);
-		}
-
-		DecimalFormat dateMonthAndDayFormat = new DecimalFormat("00");
-
-		if (StringUtils.isNotBlank(itemMetadata.getYear()) || StringUtils.isNotBlank(itemMetadata.getMonth())
-				|| StringUtils.isNotBlank(itemMetadata.getDay())) {
-			PublicationDate publicationDate = new PublicationDate();
-			if (StringUtils.isNotBlank(itemMetadata.getYear())) {
-				Year year = new Year();
-				year.setValue(itemMetadata.getYear());
-				publicationDate.setYear(year);
-			}
-			if (StringUtils.isNotBlank(itemMetadata.getMonth())) {
-				Month month = new Month();
-				month.setValue(dateMonthAndDayFormat.format(Long.parseLong(itemMetadata.getMonth())));
-				publicationDate.setMonth(month);
-			}
-			if (StringUtils.isNotBlank(itemMetadata.getDay())) {
-				Day day = new Day();
-				day.setValue(dateMonthAndDayFormat.format(Long.parseLong(itemMetadata.getDay())));
-				publicationDate.setDay(day);
-			}
-			orcidWork.setPublicationDate(publicationDate);
-		}
-
-		if (StringUtils.isNotBlank(itemMetadata.getURL())) {
-			Url url = new Url();
-			url.setValue(itemMetadata.getURL());
-			orcidWork.setUrl(url);
-		}
-
-		// add source internal id
-		WorkExternalIdentifiers workExternalIdentifiers = new WorkExternalIdentifiers();
-		WorkExternalIdentifier workExternalIdentifierInternal = new WorkExternalIdentifier();
-
-		// add other external id
-		if (itemMetadata.getExternalIdentifier() != null && !itemMetadata.getExternalIdentifier().isEmpty()) {
-			for (String valIdentifier : itemMetadata.getExternalIdentifier()) {
-				WorkExternalIdentifier workExternalIdentifier = new WorkExternalIdentifier();
-				workExternalIdentifier.setWorkExternalIdentifierId(valIdentifier);
-				workExternalIdentifier
-						.setWorkExternalIdentifierType(itemMetadata.getExternalIdentifierType(valIdentifier));
-				workExternalIdentifiers.getWorkExternalIdentifier().add(workExternalIdentifier);
-			}
-		}
-		
-		boolean forceLocalId = ConfigurationManager.getBooleanProperty("cris", "system.script.pushtoorcid.works.local.identifier.force", false); 
-		if (itemMetadata.getExternalIdentifier() == null || itemMetadata.getExternalIdentifier().isEmpty() || forceLocalId) {
-            workExternalIdentifierInternal
-                    .setWorkExternalIdentifierId("" + item.getID());
-            workExternalIdentifierInternal.setWorkExternalIdentifierType(
-                    OrcidExternalIdentifierType.SOURCE_ID.toString());
-            workExternalIdentifiers.getWorkExternalIdentifier()
-                    .add(workExternalIdentifierInternal);
-		}
-		orcidWork.setWorkExternalIdentifiers(workExternalIdentifiers);
-
-		// export if have an authority value
-		WorkContributors workContributors = new WorkContributors();
-		boolean haveContributor = false;
-		for (String valContributor : itemMetadata.getAuthors()) {
-			Contributor contributor = new Contributor();
-
-			Integer id = ResearcherPageUtils.getRealPersistentIdentifier(valContributor, ResearcherPage.class);
-			String name = valContributor;
-			String email = "";
-			String orcid = "";
-			if (null != id) {
-				ResearcherPage ro = ResearcherPageUtils.getCrisObject(id, ResearcherPage.class);
-				name = ResearcherPageUtils.getStringValue(ro, "fullName");
-				email = ResearcherPageUtils.getStringValue(ro, "email");
-				orcid = ResearcherPageUtils.getStringValue(ro, "orcid");
-
-				if (StringUtils.isNotBlank(email)) {
-					ContributorEmail contributorEmail = new ContributorEmail();
-					contributorEmail.setValue(email);
-					contributor.setContributorEmail(contributorEmail);
-				}
-				if (StringUtils.isNotBlank(orcid)) {
-					String domainOrcid = ConfigurationManager.getProperty("cris",
-							"external.domainname.authority.service.orcid");
-					OrcidId orcidID = new OrcidId();
-
-					JAXBElement<String> jaxBOrcid = new JAXBElement<String>(
-							new QName("http://www.orcid.org/ns/orcid", "uri", "ns2"), String.class,
-							domainOrcid + orcid);
-					orcidID.getContent().add(jaxBOrcid);
-					contributor.setContributorOrcid(orcidID);
-				}
-			}
-
-			CreditName creditName = new CreditName();
-			creditName.setValue(name);
-			contributor.setCreditName(creditName);
-
-			ContributorAttributes attributes = new ContributorAttributes();
-			// TODO now supported only author/additional
-			attributes.setContributorRole("author");
-			attributes.setContributorSequence("additional");
-			contributor.setContributorAttributes(attributes);
-			workContributors.getContributor().add(contributor);
-			haveContributor = true;
-		}
-		if (haveContributor) {
-			orcidWork.setWorkContributors(workContributors);
-		}
-
-		if (StringUtils.isNotBlank(itemMetadata.getLanguage())) {
-			LanguageCode language = LanguageCode.fromValue(itemMetadata.getLanguage());
-			orcidWork.setLanguageCode(language);
-		}
-
-		SimpleMapConverter mapConverterModifier = new DSpace().getServiceManager()
-				.getServiceByName("mapConverterOrcidWorkType", SimpleMapConverter.class);
-		if (mapConverterModifier == null) {
-			orcidWork.setWorkType(itemMetadata.getWorkType());
-		} else {
-			orcidWork.setWorkType(mapConverterModifier.getValue(itemMetadata.getWorkType()));
-		}
-
-		return orcidWork;
-	}
-
-	/**
-	 * Build OrcidProfile to send OrcidBio.
-	 * see http://members.orcid.org/api/xml-orcid-bio
-	 * 
-	 * @param applicationService
-	 * @param crisId
-	 * @param mapResearcherMetadataToSend
-	 * @param mapResearcherMetadataNestedToSend
-	 * @param orcidMetadataConfiguration
-	 * @param buildAffiliations - if true build xml with affiliations information
-	 * @return
-	 */
-	public static OrcidProfile buildOrcidProfile(ApplicationService applicationService, String crisId,
-			Map<String, Map<String, List<String>>> mapResearcherMetadataToSend, Map<String, Map<String, List<Map<String, List<String>>>>> mapResearcherMetadataNestedToSend, 
-			Map<String, String> orcidMetadataConfiguration, boolean buildAffiliations) {
-
-		OrcidProfile profile = new OrcidProfile();
-
-		Map<String, List<String>> metadata = mapResearcherMetadataToSend.get(crisId);
-		Map<String, List<Map<String, List<String>>>> metadataNested = mapResearcherMetadataNestedToSend.get(crisId);
-
-		List<String> name = metadata.get("name");
-
-		// retrieve data from map
-		String givenNames = null;
-		String familyName = null;
-		if (name != null && !name.isEmpty()) {
-			givenNames = getGivenName(name.get(0));
-			familyName = getFamilyName(name.get(0));
-		}
-
-		String creditName = null;
-		List<String> creditname = metadata.get("credit-name");
-		if (creditname != null && !creditname.isEmpty()) {
-			creditName = creditname.get(0);
-		}
-
-		List<String> otherNames = new ArrayList<String>();
-		otherNames.add(name.get(0));
-		List<String> othernamesPlatform = metadata.get("other-names");
-		if (othernamesPlatform != null && !othernamesPlatform.isEmpty()) {
-			otherNames.addAll(othernamesPlatform);
-		}
-
-		List<String> biographyString = metadata.get("biography");
-		String biography = null;
-		if (biographyString != null && !biographyString.isEmpty()) {
-			biography = biographyString.get(0);
-		}
-
-		String primaryEmail = null;
-		List<String> primaryEmailString = metadata.get("primary-email");
-		if (primaryEmailString != null && !primaryEmailString.isEmpty()) {
-			primaryEmail = primaryEmailString.get(0);
-		}
-
-		List<String> emails = metadata.get("other-emails");
-
-		List<String> isoCountryString = metadata.get("iso-3166-country");
-		String country = null;
-		if (isoCountryString != null && !isoCountryString.isEmpty()) {
-			country = isoCountryString.get(0);
-		}
-
-		List<String> keywords = metadata.get("keywords");
-		
-		List<Map<String, List<String>>> employments = metadataNested.get("affiliations-employment");
-		
-		List<Map<String, List<String>>> educations = metadataNested.get("affiliations-education");
-
-		OrcidBio bioJAXB = new OrcidBio();
-
-		// write personal details
-		PersonalDetails personalDetails = new PersonalDetails();
-		personalDetails.setGivenNames(givenNames);
-		if (StringUtils.isNotBlank(familyName)) {
-			personalDetails.setFamilyName(familyName);
-		}
-
-		if (StringUtils.isNotBlank(creditName)) {
-			CreditName creditNameJAXB = new CreditName();
-			creditNameJAXB.setValue(creditName);
-			personalDetails.setCreditName(creditNameJAXB);
-		}
-
-		if (otherNames != null && !otherNames.isEmpty()) {
-			OtherNames otherNamesJAXB = new OtherNames();
-			for (String otherName : otherNames) {
-				otherNamesJAXB.getOtherName().add(otherName);
-			}
-			personalDetails.setOtherNames(otherNamesJAXB);
-		}
-
-		bioJAXB.setPersonalDetails(personalDetails);
-
-		// start biography
-		if (StringUtils.isNotBlank(biography)) {
-			Biography bio = new Biography();
-			bio.setValue(biography);
-			bioJAXB.setBiography(bio);
-		}		
-		
-		// start researcher-urls and external-identifiers
-		ResearcherUrls researcherUrls = new ResearcherUrls();
-		ExternalIdentifiers externalIdentifiers = new ExternalIdentifiers();
-		boolean buildResearcherUrls = false;
-		boolean buildExternalIdentifier = false;
-		
-		if (metadata.containsKey("researcher-urls")) {
-			List<String> links = metadata.get("researcher-urls");
-			for (String l : links) {
-				ResearcherUrl researcherUrl = new ResearcherUrl();
-				researcherUrl.setUrlName(l.split("###")[0]);
-				Url url = new Url();
-				url.setValue(l.split("###")[1]);
-				researcherUrl.setUrl(url);
-				researcherUrls.getResearcherUrl().add(researcherUrl);
-				buildResearcherUrls = true;
-			}
-		}
-		
-		for (String key : metadata.keySet()) {
-			if (key.startsWith("researcher-url-") || key.startsWith("external-identifier-")) {
-				RPPropertiesDefinition rpPD = applicationService.findPropertiesDefinitionByShortName(
-						RPPropertiesDefinition.class, orcidMetadataConfiguration.get(key));
-
-				if (key.startsWith("researcher-url-")) {
-					for (String value : metadata.get(key)) {
-						if (StringUtils.isNotBlank(value)) {
-							ResearcherUrl researcherUrl = new ResearcherUrl();
-							researcherUrl.setUrlName(rpPD.getLabel());
-							Url url = new Url();
-							url.setValue(value);
-							researcherUrl.setUrl(url);
-							researcherUrls.getResearcherUrl().add(researcherUrl);
-							buildResearcherUrls = true;
-						}
-					}
-				}
-				if (key.startsWith("external-identifier-")) {
-					for (String value : metadata.get(key)) {
-						if (StringUtils.isNotBlank(value)) {
-							ExternalIdentifier externalIdentifier = new ExternalIdentifier();
-							ExternalIdCommonName commonName = new ExternalIdCommonName();
-							commonName.setContent(rpPD.getLabel());
-							externalIdentifier.setExternalIdCommonName(commonName);
-							ExternalIdReference externalIdReference = new ExternalIdReference();
-							externalIdReference.setContent(value);
-							externalIdentifier.setExternalIdReference(externalIdReference);
-							ExternalIdUrl externalIdUrl = new ExternalIdUrl();
-							externalIdUrl.setValue(value);
-							externalIdentifier.setExternalIdUrl(externalIdUrl);
-							externalIdentifiers.getExternalIdentifier().add(externalIdentifier);
-							buildExternalIdentifier = true;
-						}
-					}
-				}
-			}
-		}
-		if (buildResearcherUrls) {
-			bioJAXB.setResearcherUrls(researcherUrls);
-		}
-		if (buildExternalIdentifier) {
-			bioJAXB.setExternalIdentifiers(externalIdentifiers);
-		}
-
-		// start contact details
-		ContactDetails contactDetailsJAXB = new ContactDetails();
-
-		List<Email> emailsJAXB = contactDetailsJAXB.getEmail();
-
-		boolean buildContactDetails = false;
-		if (StringUtils.isNotBlank(primaryEmail)) {
-			Email emailJAXB = new Email();
-			emailJAXB.setPrimary(true);
-			emailJAXB.setValue(primaryEmail);
-			emailsJAXB.add(emailJAXB);
-			buildContactDetails = true;
-		}
-
-		if (emails != null) {
-			for (String e : emails) {
-				if (StringUtils.isNotBlank(e)) {
-					Email ee = new Email();
-					ee.setValue(e);
-					emailsJAXB.add(ee);
-					buildContactDetails = true;
-				}
-			}
-		}
-
-		if (StringUtils.isNotBlank(country)) {
-			Address addressJAXB = new Address();
-			Country countryJAXB = new Country();
-			countryJAXB.setValue(country);
-			addressJAXB.setCountry(countryJAXB);
-			contactDetailsJAXB.setAddress(addressJAXB);
-			buildContactDetails = true;
-		}
-
-		if (buildContactDetails) {
-			bioJAXB.setContactDetails(contactDetailsJAXB);
-		}
-
-		// start keywords
-		boolean buildKeywords = false;
-		Keywords keywordsJAXB = new Keywords();
-		if (keywords != null) {
-			for (String kk : keywords) {
-				if (StringUtils.isNotBlank(kk)) {
-					Keyword k = new Keyword();
-					k.setContent(kk);
-					keywordsJAXB.getKeyword().add(k);
-					buildKeywords = true;
-				}
-			}
-		}
-		if (buildKeywords) {
-			bioJAXB.setKeywords(keywordsJAXB);
-		}
-
-		if(buildAffiliations) {
-            OrcidActivities orcidActivities = new OrcidActivities();
-            Affiliations affiliations = buildOrcidAffiliations(employments, educations);
-            orcidActivities.setAffiliations(affiliations);
-            profile.setOrcidActivities(orcidActivities);
-		}
-		profile.setOrcidBio(bioJAXB);
-		return profile;
-	}
-=======
     }
     
     public static void prepareAndSend(Context context, List<ResearcherPage> rps,
@@ -2245,9 +951,8 @@
 
         Map<String, Map<String, List<String>>> mapResearcherMetadataToSend = new HashMap<String, Map<String, List<String>>>();
         Map<String, Map<String, List<Map<String, List<String>>>>> mapResearcherMetadataNestedToSend = new HashMap<String, Map<String, List<Map<String, List<String>>>>>();
-        Map<String, List<Integer>> mapPublicationsToSend = new HashMap<String, List<Integer>>();
+        Map<String, List<UUID>> mapPublicationsToSend = new HashMap<String, List<UUID>>();
         Map<String, List<Integer>> mapProjectsToSend = new HashMap<String, List<Integer>>();
->>>>>>> dfd74f8c
 
         boolean byPassManualMode = ConfigurationManager.getBooleanProperty(
                 "cris", "system.script.pushtoorcid.force", false);
@@ -2276,7 +981,7 @@
         {
 
             String crisID = researcher.getCrisID();
-            List<Integer> itemIDsToSend = new ArrayList<Integer>();
+            List<UUID> itemIDsToSend = new ArrayList<UUID>();
             List<Integer> projectsIDsToSend = new ArrayList<Integer>();
 
             boolean isManualMode = false;
@@ -2432,7 +1137,7 @@
                         log.info(
                                 "(Q2)Prepare OrcidWorks for ResearcherPage crisID:"
                                         + crisId);
-                        for(Integer item : mapPublicationsToSend.get(crisId)) {
+                        for(UUID item : mapPublicationsToSend.get(crisId)) {
                             buildOrcidWork(context, orcidService, applicationService, crisId, orcid, delete, tokenUpdateActivities, item);
                         }
 
@@ -2912,14 +1617,14 @@
     public static boolean buildOrcidWork(Context context,
             OrcidService orcidService, ApplicationService applicationService,
             String crisId, String orcid, boolean deleteAndPost, String token,
-            Integer ii) throws SQLException, NoSuchAlgorithmException,
+            UUID ii) throws SQLException, NoSuchAlgorithmException,
             UnsupportedEncodingException
     {
         boolean result = true;
         try
         {
             
-            Item item = Item.find(context, ii);
+    		Item item = ContentServiceFactory.getInstance().getItemService().find(context, ii);
             
             SingleTimeStampInfo timestampAttemptToRetrieve = new SingleTimeStampInfo(
                     new Date());
@@ -4066,7 +2771,10 @@
                             }
                             for (RelationPreference sel : selected)
                             {
-                                projectsIDsToSend.add(sel.getItemID());
+                            	Project pj = applicationService.getEntityByUUID(sel.getItemID().toString(), Project.class);
+                            	if(pj!=null) {
+                            		projectsIDsToSend.add(pj.getId());
+                            	}
                             }
                         }
 
@@ -4089,9 +2797,9 @@
     public static void prepareMetadataForWorks(ApplicationService applicationService,
             RelationPreferenceService relationPreferenceService,
             SearchService searchService,
-            Map<String, List<Integer>> mapPublicationsToSend,
+            Map<String, List<UUID>> mapPublicationsToSend,
             ResearcherPage researcher, String crisID,
-            List<Integer> itemIDsToSend, String publicationsPrefs)
+            List<UUID> itemIDsToSend, String publicationsPrefs)
     {
         if (publicationsPrefs != null)
         {
@@ -4117,8 +2825,8 @@
                         while (solrDoc.hasNext())
                         {
                             SolrDocument doc = solrDoc.next();
-                            Integer rpId = (Integer) doc
-                                    .getFirstValue("search.resourceid");
+                            UUID rpId = UUID.fromString((String) doc
+                                    .getFirstValue("search.resourceid"));
                             itemIDsToSend.add(rpId);
                         }
                     }
@@ -4225,7 +2933,7 @@
                 // manage mapping configuration on nested object
                 List<RPNestedObject> nestedObjects = applicationService
                         .getNestedObjectsByParentIDAndShortname(
-                                researcher.getID(), metadataShortnameINTERNAL,
+                                researcher.getId(), metadataShortnameINTERNAL,
                                 researcher.getClassNested());
 
                 if (nestedObjects != null && !nestedObjects.isEmpty())
@@ -4654,193 +3362,6 @@
                 .keySet())
         {
 
-<<<<<<< HEAD
-	private static String getFamilyName(String text) {
-		DCPersonName tmpPersonName = new DCPersonName(text);
-
-		if (StringUtils.isNotBlank(tmpPersonName.getLastName())) {
-			return tmpPersonName.getLastName();
-		}
-		return "";
-	}
-
-	private static String getGivenName(String text) {
-		DCPersonName tmpPersonName = new DCPersonName(text);
-
-		if (StringUtils.isNotBlank(tmpPersonName.getFirstNames())) {
-			return tmpPersonName.getFirstNames();
-		}
-		return "";
-	}
-
-	public static String getTokenReleasedForSync(ResearcherPage researcher, String tokenName) {
-		return ResearcherPageUtils.getStringValue(researcher, tokenName);
-	}
-
-	public static boolean sendOrcidQueue(ApplicationService applicationService, OrcidQueue orcidQueue) {
-		boolean result = false;
-		if (orcidQueue != null) {
-			String owner = orcidQueue.getOwner();
-			String uuid = orcidQueue.getFastlookupUuid();
-			switch (orcidQueue.getTypeId()) {
-			case CrisConstants.RP_TYPE_ID:
-				result = sendOrcidProfile(applicationService, owner, uuid);
-				break;
-			case CrisConstants.PROJECT_TYPE_ID:
-				result = sendOrcidFunding(applicationService, owner, uuid);
-				break;
-			default:
-				result = sendOrcidWork(applicationService, owner, uuid);
-				break;
-			}
-		}
-		return result;
-	}
-
-	public static boolean sendOrcidWork(ApplicationService applicationService, String crisId, String uuid) {
-		boolean result = false;
-		log.debug("Create DSpace context");
-		Context context = null;
-		try {
-			ResearcherPage researcher = (ResearcherPage) applicationService.getEntityByCrisId(crisId,
-					ResearcherPage.class);
-
-			context = new Context();
-			context.turnOffAuthorisationSystem();
-
-			OrcidService orcidService = OrcidService.getOrcid();
-
-			log.info("Starts update ORCID Profile for:" + crisId);
-
-			String orcid = null;
-			for (RPProperty propOrcid : researcher.getAnagrafica4view().get("orcid")) {
-				orcid = propOrcid.toString();
-				break;
-			}
-
-			if (StringUtils.isNotBlank(orcid)) {
-				log.info("Prepare push for Work:" + uuid + " for ResearcherPage crisID:" + crisId + " AND orcid iD:"
-						+ orcid);
-				OrcidHistory orcidHistory = null;
-				try {
-					String tokenCreateWork = PushToORCID.getTokenReleasedForSync(researcher,
-							"system-orcid-token-orcid-works-update");
-					DSpaceObject dso = HandleServiceFactory.getInstance().getHandleService().resolveToObject(context, uuid);
-
-					orcidHistory = applicationService.uniqueOrcidHistoryByOwnerAndEntityIdAndTypeId(
-							researcher.getCrisID(), dso.getID(), dso.getType());
-					if (tokenCreateWork != null) {
-						if (orcidHistory == null) {
-							orcidHistory = new OrcidHistory();
-							orcidHistory.setEntityId(dso.getID());
-							orcidHistory.setEntityUuid(dso.getHandle());
-							orcidHistory.setTypeId(dso.getType());
-							orcidHistory.setOwner(researcher.getCrisID());
-						}
-						SingleTimeStampInfo timestampAttempt = new SingleTimeStampInfo(new Date());
-						orcidHistory.setTimestampLastAttempt(timestampAttempt);
-
-						log.info("(Q1)Prepare for Work:" + uuid + " for ResearcherPage crisID:" + crisId);
-						OrcidWork work = PushToORCID.buildOrcidWork(context, dso.getID(), orcidHistory.getPutCode());
-						if (work != null) {
-							try {
-							    String putCode = orcidService.appendWork(orcid, tokenCreateWork, work, uuid);
-								result = true;
-								orcidHistory.setTimestampSuccessAttempt(timestampAttempt);
-								
-								if(StringUtils.isNotEmpty(putCode)) {
-								    orcidHistory.setPutCode(putCode);
-								}
-								log.info("(A1) OK for Work:" + uuid + " for ResearcherPage crisID:" + crisId);
-							} catch (Exception ex) {
-								// build message for orcid history
-								orcidHistory.setResponseMessage(ex.getMessage());
-								log.error("ERROR!!! (E1) ERROR for Work:" + uuid + " for ResearcherPage crisID:"
-										+ crisId);
-							}
-							applicationService.saveOrUpdate(OrcidHistory.class, orcidHistory);
-							log.info("(A2) OK OrcidHistory for Work:" + uuid + " for ResearcherPage crisID:" + crisId);
-						}
-					}
-
-				} catch (Exception ex) {
-					log.info("ERROR!!! (E1) ERROR for Work:" + uuid + " for ResearcherPage crisID:" + crisId);
-					log.error(ex.getMessage());
-					if (orcidHistory != null) {
-						orcidHistory.setResponseMessage(ex.getMessage());
-						applicationService.saveOrUpdate(OrcidHistory.class, orcidHistory);
-					}
-				}
-			} else {
-				log.warn("WARNING!!! (W0) Orcid not found for ResearcherPage:" + crisId);
-			}
-			log.info("Ends append ORCID  Work:" + uuid + " for ResearcherPage crisID:" + crisId);
-		} catch (Exception e) {
-			log.error(e.getMessage(), e);
-		} finally {
-			if (context != null && context.isValid()) {
-				context.abort();
-			}
-		}
-
-		if (result) {
-			applicationService.deleteOrcidQueueByOwnerAndUuid(crisId, uuid);
-		}
-		return result;
-	}
-
-	public static boolean sendOrcidProfile(ApplicationService applicationService, String crisId, String uuid) {
-		boolean result = false;
-		try {
-			Map<String, Map<String, List<String>>> mapResearcherMetadataToSend = new HashMap<String, Map<String, List<String>>>();
-			Map<String, Map<String, List<Map<String, List<String>>>>> mapResearcherMetadataNestedToSend = new HashMap<String, Map<String, List<Map<String, List<String>>>>>();
-			Map<String, String> orcidConfigurationMapping = PushToORCID
-					.prepareConfigurationMappingForProfile(applicationService);
-			ResearcherPage researcher = (ResearcherPage) applicationService.getEntityByCrisId(crisId,
-					ResearcherPage.class);
-			PushToORCID.prepareUpdateProfile(applicationService, mapResearcherMetadataToSend, mapResearcherMetadataNestedToSend, researcher, true);
-
-			OrcidService orcidService = OrcidService.getOrcid();
-
-			log.info("Starts update ORCID Profile for:" + crisId);
-
-			String orcid = null;
-			for (RPProperty propOrcid : researcher.getAnagrafica4view().get("orcid")) {
-				orcid = propOrcid.toString();
-				break;
-			}
-
-			if (StringUtils.isNotBlank(orcid)) {
-				log.info("Prepare push for ResearcherPage crisID:" + crisId + " AND orcid iD:" + orcid);
-				OrcidHistory orcidHistory = null;
-				try {
-					String tokenUpdateBio = getTokenReleasedForSync(researcher, "system-orcid-token-orcid-bio-update");
-					orcidHistory = applicationService.uniqueOrcidHistoryByOwnerAndEntityIdAndTypeId(
-							researcher.getCrisID(), researcher.getID(), researcher.getType());
-
-					if (tokenUpdateBio != null) {
-
-						if (orcidHistory == null) {
-							orcidHistory = new OrcidHistory();
-							orcidHistory.setEntityId(researcher.getID());
-							orcidHistory.setEntityUuid(researcher.getUuid());
-							orcidHistory.setTypeId(researcher.getType());
-							orcidHistory.setOwner(researcher.getCrisID());
-						}
-						SingleTimeStampInfo timestampAttempt = new SingleTimeStampInfo(new Date());
-						orcidHistory.setTimestampLastAttempt(timestampAttempt);
-
-						log.info("(Q1)Prepare OrcidProfile for ResearcherPage crisID:" + crisId);
-						OrcidProfile profile = PushToORCID.buildOrcidProfile(applicationService, crisId,
-								mapResearcherMetadataToSend, mapResearcherMetadataNestedToSend, orcidConfigurationMapping, false);
-                        OrcidProfile affiliations = PushToORCID
-                                .buildOrcidProfileForAffiliations(
-                                        applicationService, crisId,
-                                        mapResearcherMetadataToSend,
-                                        mapResearcherMetadataNestedToSend,
-                                        orcidConfigurationMapping);
-                        if (profile != null)
-=======
             List<RPNestedProperty> nestedMetadatas = rpno.getAnagrafica4view()
                     .get(metadataNestedShortname);
             List<String> listMetadataParentOrgunit = new ArrayList<String>();
@@ -4864,7 +3385,6 @@
                     try
                     {
                         if (metadataNestedShortname.endsWith("orgunit"))
->>>>>>> dfd74f8c
                         {
                             OrganizationUnit ou = (OrganizationUnit) metadata
                                     .getObject();
@@ -4897,312 +3417,6 @@
                             listMetadata.add(metadata.toString());
                             break;
                         }
-<<<<<<< HEAD
-					} else {
-						log.warn("WARNING!!! (W1) Token not released for:" + crisId);
-					}
-
-				} catch (Exception ex) {
-					log.error("ERROR!!! (E2) ERROR OrcidProfile ResearcherPage crisID:" + crisId, ex);
-					if (orcidHistory != null) {
-						orcidHistory.setResponseMessage(ex.getMessage());
-						applicationService.saveOrUpdate(OrcidHistory.class, orcidHistory);
-					}
-				}
-			} else {
-				log.warn("WARNING!!! (W0) Orcid not found for:" + crisId);
-			}
-			log.info("Ends update ORCID Profile for:" + crisId);
-		} catch (Exception e) {
-			log.error(e.getMessage(), e);
-		}
-
-		if (result && StringUtils.isNotBlank(uuid)) {
-			applicationService.deleteOrcidQueueByOwnerAndUuid(crisId, uuid);
-		}
-		return result;
-	}
-
-	public static boolean sendOrcidFunding(ApplicationService applicationService, String crisId, String uuid) {
-		boolean result = false;
-		Context context = null;
-		try {
-			ResearcherPage researcher = (ResearcherPage) applicationService.getEntityByCrisId(crisId,
-					ResearcherPage.class);
-
-			context = new Context();
-			context.turnOffAuthorisationSystem();
-
-			OrcidService orcidService = OrcidService.getOrcid();
-
-			log.info("Starts update ORCID Profile for:" + crisId);
-
-			String orcid = null;
-			for (RPProperty propOrcid : researcher.getAnagrafica4view().get("orcid")) {
-				orcid = propOrcid.toString();
-				break;
-			}
-
-			if (StringUtils.isNotBlank(orcid)) {
-				log.info("Prepare push for Funding:" + uuid + " for ResearcherPage crisID:" + crisId + " AND orcid iD:"
-						+ orcid);
-				OrcidHistory orcidHistory = null;
-				try {
-					String tokenCreateFunding = getTokenReleasedForSync(researcher,
-							"system-orcid-token-funding-update");
-
-					Project project = (Project) applicationService.getEntityByUUID(uuid);
-					orcidHistory = applicationService.uniqueOrcidHistoryByOwnerAndEntityIdAndTypeId(
-							researcher.getCrisID(), project.getID(), project.getType());
-					if (tokenCreateFunding != null) {
-
-						if (orcidHistory == null) {
-							orcidHistory = new OrcidHistory();
-							orcidHistory.setEntityId(project.getID());
-							orcidHistory.setEntityUuid(project.getUuid());
-							orcidHistory.setTypeId(project.getType());
-							orcidHistory.setOwner(researcher.getCrisID());
-						}
-						SingleTimeStampInfo timestampAttempt = new SingleTimeStampInfo(new Date());
-						orcidHistory.setTimestampLastAttempt(timestampAttempt);
-
-						log.info("(Q1)Prepare Funding:" + uuid + " for ResearcherPage crisID:" + crisId);
-						Funding funding = PushToORCID.buildOrcidFunding(context, applicationService, project, orcidHistory.getPutCode());
-						if (funding != null) {
-							try {
-								String putCode = orcidService.appendFunding(orcid, tokenCreateFunding, funding, uuid);
-								result = true;
-								orcidHistory.setTimestampSuccessAttempt(timestampAttempt);
-                                if(StringUtils.isNotEmpty(putCode)) {
-                                    orcidHistory.setPutCode(putCode);
-                                }
-								log.info("(A1) OK for Funding:" + uuid + " for ResearcherPage crisID:" + crisId);
-							} catch (Exception ex) {
-								// build message for orcid history
-								orcidHistory.setResponseMessage(ex.getMessage());
-								log.error("ERROR!!! (E1) ERROR for Funding:" + uuid + " for ResearcherPage crisID:"
-										+ crisId);
-							}
-							applicationService.saveOrUpdate(OrcidHistory.class, orcidHistory);
-							log.info("(A2) OK OrcidHistory for for Funding:" + uuid + " for ResearcherPage crisID:"
-									+ crisId);
-						}
-					} else {
-						log.warn("WARNING!!! (W1) Token not released for:" + crisId);
-					}
-
-				} catch (Exception ex) {
-					log.error("ERROR!!! (E2) ERROR for Funding:" + uuid + " for ResearcherPage crisID:" + crisId, ex);
-					if (orcidHistory != null) {
-						orcidHistory.setResponseMessage(ex.getMessage());
-						applicationService.saveOrUpdate(OrcidHistory.class, orcidHistory);
-					}
-				}
-			} else {
-				log.warn("WARNING!!! (W0) Orcid not found for:" + crisId);
-			}
-			log.info("Ends update ORCID Funding:" + uuid + " for ResearcherPage crisID:" + crisId);
-		} catch (Exception e) {
-			log.error(e.getMessage(), e);
-		} finally {
-			if (context != null && context.isValid()) {
-				context.abort();
-			}
-		}
-
-		if (result) {
-			applicationService.deleteOrcidQueueByOwnerAndUuid(crisId, uuid);
-		}
-		return result;
-	}
-
-	public static boolean putOrcidProfile(ApplicationService applicationService, String owner) {
-		return sendOrcidProfile(applicationService, owner, null);
-	}
-
-	public static boolean putOrcidFundings(ApplicationService applicationService, String owner,
-			Map<UUID, String> projects) {
-		boolean result = false;
-		log.debug("Create DSpace context");
-		Context context = null;
-		try {
-			ResearcherPage researcher = (ResearcherPage) applicationService.getEntityByCrisId(owner,
-					ResearcherPage.class);
-
-			context = new Context();
-			context.turnOffAuthorisationSystem();
-
-			OrcidService orcidService = OrcidService.getOrcid();
-
-			log.info("Starts update ORCID Profile for:" + owner);
-
-			String orcid = null;
-			for (RPProperty propOrcid : researcher.getAnagrafica4view().get("orcid")) {
-				orcid = propOrcid.toString();
-				break;
-			}
-
-			if (StringUtils.isNotBlank(orcid)) {
-				log.info("Prepare put for Works for ResearcherPage crisID:" + owner + " AND orcid iD:" + orcid);
-
-				try {
-					String tokenCreateWork = PushToORCID.getTokenReleasedForSync(researcher,
-							"system-orcid-token-funding-create");
-					if (tokenCreateWork != null) {
-
-					    Map<String, Map<UUID, String>> mapProjectsToSend = new HashMap<String, Map<UUID, String>>();
-                        mapProjectsToSend.put(owner, projects);
-						FundingList works = PushToORCID.buildOrcidFundings(context, applicationService, owner,
-								mapProjectsToSend);
-						String error = null;
-
-						if (works != null) {
-							try {
-								orcidService.putFundings(orcid, tokenCreateWork, works);
-								result = true;
-								log.info("(A1) OK for put Works for ResearcherPage crisID:" + owner);
-							} catch (RuntimeException ex) {
-								// build message for orcid history
-								error = ex.getMessage();
-								log.error("ERROR!!! (E1) ERROR for put Works for ResearcherPage crisID:" + owner);
-							}
-
-							for (UUID i : projects.keySet()) {
-								Project project = (Project)applicationService.getEntityByUUID(i.toString());
-								OrcidHistory orcidHistory = applicationService
-										.uniqueOrcidHistoryByOwnerAndEntityIdAndTypeId(owner, i,
-												CrisConstants.PROJECT_TYPE_ID);
-								if (orcidHistory == null) {
-									orcidHistory = new OrcidHistory();
-								}
-								orcidHistory.setEntityId(i);
-								orcidHistory.setEntityUuid(project.getUuid());
-								orcidHistory.setTypeId(CrisConstants.PROJECT_TYPE_ID);
-								orcidHistory.setOwner(owner);
-								orcidHistory.setPutCode(projects.get(i));
-								SingleTimeStampInfo timestampAttempt = new SingleTimeStampInfo(new Date());
-								orcidHistory.setTimestampLastAttempt(timestampAttempt);
-								if (StringUtils.isNotBlank(error)) {
-									orcidHistory.setResponseMessage(error);
-								} else {
-									orcidHistory.setTimestampSuccessAttempt(timestampAttempt);
-								}
-								applicationService.saveOrUpdate(OrcidHistory.class, orcidHistory);
-							}
-
-							log.info("(A2) OK OrcidHistory for put Works for ResearcherPage crisID:" + owner);
-						}
-					}
-
-				} catch (Exception ex) {
-					log.info("ERROR!!! (E1) ERROR for put Works for ResearcherPage crisID:" + owner);
-					log.error(ex.getMessage());
-				}
-			} else {
-				log.warn("WARNING!!! (W0) Orcid not found for ResearcherPage:" + owner);
-			}
-			log.info("Ends append ORCID  Works for ResearcherPage crisID:" + owner);
-			applicationService.saveOrUpdate(ResearcherPage.class, researcher, false);
-		} catch (Exception e) {
-			log.error(e.getMessage(), e);
-		} finally {
-			if (context != null && context.isValid()) {
-				context.abort();
-			}
-		}
-		return result;
-	}
-
-	public static boolean putOrcidWorks(ApplicationService applicationService, String owner, Map<UUID, String> items) {
-		boolean result = false;
-		log.debug("Create DSpace context");
-		Context context = null;
-		try {
-			ResearcherPage researcher = (ResearcherPage) applicationService.getEntityByCrisId(owner,
-					ResearcherPage.class);
-
-			context = new Context();
-			context.turnOffAuthorisationSystem();
-
-			OrcidService orcidService = OrcidService.getOrcid();
-
-			log.info("Starts update ORCID Profile for:" + owner);
-
-			String orcid = null;
-			for (RPProperty propOrcid : researcher.getAnagrafica4view().get("orcid")) {
-				orcid = propOrcid.toString();
-				break;
-			}
-
-			if (StringUtils.isNotBlank(orcid)) {
-				log.info("Prepare put for Works for ResearcherPage crisID:" + owner + " AND orcid iD:" + orcid);
-
-				try {
-					String tokenCreateWork = PushToORCID.getTokenReleasedForSync(researcher,
-							"system-orcid-token-orcid-works-create");
-					if (tokenCreateWork != null) {
-
-						Map<String, Map<UUID, String>> mapPublicationsToSend = new HashMap<String, Map<UUID, String>>();
-						mapPublicationsToSend.put(owner, items);
-						OrcidWorks works = PushToORCID.buildOrcidWorks(context, owner, mapPublicationsToSend);
-						String error = null;
-						OrcidPreferencesUtils.printXML(works);
-						if (works != null) {
-							try {
-								orcidService.putWorks(orcid, tokenCreateWork, works);
-								result = true;
-								log.info("(A1) OK for put Works for ResearcherPage crisID:" + owner);
-							} catch (RuntimeException ex) {
-								// build message for orcid history
-								error = ex.getMessage();
-								log.error("ERROR!!! (E1) ERROR for put Works for ResearcherPage crisID:" + owner);
-							}
-
-							for (UUID i : items.keySet()) {
-								Item item = ContentServiceFactory.getInstance().getItemService().find(context, i);
-								OrcidHistory orcidHistory = applicationService
-										.uniqueOrcidHistoryByOwnerAndEntityIdAndTypeId(owner, i, Constants.ITEM);
-								if (orcidHistory == null) {
-									orcidHistory = new OrcidHistory();
-								}
-								orcidHistory.setEntityId(i);
-								orcidHistory.setEntityUuid(item.getHandle());
-								orcidHistory.setTypeId(Constants.ITEM);
-								orcidHistory.setOwner(owner);
-								orcidHistory.setPutCode(items.get(i));
-								SingleTimeStampInfo timestampAttempt = new SingleTimeStampInfo(new Date());
-								orcidHistory.setTimestampLastAttempt(timestampAttempt);
-								if (StringUtils.isNotBlank(error)) {
-									orcidHistory.setResponseMessage(error);
-								} else {
-									orcidHistory.setTimestampSuccessAttempt(timestampAttempt);
-								}
-								applicationService.saveOrUpdate(OrcidHistory.class, orcidHistory);
-							}
-
-							log.info("(A2) OK OrcidHistory for put Works for ResearcherPage crisID:" + owner);
-						}
-					}
-
-				} catch (Exception ex) {
-					log.info("ERROR!!! (E1) ERROR for put Works for ResearcherPage crisID:" + owner);
-					log.error(ex.getMessage());
-				}
-			} else {
-				log.warn("WARNING!!! (W0) Orcid not found for ResearcherPage:" + owner);
-			}
-			log.info("Ends append ORCID  Works for ResearcherPage crisID:" + owner);
-			applicationService.saveOrUpdate(ResearcherPage.class, researcher, false);
-		} catch (Exception e) {
-			log.error(e.getMessage(), e);
-		} finally {
-			if (context != null && context.isValid()) {
-				context.abort();
-			}
-		}
-		return result;
-	}
-=======
                     }
                     catch (Exception ex)
                     {
@@ -5243,7 +3457,6 @@
                             listMetadataParentOrgunitRegion);
                 }
             }
->>>>>>> dfd74f8c
 
         }
         listMapMetadata.add(mapMetadata);
