--- conflicted
+++ resolved
@@ -8,12 +8,8 @@
 import org.dspace.app.cris.model.ACrisObject;
 import org.dspace.app.cris.model.jdyna.VisibilityTabConstant;
 import org.dspace.app.cris.service.ApplicationService;
-<<<<<<< HEAD
 import org.dspace.authorize.factory.AuthorizeServiceFactory;
-=======
-import org.dspace.authorize.AuthorizeManager;
 import org.dspace.core.ConfigurationManager;
->>>>>>> 6abf6916
 import org.dspace.core.Context;
 import org.dspace.eperson.EPerson;
 import org.dspace.eperson.Group;
@@ -141,7 +137,7 @@
             Context context, T crisObject) throws SQLException 
     {
         // check admin authorization
-        if (AuthorizeManager.isAdmin(context))
+        if (AuthorizeServiceFactory.getInstance().getAuthorizeService().isAdmin(context))
         {
             return true;
         }
@@ -152,18 +148,18 @@
         if(StringUtils.isBlank(groupName)) {
             groupName = "Administrator "+crisObjectTypeText;
         }
-        Group group = Group.findByName(context, groupName);
+        Group group = EPersonServiceFactory.getInstance().getGroupService().findByName(context, groupName);
         if (group != null)
         {
-            if (currUser == null && group.getID() == 0)
+            if (currUser == null)
             {
-                boolean isMember = Group.isMember(context, 0);
+                boolean isMember = EPersonServiceFactory.getInstance().getGroupService().isMember(context, Group.ADMIN);
                 if (isMember)
                 {
                     return true;
                 }
             }
-            if (Group.isMember(context, group.getID()))
+            if (EPersonServiceFactory.getInstance().getGroupService().isMember(context, group))
             {
                 return true;
             }
