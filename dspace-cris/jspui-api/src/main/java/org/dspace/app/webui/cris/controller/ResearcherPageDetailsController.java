/**
 * The contents of this file are subject to the license and copyright
 * detailed in the LICENSE and NOTICE files at the root of the source
 * tree and available online at
 *
 * https://github.com/CILEA/dspace-cris/wiki/License
 */
package org.dspace.app.webui.cris.controller;

import java.io.IOException;
import java.sql.SQLException;
import java.util.ArrayList;
import java.util.HashMap;
import java.util.LinkedList;
import java.util.List;
import java.util.Map;

import javax.servlet.ServletException;
import javax.servlet.http.HttpServletRequest;
import javax.servlet.http.HttpServletResponse;

import org.apache.commons.lang.StringUtils;
import org.apache.log4j.Logger;
import org.dspace.app.cris.integration.RPAuthority;
import org.dspace.app.cris.model.ResearcherPage;
import org.dspace.app.cris.model.jdyna.BoxResearcherPage;
import org.dspace.app.cris.model.jdyna.RPAdditionalFieldStorage;
import org.dspace.app.cris.model.jdyna.RPPropertiesDefinition;
import org.dspace.app.cris.model.jdyna.RPProperty;
import org.dspace.app.cris.model.jdyna.TabResearcherPage;
import org.dspace.app.cris.service.ApplicationService;
import org.dspace.app.cris.service.CrisSubscribeService;
import org.dspace.app.cris.statistics.util.StatsConfig;
import org.dspace.app.cris.util.ICrisHomeProcessor;
import org.dspace.app.cris.util.ResearcherPageUtils;
import org.dspace.app.webui.cris.metrics.ItemMetricsDTO;
import org.dspace.app.webui.cris.util.CrisAuthorizeManager;
import org.dspace.app.webui.util.Authenticate;
import org.dspace.app.webui.util.JSPManager;
import org.dspace.app.webui.util.UIUtil;
import org.dspace.authorize.AuthorizeException;
import org.dspace.authorize.factory.AuthorizeServiceFactory;
import org.dspace.content.authority.AuthorityDAO;
import org.dspace.content.authority.AuthorityDAOFactory;
import org.dspace.core.ConfigurationManager;
import org.dspace.core.Context;
import org.dspace.core.LogManager;
import org.dspace.eperson.EPerson;
import org.dspace.eperson.factory.EPersonServiceFactory;
import org.dspace.usage.UsageEvent;
import org.dspace.utils.DSpace;
import org.springframework.web.servlet.ModelAndView;

import it.cilea.osd.jdyna.components.IBeanSubComponent;
import it.cilea.osd.jdyna.components.IComponent;
import it.cilea.osd.jdyna.web.controller.SimpleDynaController;

/**
 * This SpringMVC controller is used to build the ResearcherPage details page.
 * The DSpace items included in the details are returned by the DSpace Browse
 * System.
 * 
 * @author cilea
 * 
 */
public class ResearcherPageDetailsController
        extends
        SimpleDynaController<RPProperty, RPPropertiesDefinition, BoxResearcherPage, TabResearcherPage>
{

    public ResearcherPageDetailsController(
            Class<RPAdditionalFieldStorage> anagraficaObjectClass,
            Class<RPPropertiesDefinition> classTP,
            Class<TabResearcherPage> classT, Class<BoxResearcherPage> classH)
            throws InstantiationException, IllegalAccessException
    {
        super(anagraficaObjectClass, classTP, classT, classH);
    }

    /** log4j category */
    private static Logger log = Logger
            .getLogger(ResearcherPageDetailsController.class);

    private CrisSubscribeService subscribeService;
    
    private List<ICrisHomeProcessor<ResearcherPage>> processors;
    
    public void setSubscribeService(CrisSubscribeService rpSubscribeService)
    {
        this.subscribeService = rpSubscribeService;
    }

    @Override
    public ModelAndView handleDetails(HttpServletRequest request,
            HttpServletResponse response) throws Exception
    {
        log.debug("Start handleRequest");
        Map<String, Object> model = new HashMap<String, Object>();

        Integer objectId = extractEntityId(request);
        if (objectId == -1)
        {
            response.sendError(HttpServletResponse.SC_NOT_FOUND,
                    "Researcher page not found");
            return null;
        }

        ResearcherPage researcher = null;
        try
        {

            researcher = ((ApplicationService) applicationService).get(
                    ResearcherPage.class, objectId);

        }
        catch (NumberFormatException e)
        {
        }

        if (researcher == null)
        {
            response.sendError(HttpServletResponse.SC_NOT_FOUND,
                    "Researcher page not found");
            return null;
        }

        Context context = UIUtil.obtainContext(request);
        EPerson currUser = context.getCurrentUser();
        if(currUser != null) {
            model.put("isLoggedIn", new Boolean(true));
            ResearcherPage rp = ((ApplicationService) applicationService).getResearcherPageByEPersonId(currUser.getID());
        	model.put("userID", currUser.getID());
            if(rp!=null){
            	model.put("userHasRP", new Boolean(true));

            }else
            {
            	model.put("userHasRP", new Boolean(false));
            }
        }
        else {
            model.put("isLoggedIn", new Boolean(false));
        }
        
        boolean isAdmin = AuthorizeServiceFactory.getInstance().getAuthorizeService().isAdmin(context);
      
        
        if (isAdmin
                || (currUser != null && (researcher.getEpersonID() != null && currUser
                        .getID().equals(researcher.getEpersonID()))))
        {
            model.put("researcher_page_menu", new Boolean(true));
            model.put("authority_key",
                    ResearcherPageUtils.getPersistentIdentifier(researcher));

            if (isAdmin)
            {
                AuthorityDAO dao = AuthorityDAOFactory.getInstance(context);
                long pendingItems = dao
                        .countIssuedItemsByAuthorityValueInAuthority(
                                RPAuthority.RP_AUTHORITY_NAME,
                                ResearcherPageUtils
                                        .getPersistentIdentifier(researcher));
                model.put("pendingItems", new Long(pendingItems));
            }
        }
        
        else if ((researcher.getStatus() == null || researcher.getStatus()
                .booleanValue() == false))
        {
            if (context.getCurrentUser() != null
                    || Authenticate.startAuthentication(context, request,
                            response))
            {
                // Log the error
                log.info(LogManager
                        .getHeader(context, "authorize_error",
                                "Only system administrator can access to disabled researcher page"));

                JSPManager
                        .showAuthorizeError(
                                request,
                                response,
                                new AuthorizeException(
                                        "Only system administrator can access to disabled researcher page"));
            }
            return null;
        }

        
        if (subscribeService != null)
        {
            boolean subscribed = subscribeService.isSubscribed(currUser,
                    researcher);
            model.put("subscribed", subscribed);
<<<<<<< HEAD
            EPerson eperson = EPersonServiceFactory.getInstance().getEPersonService().findByNetid(context, researcher.getSourceID());
            if (eperson != null) {
            	model.put("subscriptions", subscribeService.getSubscriptions(eperson));
=======
            if (researcher.getEpersonID() != null)
            {
                EPerson eperson = EPerson.find(context,
                        researcher.getEpersonID());
                if (eperson != null)
                {
                    model.put("subscriptions",
                            subscribeService.getSubscriptions(eperson));
                }
>>>>>>> dfd74f8c
            }
        }

        ModelAndView mvc = null;

        try
        {
            mvc = super.handleDetails(request, response);
        }
        catch (RuntimeException e)
        {
            log.error(e.getMessage(), e);
            return null;
        }

        mvc.getModel().putAll(model);
        
        List<ICrisHomeProcessor<ResearcherPage>> resultProcessors = new ArrayList<ICrisHomeProcessor<ResearcherPage>>();
        Map<String, Object> extraTotal = new HashMap<String, Object>();
        Map<String, ItemMetricsDTO> metricsTotal = new HashMap<String, ItemMetricsDTO>();
        List<String> metricsTypeTotal = new ArrayList<String>();
        for (ICrisHomeProcessor processor : processors)
        {
            if (ResearcherPage.class.isAssignableFrom(processor.getClazz()))
            {
                processor.process(context, request, response, researcher);
                Map<String, Object> extra = (Map<String, Object>)request.getAttribute("extra");
                if(extra!=null && !extra.isEmpty()) {
                    Map<String, ItemMetricsDTO> metrics = (Map<String, ItemMetricsDTO>)extra.get("metrics");
                    List<String> metricTypes = (List<String>)extra.get("metricTypes");
                    if(metrics!=null && !metrics.isEmpty()) {
                        metricsTotal.putAll(metrics);
                    }
                    if(metricTypes!=null && !metricTypes.isEmpty()) {
                        metricsTypeTotal.addAll(metricTypes);
                    }
                }
            }
        }
        extraTotal.put("metricTypes", metricsTypeTotal);
        extraTotal.put("metrics", metricsTotal);
        request.setAttribute("extra", extraTotal);  
        
        mvc.getModel().put("researcher", researcher);
        mvc.getModel().put("exportscitations",
                ConfigurationManager.getProperty("exportcitation.options"));
        mvc.getModel()
                .put("showStatsOnlyAdmin",
                        ConfigurationManager
                                .getBooleanProperty("authorization.admin"));
        
        
        // Fire usage event.
        request.setAttribute("sectionid", StatsConfig.DETAILS_SECTION);
        new DSpace().getEventService().fireEvent(
                    new UsageEvent(
                            UsageEvent.Action.VIEW,
                            request,
                            context,
                            researcher));
        
        
        log.debug("end servlet handleRequest");

        return mvc;
    }

    @Override
    protected List<TabResearcherPage> findTabsWithVisibility(
            HttpServletRequest request, Map<String, Object> model,
            HttpServletResponse response) throws Exception
    {
        Integer researcherId = extractEntityId(request);
        
        if(researcherId==null) {
            return null;
        }
        Context context = UIUtil.obtainContext(request);

        List<TabResearcherPage> tabs = applicationService.getList(TabResearcherPage.class);
        List<TabResearcherPage> authorizedTabs = new LinkedList<TabResearcherPage>();
        
        for(TabResearcherPage tab : tabs) {
            if(CrisAuthorizeManager.authorize(context, applicationService, ResearcherPage.class, RPPropertiesDefinition.class, researcherId, tab)) {
                authorizedTabs.add(tab);
            }
        }
        return authorizedTabs;
    }

    @Override
    protected Integer getAnagraficaId(HttpServletRequest request)
    {
        Integer researcherId = extractEntityId(request);
        ResearcherPage researcher = null;
        try
        {
            researcher = ((ApplicationService) applicationService).get(
                    ResearcherPage.class, researcherId);
        }
        catch (NumberFormatException e)
        {
            return -1;
        }
        return researcher.getDynamicField().getId();
    }

    @Override
    protected Integer getTabId(HttpServletRequest request)
    {
        String tabName = extractTabName(request);
        if (StringUtils.isNotEmpty(tabName))
        {
            TabResearcherPage tab = applicationService.getTabByShortName(
                    TabResearcherPage.class, tabName);
            if (tab != null)
                return tab.getId();
        }
        return null;
    }

    private Integer extractResearcherId(HttpServletRequest request)
    {
        return extractEntityId(request);
    }

    private String extractTabName(HttpServletRequest request)
    {
        String path = request.getPathInfo().substring(1); // remove first /
        String[] splitted = path.split("/");
        if (splitted.length > 2)
        {
            return splitted[2].replaceAll("\\.html", "");
        }
        else
            return null;
    }

    @Override
    protected String extractAnchorId(HttpServletRequest request)
    {
        String type = request.getParameter("open");
        if (type != null && !type.isEmpty())
        {

            if (getComponents() != null && !getComponents().isEmpty())
            {
                for (String key : getComponents().keySet())
                {
                    IComponent component = getComponents().get(key);
                    Map<String, IBeanSubComponent> comp = component.getTypes();

                    if (comp.containsKey(type))
                    {
                        return key;
                    }
                }
            }

            return type;
        }

        return "";
    }

    @Override
    protected void sendRedirect(HttpServletRequest request,
            HttpServletResponse response, Exception ex, String objectId)
            throws IOException, ServletException
    {
        JSPManager.showAuthorizeError(request, response,
                new AuthorizeException(ex.getMessage()));
        // response.sendRedirect("/cris/rp/" + objectId);
    }

    
    protected Integer getRealPersistentIdentifier(String persistentIdentifier)
    {
        return ResearcherPageUtils.getRealPersistentIdentifier(persistentIdentifier, ResearcherPage.class);
    }

    public void setProcessors(List<ICrisHomeProcessor<ResearcherPage>> processors)
    {
        this.processors = processors;
    }

    @Override
    protected boolean authorize(HttpServletRequest request, BoxResearcherPage box) throws SQLException
    {
        return CrisAuthorizeManager.authorize(UIUtil.obtainContext(request), getApplicationService(), ResearcherPage.class, RPPropertiesDefinition.class, extractEntityId(request), box);        
    }

}<|MERGE_RESOLUTION|>--- conflicted
+++ resolved
@@ -193,21 +193,9 @@
             boolean subscribed = subscribeService.isSubscribed(currUser,
                     researcher);
             model.put("subscribed", subscribed);
-<<<<<<< HEAD
-            EPerson eperson = EPersonServiceFactory.getInstance().getEPersonService().findByNetid(context, researcher.getSourceID());
+            EPerson eperson = EPersonServiceFactory.getInstance().getEPersonService().find(context, researcher.getEpersonID());
             if (eperson != null) {
             	model.put("subscriptions", subscribeService.getSubscriptions(eperson));
-=======
-            if (researcher.getEpersonID() != null)
-            {
-                EPerson eperson = EPerson.find(context,
-                        researcher.getEpersonID());
-                if (eperson != null)
-                {
-                    model.put("subscriptions",
-                            subscribeService.getSubscriptions(eperson));
-                }
->>>>>>> dfd74f8c
             }
         }
 
