/**
 * The contents of this file are subject to the license and copyright
 * detailed in the LICENSE and NOTICE files at the root of the source
 * tree and available online at
 *
 * http://www.dspace.org/license/
 */
package org.dspace.app.rest.repository;

import java.sql.SQLException;
import java.util.Iterator;
<<<<<<< HEAD
import java.util.UUID;
=======
>>>>>>> 8c15e3e0

import javax.servlet.http.HttpServletRequest;

import org.apache.commons.lang3.StringUtils;
import org.dspace.app.rest.converter.ItemConverter;
import org.dspace.app.rest.model.BrowseIndexRest;
import org.dspace.app.rest.model.ItemRest;
import org.dspace.app.rest.model.hateoas.ItemResource;
import org.dspace.app.rest.utils.ScopeResolver;
import org.dspace.browse.BrowseEngine;
import org.dspace.browse.BrowseException;
import org.dspace.browse.BrowseIndex;
import org.dspace.browse.BrowseInfo;
import org.dspace.browse.BrowserScope;
import org.dspace.content.DSpaceObject;
import org.dspace.content.Item;
import org.dspace.core.Context;
import org.dspace.sort.SortException;
import org.dspace.sort.SortOption;
import org.springframework.beans.factory.annotation.Autowired;
import org.springframework.data.domain.Page;
import org.springframework.data.domain.PageImpl;
import org.springframework.data.domain.PageRequest;
import org.springframework.data.domain.Pageable;
import org.springframework.data.domain.Sort;
import org.springframework.data.domain.Sort.Order;
import org.springframework.stereotype.Component;

/**
 * This is the repository to retrieve the items associated with a specific
 * browse index or entries
 * 
 * @author Andrea Bollini (andrea.bollini at 4science.it)
 *
 */
@Component(BrowseIndexRest.CATEGORY + "." + BrowseIndexRest.NAME + "." + BrowseIndexRest.ITEMS)
public class BrowseItemLinkRepository extends AbstractDSpaceRestRepository
		implements LinkRestRepository<ItemRest> {
	@Autowired
	ItemConverter converter;
	
	@Autowired
	ItemRestRepository itemRestRepository;

	@Autowired
	ScopeResolver scopeResolver;

	public Page<ItemRest> listBrowseItems(HttpServletRequest request, String browseName, Pageable pageable, String projection)
			throws BrowseException, SQLException {
		//FIXME these should be bind automatically and available as method arguments
		String scope = null;
		String filterValue = null;
		String filterAuthority = null;
		
		if (request != null) {		
			scope = request.getParameter("scope");
			filterValue = request.getParameter("filterValue");
			filterAuthority = request.getParameter("filterAuthority");
		}
		Context context = obtainContext();
		BrowseEngine be = new BrowseEngine(context, context.getCurrentLocale().toString());
		BrowserScope bs = new BrowserScope(context);

		DSpaceObject scopeObj = scopeResolver.resolveScope(context, scope);

		// process the input, performing some inline validation
		BrowseIndex bi = null;
		if (StringUtils.isNotEmpty(browseName)) {
			bi = BrowseIndex.getBrowseIndex(browseName);
		}
		if (bi == null) {
			throw new IllegalArgumentException("Unknown browse index");
		}
		if (!bi.isItemIndex() && (filterAuthority == null && filterValue==null)) {
			throw new IllegalStateException("The requested browse doesn't provide direct access to items you must specify a filter");
		}
		
		if (!bi.isMetadataIndex() && (filterAuthority != null || filterValue!=null)) {
			throw new IllegalStateException("The requested browse doesn't support filtering");
		}

		// set up a BrowseScope and start loading the values into it
		bs.setBrowseIndex(bi);
		Sort sort = null;
		if (pageable != null) {
			sort = pageable.getSort();
		}
		if (sort != null) {
			Iterator<Order> orders = sort.iterator();
			while (orders.hasNext()) {
				Order order = orders.next();
				bs.setOrder(order.getDirection().name());
				String sortBy;
				if (!StringUtils.equals("default", order.getProperty())) {
					sortBy = order.getProperty();
				}
				else {
					sortBy = bi.getDefaultOrder();
				}
				
				try {
					SortOption so = SortOption.getSortOption(sortBy);
					if (so != null) {
						bs.setSortBy(so.getNumber());
					}
				} catch (SortException e) {
					throw new RuntimeException(e.getMessage(), e);
				}
			}
		}
		
		if (filterValue != null || filterAuthority != null) {
			bs.setFilterValue(filterValue);
			bs.setAuthorityValue(filterAuthority);
			bs.setBrowseLevel(1);
		}
		// bs.setFilterValueLang(valueLang);
		// bs.setJumpToItem(focus);
		// bs.setJumpToValue(valueFocus);
		// bs.setJumpToValueLang(valueFocusLang);
		// bs.setStartsWith(startsWith);
		if (pageable != null) {
			bs.setOffset(pageable.getOffset());
			bs.setResultsPerPage(pageable.getPageSize());
		}
		
		if (scopeObj != null) {
			bs.setBrowseContainer(scopeObj);
		}
		
		// For second level browses on metadata indexes, we need to adjust the default sorting
        if (bi != null && bi.isMetadataIndex() && bs.isSecondLevel() && bs.getSortBy() <= 0)
        {
            bs.setSortBy(1);
        }

		BrowseInfo binfo = be.browse(bs);

		Pageable pageResultInfo = new PageRequest((binfo.getStart() -1) / binfo.getResultsPerPage(), binfo.getResultsPerPage());
		Page<ItemRest> page = new PageImpl<Item>(binfo.getItemResults(context), pageResultInfo, binfo.getTotal())
				.map(converter);
		return page;
	}

	@Override
	public ItemResource wrapResource(ItemRest item, String... rels) {
		return itemRestRepository.wrapResource(item, rels);
	}
	
	@Override
	public boolean isEmbeddableRelation(Object data, String name) {
		BrowseIndexRest bir = (BrowseIndexRest) data;
		if (!bir.isMetadataBrowse() && "items".equals(name)) {
			return true;
		}
		return false;
	}
}<|MERGE_RESOLUTION|>--- conflicted
+++ resolved
@@ -9,10 +9,6 @@
 
 import java.sql.SQLException;
 import java.util.Iterator;
-<<<<<<< HEAD
-import java.util.UUID;
-=======
->>>>>>> 8c15e3e0
 
 import javax.servlet.http.HttpServletRequest;
 
@@ -73,7 +69,7 @@
 			filterAuthority = request.getParameter("filterAuthority");
 		}
 		Context context = obtainContext();
-		BrowseEngine be = new BrowseEngine(context, context.getCurrentLocale().toString());
+		BrowseEngine be = new BrowseEngine(context);
 		BrowserScope bs = new BrowserScope(context);
 
 		DSpaceObject scopeObj = scopeResolver.resolveScope(context, scope);
@@ -152,7 +148,7 @@
 		BrowseInfo binfo = be.browse(bs);
 
 		Pageable pageResultInfo = new PageRequest((binfo.getStart() -1) / binfo.getResultsPerPage(), binfo.getResultsPerPage());
-		Page<ItemRest> page = new PageImpl<Item>(binfo.getItemResults(context), pageResultInfo, binfo.getTotal())
+		Page<ItemRest> page = new PageImpl<Item>(binfo.getBrowseItemResults(), pageResultInfo, binfo.getTotal())
 				.map(converter);
 		return page;
 	}
