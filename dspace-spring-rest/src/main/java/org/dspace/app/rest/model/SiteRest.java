/**
 * The contents of this file are subject to the license and copyright
 * detailed in the LICENSE and NOTICE files at the root of the source
 * tree and available online at
 *
 * http://www.dspace.org/license/
 */
package org.dspace.app.rest.model;

import org.apache.commons.lang3.builder.EqualsBuilder;
import org.apache.commons.lang3.builder.HashCodeBuilder;

/**
 * The Collection REST Resource
 * 
 * @author Andrea Bollini (andrea.bollini at 4science.it)
 *
 */
public class SiteRest extends DSpaceObjectRest {
	public static final String NAME = "site";
<<<<<<< HEAD
	public static final String CATEGORY = DirectlyAddressableRestModel.CORE;
=======
	public static final String CATEGORY = RestAddressableModel.CORE;
>>>>>>> fb8eb032
	
	@Override
	public String getCategory() {
		return CATEGORY;
	}
	
	@Override
	public String getType() {
		return NAME;
	}

	@Override
	public boolean equals(Object object){
		return (object instanceof SiteRest &&
				new EqualsBuilder().append(this.getCategory(), ((SiteRest) object).getCategory())
						.append(this.getType(), ((SiteRest) object).getType())
						.isEquals());
	}
	@Override
	public int hashCode() {
		return new HashCodeBuilder(17, 37)
				.append(this.getCategory())
				.append(this.getType())
				.toHashCode();
	}
}<|MERGE_RESOLUTION|>--- conflicted
+++ resolved
@@ -18,11 +18,7 @@
  */
 public class SiteRest extends DSpaceObjectRest {
 	public static final String NAME = "site";
-<<<<<<< HEAD
-	public static final String CATEGORY = DirectlyAddressableRestModel.CORE;
-=======
 	public static final String CATEGORY = RestAddressableModel.CORE;
->>>>>>> fb8eb032
 	
 	@Override
 	public String getCategory() {
