/**
 * The contents of this file are subject to the license and copyright
 * detailed in the LICENSE and NOTICE files at the root of the source
 * tree and available online at
 *
 * http://www.dspace.org/license/
 */
package org.dspace.app.rest.model;

import java.io.Serializable;
import java.util.ArrayList;
import java.util.List;

import org.springframework.hateoas.Identifiable;

import com.fasterxml.jackson.annotation.JsonInclude;
import com.fasterxml.jackson.annotation.JsonInclude.Include;

/**
 * Base class for any REST resource that need to be addressable
 * 
 * @author Andrea Bollini (andrea.bollini at 4science.it)
 *
 * @param <T>
 *            the class of the resource identifier
 */
<<<<<<< HEAD
public abstract class BaseObjectRest<T extends Serializable> implements Identifiable<T>, DirectlyAddressableRestModel {
=======
public abstract class BaseObjectRest<T extends Serializable> implements Identifiable<T>, RestAddressableModel {
>>>>>>> fb8eb032

	protected T id;
	
	@JsonInclude(Include.NON_EMPTY)
	private List<ErrorRest> errors;
	
<<<<<<< HEAD
	private Boolean status;
	
	@JsonInclude(Include.NON_NULL)
	public Boolean isStatus() {
		return status;
	}
	
=======
>>>>>>> fb8eb032
	@Override
	public T getId() {
		return id;
	}

	public void setId(T id) {
		this.id = id;
	}

	public List<ErrorRest> getErrors() {
		if(this.errors==null) {
			this.errors = new ArrayList<ErrorRest>();
		}
		return errors;
	}

	public void setErrors(List<ErrorRest> errors) {
		this.errors = errors;
	}

<<<<<<< HEAD
	public void setStatus(Boolean status) {
		this.status = status;
	}

=======
>>>>>>> fb8eb032
}<|MERGE_RESOLUTION|>--- conflicted
+++ resolved
@@ -24,18 +24,13 @@
  * @param <T>
  *            the class of the resource identifier
  */
-<<<<<<< HEAD
-public abstract class BaseObjectRest<T extends Serializable> implements Identifiable<T>, DirectlyAddressableRestModel {
-=======
 public abstract class BaseObjectRest<T extends Serializable> implements Identifiable<T>, RestAddressableModel {
->>>>>>> fb8eb032
 
 	protected T id;
 	
 	@JsonInclude(Include.NON_EMPTY)
 	private List<ErrorRest> errors;
 	
-<<<<<<< HEAD
 	private Boolean status;
 	
 	@JsonInclude(Include.NON_NULL)
@@ -43,8 +38,6 @@
 		return status;
 	}
 	
-=======
->>>>>>> fb8eb032
 	@Override
 	public T getId() {
 		return id;
@@ -65,11 +58,8 @@
 		this.errors = errors;
 	}
 
-<<<<<<< HEAD
 	public void setStatus(Boolean status) {
 		this.status = status;
 	}
 
-=======
->>>>>>> fb8eb032
 }