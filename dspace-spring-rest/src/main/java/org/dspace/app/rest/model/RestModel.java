--- conflicted
+++ resolved
@@ -19,12 +19,7 @@
  *
  */
 public interface RestModel extends Serializable {
-<<<<<<< HEAD
 	
-	public static final String DISCOVER = "discover";
-	public static final String ROOT = "root";
-=======
-
 	public static final String ROOT = "root";	
 	public static final String CORE = "core";
 	public static final String EPERSON = "eperson";
@@ -33,7 +28,6 @@
 	public static final String INTEGRATION = "integration";
 	public static final String SUBMISSION = "submission";
 	public static final String AUTHORIZATION = "authz";
->>>>>>> fb8eb032
 	
 	public String getType();
 	
@@ -41,8 +35,4 @@
 	default public String getTypePlural() {
 		return English.plural(getType());
 	}
-<<<<<<< HEAD
-
-=======
->>>>>>> fb8eb032
 }