/**
 * The contents of this file are subject to the license and copyright
 * detailed in the LICENSE and NOTICE files at the root of the source
 * tree and available online at
 *
 * http://www.dspace.org/license/
 */
package org.dspace.app.rest.model;

import java.util.Date;
import java.util.List;

import com.fasterxml.jackson.annotation.JsonIgnore;

/**
 * The Item REST Resource
 * 
 * @author Andrea Bollini (andrea.bollini at 4science.it)
 *
 */
public class ItemRest extends DSpaceObjectRest {
	public static final String NAME = "item";
<<<<<<< HEAD
	public static final String CATEGORY = DirectlyAddressableRestModel.CORE;
=======
	public static final String CATEGORY = RestAddressableModel.CORE;
>>>>>>> fb8eb032
	private boolean inArchive = false;
	private boolean discoverable = false;
	private boolean withdrawn = false;
	private Date lastModified = new Date();
	@JsonIgnore
	private CollectionRest owningCollection;
	@JsonIgnore
	private CollectionRest templateItemOf;
	//private EPerson submitter;

	List<BitstreamRest> bitstreams;
	
	@Override
	public String getCategory() {
		return CATEGORY;
	}
	
	@Override
	public String getType() {
		return NAME;
	}
	
	public boolean getInArchive() {
		return inArchive;
	}
	public void setInArchive(boolean inArchive) {
		this.inArchive = inArchive;
	}
	public boolean getDiscoverable() {
		return discoverable;
	}
	public void setDiscoverable(boolean discoverable) {
		this.discoverable = discoverable;
	}
	public boolean getWithdrawn() {
		return withdrawn;
	}
	public void setWithdrawn(boolean withdrawn) {
		this.withdrawn = withdrawn;
	}
	public Date getLastModified() {
		return lastModified;
	}
	public void setLastModified(Date lastModified){
		this.lastModified = lastModified;
	}
	public CollectionRest getOwningCollection() {
		return owningCollection;
	}
	public void setOwningCollection(CollectionRest owningCollection){
		this.owningCollection = owningCollection;
	}
	public CollectionRest getTemplateItemOf() {
		return templateItemOf;
	}
	public void setTemplateItemOf(CollectionRest templateItemOf){
		this.templateItemOf = templateItemOf;
	}
	
	@LinkRest(linkClass = BitstreamRest.class)
	@JsonIgnore
	public List<BitstreamRest> getBitstreams() {
		return bitstreams;
	}

	public void setBitstreams(List<BitstreamRest> bitstreams) {
		this.bitstreams = bitstreams;
	}

}<|MERGE_RESOLUTION|>--- conflicted
+++ resolved
@@ -20,11 +20,7 @@
  */
 public class ItemRest extends DSpaceObjectRest {
 	public static final String NAME = "item";
-<<<<<<< HEAD
-	public static final String CATEGORY = DirectlyAddressableRestModel.CORE;
-=======
 	public static final String CATEGORY = RestAddressableModel.CORE;
->>>>>>> fb8eb032
 	private boolean inArchive = false;
 	private boolean discoverable = false;
 	private boolean withdrawn = false;
