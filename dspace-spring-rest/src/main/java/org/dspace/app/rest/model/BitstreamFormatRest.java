--- conflicted
+++ resolved
@@ -21,11 +21,7 @@
 public class BitstreamFormatRest extends BaseObjectRest<Integer> {
 	public static final String NAME = "bitstreamformat";
 	
-<<<<<<< HEAD
-	public static final String CATEGORY = DirectlyAddressableRestModel.CORE;
-=======
 	public static final String CATEGORY = RestAddressableModel.CORE;
->>>>>>> fb8eb032
 	
 	private String shortDescription;
 
