--- conflicted
+++ resolved
@@ -22,11 +22,7 @@
 })
 public class CollectionRest extends DSpaceObjectRest {
 	public static final String NAME = "collection";
-<<<<<<< HEAD
-	public static final String CATEGORY = DirectlyAddressableRestModel.CORE;
-=======
 	public static final String CATEGORY = RestAddressableModel.CORE;
->>>>>>> fb8eb032
 	public static final String LICENSE = "license";
 	public static final String DEFAULT_ACCESS_CONDITIONS = "defaultAccessConditions";
 	@JsonIgnore
