/**
 * The contents of this file are subject to the license and copyright
 * detailed in the LICENSE and NOTICE files at the root of the source
 * tree and available online at
 *
 * http://www.dspace.org/license/
 */
package org.dspace.app.rest.model;

import org.dspace.app.rest.RestResourceController;

/**
 * The MetadataSchema REST Resource
 * 
 * @author Andrea Bollini (andrea.bollini at 4science.it)
 *
 */
public class MetadataSchemaRest extends BaseObjectRest<Integer> {
	public static final String NAME = "metadataschema";
<<<<<<< HEAD
	public static final String CATEGORY = DirectlyAddressableRestModel.CORE;
=======
	public static final String CATEGORY = RestAddressableModel.CORE;
>>>>>>> fb8eb032
	
	private String prefix;

	private String namespace;

	public String getPrefix() {
		return prefix;
	}
	
	public void setPrefix(String prefix) {
		this.prefix = prefix;
	}
	
	public String getNamespace() {
		return namespace;
	}
	
	public void setNamespace(String namespace) {
		this.namespace = namespace;
	}
	
	@Override
	public String getType() {
		return NAME;
	}

	@Override
	public Class getController() {
		return RestResourceController.class;
	}
	
	@Override
	public String getCategory() {
		return CATEGORY;
	}
}<|MERGE_RESOLUTION|>--- conflicted
+++ resolved
@@ -17,11 +17,7 @@
  */
 public class MetadataSchemaRest extends BaseObjectRest<Integer> {
 	public static final String NAME = "metadataschema";
-<<<<<<< HEAD
-	public static final String CATEGORY = DirectlyAddressableRestModel.CORE;
-=======
 	public static final String CATEGORY = RestAddressableModel.CORE;
->>>>>>> fb8eb032
 	
 	private String prefix;
 
