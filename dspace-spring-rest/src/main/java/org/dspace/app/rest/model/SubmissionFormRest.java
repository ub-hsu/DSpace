--- conflicted
+++ resolved
@@ -19,13 +19,8 @@
  */
 public class SubmissionFormRest extends BaseObjectRest<String> {
 	public static final String NAME = "submissionform";
-<<<<<<< HEAD
-	public static final String NAME_LINK_ON_PANEL = DirectlyAddressableRestModel.CONFIGURATION;
-	public static final String CATEGORY = DirectlyAddressableRestModel.CONFIGURATION;
-=======
 	public static final String NAME_LINK_ON_PANEL = RestAddressableModel.CONFIGURATION;
 	public static final String CATEGORY = RestAddressableModel.CONFIGURATION;
->>>>>>> fb8eb032
 
 	private String name;
 	
