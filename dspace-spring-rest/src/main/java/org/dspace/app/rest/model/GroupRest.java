/**
 * The contents of this file are subject to the license and copyright
 * detailed in the LICENSE and NOTICE files at the root of the source
 * tree and available online at
 *
 * http://www.dspace.org/license/
 */
package org.dspace.app.rest.model;

import java.util.List;

import org.dspace.app.rest.RestResourceController;

import com.fasterxml.jackson.annotation.JsonIgnore;

/**
 * The Group REST Resource
 * 
 * @author Andrea Bollini (andrea.bollini at 4science.it)
 *
 */
public class GroupRest extends DSpaceObjectRest {
	public static final String NAME = "group";
	
<<<<<<< HEAD
	public static final String CATEGORY = DirectlyAddressableRestModel.EPERSON;
=======
	public static final String CATEGORY = RestAddressableModel.EPERSON;
>>>>>>> fb8eb032

	private String name;

	private boolean permanent;

	@JsonIgnore
	private List<GroupRest> groups;

	@Override
	public String getCategory() {
		return CATEGORY;
	}
	
	@Override
	public String getType() {
		return NAME;
	}

	public String getName() {
		return name;
	}

	public void setName(String name) {
		this.name = name;
	}

	public boolean isPermanent() {
		return permanent;
	}

	public void setPermanent(boolean permanent) {
		this.permanent = permanent;
	}
	
	@LinkRest(linkClass = GroupRest.class)
	public List<GroupRest> getGroups() {
		return groups;
	}

	public void setGroups(List<GroupRest> groups) {
		this.groups = groups;
	}

	@Override
	@JsonIgnore
	public Class getController() {
		return RestResourceController.class;
	}
}<|MERGE_RESOLUTION|>--- conflicted
+++ resolved
@@ -22,11 +22,7 @@
 public class GroupRest extends DSpaceObjectRest {
 	public static final String NAME = "group";
 	
-<<<<<<< HEAD
-	public static final String CATEGORY = DirectlyAddressableRestModel.EPERSON;
-=======
 	public static final String CATEGORY = RestAddressableModel.EPERSON;
->>>>>>> fb8eb032
 
 	private String name;
 
