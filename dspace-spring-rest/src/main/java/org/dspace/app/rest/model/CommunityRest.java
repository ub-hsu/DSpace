--- conflicted
+++ resolved
@@ -19,11 +19,7 @@
  */
 public class CommunityRest extends DSpaceObjectRest {
 	public static final String NAME = "community";
-<<<<<<< HEAD
-	public static final String CATEGORY = DirectlyAddressableRestModel.CORE;
-=======
 	public static final String CATEGORY = RestAddressableModel.CORE;
->>>>>>> fb8eb032
 
 	@JsonIgnore
 	private BitstreamRest logo;
