--- conflicted
+++ resolved
@@ -24,10 +24,7 @@
 import org.dspace.app.rest.utils.AuthorityUtils;
 import org.dspace.app.util.DCInput;
 import org.dspace.app.util.DCInputSet;
-<<<<<<< HEAD
 import org.dspace.core.Utils;
-=======
->>>>>>> fb8eb032
 import org.dspace.submit.model.LanguageFormField;
 import org.dspace.submit.model.SelectableMetadata;
 import org.springframework.beans.factory.annotation.Autowired;
@@ -93,13 +90,9 @@
 		inputField.setRepeatable(dcinput.isRepeatable());
 		if(dcinput.getLanguage()) {
 			int idx = 1;
-<<<<<<< HEAD
-			for(String code : dcinput.getValueLanguageList()) {
-=======
 			//list contains: at even position the code, at odd position the label 
 			for(String code : dcinput.getValueLanguageList()) {
 				//check and retrieve "even/odd" couple to build the dto with "code/display" values
->>>>>>> fb8eb032
 				if(idx%2==0) {
 					String display = dcinput.getValueLanguageList().get(idx-2);
 					LanguageFormField lang = new LanguageFormField(code, display);
@@ -117,7 +110,6 @@
 			String inputType = dcinput.getInputType();
 
 			SelectableMetadata selMd = new SelectableMetadata();
-<<<<<<< HEAD
 			inputRest.setType(inputType);
 			if (StringUtils.equalsIgnoreCase(dcinput.getInputType(), "group")) {
 				inputField.setRows(submissionFormRestRepository.findOne(formName + "-" + Utils.standardize(dcinput.getSchema(), dcinput.getElement(), dcinput.getQualifier(), "-")));
@@ -132,18 +124,6 @@
 							authorityUtils.isClosed(dcinput.getSchema(), dcinput.getElement(), dcinput.getQualifier()));
 				} 
 			}
-=======
-			if (authorityUtils.isChoice(dcinput.getSchema(), dcinput.getElement(), dcinput.getQualifier())) {
-				inputRest.setType(
-						getPresentation(dcinput.getSchema(), dcinput.getElement(), dcinput.getQualifier(), inputType));
-				selMd.setAuthority(getAuthorityName(dcinput.getSchema(), dcinput.getElement(),
-						dcinput.getQualifier(), dcinput.getPairsType(), dcinput.getVocabulary()));
-				selMd.setClosed(
-						authorityUtils.isClosed(dcinput.getSchema(), dcinput.getElement(), dcinput.getQualifier()));
-			} else {
-				inputRest.setType(inputType);
-			}
->>>>>>> fb8eb032
 			selMd.setMetadata(org.dspace.core.Utils.standardize(dcinput.getSchema(), dcinput.getElement(), dcinput.getQualifier(), "."));
 			selectableMetadata.add(selMd);
 
