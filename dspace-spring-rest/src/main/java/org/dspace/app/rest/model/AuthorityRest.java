--- conflicted
+++ resolved
@@ -22,11 +22,7 @@
 public class AuthorityRest extends BaseObjectRest<String> {
 
 	public static final String NAME = "authority";
-<<<<<<< HEAD
-	public static final String CATEGORY = DirectlyAddressableRestModel.INTEGRATION;
-=======
 	public static final String CATEGORY = RestAddressableModel.INTEGRATION;
->>>>>>> fb8eb032
 	public static final String ENTRIES = "entries";
 	public static final String ENTRY = "entryValues";
 	
