--- conflicted
+++ resolved
@@ -19,11 +19,7 @@
  * @author Andrea Bollini (andrea.bollini at 4science.it)
  *
  */
-<<<<<<< HEAD
-public class AuthorityEntryRest implements DirectlyAddressableRestModel {
-=======
 public class AuthorityEntryRest implements RestAddressableModel {
->>>>>>> fb8eb032
 	public static final String NAME = "authorityEntry";
 	private String id;
 	private String display;
