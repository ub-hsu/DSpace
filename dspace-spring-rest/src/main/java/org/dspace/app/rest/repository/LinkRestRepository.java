/**
 * The contents of this file are subject to the license and copyright
 * detailed in the LICENSE and NOTICE files at the root of the source
 * tree and available online at
 *
 * http://www.dspace.org/license/
 */
package org.dspace.app.rest.repository;

<<<<<<< HEAD
import org.dspace.app.rest.model.RestModel;
import org.springframework.hateoas.ResourceSupport;
=======
import java.io.Serializable;

import org.dspace.app.rest.model.hateoas.HALResource;
>>>>>>> 8c15e3e0

/**
 * This is the interface for Link Repositories.
 * 
 * @author Andrea Bollini (andrea.bollini at 4science.it)
 *
 */
<<<<<<< HEAD
public interface LinkRestRepository<L extends RestModel> {
	public abstract ResourceSupport wrapResource(L model, String... rels);
=======
public interface LinkRestRepository<L extends Serializable> {
	public abstract HALResource wrapResource(L model, String... rels);
>>>>>>> 8c15e3e0

	public default boolean isEmbeddableRelation(Object data, String name) {
		return true;
	}
}<|MERGE_RESOLUTION|>--- conflicted
+++ resolved
@@ -7,14 +7,9 @@
  */
 package org.dspace.app.rest.repository;
 
-<<<<<<< HEAD
-import org.dspace.app.rest.model.RestModel;
-import org.springframework.hateoas.ResourceSupport;
-=======
 import java.io.Serializable;
 
 import org.dspace.app.rest.model.hateoas.HALResource;
->>>>>>> 8c15e3e0
 
 /**
  * This is the interface for Link Repositories.
@@ -22,13 +17,8 @@
  * @author Andrea Bollini (andrea.bollini at 4science.it)
  *
  */
-<<<<<<< HEAD
-public interface LinkRestRepository<L extends RestModel> {
-	public abstract ResourceSupport wrapResource(L model, String... rels);
-=======
 public interface LinkRestRepository<L extends Serializable> {
 	public abstract HALResource wrapResource(L model, String... rels);
->>>>>>> 8c15e3e0
 
 	public default boolean isEmbeddableRelation(Object data, String name) {
 		return true;
