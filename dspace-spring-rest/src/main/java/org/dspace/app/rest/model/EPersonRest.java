/**
 * The contents of this file are subject to the license and copyright
 * detailed in the LICENSE and NOTICE files at the root of the source
 * tree and available online at
 *
 * http://www.dspace.org/license/
 */
package org.dspace.app.rest.model;

import java.util.Date;
import java.util.List;

import org.dspace.app.rest.RestResourceController;

/**
 * The EPerson REST Resource
 * 
 * @author Andrea Bollini (andrea.bollini at 4science.it)
 *
 */
public class EPersonRest extends DSpaceObjectRest {
	public static final String NAME = "eperson";
<<<<<<< HEAD
	public static final String CATEGORY = DirectlyAddressableRestModel.EPERSON;
=======
	public static final String CATEGORY = RestAddressableModel.EPERSON;
>>>>>>> fb8eb032
	private String netid;

	private Date lastActive;

	private boolean canLogIn;

	private String email;

	private boolean requireCertificate = false;

	private boolean selfRegistered = false;

	// FIXME this should be annotated with @JsonIgnore but right now only simple
	// rest resource can be embedded not list, see
	// https://jira.duraspace.org/browse/DS-3483
	private List<GroupRest> groups;

	@Override
	public String getType() {
		return NAME;
	}

	public String getNetid() {
		return netid;
	}

	public void setNetid(String netid) {
		this.netid = netid;
	}

	public Date getLastActive() {
		return lastActive;
	}

	public void setLastActive(Date lastActive) {
		this.lastActive = lastActive;
	}

	public boolean isCanLogIn() {
		return canLogIn;
	}

	public void setCanLogIn(boolean canLogIn) {
		this.canLogIn = canLogIn;
	}

	public String getEmail() {
		return email;
	}

	public void setEmail(String email) {
		this.email = email;
	}

	public boolean isRequireCertificate() {
		return requireCertificate;
	}

	public void setRequireCertificate(boolean requireCertificate) {
		this.requireCertificate = requireCertificate;
	}

	public boolean isSelfRegistered() {
		return selfRegistered;
	}

	public void setSelfRegistered(boolean selfRegistered) {
		this.selfRegistered = selfRegistered;
	}
	
	public List<GroupRest> getGroups() {
		return groups;
	}
	
	public void setGroups(List<GroupRest> groups) {
		this.groups = groups;
	}

	@Override
	public String getCategory() {
		return CATEGORY;
	}
	
	@Override
	public Class getController() {
		return RestResourceController.class;
	}
}<|MERGE_RESOLUTION|>--- conflicted
+++ resolved
@@ -20,11 +20,7 @@
  */
 public class EPersonRest extends DSpaceObjectRest {
 	public static final String NAME = "eperson";
-<<<<<<< HEAD
-	public static final String CATEGORY = DirectlyAddressableRestModel.EPERSON;
-=======
 	public static final String CATEGORY = RestAddressableModel.EPERSON;
->>>>>>> fb8eb032
 	private String netid;
 
 	private Date lastActive;
