/**
 * The contents of this file are subject to the license and copyright
 * detailed in the LICENSE and NOTICE files at the root of the source
 * tree and available online at
 *
 * http://www.dspace.org/license/
 */
package org.dspace.app.rest.utils;


import org.apache.log4j.Logger;
import org.dspace.core.Context;

import javax.servlet.ServletException;
import javax.servlet.ServletRequest;
import java.sql.SQLException;

/**
 * Miscellaneous UI utility methods methods for managing DSpace context.
 * 
 * This class was "adapted" from the class of the same name in old XMLUI.
 * 
 * @author Tim Donohue
 */
public class ContextUtil 
{
    /** The log4j logger */
    private static final Logger log = Logger.getLogger(ContextUtil.class);
    
    /** Where the context is stored on an HTTP Request object */
    public static final String DSPACE_CONTEXT = "dspace.context";
    
    /** 
     * Inspection method to check if a DSpace context has been created for this request.
     * 
     * @param request
     *            the servlet request object
     * @return True if a context has previously been created, false otherwise.
     */
    public static boolean isContextAvailable(ServletRequest request) {
    	Object object = request.getAttribute(DSPACE_CONTEXT);

    	if (object instanceof Context)
    		return true;
    	else
    		return false;
    }
    
    /**
     * Obtain a new context object. If a context object has already been created
     * for this HTTP request, it is re-used, otherwise it is created.
     * 
     * @param request
     *            the servlet request object
     * 
     * @return a context object
     */
    public static Context obtainContext(ServletRequest request)
    {
        Context context = (Context) request.getAttribute(DSPACE_CONTEXT);

        if (context == null)
        {
<<<<<<< HEAD
            context = ContextUtil.initializeContext();
            
=======
            try {
                context = ContextUtil.initializeContext();
            } catch (SQLException e) {
                log.error("Unable to initialize context", e);
                return null;
            }

>>>>>>> fb8eb032
            // Store the context in the request
            request.setAttribute(DSPACE_CONTEXT, context);
        }

        return context;
    }

    /**
     * Initialize a new Context object
     * @return a DSpace Context Object
     * @throws SQLException 
     */
<<<<<<< HEAD
    private static Context initializeContext()
=======
    private static Context initializeContext() throws SQLException
>>>>>>> fb8eb032
    {
        // Create a new Context
        Context context = new Context();

        // Set the session ID
        /**context.setExtraLogInfo("session_id="
                + request.getSession().getId());

        AuthenticationUtil.resumeLogin(context, request);

        // Set any special groups - invoke the authentication mgr.
        int[] groupIDs = AuthenticationManager.getSpecialGroups(context, request);

        for (int i = 0; i < groupIDs.length; i++)
        {
            context.setSpecialGroup(groupIDs[i]);
            log.debug("Adding Special Group id="+String.valueOf(groupIDs[i]));
        }

        // Set the session ID and IP address
        String ip = request.getRemoteAddr();
        if (useProxies == null) {
            useProxies = ConfigurationManager.getBooleanProperty("useProxies", false);
        }
        if(useProxies && request.getHeader("X-Forwarded-For") != null)
        {
            // This header is a comma delimited list
            for(String xfip : request.getHeader("X-Forwarded-For").split(","))
            {
                if(!request.getHeader("X-Forwarded-For").contains(ip))
                {
                    ip = xfip.trim();
                }
            }
        }
        context.setExtraLogInfo("session_id=" + request.getSession().getId() + ":ip_addr=" + ip);
        */

        return context;
    }
    
    /**
     * Check if a context exists for this request, if so complete the context.
     * 
     * @param request
     *            The request object 
     */
    public static void completeContext(ServletRequest request) throws ServletException
    {
    	Context context = (Context) request.getAttribute(DSPACE_CONTEXT);

    	if (context != null && context.isValid())
    	{
   			try
			{
				context.complete();
			}
			catch (SQLException e)
			{
				throw new ServletException(e);
			}
    	}
    }

	public static void abortContext(ServletRequest request)
	{
    	Context context = (Context) request.getAttribute(DSPACE_CONTEXT);

    	if (context != null && context.isValid())
    	{
   			context.abort();
    	}
	}
}<|MERGE_RESOLUTION|>--- conflicted
+++ resolved
@@ -61,18 +61,7 @@
 
         if (context == null)
         {
-<<<<<<< HEAD
             context = ContextUtil.initializeContext();
-            
-=======
-            try {
-                context = ContextUtil.initializeContext();
-            } catch (SQLException e) {
-                log.error("Unable to initialize context", e);
-                return null;
-            }
-
->>>>>>> fb8eb032
             // Store the context in the request
             request.setAttribute(DSPACE_CONTEXT, context);
         }
@@ -85,11 +74,7 @@
      * @return a DSpace Context Object
      * @throws SQLException 
      */
-<<<<<<< HEAD
     private static Context initializeContext()
-=======
-    private static Context initializeContext() throws SQLException
->>>>>>> fb8eb032
     {
         // Create a new Context
         Context context = new Context();
