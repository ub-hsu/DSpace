--- conflicted
+++ resolved
@@ -15,13 +15,8 @@
 
 import org.apache.commons.lang3.StringUtils;
 import org.dspace.app.rest.RestResourceController;
-<<<<<<< HEAD
-import org.dspace.app.rest.model.DirectlyAddressableRestModel;
-=======
 import org.dspace.app.rest.model.RestAddressableModel;
->>>>>>> fb8eb032
 import org.dspace.app.rest.model.LinkRest;
-import org.dspace.app.rest.model.RestModel;
 import org.dspace.app.rest.model.hateoas.DSpaceResource;
 import org.dspace.app.rest.utils.Utils;
 import org.springframework.beans.factory.annotation.Autowired;
@@ -42,11 +37,7 @@
     private Utils utils;
 
     protected void addLinks(DSpaceResource halResource, Pageable page, LinkedList<Link> list) throws Exception {
-<<<<<<< HEAD
-    	DirectlyAddressableRestModel data = halResource.getContent();
-=======
     	RestAddressableModel data = halResource.getContent();
->>>>>>> fb8eb032
 
         try {
             for (PropertyDescriptor pd : Introspector.getBeanInfo(data.getClass()).getPropertyDescriptors()) {
@@ -65,13 +56,8 @@
                         if (StringUtils.isBlank(linkAnnotation.method())) {
                             Object linkedObject = readMethod.invoke(data);
 
-<<<<<<< HEAD
-                            if(linkedObject instanceof RestModel && linkAnnotation.linkClass().isAssignableFrom(linkedObject.getClass())) {
-                                linkToSubResource = utils.linkToSingleResource((DirectlyAddressableRestModel) linkedObject, name);
-=======
                             if(linkedObject instanceof RestAddressableModel && linkAnnotation.linkClass().isAssignableFrom(linkedObject.getClass())) {
                                 linkToSubResource = utils.linkToSingleResource((RestAddressableModel) linkedObject, name);
->>>>>>> fb8eb032
                             }
 
                             if (linkedObject != null || !linkAnnotation.optional()) {
@@ -79,7 +65,7 @@
                             }
                         }
 
-                    } else if (DirectlyAddressableRestModel.class.isAssignableFrom(readMethod.getReturnType())) {
+                    } else if (RestAddressableModel.class.isAssignableFrom(readMethod.getReturnType())) {
                         Link linkToSubResource = utils.linkToSubResource(data, name);
                         halResource.add(linkToSubResource);
                     }
