--- conflicted
+++ resolved
@@ -38,28 +38,17 @@
                     .findRel(null, SubmissionFormRest.CATEGORY, English.plural(SubmissionFormRest.NAME), sd.getId(), "", null, null, null))
                     .toUriComponentsBuilder();
             String uribuilder = uriComponentsBuilder.build().toString();
-<<<<<<< HEAD
             list.add(buildLink(SubmissionFormRest.NAME_LINK_ON_PANEL, uribuilder.substring(0, uribuilder.lastIndexOf("/"))));
         }
 
 		if(SubmissionStepConfig.UPLOAD_STEP_NAME.equals(sd.getSectionType())) {
 			RestResourceController methodOn = getMethodOn(RestResourceController.class, SubmissionUploadRest.CATEGORY, SubmissionUploadRest.NAME);			
 			UriComponentsBuilder uriComponentsBuilder = linkTo(methodOn
-=======
-			list.add(buildLink(SubmissionFormRest.NAME_LINK_ON_PANEL, uribuilder.substring(0, uribuilder.lastIndexOf("/"))));
-		}
-		if(SubmissionStepConfig.UPLOAD_STEP_NAME.equals(sd.getSectionType())) {
-			UriComponentsBuilder uriComponentsBuilder = linkTo(getMethodOn(RestResourceController.class, SubmissionUploadRest.CATEGORY, SubmissionUploadRest.NAME)
->>>>>>> fb8eb032
 					.findRel(null, SubmissionUploadRest.CATEGORY, English.plural(SubmissionUploadRest.NAME), sd.getId(), "", null, null, null))
 					.toUriComponentsBuilder();
 			String uribuilder = uriComponentsBuilder.build().toString();
 			list.add(buildLink(SubmissionFormRest.NAME_LINK_ON_PANEL, uribuilder.substring(0, uribuilder.lastIndexOf("/"))));
 		}
-<<<<<<< HEAD
-=======
-		
->>>>>>> fb8eb032
     }
 
     protected Class<RestResourceController> getControllerClass() {
