/**
 * The contents of this file are subject to the license and copyright
 * detailed in the LICENSE and NOTICE files at the root of the source
 * tree and available online at
 *
 * http://www.dspace.org/license/
 */
package org.dspace.app.rest.model.hateoas;

import java.beans.IntrospectionException;
import java.beans.Introspector;
import java.beans.PropertyDescriptor;
import java.io.Serializable;
import java.lang.reflect.InvocationTargetException;
import java.lang.reflect.Method;
import java.util.Arrays;
import java.util.List;
import java.util.Map;

import com.fasterxml.jackson.annotation.JsonUnwrapped;
import org.apache.commons.lang3.StringUtils;
import org.dspace.app.rest.model.BaseObjectRest;
import org.dspace.app.rest.model.DirectlyAddressableRestModel;
import org.dspace.app.rest.model.LinkRest;
import org.dspace.app.rest.model.LinksRest;
import org.dspace.app.rest.repository.DSpaceRestRepository;
import org.dspace.app.rest.repository.LinkRestRepository;
import org.dspace.app.rest.utils.Utils;
import org.springframework.data.domain.Page;
import org.springframework.data.domain.PageImpl;
import org.springframework.hateoas.Link;
<<<<<<< HEAD
import org.springframework.hateoas.ResourceSupport;

import com.fasterxml.jackson.annotation.JsonInclude;
import com.fasterxml.jackson.annotation.JsonInclude.Include;
import com.fasterxml.jackson.annotation.JsonProperty;
import com.fasterxml.jackson.annotation.JsonUnwrapped;
=======
>>>>>>> 8c15e3e0

/**
 * A base class for DSpace Rest HAL Resource. The HAL Resource wraps the REST
 * Resource adding support for the links and embedded resources. Each property
 * of the wrapped REST resource is automatically translated in a link and the
 * available information included as embedded resource
 * 
 * @author Andrea Bollini (andrea.bollini at 4science.it)
 *
 */
<<<<<<< HEAD
public abstract class DSpaceResource<T extends DirectlyAddressableRestModel> extends ResourceSupport {
	@JsonUnwrapped
	private final T data;

	@JsonProperty(value = "_embedded")
	@JsonInclude(Include.NON_EMPTY)
	private Map<String, Object> embedded = new HashMap<String, Object>();
=======
public abstract class DSpaceResource<T extends RestModel> extends HALResource<T> {
>>>>>>> 8c15e3e0

	public DSpaceResource(T data, Utils utils, String... rels) {
		super(data);

		if (data != null) {
			try {
				LinksRest links = data.getClass().getDeclaredAnnotation(LinksRest.class);
				if (links != null && rels != null) {
					List<String> relsList = Arrays.asList(rels);
					for (LinkRest linkAnnotation : links.links()) {
						if (!relsList.contains(linkAnnotation.name())) {
							continue;
						}
						String name = linkAnnotation.name();
						Link linkToSubResource = utils.linkToSubResource(data, name);
						String apiCategory = data.getCategory();
						String model = data.getType();
						LinkRestRepository linkRepository = utils.getLinkResourceRepository(apiCategory, model, linkAnnotation.name());

						if (!linkRepository.isEmbeddableRelation(data, linkAnnotation.name())) {
							continue;
						}
						try {
							Method[] methods = linkRepository.getClass().getMethods();
							boolean found = false;
							for (Method m : methods) { 
								if (StringUtils.equals(m.getName(), linkAnnotation.method())) {
										// TODO add support for single linked object other than for collections
										Page<? extends Serializable> pageResult = (Page<? extends DirectlyAddressableRestModel>) m.invoke(linkRepository, null, ((BaseObjectRest) data).getId(), null, null);
										EmbeddedPage ep = new EmbeddedPage(linkToSubResource.getHref(), pageResult, null);
										embedded.put(name, ep);
										found = true;
								}
							}
							// TODO custom exception
							if (!found) {
								throw new RuntimeException("Method for relation " + linkAnnotation.name() + " not found: " + linkAnnotation.method());
							}
						} catch (IllegalAccessException | IllegalArgumentException | InvocationTargetException e) {
							throw new RuntimeException(e.getMessage(), e);
						}
					}
				}
				
				for (PropertyDescriptor pd : Introspector.getBeanInfo(data.getClass()).getPropertyDescriptors()) {
					Method readMethod = pd.getReadMethod();
					String name = pd.getName();
					if (readMethod != null && !"class".equals(name)) {
						LinkRest linkAnnotation = readMethod.getAnnotation(LinkRest.class);
						
						if (linkAnnotation != null) {
							if (StringUtils.isNotBlank(linkAnnotation.name())) {
								name = linkAnnotation.name();
							}
							Link linkToSubResource = utils.linkToSubResource(data, name);	
							// no method is specified to retrieve the linked object(s) so check if it is already here
							if (StringUtils.isBlank(linkAnnotation.method())) {
								Object linkedObject = readMethod.invoke(data);
								Object wrapObject = linkedObject;
								if (linkedObject instanceof DirectlyAddressableRestModel) {
									DirectlyAddressableRestModel linkedRM = (DirectlyAddressableRestModel) linkedObject; 
									wrapObject = utils.getResourceRepository(linkedRM.getCategory(), linkedRM.getType())
											.wrapResource(linkedRM);

								}
								else {
									if (linkedObject instanceof List) {
										List<DirectlyAddressableRestModel> linkedRMList = (List<DirectlyAddressableRestModel>) linkedObject; 
										if (linkedRMList.size() > 0) {
											
											DSpaceRestRepository<DirectlyAddressableRestModel, ?> resourceRepository = utils.getResourceRepository(linkedRMList.get(0).getCategory(), linkedRMList.get(0).getType());
											// TODO should we force pagination also of embedded resource? 
											// This will force a pagination with size 10 for embedded collections as well
//											int pageSize = 1;
//											PageImpl<RestModel> page = new PageImpl(
//													linkedRMList.subList(0,
//															linkedRMList.size() > pageSize ? pageSize : linkedRMList.size()), new PageRequest(0, pageSize), linkedRMList.size()); 
											PageImpl<DirectlyAddressableRestModel> page = new PageImpl(linkedRMList);
											wrapObject = new EmbeddedPage(linkToSubResource.getHref(), page.map(resourceRepository::wrapResource), linkedRMList);
										}
										else {
											wrapObject = null;
										}
									}
								}

								embedded.put(name, wrapObject);
							}
							else {
								// call the link repository
								try {
									String apiCategory = data.getCategory();
									String model = data.getType();
									LinkRestRepository linkRepository = utils.getLinkResourceRepository(apiCategory, model, linkAnnotation.name());
									Method[] methods = linkRepository.getClass().getMethods();
									boolean found = false;
									for (Method m : methods) { 
										if (StringUtils.equals(m.getName(), linkAnnotation.method())) {
												if ( Page.class.isAssignableFrom( m.getReturnType()) ){
													Page<? extends Serializable> pageResult = (Page<? extends DirectlyAddressableRestModel>) m.invoke(linkRepository, null, ((BaseObjectRest) data).getId(), null, null);														
													EmbeddedPage ep = new EmbeddedPage(linkToSubResource.getHref(), pageResult, null);
													embedded.put(name, ep);
												}
												else {
													DirectlyAddressableRestModel object = (DirectlyAddressableRestModel)m.invoke(linkRepository, null, ((BaseObjectRest) data).getId(), null, null);
													ResourceSupport ep = linkRepository.wrapResource(object, linkToSubResource.getHref());
													embedded.put(name, ep);
												}

												found = true;
										}
									}
									// TODO custom exception
									if (!found) {
										throw new RuntimeException("Method for relation " + linkAnnotation.name() + " not found: " + linkAnnotation.method());
									}
								} catch (IllegalAccessException | IllegalArgumentException | InvocationTargetException e) {
									throw new RuntimeException(e.getMessage(), e);
								}
							}
						}
<<<<<<< HEAD
						else if (DirectlyAddressableRestModel.class.isAssignableFrom(readMethod.getReturnType())) {
							Link linkToSubResource = utils.linkToSubResource(data, name);
							this.add(linkToSubResource);
							DirectlyAddressableRestModel linkedObject = (DirectlyAddressableRestModel) readMethod.invoke(data);
=======
						else if (RestModel.class.isAssignableFrom(readMethod.getReturnType())) {
							RestModel linkedObject = (RestModel) readMethod.invoke(data);
>>>>>>> 8c15e3e0
							if (linkedObject != null) {
								embedded.put(name,
										utils.getResourceRepository(linkedObject.getCategory(), linkedObject.getType())
												.wrapResource(linkedObject));
							} else {
								embedded.put(name, null);
							}
						}
					}
				}
			} catch (IntrospectionException | IllegalArgumentException | IllegalAccessException
					| InvocationTargetException e) {
				throw new RuntimeException(e.getMessage(), e);
			}
		}
	}

	//Trick to make Java Understand that our content extends RestModel
	@JsonUnwrapped
	@Override
	public T getContent() {
		return super.getContent();
	}
}<|MERGE_RESOLUTION|>--- conflicted
+++ resolved
@@ -29,15 +29,6 @@
 import org.springframework.data.domain.Page;
 import org.springframework.data.domain.PageImpl;
 import org.springframework.hateoas.Link;
-<<<<<<< HEAD
-import org.springframework.hateoas.ResourceSupport;
-
-import com.fasterxml.jackson.annotation.JsonInclude;
-import com.fasterxml.jackson.annotation.JsonInclude.Include;
-import com.fasterxml.jackson.annotation.JsonProperty;
-import com.fasterxml.jackson.annotation.JsonUnwrapped;
-=======
->>>>>>> 8c15e3e0
 
 /**
  * A base class for DSpace Rest HAL Resource. The HAL Resource wraps the REST
@@ -48,17 +39,7 @@
  * @author Andrea Bollini (andrea.bollini at 4science.it)
  *
  */
-<<<<<<< HEAD
-public abstract class DSpaceResource<T extends DirectlyAddressableRestModel> extends ResourceSupport {
-	@JsonUnwrapped
-	private final T data;
-
-	@JsonProperty(value = "_embedded")
-	@JsonInclude(Include.NON_EMPTY)
-	private Map<String, Object> embedded = new HashMap<String, Object>();
-=======
-public abstract class DSpaceResource<T extends RestModel> extends HALResource<T> {
->>>>>>> 8c15e3e0
+public abstract class DSpaceResource<T extends DirectlyAddressableRestModel> extends HALResource<T> {
 
 	public DSpaceResource(T data, Utils utils, String... rels) {
 		super(data);
@@ -164,7 +145,7 @@
 												}
 												else {
 													DirectlyAddressableRestModel object = (DirectlyAddressableRestModel)m.invoke(linkRepository, null, ((BaseObjectRest) data).getId(), null, null);
-													ResourceSupport ep = linkRepository.wrapResource(object, linkToSubResource.getHref());
+													HALResource ep = linkRepository.wrapResource(object, linkToSubResource.getHref());
 													embedded.put(name, ep);
 												}
 
@@ -180,15 +161,8 @@
 								}
 							}
 						}
-<<<<<<< HEAD
 						else if (DirectlyAddressableRestModel.class.isAssignableFrom(readMethod.getReturnType())) {
-							Link linkToSubResource = utils.linkToSubResource(data, name);
-							this.add(linkToSubResource);
 							DirectlyAddressableRestModel linkedObject = (DirectlyAddressableRestModel) readMethod.invoke(data);
-=======
-						else if (RestModel.class.isAssignableFrom(readMethod.getReturnType())) {
-							RestModel linkedObject = (RestModel) readMethod.invoke(data);
->>>>>>> 8c15e3e0
 							if (linkedObject != null) {
 								embedded.put(name,
 										utils.getResourceRepository(linkedObject.getCategory(), linkedObject.getType())
