--- conflicted
+++ resolved
@@ -811,7 +811,6 @@
 
         //When calling this root endpoint
         getClient().perform(get("/api/discover/search"))
-<<<<<<< HEAD
                    //** THEN **
                    //The status has to be 200 OK
                    .andExpect(status().isOk())
@@ -836,35 +835,9 @@
                    .andExpect(jsonPath("$.sortOptions", containsInAnyOrder(
                        SortOptionMatcher.titleSortOption(),
                        SortOptionMatcher.dateIssuedSortOption(),
+                       SortOptionMatcher.dateAccessionedSortOption(),
                        SortOptionMatcher.scoreSortOption()
                    )));
-=======
-                //** THEN **
-                //The status has to be 200 OK
-                .andExpect(status().isOk())
-                //The type has to be 'discover'
-                .andExpect(jsonPath("$.type", is("discover")))
-                //There needs to be a link to the objects that contains a string as specified below
-                .andExpect(jsonPath("$._links.objects.href", containsString("api/discover/search/objects")))
-                //There always needs to be a self link available
-                .andExpect(jsonPath("$._links.self.href", containsString("api/discover/search")))
-                //There needs to be a section where these filters as specified as they're the default filters
-                // given in the configuration
-                .andExpect(jsonPath("$.filters", containsInAnyOrder(
-                        SearchFilterMatcher.titleFilter(),
-                        SearchFilterMatcher.authorFilter(),
-                        SearchFilterMatcher.subjectFilter(),
-                        SearchFilterMatcher.dateIssuedFilter(),
-                        SearchFilterMatcher.hasContentInOriginalBundleFilter()
-                )))
-                //These sortOptions need to be present as it's the default in the configuration
-                .andExpect(jsonPath("$.sortOptions", containsInAnyOrder(
-                        SortOptionMatcher.titleSortOption(),
-                        SortOptionMatcher.dateIssuedSortOption(),
-                        SortOptionMatcher.dateAccessionedSortOption(),
-                        SortOptionMatcher.scoreSortOption()
-                )));
->>>>>>> 21b628a7
     }
 
     @Test
