DSpace source code license:


<<<<<<< HEAD
Copyright (c) 2002-2015, DuraSpace.  All rights reserved.
=======
Copyright (c) 2002-2016, DuraSpace.  All rights reserved.
>>>>>>> a54bf11b

Redistribution and use in source and binary forms, with or without
modification, are permitted provided that the following conditions are
met:

- Redistributions of source code must retain the above copyright
notice, this list of conditions and the following disclaimer.

- Redistributions in binary form must reproduce the above copyright
notice, this list of conditions and the following disclaimer in the
documentation and/or other materials provided with the distribution.

- Neither the name DuraSpace nor the name of the DSpace Foundation
nor the names of its contributors may be used to endorse or promote
products derived from this software without specific prior written
permission.

THIS SOFTWARE IS PROVIDED BY THE COPYRIGHT HOLDERS AND CONTRIBUTORS
``AS IS'' AND ANY EXPRESS OR IMPLIED WARRANTIES, INCLUDING, BUT NOT
LIMITED TO, THE IMPLIED WARRANTIES OF MERCHANTABILITY AND FITNESS FOR
A PARTICULAR PURPOSE ARE DISCLAIMED. IN NO EVENT SHALL THE COPYRIGHT
HOLDERS OR CONTRIBUTORS BE LIABLE FOR ANY DIRECT, INDIRECT,
INCIDENTAL, SPECIAL, EXEMPLARY, OR CONSEQUENTIAL DAMAGES (INCLUDING,
BUT NOT LIMITED TO, PROCUREMENT OF SUBSTITUTE GOODS OR SERVICES; LOSS
OF USE, DATA, OR PROFITS; OR BUSINESS INTERRUPTION) HOWEVER CAUSED AND
ON ANY THEORY OF LIABILITY, WHETHER IN CONTRACT, STRICT LIABILITY, OR
TORT (INCLUDING NEGLIGENCE OR OTHERWISE) ARISING IN ANY WAY OUT OF THE
USE OF THIS SOFTWARE, EVEN IF ADVISED OF THE POSSIBILITY OF SUCH
DAMAGE.


DSpace uses third-party libraries which may be distributed under
different licenses to the above. Information about these licenses 
is detailed in the LICENSES_THIRD_PARTY file at the root of the source 
tree.  You must agree to the terms of these licenses, in addition to 
the above DSpace source code license, in order to use this software.<|MERGE_RESOLUTION|>--- conflicted
+++ resolved
@@ -1,11 +1,7 @@
 DSpace source code license:
 
 
-<<<<<<< HEAD
-Copyright (c) 2002-2015, DuraSpace.  All rights reserved.
-=======
 Copyright (c) 2002-2016, DuraSpace.  All rights reserved.
->>>>>>> a54bf11b
 
 Redistribution and use in source and binary forms, with or without
 modification, are permitted provided that the following conditions are
