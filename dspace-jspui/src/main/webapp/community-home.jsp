<%--

    The contents of this file are subject to the license and copyright
    detailed in the LICENSE and NOTICE files at the root of the source
    tree and available online at

    http://www.dspace.org/license/

--%>
<%--
  - Community home JSP
  -
  - Attributes required:
  -    community             - Community to render home page for
  -    collections           - array of Collections in this community
  -    subcommunities        - array of Sub-communities in this community
  -    last.submitted.titles - String[] of titles of recently submitted items
  -    last.submitted.urls   - String[] of URLs of recently submitted items
  -    admin_button - Boolean, show admin 'edit' button
  --%>

<%@page import="org.dspace.content.service.CollectionService"%>
<%@page import="org.dspace.content.factory.ContentServiceFactory"%>
<%@page import="org.dspace.content.service.CommunityService"%>
<%@ page contentType="text/html;charset=UTF-8" %>

<%@ taglib uri="http://java.sun.com/jsp/jstl/fmt" prefix="fmt" %>
<%@ taglib uri="http://www.dspace.org/dspace-tags.tld" prefix="dspace" %>
<%@ taglib uri="http://java.sun.com/jsp/jstl/core" prefix="c" %>

<%@ page import="org.apache.commons.lang.StringUtils" %>
<%@ page import="org.dspace.app.webui.components.RecentSubmissions" %>
<%@ page import="org.dspace.app.webui.components.MostViewedBean"%>
<%@ page import="org.dspace.app.webui.components.MostViewedItem"%>
<%@ page import="org.dspace.discovery.SearchUtils"%>
<%@ page import="org.dspace.discovery.IGlobalSearchResult"%>
<%@ page import="org.dspace.app.webui.servlet.admin.EditCommunitiesServlet" %>
<%@ page import="org.dspace.app.webui.util.UIUtil" %>
<%@ page import="org.dspace.browse.BrowseIndex" %>
<%@ page import="org.dspace.browse.ItemCounter" %>
<%@ page import="org.dspace.content.*" %>
<<<<<<< HEAD
<%@ page import="org.dspace.core.ConfigurationManager" %>
<%@ page import="org.dspace.core.Utils" %>
=======
<%@ page import="org.dspace.core.Utils" %>
<%@ page import="org.dspace.services.ConfigurationService" %>
<%@ page import="org.dspace.services.factory.DSpaceServicesFactory" %>
>>>>>>> a54bf11b
<%@ page import="javax.servlet.jsp.jstl.fmt.LocaleSupport" %>
<%@ page import="java.util.List"%>

<%
    Boolean isAdminB = (Boolean) request.getAttribute("is.admin");
    Boolean isAdmin = (isAdminB != null?isAdminB.booleanValue():false);

    // Retrieve attributes
    Community community = (Community) request.getAttribute( "community" );
    List<Collection> collections =
        (List<Collection>) request.getAttribute("collections");
    List<Community> subcommunities =
        (List<Community>) request.getAttribute("subcommunities");
    
    RecentSubmissions submissions = (RecentSubmissions) request.getAttribute("recently.submitted");
    List<Integer> commSubscribed = (List<Integer>) request.getAttribute("subscription_communities");
    List<Integer> collSubscribed = (List<Integer>) request.getAttribute("subscription_collections");
    MostViewedBean mostViewedItem = (MostViewedBean) request.getAttribute("mostViewedItem");
    boolean loggedIn =
          ((Boolean) request.getAttribute("logged.in")).booleanValue();
    boolean subscribed =
          ((Boolean) request.getAttribute("subscribed")).booleanValue();
    
    Boolean editor_b = (Boolean)request.getAttribute("editor_button");
    boolean editor_button = (editor_b == null ? false : editor_b.booleanValue());
    Boolean add_b = (Boolean)request.getAttribute("add_button");
    boolean add_button = (add_b == null ? false : add_b.booleanValue());
    Boolean remove_b = (Boolean)request.getAttribute("remove_button");
    boolean remove_button = (remove_b == null ? false : remove_b.booleanValue());

	// get the browse indices
<<<<<<< HEAD
    BrowseIndex[] bis = BrowseIndex.getBrowseCommunityIndices();

=======
    BrowseIndex[] bis = BrowseIndex.getBrowseIndices();
	CommunityService comServ = ContentServiceFactory.getInstance().getCommunityService();
	CollectionService colServ = ContentServiceFactory.getInstance().getCollectionService();
>>>>>>> a54bf11b
    // Put the metadata values into guaranteed non-null variables
    String name = comServ.getMetadata(community, "name");
    String intro = comServ.getMetadata(community, "introductory_text");
    String copyright = comServ.getMetadata(community, "copyright_text");
    String sidebar = comServ.getMetadata(community, "side_bar_text");
    Bitstream logo = community.getLogo();
    
    ConfigurationService configurationService = DSpaceServicesFactory.getInstance().getConfigurationService();
    
    boolean feedEnabled = configurationService.getBooleanProperty("webui.feed.enable");
    String feedData = "NONE";
    if (feedEnabled)
    {
        // FeedData is expected to be a comma separated list
        String[] formats = configurationService.getArrayProperty("webui.feed.formats");
        String allFormats = StringUtils.join(formats, ",");
        feedData = "comm:" + allFormats;
    }
    
    ItemCounter ic = new ItemCounter(UIUtil.obtainContext(request));
%>

<%@page import="org.dspace.app.webui.servlet.MyDSpaceServlet"%>
<dspace:layout locbar="commLink" title="<%= name %>" feedData="<%= feedData %>">
<div class="well">
<div class="row">
	<div class="col-md-8">
        <h2><%= name %>
        <%
            if(configurationService.getBooleanProperty("webui.strengths.show"))
            {
%>
                : [<%= ic.getCount(community) %>]
<%
            }
%>
		<small><fmt:message key="jsp.community-home.heading1"/></small>
        <a class="statisticsLink btn btn-info" href="<%= request.getContextPath() %>/cris/stats/community.html?handle=<%= community.getHandle() %>&type=selected"><fmt:message key="jsp.community-home.display-statistics"/></a>
		</h2>
	</div>
<%  if (logo != null) { %>
     <div class="col-md-4">
     	<img class="img-responsive" alt="Logo" src="<%= request.getContextPath() %>/retrieve/<%= logo.getID() %>" />
     </div> 
<% } %>
 </div>

<% if (StringUtils.isNotBlank(intro)) { %>
  <%= intro %>
<% } %>
</div>
<p class="copyrightText"><%= copyright %></p>
 <form class="well" method="get" action="">
<%  if (loggedIn && subscribed)
    { %>
                <small><fmt:message key="jsp.collection-home.subscribed"/> <a href="<%= request.getContextPath() %>/subscribe"><fmt:message key="jsp.collection-home.info"/></a></small>
           		<input class="btn btn-sm btn-warning" type="submit" name="submit_unsubscribe" value="<fmt:message key="jsp.collection-home.unsub"/>" />
<%  } else { %>
                <small>
            		  <fmt:message key="jsp.collection-home.subscribe.msg"/>
                </small>
				<input class="btn btn-sm btn-info" type="submit" name="submit_subscribe" value="<fmt:message key="jsp.collection-home.subscribe"/>" />
<%  } %>
</form>

	<div class="row">
<<<<<<< HEAD
	<div class="col-md-4">
	<%@ include file="components/recent-submissions.jsp" %>
=======
<%
	if (rs != null  && rs.count() > 0)
	{ %>
	<div class="col-md-8">
        <div class="panel panel-primary">        
        <div id="recent-submissions-carousel" class="panel-heading carousel slide">
        <%-- Recently Submitted items --%>
			<h3><fmt:message key="jsp.community-home.recentsub"/>
<%
    if(feedEnabled)
    {
    	String[] fmts = feedData.substring(5).split(",");
    	String icon = null;
    	int width = 0;
    	for (int j = 0; j < fmts.length; j++)
    	{
    		if ("rss_1.0".equals(fmts[j]))
    		{
    		   icon = "rss1.gif";
    		   width = 80;
    		}
    		else if ("rss_2.0".equals(fmts[j]))
    		{
    		   icon = "rss2.gif";
    		   width = 80;
    		}
    		else
    	    {
    	       icon = "rss.gif";
    	       width = 36;
    	    }
%>
    <a href="<%= request.getContextPath() %>/feed/<%= fmts[j] %>/<%= community.getHandle() %>"><img src="<%= request.getContextPath() %>/image/<%= icon %>" alt="RSS Feed" width="<%= width %>" height="15" style="margin: 3px 0 3px" /></a>
<%
    	}
    }
%>
			</h3>
		
	<%
		List<Item> items = rs.getRecentSubmissions();
		boolean first = true;
		if(items!=null && items.size()>0) 
		{ 
	%>	
		<!-- Wrapper for slides -->
		  <div class="carousel-inner">
	<%	for (int i = 0; i < items.size(); i++)
		{
			String title = items.get(i).getName();
			String displayTitle = "Untitled";
			if (StringUtils.isNotBlank(title))
			{
				displayTitle = Utils.addEntities(title);
			}
			%>
		    <div style="padding-bottom: 50px; min-height: 200px;" class="item <%= first?"active":""%>">
		      <div style="padding-left: 80px; padding-right: 80px; display: inline-block;"><%= StringUtils.abbreviate(displayTitle, 400) %> 
		      	<a href="<%= request.getContextPath() %>/handle/<%=items.get(i).getHandle() %>" class="btn btn-success">See</a>
		      </div>
>>>>>>> a54bf11b
		    </div>
	<div class="col-md-4">
	<%@ include file="components/most-viewed.jsp" %>
	<%-- @ include file="components/most-downloaded.jsp" --%>
		</div>
<<<<<<< HEAD
	<div class="col-md-4">
    	<%= sidebar %>
	</div>
=======
		
		  <!-- Controls -->
		  <a class="left carousel-control" href="#recent-submissions-carousel" data-slide="prev">
		    <span class="icon-prev"></span>
		  </a>
		  <a class="right carousel-control" href="#recent-submissions-carousel" data-slide="next">
		    <span class="icon-next"></span>
		  </a>

          <ol class="carousel-indicators">
		    <li data-target="#recent-submissions-carousel" data-slide-to="0" class="active"></li>
		    <% for (int i = 1; i < rs.count(); i++){ %>
		    <li data-target="#recent-submissions-carousel" data-slide-to="<%= i %>"></li>
		    <% } %>
	      </ol>
		
		<%
		}
		%>
		  
     </div></div></div>
<%
	}
%>
>>>>>>> a54bf11b
</div>	

<%-- Browse --%>
<div class="panel panel-primary">
	<div class="panel-heading"><fmt:message key="jsp.general.browse"/></div>
	<div class="panel-body">
   				<%-- Insert the dynamic list of browse options --%>
<%
	for (int i = 0; i < bis.length; i++)
	{
		String key = "browse.menu." + bis[i].getName();
%>
	<form method="get" action="<%= request.getContextPath() %>/handle/<%= community.getHandle() %>/browse">
		<input type="hidden" name="type" value="<%= bis[i].getName() %>"/>
		<%-- <input type="hidden" name="community" value="<%= community.getHandle() %>" /> --%>
		<input class="btn btn-default col-md-3" type="submit" name="submit_browse" value="<fmt:message key="<%= key %>"/>"/>
	</form>
<%	
	}
%>
			
	</div>
</div>

<div class="row">
<<<<<<< HEAD

    <%
    	int discovery_panel_cols = 12;
    	int discovery_facet_cols = 4;
    	Map<String, List<FacetResult>> mapFacetes = (Map<String, List<FacetResult>>) request.getAttribute("discovery.fresults");
    	List<DiscoverySearchFilterFacet> facetsConf = (List<DiscoverySearchFilterFacet>) request.getAttribute("facetsConfig");
    	String processorSidebar = (String) request.getAttribute("processorSidebar");
    
    if(processorSidebar!=null && processorSidebar.equals("sidebar")) {
	%>
	<%@ include file="discovery/static-sidebar-facet.jsp" %>
	<% } %>	
</div>

<div class="row">
=======
>>>>>>> a54bf11b
	<%@ include file="discovery/static-tagcloud-facet.jsp" %>
</div>
	
<div class="row">
<%
	boolean showLogos = configurationService.getBooleanProperty("jspui.community-home.logos", true);
	if (subcommunities.size() != 0)
    {
%>
	<div class="col-md-6">

		<h3><fmt:message key="jsp.community-home.heading3"/></h3>
   
        <div class="list-group">
<%
        for (int j = 0; j < subcommunities.size(); j++)
        {
%>
			<div class="list-group-item row">  
<%  
		Bitstream logoCom = subcommunities.get(j).getLogo();
		if (showLogos && logoCom != null) { %>
			<div class="col-md-3">
		        <img alt="Logo" class="img-responsive" src="<%= request.getContextPath() %>/retrieve/<%= logoCom.getID() %>" /> 
			</div>
			<div class="col-md-9">
<% } else { %>
			<div class="col-md-12">
<% }  %>		

	      <h4 class="list-group-item-heading"><a href="<%= request.getContextPath() %>/handle/<%= subcommunities.get(j).getHandle() %>">
	                <%= subcommunities.get(j).getName() %></a>
<%
                if (configurationService.getBooleanProperty("webui.strengths.show"))
                {
%>
                    [<%= ic.getCount(subcommunities.get(j)) %>]
<%
                }
			if(isAdmin || !ConfigurationManager.getBooleanProperty("solr-statistics","authorization.admin")) { %>
					<a href="<%= request.getContextPath() %>/cris/stats/community.html?handle=<%= subcommunities[j].getHandle() %>&type=selected"><img src="<%= request.getContextPath() %>/image/stats/chart_curve.png" border="0" title="usage statistics"/></a>
				&nbsp;
		 <% } %>
        
		<a href="<%= request.getContextPath() %>/feed/rss_2.0/<%= subcommunities[j].getHandle() %>"><img src="<%= request.getContextPath() %>/image/stats/feed.png" border="0" title="Content update: RSS feed"/></a>
		&nbsp;<a href=<%= request.getContextPath() %>/handle/<%= subcommunities[j].getHandle() %>?handle=<%= subcommunities[j].getHandle() %>&submit_<%
		    if (commSubscribed!=null && commSubscribed.contains(subcommunities[j].getID()))
		    { // subscribed
		        %>unsubscribe=unsubscribe"><img src="<%= request.getContextPath() %>/image/stats/stop-bell.png" border="0" title="Content update: Email subscription"/></a><%
		    }
		    else
		    { // not yet subscribed
		        %>subscribe=subscribe"><img src="<%= request.getContextPath() %>/image/stats/start-bell.png" border="0" title="Content update: Email subscription"/></a><%
		    }
    	%>
	    		<% if (remove_button) { %>
	                <form class="btn-group" method="post" action="<%=request.getContextPath()%>/tools/edit-communities">
			          <input type="hidden" name="parent_community_id" value="<%= community.getID() %>" />
			          <input type="hidden" name="community_id" value="<%= subcommunities.get(j).getID() %>" />
			          <input type="hidden" name="action" value="<%=EditCommunitiesServlet.START_DELETE_COMMUNITY%>" />
	                  <button type="submit" class="btn btn-xs btn-danger"><span class="glyphicon glyphicon-trash"></span></button>
	                </form>
	    		<% } %>
			    </h4>
                <p class="collectionDescription"><%= comServ.getMetadata(subcommunities.get(j), "short_description") %></p>
            </div>
         </div> 
<%
        }
%>
   </div>
</div>
<%
    }
%>

<%
    if (collections.size() != 0)
    {
%>
	<div class="col-md-6">

        <%-- <h2>Collections in this community</h2> --%>
		<h3><fmt:message key="jsp.community-home.heading2"/></h3>
		<div class="list-group">
<%
        for (int i = 0; i < collections.size(); i++)
        {
%>
			<div class="list-group-item row">  
<%  
		Bitstream logoCol = collections.get(i).getLogo();
		if (showLogos && logoCol != null) { %>
			<div class="col-md-3">
		        <img alt="Logo" class="img-responsive" src="<%= request.getContextPath() %>/retrieve/<%= logoCol.getID() %>" /> 
			</div>
			<div class="col-md-9">
<% } else { %>
			<div class="col-md-12">
<% }  %>		

	      <h4 class="list-group-item-heading"><a href="<%= request.getContextPath() %>/handle/<%= collections.get(i).getHandle() %>">
	      <%= collections.get(i).getName() %></a>
<%
            if(configurationService.getBooleanProperty("webui.strengths.show"))
            {
%>
                [<%= ic.getCount(collections.get(i)) %>]
<%
            }
			if(isAdmin || !ConfigurationManager.getBooleanProperty("solr-statistics","authorization.admin")) { %>
					<a href="<%= request.getContextPath() %>/cris/stats/collection.html?handle=<%= collections[i].getHandle() %>&type=selected"><img src="<%= request.getContextPath() %>/image/stats/chart_curve.png" border="0" title="usage statistics"/></a>
				&nbsp;
		 <% } %>
        
		<a href="<%= request.getContextPath() %>/feed/rss_2.0/<%= collections[i].getHandle() %>"><img src="<%= request.getContextPath() %>/image/stats/feed.png" border="0" title="Content update: RSS feed"/></a>
		&nbsp;<a href=<%= request.getContextPath() %>/handle/<%= collections[i].getHandle() %>?handle=<%= collections[i].getHandle() %>&submit_<%
		    if (collSubscribed!=null && collSubscribed.contains(collections[i].getID()))
		    { // subscribed
		        %>unsubscribe=unsubscribe"><img src="<%= request.getContextPath() %>/image/stats/stop-bell.png" border="0" title="Content update: Email subscription"/></a><%
		    }
		    else
		    { // not yet subscribed
		        %>subscribe=subscribe"><img src="<%= request.getContextPath() %>/image/stats/start-bell.png" border="0" title="Content update: Email subscription"/></a><%
		    }
    	%>
			
	    <% if (remove_button) { %>
	      <form class="btn-group" method="post" action="<%=request.getContextPath()%>/tools/edit-communities">
	          <input type="hidden" name="parent_community_id" value="<%= community.getID() %>" />
	          <input type="hidden" name="community_id" value="<%= community.getID() %>" />
	          <input type="hidden" name="collection_id" value="<%= collections.get(i).getID() %>" />
	          <input type="hidden" name="action" value="<%=EditCommunitiesServlet.START_DELETE_COLLECTION%>" />
	          <button type="submit" class="btn btn-xs btn-danger"><span class="glyphicon glyphicon-trash"></span></button>
	      </form>
	    <% } %>
		</h4>
      <p class="collectionDescription"><%= colServ.getMetadata(collections.get(i), "short_description") %></p>
    </div>
  </div>  
<%
        }
%>
  </div>
</div>
<%
    }
%>
</div>
    <dspace:sidebar>
    <% if(editor_button || add_button)  // edit button(s)
    { %>
		 <div class="panel panel-warning">
             <div class="panel-heading">
             	<fmt:message key="jsp.admintools"/>
             	<span class="pull-right">
             		<dspace:popup page="<%= LocaleSupport.getLocalizedMessage(pageContext, \"help.site-admin\")%>"><fmt:message key="jsp.adminhelp"/></dspace:popup>
             	</span>
             	</div>
             <div class="panel-body">
             <% if(editor_button) { %>
	            <form method="post" action="<%=request.getContextPath()%>/tools/edit-communities">
		          <input type="hidden" name="community_id" value="<%= community.getID() %>" />
		          <input type="hidden" name="action" value="<%=EditCommunitiesServlet.START_EDIT_COMMUNITY%>" />
                  <%--<input type="submit" value="Edit..." />--%>
                  <input class="btn btn-default col-md-12" type="submit" value="<fmt:message key="jsp.general.edit.button"/>" />
                </form>
             <% } %>
             <% if(add_button) { %>

				<form method="post" action="<%=request.getContextPath()%>/tools/collection-wizard">
		     		<input type="hidden" name="community_id" value="<%= community.getID() %>" />
                    <input class="btn btn-default col-md-12" type="submit" value="<fmt:message key="jsp.community-home.create1.button"/>" />
                </form>
                
                <form method="post" action="<%=request.getContextPath()%>/tools/edit-communities">
                    <input type="hidden" name="action" value="<%= EditCommunitiesServlet.START_CREATE_COMMUNITY%>" />
                    <input type="hidden" name="parent_community_id" value="<%= community.getID() %>" />
                    <%--<input type="submit" name="submit" value="Create Sub-community" />--%>
                    <input class="btn btn-default col-md-12" type="submit" name="submit" value="<fmt:message key="jsp.community-home.create2.button"/>" />
                 </form>
             <% } %>
            <% if( editor_button ) { %>
                <form method="post" action="<%=request.getContextPath()%>/mydspace">
                  <input type="hidden" name="community_id" value="<%= community.getID() %>" />
                  <input type="hidden" name="step" value="<%= MyDSpaceServlet.REQUEST_EXPORT_ARCHIVE %>" />
                  <input class="btn btn-default col-md-12" type="submit" value="<fmt:message key="jsp.mydspace.request.export.community"/>" />
                </form>
              <form method="post" action="<%=request.getContextPath()%>/mydspace">
                <input type="hidden" name="community_id" value="<%= community.getID() %>" />
                <input type="hidden" name="step" value="<%= MyDSpaceServlet.REQUEST_MIGRATE_ARCHIVE %>" />
                <input class="btn btn-default col-md-12" type="submit" value="<fmt:message key="jsp.mydspace.request.export.migratecommunity"/>" />
              </form>
               <form method="post" action="<%=request.getContextPath()%>/dspace-admin/metadataexport">
                 <input type="hidden" name="handle" value="<%= community.getHandle() %>" />
                 <input class="btn btn-default col-md-12" type="submit" value="<fmt:message key="jsp.general.metadataexport.button"/>" />
               </form>
			<% } %>
			</div>
		</div>
		<% } %>
		<%= sidebar %>
		<%
			int discovery_panel_cols = 12;
			int discovery_facet_cols = 12;
		%>
		<%@ include file="discovery/static-sidebar-facet.jsp" %>
  </dspace:sidebar>
</dspace:layout><|MERGE_RESOLUTION|>--- conflicted
+++ resolved
@@ -39,14 +39,10 @@
 <%@ page import="org.dspace.browse.BrowseIndex" %>
 <%@ page import="org.dspace.browse.ItemCounter" %>
 <%@ page import="org.dspace.content.*" %>
-<<<<<<< HEAD
-<%@ page import="org.dspace.core.ConfigurationManager" %>
-<%@ page import="org.dspace.core.Utils" %>
-=======
 <%@ page import="org.dspace.core.Utils" %>
 <%@ page import="org.dspace.services.ConfigurationService" %>
 <%@ page import="org.dspace.services.factory.DSpaceServicesFactory" %>
->>>>>>> a54bf11b
+<%@ page import="org.dspace.core.Utils" %>
 <%@ page import="javax.servlet.jsp.jstl.fmt.LocaleSupport" %>
 <%@ page import="java.util.List"%>
 
@@ -78,14 +74,9 @@
     boolean remove_button = (remove_b == null ? false : remove_b.booleanValue());
 
 	// get the browse indices
-<<<<<<< HEAD
     BrowseIndex[] bis = BrowseIndex.getBrowseCommunityIndices();
-
-=======
-    BrowseIndex[] bis = BrowseIndex.getBrowseIndices();
 	CommunityService comServ = ContentServiceFactory.getInstance().getCommunityService();
 	CollectionService colServ = ContentServiceFactory.getInstance().getCollectionService();
->>>>>>> a54bf11b
     // Put the metadata values into guaranteed non-null variables
     String name = comServ.getMetadata(community, "name");
     String intro = comServ.getMetadata(community, "introductory_text");
@@ -152,106 +143,13 @@
 </form>
 
 	<div class="row">
-<<<<<<< HEAD
 	<div class="col-md-4">
 	<%@ include file="components/recent-submissions.jsp" %>
-=======
-<%
-	if (rs != null  && rs.count() > 0)
-	{ %>
-	<div class="col-md-8">
-        <div class="panel panel-primary">        
-        <div id="recent-submissions-carousel" class="panel-heading carousel slide">
-        <%-- Recently Submitted items --%>
-			<h3><fmt:message key="jsp.community-home.recentsub"/>
-<%
-    if(feedEnabled)
-    {
-    	String[] fmts = feedData.substring(5).split(",");
-    	String icon = null;
-    	int width = 0;
-    	for (int j = 0; j < fmts.length; j++)
-    	{
-    		if ("rss_1.0".equals(fmts[j]))
-    		{
-    		   icon = "rss1.gif";
-    		   width = 80;
-    		}
-    		else if ("rss_2.0".equals(fmts[j]))
-    		{
-    		   icon = "rss2.gif";
-    		   width = 80;
-    		}
-    		else
-    	    {
-    	       icon = "rss.gif";
-    	       width = 36;
-    	    }
-%>
-    <a href="<%= request.getContextPath() %>/feed/<%= fmts[j] %>/<%= community.getHandle() %>"><img src="<%= request.getContextPath() %>/image/<%= icon %>" alt="RSS Feed" width="<%= width %>" height="15" style="margin: 3px 0 3px" /></a>
-<%
-    	}
-    }
-%>
-			</h3>
-		
-	<%
-		List<Item> items = rs.getRecentSubmissions();
-		boolean first = true;
-		if(items!=null && items.size()>0) 
-		{ 
-	%>	
-		<!-- Wrapper for slides -->
-		  <div class="carousel-inner">
-	<%	for (int i = 0; i < items.size(); i++)
-		{
-			String title = items.get(i).getName();
-			String displayTitle = "Untitled";
-			if (StringUtils.isNotBlank(title))
-			{
-				displayTitle = Utils.addEntities(title);
-			}
-			%>
-		    <div style="padding-bottom: 50px; min-height: 200px;" class="item <%= first?"active":""%>">
-		      <div style="padding-left: 80px; padding-right: 80px; display: inline-block;"><%= StringUtils.abbreviate(displayTitle, 400) %> 
-		      	<a href="<%= request.getContextPath() %>/handle/<%=items.get(i).getHandle() %>" class="btn btn-success">See</a>
-		      </div>
->>>>>>> a54bf11b
 		    </div>
 	<div class="col-md-4">
 	<%@ include file="components/most-viewed.jsp" %>
 	<%-- @ include file="components/most-downloaded.jsp" --%>
 		</div>
-<<<<<<< HEAD
-	<div class="col-md-4">
-    	<%= sidebar %>
-	</div>
-=======
-		
-		  <!-- Controls -->
-		  <a class="left carousel-control" href="#recent-submissions-carousel" data-slide="prev">
-		    <span class="icon-prev"></span>
-		  </a>
-		  <a class="right carousel-control" href="#recent-submissions-carousel" data-slide="next">
-		    <span class="icon-next"></span>
-		  </a>
-
-          <ol class="carousel-indicators">
-		    <li data-target="#recent-submissions-carousel" data-slide-to="0" class="active"></li>
-		    <% for (int i = 1; i < rs.count(); i++){ %>
-		    <li data-target="#recent-submissions-carousel" data-slide-to="<%= i %>"></li>
-		    <% } %>
-	      </ol>
-		
-		<%
-		}
-		%>
-		  
-     </div></div></div>
-<%
-	}
-%>
->>>>>>> a54bf11b
 </div>	
 
 <%-- Browse --%>
@@ -277,7 +175,6 @@
 </div>
 
 <div class="row">
-<<<<<<< HEAD
 
     <%
     	int discovery_panel_cols = 12;
@@ -293,8 +190,6 @@
 </div>
 
 <div class="row">
-=======
->>>>>>> a54bf11b
 	<%@ include file="discovery/static-tagcloud-facet.jsp" %>
 </div>
 	
