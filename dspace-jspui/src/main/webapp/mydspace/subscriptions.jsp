--- conflicted
+++ resolved
@@ -19,12 +19,8 @@
 <%@ page contentType="text/html;charset=UTF-8" %>
 
 <%@ taglib uri="http://java.sun.com/jsp/jstl/fmt"
-<<<<<<< HEAD
     prefix="fmt" %>
 <%@ taglib prefix="c" uri="http://java.sun.com/jsp/jstl/core"%>    
-=======
-           prefix="fmt" %>
->>>>>>> a54bf11b
 
 <%@ taglib uri="http://www.dspace.org/dspace-tags.tld" prefix="dspace" %>
 
@@ -33,19 +29,12 @@
 <%@ page import="org.dspace.content.Community" %>
 <%@ page import="org.dspace.content.Collection" %>
 <%@ page import="org.dspace.app.util.CollectionDropDown" %>
-<<<<<<< HEAD
 <%@page import="org.dspace.app.cris.model.ACrisObject"%>
 <%@page import="org.apache.commons.lang.StringUtils"%>
 <%@page import="org.dspace.app.cris.model.VisibilityConstants"%>
 <%@page import="org.dspace.app.cris.util.ResearcherPageUtils"%>
 <%@page import="java.util.List"%>
 
-=======
-<%@ page import="org.dspace.eperson.Subscription" %>
-<%@ page import="java.util.List" %>
-<%@ page import="org.dspace.app.webui.util.UIUtil" %>
-<%@ page import="org.dspace.core.Context" %>
->>>>>>> a54bf11b
 
 <%
     List<Collection> availableSubscriptions =
@@ -54,13 +43,8 @@
         (List<Subscription>) request.getAttribute("subscriptions");
     boolean updated =
         ((Boolean) request.getAttribute("updated")).booleanValue();
-<<<<<<< HEAD
     Community[] commSubscriptions = (Community[]) request
    		 .getAttribute("comm_subscriptions");
-=======
-    Context context = UIUtil.obtainContext(request);
-%>
->>>>>>> a54bf11b
 
     List<ACrisObject> rpSubscriptions = (List<ACrisObject>) request
    	 	.getAttribute("crisobject_subscriptions");
@@ -85,7 +69,6 @@
 <%
     }
 %>
-<<<<<<< HEAD
 
 
 
@@ -103,33 +86,20 @@
 <!-- 
         <form class="form-group" action="<%= request.getContextPath() %>/subscribe" method="post">
         	<div class="col-md-6">
-=======
-    <form class="form-group" action="<%= request.getContextPath() %>/subscribe" method="post">
-        <div class="col-md-6">
->>>>>>> a54bf11b
             <select id="available-subscriptions" class="form-control" name="collection">
                 <option value="-1">
                     <fmt:message key="jsp.mydspace.subscriptions.select_collection" />
                 </option>
 <%
-<<<<<<< HEAD
     if (availableSubscriptions!=null)
 		for (int i = 0; i < availableSubscriptions.length; i++)
 	    {
-=======
-for (int i = 0; i < availableSubscriptions.size(); i++)
-{
->>>>>>> a54bf11b
 %>
                 <option value="<%= availableSubscriptions.get(i).getID() %>">
                     <%= CollectionDropDown.collectionPath(context, availableSubscriptions.get(i), 0) %>
                 </option>
 <%
-<<<<<<< HEAD
-   		}
-=======
-}
->>>>>>> a54bf11b
+}
 %>
             </select>
         </div>
@@ -142,7 +112,6 @@
                name="submit_clear"
                value="<fmt:message key="jsp.mydspace.subscriptions.remove.button"/>" />
 	</form>
-<<<<<<< HEAD
 -->
 <h3 class="mydspace-subscriptions"><fmt:message key="jsp.mydspace.subscriptions.community-head"/></h3>
 <p><fmt:message key="jsp.mydspace.subscriptions.info2-community"/></p>
@@ -208,11 +177,8 @@
 
 <h3 class="mydspace-subscriptions"><fmt:message key="jsp.mydspace.subscriptions.collection-head"/></h3>        
 <p><fmt:message key="jsp.mydspace.subscriptions.info2"/></p>
-=======
-
->>>>>>> a54bf11b
-<%
-    if (subscriptions.size() > 0)
+<%
+    if (subscriptions.length > 0)
     {
 %>
 	<p><fmt:message key="jsp.mydspace.subscriptions.info3"/></p>
@@ -262,7 +228,6 @@
 <%
     }
 %>
-<<<<<<< HEAD
 <br/>
 <h3 class="mydspace-subscriptions"><fmt:message key="jsp.mydspace.subscriptions.rp-head"/></h3>
 <p><fmt:message key="jsp.mydspace.subscriptions.info2-rp"/></p>
@@ -339,12 +304,5 @@
 </div>
 </div>
 
-=======
-    <p align="center">
-        <a href="<%= request.getContextPath() %>/mydspace">
-            <fmt:message key="jsp.mydspace.general.goto-mydspace"/>
-        </a>
-    </p>
->>>>>>> a54bf11b
 
 </dspace:layout>