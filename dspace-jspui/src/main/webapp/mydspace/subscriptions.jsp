<%--

    The contents of this file are subject to the license and copyright
    detailed in the LICENSE and NOTICE files at the root of the source
    tree and available online at

    http://www.dspace.org/license/

--%>
<%--
  - Show a user's subscriptions and allow them to be modified
  -
  - Attributes:
  -   subscriptions  - Collection[] - collections user is subscribed to
  -   updated        - Boolean - if true, subscriptions have just been updated
  --%>

<%@ page contentType="text/html;charset=UTF-8" %>
                             
<%@ taglib prefix="fmt" uri="http://java.sun.com/jsp/jstl/fmt"%>
<%@ taglib prefix="c" uri="http://java.sun.com/jsp/jstl/core"%>

<%@ taglib uri="http://www.dspace.org/dspace-tags.tld" prefix="dspace" %>

<%@ page import="javax.servlet.jsp.jstl.fmt.LocaleSupport" %>

<%@ page import="org.dspace.content.Community" %>
<%@ page import="org.dspace.content.Collection" %>
<<<<<<< HEAD
<%@page import="org.dspace.app.cris.model.ACrisObject"%>
<%@page import="org.apache.commons.lang.StringUtils"%>
<%@page import="org.dspace.app.cris.model.VisibilityConstants"%>
<%@page import="org.dspace.app.cris.util.ResearcherPageUtils"%>
<%@page import="java.util.List"%>
=======
<%@ page import="org.dspace.app.util.CollectionDropDown" %>

>>>>>>> a075de51
<%
    Collection[] availableSubscriptions =
        (Collection[]) request.getAttribute("availableSubscriptions");
    Collection[] subscriptions =
        (Collection[]) request.getAttribute("subscriptions");
	Community[] commSubscriptions = (Community[]) request
	.getAttribute("comm_subscriptions");
	
	List<ACrisObject> rpSubscriptions = (List<ACrisObject>) request
	.getAttribute("crisobject_subscriptions");
	
    boolean updated =
        ((Boolean) request.getAttribute("updated")).booleanValue();
%>
<c:set var="dspace.cris.navbar" scope="request">
	<c:set var="classcurrent" scope="page">0</c:set>
	<%@ include file="/dspace-cris/_subscription-right.jsp" %>
</c:set>

<dspace:layout style="submission" locbar="link"
               parentlink="/mydspace"
               parenttitlekey="jsp.mydspace"
               titlekey="jsp.mydspace.subscriptions.title">

                <%-- <h1>Your Subscriptions</h1> --%>
<h1><fmt:message key="jsp.mydspace.subscriptions.title"/>
	<dspace:popup page="<%= LocaleSupport.getLocalizedMessage(pageContext, \"help.index\") +\"#subscribe\" %>"><fmt:message key="jsp.help"/></dspace:popup>
</h1>
<%
    if (updated)
    {
%>
	<p><strong><fmt:message key="jsp.mydspace.subscriptions.info1"/></strong></p>
	<p><fmt:message key="jsp.mydspace.subscriptions.info2"/></p>
<%
    }
%>
<<<<<<< HEAD
<h3 class="mydspace-subscriptions"><fmt:message key="jsp.mydspace.subscriptions.community-head"/></h3>
<p><fmt:message key="jsp.mydspace.subscriptions.info2-community"/></p>
<%
if (commSubscriptions.length > 0)
{
%>
<p><fmt:message key="jsp.mydspace.subscriptions.info3-community"/></p>

<center>
    <table class="mydspace-subscriptions" summary="Table displaying your subscriptions">
	<tr>
		<th>Community</th>
		<th>Identifier</th>
		<th />
	</tr>
=======
        <form class="form-group" action="<%= request.getContextPath() %>/subscribe" method="post">
        	<div class="col-md-6">
            <select id="available-subscriptions" class="form-control" name="collection">
                <option value="-1"><fmt:message key="jsp.mydspace.subscriptions.select_collection" /></option>
<%
    for (int i = 0; i < availableSubscriptions.length; i++)
    {
%>
                <option value="<%= availableSubscriptions[i].getID() %>"><%= CollectionDropDown.collectionPath(availableSubscriptions[i], 0) %></option>
<%
    }
%>
            </select>
            </div>
            <input class="btn btn-success" type="submit" name="submit_subscribe" value="<fmt:message key="jsp.collection-home.subscribe"/>" />
 			<input class="btn btn-danger" type="submit" name="submit_clear" value="<fmt:message key="jsp.mydspace.subscriptions.remove.button"/>" />
	</form>
        
>>>>>>> a075de51
<%
String row = "odd";

    for (int i = 0; i < commSubscriptions.length; i++)
    {
%>
<<<<<<< HEAD
        <tr>
            <%--
              -  HACK: form shouldn't open here, but IE adds a carraige
              -  return where </form> is placed, breaking our nice layout.
              --%>
             <td class="<%=row%>RowOddCol"><%=commSubscriptions[i].getMetadata("name")%></td>
             <td class="<%=row%>RowEvenCol">
                  <a href="<%=request.getContextPath()%>/handle/<%=commSubscriptions[i].getHandle()%>"><%=commSubscriptions[i].getHandle()%></a>
             </td>
             <td class="<%=row%>RowOddCol">
                <form method="post" action=""> 
                    <input type="hidden" name="community" value="<%=commSubscriptions[i].getID()%>" />
		<input type="submit" name="submit_unsubscribe" value="<fmt:message key="jsp.mydspace.subscriptions.unsub.button"/>" />
                </form>
             </td>
        </tr>
=======
	<p><fmt:message key="jsp.mydspace.subscriptions.info3"/></p>
    
        <table class="table" summary="Table displaying your subscriptions">
>>>>>>> a075de51
<%
row = (row.equals("even") ? "odd" : "even");
    }
%>
   <tr>
	<td /><td />
	<td><form method="post" action=""><input type="submit" name="submit_clear_comm" value="<fmt:message key="jsp.mydspace.subscriptions.remove.button"/>" /></form></td>
   </tr>
    </table>
</center>

<br/>

<%
}
else
{
%>
<p><fmt:message key="jsp.mydspace.subscriptions.info4-community"/></p>
<%
}
%>
<br/>

<<<<<<< HEAD
<h3 class="mydspace-subscriptions"><fmt:message key="jsp.mydspace.subscriptions.collection-head"/></h3>
<p><fmt:message key="jsp.mydspace.subscriptions.info2"/></p>
=======
                 <td class="<%= row %>RowOddCol">
                      <a href="<%= request.getContextPath() %>/handle/<%= subscriptions[i].getHandle() %>"><%= CollectionDropDown.collectionPath(subscriptions[i],0) %></a>
                 </td>
                 <td class="<%= row %>RowEvenCol">
                    <form method="post" action=""> 
                        <input type="hidden" name="collection" value="<%= subscriptions[i].getID() %>" />
			<input class="btn btn-warning" type="submit" name="submit_unsubscribe" value="<fmt:message key="jsp.mydspace.subscriptions.unsub.button"/>" />
                    </form>
                 </td>
            </tr>
>>>>>>> a075de51
<%
if (subscriptions.length > 0)
{
%>
<<<<<<< HEAD
<p><fmt:message key="jsp.mydspace.subscriptions.info3"/></p>
=======
        </table>
>>>>>>> a075de51

<center>
    <table class="mydspace-subscriptions" summary="Table displaying your subscriptions">
	<tr>
		<th>Collection</th>
		<th>Identifier</th>
		<th />
	</tr>
<%
String row = "odd";

<<<<<<< HEAD
    for (int i = 0; i < subscriptions.length; i++)
    {
%>
        <tr>
            <%--
              -  HACK: form shouldn't open here, but IE adds a carraige
              -  return where </form> is placed, breaking our nice layout.
              --%>

             <td class="<%=row%>RowOddCol"><%=subscriptions[i].getMetadata("name")%></td>
             <td class="<%=row%>RowEvenCol">
                  <a href="<%=request.getContextPath()%>/handle/<%=subscriptions[i].getHandle()%>"><%=subscriptions[i].getHandle()%></a>
             </td>
             <td class="<%=row%>RowOddCol">
                <form method="post" action=""> 
                    <input type="hidden" name="collection" value="<%=subscriptions[i].getID()%>" />
		<input type="submit" name="submit_unsubscribe" value="<fmt:message key="jsp.mydspace.subscriptions.unsub.button"/>" />
                </form>
             </td>
        </tr>
=======
>>>>>>> a075de51
<%
row = (row.equals("even") ? "odd" : "even");
    }
%>
   <tr>
	<td /><td />
	<td><form method="post" action=""><input type="submit" name="submit_clear_coll" value="<fmt:message key="jsp.mydspace.subscriptions.remove.button"/>" /></form></td>
   </tr>
    </table>
</center>

<br/>

<%
}
else
{
%>
<p><fmt:message key="jsp.mydspace.subscriptions.info4"/></p>
<%
}
%>


<br/>
<h3 class="mydspace-subscriptions"><fmt:message key="jsp.mydspace.subscriptions.rp-head"/></h3>
<p><fmt:message key="jsp.mydspace.subscriptions.info2-rp"/></p>
<%
if (rpSubscriptions.size() > 0)
{
%>
<p><fmt:message key="jsp.mydspace.subscriptions.info3-rp"/></p>

<center>
    <table class="mydspace-subscriptions" summary="Table displaying your subscriptions">
	<tr>
		<th>Type</th>
		<th>Name</th>
		<th>Identifier</th>
		<th/>
	</tr>
<%
String row = "odd";

    for (ACrisObject rp : rpSubscriptions)
    {
%>
        <tr>
            <%--
              -  HACK: form shouldn't open here, but IE adds a carraige
              -  return where </form> is placed, breaking our nice layout.
              --%>
              
              	<td class="<%=row%>RowOddCol"><%= LocaleSupport.getLocalizedMessage(pageContext, "jsp.statistics.table.type."+rp.getType()) %></td>
				<td class="<%=row%>RowOddCol"><%= rp.getName() %></td>
				<td class="<%=row%>RowEvenCol"><a href="<%=request.getContextPath()%>/cris/<%= rp.getPublicPath() %>/<%= ResearcherPageUtils.getPersistentIdentifier(rp) %>"><%= rp.getCrisID() %></a></td>
				<td class="<%=row%>RowOddCol"><form method="post" action="">
                    <input type="hidden" name="crisobject" value="<%=rp.getUuid()%>" />
                    <input type="submit" name="submit_unsubscribe" value="<fmt:message key="jsp.mydspace.subscriptions.unsub.button"/>" />
     			</td>
     	</tr>
</form>
        
<%
row = (row.equals("even") ? "odd" : "even");
    }
%>
   <tr>
	<td />
	<td />
	<td />	
	<td><form method="post" action=""><input type="submit" name="submit_clear_rp" value="<fmt:message key="jsp.mydspace.subscriptions.remove.button"/>" /></td>
    </form>
   </tr>
    </table>
</center>

<br/>

<%
}
else
{
%>
<p><fmt:message key="jsp.mydspace.subscriptions.info4-rp"/></p>
<%
}
%>


<p align="center"><a href="<%= request.getContextPath() %>/mydspace"><fmt:message key="jsp.mydspace.general.goto-mydspace"/> </a></p>

</dspace:layout><|MERGE_RESOLUTION|>--- conflicted
+++ resolved
@@ -16,9 +16,10 @@
   --%>
 
 <%@ page contentType="text/html;charset=UTF-8" %>
-                             
-<%@ taglib prefix="fmt" uri="http://java.sun.com/jsp/jstl/fmt"%>
-<%@ taglib prefix="c" uri="http://java.sun.com/jsp/jstl/core"%>
+
+<%@ taglib uri="http://java.sun.com/jsp/jstl/fmt"
+    prefix="fmt" %>
+<%@ taglib prefix="c" uri="http://java.sun.com/jsp/jstl/core"%>    
 
 <%@ taglib uri="http://www.dspace.org/dspace-tags.tld" prefix="dspace" %>
 
@@ -26,33 +27,29 @@
 
 <%@ page import="org.dspace.content.Community" %>
 <%@ page import="org.dspace.content.Collection" %>
-<<<<<<< HEAD
+<%@ page import="org.dspace.app.util.CollectionDropDown" %>
 <%@page import="org.dspace.app.cris.model.ACrisObject"%>
 <%@page import="org.apache.commons.lang.StringUtils"%>
 <%@page import="org.dspace.app.cris.model.VisibilityConstants"%>
 <%@page import="org.dspace.app.cris.util.ResearcherPageUtils"%>
 <%@page import="java.util.List"%>
-=======
-<%@ page import="org.dspace.app.util.CollectionDropDown" %>
-
->>>>>>> a075de51
+
 <%
     Collection[] availableSubscriptions =
         (Collection[]) request.getAttribute("availableSubscriptions");
     Collection[] subscriptions =
         (Collection[]) request.getAttribute("subscriptions");
-	Community[] commSubscriptions = (Community[]) request
-	.getAttribute("comm_subscriptions");
-	
-	List<ACrisObject> rpSubscriptions = (List<ACrisObject>) request
-	.getAttribute("crisobject_subscriptions");
-	
     boolean updated =
         ((Boolean) request.getAttribute("updated")).booleanValue();
+    Community[] commSubscriptions = (Community[]) request
+   		 .getAttribute("comm_subscriptions");
+
+    List<ACrisObject> rpSubscriptions = (List<ACrisObject>) request
+   	 	.getAttribute("crisobject_subscriptions");
 %>
 <c:set var="dspace.cris.navbar" scope="request">
-	<c:set var="classcurrent" scope="page">0</c:set>
-	<%@ include file="/dspace-cris/_subscription-right.jsp" %>
+       <c:set var="classcurrent" scope="page">0</c:set>
+       <%@ include file="/dspace-cris/_subscription-right.jsp" %>
 </c:set>
 
 <dspace:layout style="submission" locbar="link"
@@ -73,7 +70,24 @@
 <%
     }
 %>
-<<<<<<< HEAD
+        <form class="form-group" action="<%= request.getContextPath() %>/subscribe" method="post">
+        	<div class="col-md-6">
+            <select id="available-subscriptions" class="form-control" name="collection">
+                <option value="-1"><fmt:message key="jsp.mydspace.subscriptions.select_collection" /></option>
+<%
+    for (int i = 0; i < availableSubscriptions.length; i++)
+    {
+%>
+                <option value="<%= availableSubscriptions[i].getID() %>"><%= CollectionDropDown.collectionPath(availableSubscriptions[i], 0) %></option>
+<%
+    }
+%>
+            </select>
+            </div>
+            <input class="btn btn-success" type="submit" name="submit_subscribe" value="<fmt:message key="jsp.collection-home.subscribe"/>" />
+ 			<input class="btn btn-danger" type="submit" name="submit_clear" value="<fmt:message key="jsp.mydspace.subscriptions.remove.button"/>" />
+	</form>
+
 <h3 class="mydspace-subscriptions"><fmt:message key="jsp.mydspace.subscriptions.community-head"/></h3>
 <p><fmt:message key="jsp.mydspace.subscriptions.info2-community"/></p>
 <%
@@ -89,33 +103,12 @@
 		<th>Identifier</th>
 		<th />
 	</tr>
-=======
-        <form class="form-group" action="<%= request.getContextPath() %>/subscribe" method="post">
-        	<div class="col-md-6">
-            <select id="available-subscriptions" class="form-control" name="collection">
-                <option value="-1"><fmt:message key="jsp.mydspace.subscriptions.select_collection" /></option>
-<%
-    for (int i = 0; i < availableSubscriptions.length; i++)
-    {
-%>
-                <option value="<%= availableSubscriptions[i].getID() %>"><%= CollectionDropDown.collectionPath(availableSubscriptions[i], 0) %></option>
-<%
-    }
-%>
-            </select>
-            </div>
-            <input class="btn btn-success" type="submit" name="submit_subscribe" value="<fmt:message key="jsp.collection-home.subscribe"/>" />
- 			<input class="btn btn-danger" type="submit" name="submit_clear" value="<fmt:message key="jsp.mydspace.subscriptions.remove.button"/>" />
-	</form>
-        
->>>>>>> a075de51
 <%
 String row = "odd";
 
     for (int i = 0; i < commSubscriptions.length; i++)
     {
 %>
-<<<<<<< HEAD
         <tr>
             <%--
               -  HACK: form shouldn't open here, but IE adds a carraige
@@ -132,11 +125,6 @@
                 </form>
              </td>
         </tr>
-=======
-	<p><fmt:message key="jsp.mydspace.subscriptions.info3"/></p>
-    
-        <table class="table" summary="Table displaying your subscriptions">
->>>>>>> a075de51
 <%
 row = (row.equals("even") ? "odd" : "even");
     }
@@ -161,10 +149,26 @@
 %>
 <br/>
 
-<<<<<<< HEAD
-<h3 class="mydspace-subscriptions"><fmt:message key="jsp.mydspace.subscriptions.collection-head"/></h3>
-<p><fmt:message key="jsp.mydspace.subscriptions.info2"/></p>
-=======
+<h3 class="mydspace-subscriptions"><fmt:message key="jsp.mydspace.subscriptions.collection-head"/></h3>        
+<%
+    if (subscriptions.length > 0)
+    {
+%>
+	<p><fmt:message key="jsp.mydspace.subscriptions.info3"/></p>
+    
+        <table class="table" summary="Table displaying your subscriptions">
+<%
+        String row = "odd";
+
+        for (int i = 0; i < subscriptions.length; i++)
+        {
+%>
+            <tr>
+                <%--
+                  -  HACK: form shouldn't open here, but IE adds a carraige
+                  -  return where </form> is placed, breaking our nice layout.
+                  --%>
+
                  <td class="<%= row %>RowOddCol">
                       <a href="<%= request.getContextPath() %>/handle/<%= subscriptions[i].getHandle() %>"><%= CollectionDropDown.collectionPath(subscriptions[i],0) %></a>
                  </td>
@@ -175,74 +179,23 @@
                     </form>
                  </td>
             </tr>
->>>>>>> a075de51
-<%
-if (subscriptions.length > 0)
-{
-%>
-<<<<<<< HEAD
-<p><fmt:message key="jsp.mydspace.subscriptions.info3"/></p>
-=======
+<%
+            row = (row.equals("even") ? "odd" : "even" );
+        }
+%>
         </table>
->>>>>>> a075de51
-
-<center>
-    <table class="mydspace-subscriptions" summary="Table displaying your subscriptions">
-	<tr>
-		<th>Collection</th>
-		<th>Identifier</th>
-		<th />
-	</tr>
-<%
-String row = "odd";
-
-<<<<<<< HEAD
-    for (int i = 0; i < subscriptions.length; i++)
-    {
-%>
-        <tr>
-            <%--
-              -  HACK: form shouldn't open here, but IE adds a carraige
-              -  return where </form> is placed, breaking our nice layout.
-              --%>
-
-             <td class="<%=row%>RowOddCol"><%=subscriptions[i].getMetadata("name")%></td>
-             <td class="<%=row%>RowEvenCol">
-                  <a href="<%=request.getContextPath()%>/handle/<%=subscriptions[i].getHandle()%>"><%=subscriptions[i].getHandle()%></a>
-             </td>
-             <td class="<%=row%>RowOddCol">
-                <form method="post" action=""> 
-                    <input type="hidden" name="collection" value="<%=subscriptions[i].getID()%>" />
-		<input type="submit" name="submit_unsubscribe" value="<fmt:message key="jsp.mydspace.subscriptions.unsub.button"/>" />
-                </form>
-             </td>
-        </tr>
-=======
->>>>>>> a075de51
-<%
-row = (row.equals("even") ? "odd" : "even");
-    }
-%>
-   <tr>
-	<td /><td />
-	<td><form method="post" action=""><input type="submit" name="submit_clear_coll" value="<fmt:message key="jsp.mydspace.subscriptions.remove.button"/>" /></form></td>
-   </tr>
-    </table>
-</center>
-
-<br/>
-
-<%
-}
-else
-{
-%>
-<p><fmt:message key="jsp.mydspace.subscriptions.info4"/></p>
-<%
-}
-%>
-
-
+
+    <br/>
+
+<%
+    }
+    else
+    {
+%>
+	<p><fmt:message key="jsp.mydspace.subscriptions.info4"/></p>
+<%
+    }
+%>
 <br/>
 <h3 class="mydspace-subscriptions"><fmt:message key="jsp.mydspace.subscriptions.rp-head"/></h3>
 <p><fmt:message key="jsp.mydspace.subscriptions.info2-rp"/></p>
@@ -308,7 +261,6 @@
 }
 %>
 
-
 <p align="center"><a href="<%= request.getContextPath() %>/mydspace"><fmt:message key="jsp.mydspace.general.goto-mydspace"/> </a></p>
 
 </dspace:layout>