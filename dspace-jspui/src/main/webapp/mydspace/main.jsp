<%--

    The contents of this file are subject to the license and copyright
    detailed in the LICENSE and NOTICE files at the root of the source
    tree and available online at

    http://www.dspace.org/license/

--%>
<%--
  - Main My DSpace page
  -
  -
  - Attributes:
  -    mydspace.user:    current user (EPerson)
  -    workspace.items:  List<WorkspaceItem> array for this user
  -    workflow.items:   List<WorkflowItem> array of submissions from this user in
  -                      workflow system
  -    workflow.owned:   List<WorkflowItem> array of tasks owned
  -    workflow.pooled   List<WorkflowItem> array of pooled tasks
  --%>

<%@ page contentType="text/html;charset=UTF-8" %>

<%@ taglib uri="http://java.sun.com/jsp/jstl/fmt" prefix="fmt" %>
<%@ taglib uri="http://www.dspace.org/dspace-tags.tld" prefix="dspace" %>

<%@ page  import="javax.servlet.jsp.jstl.fmt.LocaleSupport" %>
<%@ page import="org.apache.commons.lang3.StringUtils"%>
<%@ page import="org.dspace.core.ConfigurationManager"%>
<%@ page import="org.dspace.app.webui.servlet.MyDSpaceServlet" %>
<%@ page import="org.dspace.content.WorkspaceItem" %>
<%@ page import="org.dspace.core.Utils" %>
<%@ page import="org.dspace.eperson.EPerson" %>
<%@ page import="org.dspace.eperson.Group"   %>
<%@ page import="org.dspace.workflowbasic.BasicWorkflowItem" %>
<%@ page import="java.util.List" %>
<%@page import="org.dspace.services.ConfigurationService"%>
<%@page import="org.dspace.utils.DSpace"%>
<%@page import="org.dspace.app.itemimport.BatchUpload"%>
<<<<<<< HEAD
<%@ page import="org.dspace.workflowbasic.service.BasicWorkflowService" %>
=======
<%@page import="org.dspace.content.authority.ChoiceAuthorityManager"%>
<%@page import="org.dspace.content.authority.Choices"%>
<%@page import="org.dspace.content.authority.Choice"%>
<%@page import="org.dspace.authority.AuthorityValueGenerator" %>
>>>>>>> 6abf6916

<%
    EPerson user = (EPerson) request.getAttribute("mydspace.user");

	// Is the logged in user an admin
	Boolean admin = (Boolean)request.getAttribute("is.admin");
	boolean isAdmin = (admin == null ? false : admin.booleanValue());
	

    List<WorkspaceItem> workspaceItems =
        (List<WorkspaceItem>) request.getAttribute("workspace.items");

    List<BasicWorkflowItem> workflowItems =
        (List<BasicWorkflowItem>) request.getAttribute("workflow.items");

    List<BasicWorkflowItem> owned =
        (List<BasicWorkflowItem>) request.getAttribute("workflow.owned");

    List<BasicWorkflowItem> pooled =
        (List<BasicWorkflowItem>) request.getAttribute("workflow.pooled");
	
    List<Group> groupMemberships =
        (List<Group>) request.getAttribute("group.memberships");

    List<WorkspaceItem> supervisedItems =
        (List<WorkspaceItem>) request.getAttribute("supervised.items");
    
    List<String> exportsAvailable = (List<String>)request.getAttribute("export.archives");
    
    List<BatchUpload> importsAvailable = (List<BatchUpload>)request.getAttribute("import.uploads");
    
    // Is the logged in user an admin
    Boolean displayMembership = (Boolean)request.getAttribute("display.groupmemberships");
    boolean displayGroupMembership = (displayMembership == null ? false : displayMembership.booleanValue());
    
    ConfigurationService configurationService = new DSpace().getConfigurationService();
    boolean crisEnabled = ConfigurationManager.getBooleanProperty("cris", "mydspace.enabled", "enabled");

    boolean rpChangeStatusAdmin =  configurationService.getPropertyAsType("cris.rp.changestatus.admin", false);
    Boolean activateSelfClaim = (Boolean)request.getAttribute("activate.user.selfclaim");
    List<Choices> possibleUsersMatches = (List<Choices>)request.getAttribute("possible.users.matches");
    
    if (crisEnabled)
    {
%>
<c:set var="dspace.layout.head.last" scope="request">
    <script type="text/javascript">
    <!--
       var j = jQuery.noConflict();
       var myrpstatus = new Object();
       j(document).ready(function(){
			  j("#inactiveDialogChangeActive").on('click',function(event){
					event.preventDefault();
					j(".cris-rp-status").hide();
					j("#h2-cris-rp-status").show();
					myRP('activate');
					j("#cris-rp-change-inactive").modal('hide');
			  });
			  j("#inactiveDialogChangeRemove").on('click',function(event){
					event.preventDefault();
					j(".cris-rp-status").hide();
					j("#h2-cris-rp-status").show();
					myRP('remove');
					j("#cris-rp-change-inactive").modal('hide');
			  });
			  j("#activeDialogChangeInActive").on('click',function(event){
					event.preventDefault();
					j(".cris-rp-status").hide();
					j("#h2-cris-rp-status").show();
					myRP('hide');
					j("#cris-rp-change-active").modal('hide');
			  });
			  j("#activeDialogChangeRemove").on('click',function(event){
					event.preventDefault();
					j(".cris-rp-status").hide();
					j("#h2-cris-rp-status").show();
					myRP('remove');
					j("#cris-rp-change-active").modal('hide');
			  });
			  j("#undefinedDialogChangeCreate").on('click',function(event){
					event.preventDefault();
					j(".cris-rp-status").hide();
					j("#h2-cris-rp-status").show();
					myRP('create');
					j("#cris-rp-change-undefined").modal('hide');
			  });			  
               

               var myRP = function(myaction){
                       j.ajax( {
                                       url : "<%= request.getContextPath() %>/cris/rp/myRp.json",
                                       data: {
                                               "action" : myaction
                                       },
                                       success : function(data) {
                                    	   	
                                               myrpstatus = data.myrp;                                               
                                               j('.myrpstatus-url').attr('href', dspaceContextPath + myrpstatus.url);
                                               if (data.myrp.url != null && data.myrp.active)
                                               {
                                                   <% if(rpChangeStatusAdmin && !isAdmin){%>
                                                   	   j('#h2-cris-rp-status').hide();
                                                   	   j('#h2-cris-rp-status-active-admin').show();
        	                                       <%}else{ %>
        	                                       	   j('#h2-cris-rp-status').hide();
		                                               j('#h2-cris-rp-status-active').show();
		                                           <%}%>
                                       	   			j('#cris-rp-choice').hide();
                                               }
                                               else if (data.myrp.url != null && !data.myrp.active)
                                               {
                                                       
													<% if(rpChangeStatusAdmin && !isAdmin){ %>
                                                	   j('#h2-cris-rp-status').hide();
                                                   	   j('#h2-cris-rp-status-inactive-admin').show();
        	                                       	<%}else{%>
                                             	   	   j('#h2-cris-rp-status').hide();
                                               	   	   j('#h2-cris-rp-status-inactive').show();
                                                    <%}%>
                                  	   			    j('#cris-rp-choice').hide();
                                               }
                                               else
                                               {
                                            	   j(".cris-rp-status").hide();
                                            	   j('#h2-cris-rp-status-undefined').show();
                                            	   j('#cris-rp-choice').show();
                                               }
                                       }
                       });
               };

               myRP('status');
       });
    -->
    </script>
</c:set>
<% } %>                                               
<dspace:layout titlekey="jsp.mydspace" nocache="true">
	<div class="panel panel-primary">
        <div class="panel-heading">
                    <fmt:message key="jsp.mydspace"/>: <%= Utils.addEntities(user.getFullName()) %>
	                <span class="pull-right"><dspace:popup page="<%= LocaleSupport.getLocalizedMessage(pageContext, \"help.index\") + \"#mydspace\"%>"><fmt:message key="jsp.help"/></dspace:popup></span>
        </div>         

		<div class="panel-body">
		<%
    if (crisEnabled)
    {
        %>
        
        <h2 id="h2-cris-rp-status" class="cris-rp-status">
        	<fmt:message key="jsp.mydspace.cris.rp-status-label"/> 
        	<a href="#"><span class="cris-rp-status-value"><fmt:message key="jsp.mydspace.cris.rp-status-loading"/></span>
        	<span class="fa fa-edit"></span></a>
        </h2>
        <h2 id="h2-cris-rp-status-active" class="cris-rp-status" style="display:none;">
        	<fmt:message key="jsp.mydspace.cris.rp-status-label"/> 
        	<a href="#" class="cris-rp-status-active" data-toggle="modal" data-target="#cris-rp-change-active"><span class="cris-rp-status-value"><fmt:message key="jsp.mydspace.cris.rp-status-active"/></span>
        	<span class="fa fa-edit"></span></a>
        </h2>
		<h2 id="h2-cris-rp-status-active-admin" class="cris-rp-status" style="display:none;">
        	<fmt:message key="jsp.mydspace.cris.rp-status-label"/> 
        	<a href="#" class="cris-rp-status-active" data-toggle="modal" data-target="#cris-rp-change-admin"><span class="cris-rp-status-value"><fmt:message key="jsp.mydspace.cris.rp-status-active"/></span>
        	<span class="fa fa-edit"></span></a>
        </h2>                                
        <h2 id="h2-cris-rp-status-inactive" class="cris-rp-status" style="display:none;">
        	<fmt:message key="jsp.mydspace.cris.rp-status-label"/> 
        	<a href="#" class="cris-rp-status-inactive" data-toggle="modal" data-target="#cris-rp-change-inactive"><span class="cris-rp-status-value"><fmt:message key="jsp.mydspace.cris.rp-status-inactive"/></span>
        	<span class="fa fa-edit"></span></a>
        </h2>
		<h2 id="h2-cris-rp-status-inactive-admin" class="cris-rp-status" style="display:none;">
        	<fmt:message key="jsp.mydspace.cris.rp-status-label"/> 
        	<a href="#" class="cris-rp-status-inactive" data-toggle="modal" data-target="#cris-rp-change-admin"><span class="cris-rp-status-value"><fmt:message key="jsp.mydspace.cris.rp-status-inactive"/></span>
        	<span class="fa fa-edit"></span></a>
        </h2>

		<!-- No researcher profile available for the currently logged in user, so show a suggestion list or ask him to create an RP -->
        <h2 id="h2-cris-rp-status-undefined" class="cris-rp-status" style="display:none;">
        	<fmt:message key="jsp.mydspace.cris.rp-status-label"/>
           <fmt:message key="jsp.mydspace.cris.rp-status-undefined"/></h2>

<div id="cris-rp-choice" class="panel-group" style="display:none;">
    <div class="panel panel-default">

	  <div class="panel-heading">
        <h4 class="panel-title">
          <a data-toggle="collapse" href="#collapseMatchRP"><fmt:message key="jsp.mydspace.cris.suggested-rps.button"/></a>
        </h4>
      </div>
      <div id="collapseMatchRP" class="panel-collapse collapse in">
        <div class="panel-body">
			<ul class="list-group">
<%
    int idxUsersMatches = 0;
	int suggestions = 0;
	for(Choices possibleUsersMatch : possibleUsersMatches) {
	
        if (possibleUsersMatch!=null && possibleUsersMatch.values!=null && possibleUsersMatch.values.length > 0) {
	        
	        for (int i = 0; i < possibleUsersMatch.values.length; ++i)
	        {
	            Choice mdav = possibleUsersMatch.values[i];
	            if (mdav.authority != null) {
	                 if (!mdav.authority.startsWith(AuthorityValueGenerator.GENERATE)) {
	                    suggestions++;
%>
	                    <li class="list-group-item"><a href="<%= request.getContextPath() %>/cris/rp/<%= mdav.authority %>">
	                        <fmt:message key="jsp.mydspace.cris.suggested-rp">
	                        	<fmt:param value="<%= mdav.value %>"/>
	                        	<fmt:param value="<%= mdav.authority %>"/>
	                        </fmt:message>
	                    </a>
	                    </li>
	                <% }
	            } 
	     	}
%>
				</ul>
<%
		}

        idxUsersMatches++;
	}	    
%>  	
<% 		if (suggestions == 0) {
%>
            <fmt:message key="jsp.mydspace.cris.no-suggested-rps"/><br/>
<%
        } else { 
%>
   			<fmt:message key="jsp.mydspace.cris.yes-suggested-rps"/><br/>
<%        	
        }
%>	 
		</div>
        <div class="panel-footer">
       	<a href="#" class="cris-rp-status-undefined" data-toggle="modal" data-target="#cris-rp-change-undefined">
       	<span class="cris-rp-status-value"><fmt:message key="jsp.mydspace.cris.create-new-rp"/></span>
       	<span class="fa fa-edit"></span></a>
		</div>
    </div>
  </div>
 </div>
<br/>	
<%
} 
%>        		
        	 
		    <form action="<%= request.getContextPath() %>/mydspace" method="post">
		        <input type="hidden" name="step" value="<%= MyDSpaceServlet.MAIN_PAGE %>" />
                <input class="btn btn-success" type="submit" name="submit_new" value="<fmt:message key="jsp.mydspace.main.start.button"/>" />
                <input class="btn btn-info" type="submit" name="submit_own" value="<fmt:message key="jsp.mydspace.main.view.button"/>" />
		    </form>
		
		
<%-- Task list:  Only display if the user has any tasks --%>
<%
    if (owned.size() > 0)
    {
%>
    <h3><fmt:message key="jsp.mydspace.main.heading2"/></h3>

    <p class="submitFormHelp">
        <%-- Below are the current tasks that you have chosen to do. --%>
        <fmt:message key="jsp.mydspace.main.text1"/>
    </p>

    <table class="table" align="center" summary="Table listing owned tasks">
        <tr>
            <th id="t1" class="oddRowOddCol"><fmt:message key="jsp.mydspace.main.task"/></th>
            <th id="t2" class="oddRowOddCol"><fmt:message key="jsp.mydspace.main.item"/></th>
            <th id="t3" class="oddRowOddCol"><fmt:message key="jsp.mydspace.main.subto"/></th>
            <th id="t4" class="oddRowEvenCol"><fmt:message key="jsp.mydspace.main.subby"/></th>
            <th id="t5" class="oddRowEvenCol">&nbsp;</th>
        </tr>
<%
        // even or odd row:  Starts even since header row is odd (1).  Toggled
        // between "odd" and "even" so alternate rows are light and dark, for
        // easier reading.
        String row = "even";

        for (int i = 0; i < owned.size(); i++)
        {
            String title =
                owned.get(i).getItem().getName();
            if (StringUtils.isBlank(title)) {
				title = LocaleSupport.getLocalizedMessage(pageContext,"jsp.general.untitled");
            }
                                                  
            EPerson submitter = owned.get(i).getItem().getSubmitter();
%>
        <tr>
                <td headers="t1" class="<%= row %>RowOddCol">
<%
            switch (owned.get(i).getState())
            {

            //There was once some code...
            case BasicWorkflowService.WFSTATE_STEP1: %><fmt:message key="jsp.mydspace.main.sub1"/><% break;
            case BasicWorkflowService.WFSTATE_STEP2: %><fmt:message key="jsp.mydspace.main.sub2"/><% break;
            case BasicWorkflowService.WFSTATE_STEP3: %><fmt:message key="jsp.mydspace.main.sub3"/><% break;
            }
%>
                </td>
                <td headers="t2" class="<%= row %>RowEvenCol"><%= Utils.addEntities(title) %></td>
                <td headers="t3" class="<%= row %>RowOddCol"><%= owned.get(i).getCollection().getName() %></td>
                <td headers="t4" class="<%= row %>RowEvenCol"><a href="mailto:<%= submitter.getEmail() %>"><%= Utils.addEntities(submitter.getFullName()) %></a></td>
                <!-- <td headers="t5" class="<%= row %>RowOddCol"></td> -->
                <td headers="t5" class="<%= row %>RowEvenCol">
                     <form action="<%= request.getContextPath() %>/mydspace" method="post">
                        <input type="hidden" name="step" value="<%= MyDSpaceServlet.MAIN_PAGE %>" />
                        <input type="hidden" name="workflow_id" value="<%= owned.get(i).getID() %>" />  
                        <input class="btn btn-primary" type="submit" name="submit_perform" value="<fmt:message key="jsp.mydspace.main.perform.button"/>" />  
                        <input class="btn btn-default" type="submit" name="submit_return" value="<fmt:message key="jsp.mydspace.main.return.button"/>" />
                     </form> 
                </td>
        </tr>
<%
            row = (row.equals("even") ? "odd" : "even" );
        }
%>
    </table>
<%
    }

    // Pooled tasks - only show if there are any
    if (pooled.size() > 0)
    {
%>
    <h3><fmt:message key="jsp.mydspace.main.heading3"/></h3>

    <p class="submitFormHelp">
        <%--Below are tasks in the task pool that have been assigned to you. --%>
        <fmt:message key="jsp.mydspace.main.text2"/>
    </p>

    <table class="table" align="center" summary="Table listing the tasks in the pool">
        <tr>
            <th id="t6" class="oddRowOddCol"><fmt:message key="jsp.mydspace.main.task"/></th>
            <th id="t7" class="oddRowEvenCol"><fmt:message key="jsp.mydspace.main.item"/></th>
            <th id="t8" class="oddRowOddCol"><fmt:message key="jsp.mydspace.main.subto"/></th>
            <th id="t9" class="oddRowEvenCol"><fmt:message key="jsp.mydspace.main.subby"/></th>
            <th class="oddRowOddCol"> </th>
        </tr>
<%
        // even or odd row:  Starts even since header row is odd (1).  Toggled
        // between "odd" and "even" so alternate rows are light and dark, for
        // easier reading.
        String row = "even";

        for (int i = 0; i < pooled.size(); i++)
        {
            String title =
                pooled.get(i).getItem().getName();
            if (StringUtils.isBlank(title)) {
            	title = LocaleSupport.getLocalizedMessage(pageContext,"jsp.general.untitled");            	
            }
            EPerson submitter = pooled.get(i).getItem().getSubmitter();
%>
        <tr>
                    <td headers="t6" class="<%= row %>RowOddCol">
<%
            switch (pooled.get(i).getState())
            {
            case BasicWorkflowService.WFSTATE_STEP1POOL: %><fmt:message key="jsp.mydspace.main.sub1"/><% break;
            case BasicWorkflowService.WFSTATE_STEP2POOL: %><fmt:message key="jsp.mydspace.main.sub2"/><% break;
            case BasicWorkflowService.WFSTATE_STEP3POOL: %><fmt:message key="jsp.mydspace.main.sub3"/><% break;
            }
%>
                    </td>
                    <td headers="t7" class="<%= row %>RowEvenCol"><%= Utils.addEntities(title) %></td>
                    <td headers="t8" class="<%= row %>RowOddCol"><%= pooled.get(i).getCollection().getName() %></td>
                    <td headers="t9" class="<%= row %>RowEvenCol"><a href="mailto:<%= submitter.getEmail() %>"><%= Utils.addEntities(submitter.getFullName()) %></a></td>
                    <td class="<%= row %>RowOddCol">
                        <form action="<%= request.getContextPath() %>/mydspace" method="post">
                            <input type="hidden" name="step" value="<%= MyDSpaceServlet.MAIN_PAGE %>" />
                            <input type="hidden" name="workflow_id" value="<%= pooled.get(i).getID() %>" />
                            <input class="btn btn-default" type="submit" name="submit_claim" value="<fmt:message key="jsp.mydspace.main.take.button"/>" />
                        </form> 
                    </td>
        </tr>
<%
            row = (row.equals("even") ? "odd" : "even");
        }
%>
    </table>
<%
    }

    // Display workspace items (authoring or supervised), if any
    if (workspaceItems.size() > 0 || supervisedItems.size() > 0)
    {
        // even or odd row:  Starts even since header row is odd (1)
        String row = "even";
%>

    <h3><fmt:message key="jsp.mydspace.main.heading4"/></h3>

    <p><fmt:message key="jsp.mydspace.main.text4" /></p>

    <table class="table" align="center" summary="Table listing unfinished submissions">
        <tr>
            <th class="oddRowOddCol">&nbsp;</th>
            <th id="t10" class="oddRowEvenCol"><fmt:message key="jsp.mydspace.main.subby"/></th>
            <th id="t11" class="oddRowOddCol"><fmt:message key="jsp.mydspace.main.elem1"/></th>
            <th id="t12" class="oddRowEvenCol"><fmt:message key="jsp.mydspace.main.elem2"/></th>
            <th id="t13" class="oddRowOddCol">&nbsp;</th>
        </tr>
<%
        if (supervisedItems.size() > 0 && workspaceItems.size() > 0)
        {
%>
        <tr>
            <th colspan="5">
                <%-- Authoring --%>
                <fmt:message key="jsp.mydspace.main.authoring" />
            </th>
        </tr>
<%
        }

        for (int i = 0; i < workspaceItems.size(); i++)
        {
            String title =
                workspaceItems.get(i).getItem().getName();
            if (StringUtils.isBlank(title)) {
            	title = LocaleSupport.getLocalizedMessage(pageContext,"jsp.general.untitled"); 
            }
            EPerson submitter = workspaceItems.get(i).getItem().getSubmitter();
%>
        <tr>
            <td class="<%= row %>RowOddCol">
                <form action="<%= request.getContextPath() %>/workspace" method="post">
                    <input type="hidden" name="workspace_id" value="<%= workspaceItems.get(i).getID() %>"/>
                    <input class="btn btn-default" type="submit" name="submit_open" value="<fmt:message key="jsp.mydspace.general.open" />"/>
                </form>
            </td>
            <td headers="t10" class="<%= row %>RowEvenCol">
                <a href="mailto:<%= submitter.getEmail() %>"><%= Utils.addEntities(submitter.getFullName()) %></a>
            </td>
            <td headers="t11" class="<%= row %>RowOddCol"><%= Utils.addEntities(title) %></td>
            <td headers="t12" class="<%= row %>RowEvenCol"><%= workspaceItems.get(i).getCollection().getName() %></td>
            <td headers="t13" class="<%= row %>RowOddCol">
                <form action="<%= request.getContextPath() %>/mydspace" method="post">
                    <input type="hidden" name="step" value="<%= MyDSpaceServlet.MAIN_PAGE %>"/>
                    <input type="hidden" name="workspace_id" value="<%= workspaceItems.get(i).getID() %>"/>
                    <input class="btn btn-danger" type="submit" name="submit_delete" value="<fmt:message key="jsp.mydspace.general.remove" />"/>
                </form> 
            </td>
        </tr>
<%
            row = (row.equals("even") ? "odd" : "even" );
        }
%>

<%-- Start of the Supervisors workspace list --%>
<%
        if (supervisedItems.size() > 0)
        {
%>
        <tr>
            <th colspan="5">
                <fmt:message key="jsp.mydspace.main.supervising" />
            </th>
        </tr>
<%
        }

        for (int i = 0; i < supervisedItems.size(); i++)
        {
            String title =
                supervisedItems.get(i).getItem().getName();
            if (StringUtils.isBlank(title)) {
            	title = LocaleSupport.getLocalizedMessage(pageContext,"jsp.general.untitled"); 
            }
            EPerson submitter = supervisedItems.get(i).getItem().getSubmitter();
%>

        <tr>
            <td class="<%= row %>RowOddCol">
                <form action="<%= request.getContextPath() %>/workspace" method="post">
                    <input type="hidden" name="workspace_id" value="<%= supervisedItems.get(i).getID() %>"/>
                    <input class="btn btn-default" type="submit" name="submit_open" value="<fmt:message key="jsp.mydspace.general.open" />"/>
                </form>
            </td>
            <td class="<%= row %>RowEvenCol">
                <a href="mailto:<%= submitter.getEmail() %>"><%= Utils.addEntities(submitter.getFullName()) %></a>
            </td>
            <td class="<%= row %>RowOddCol"><%= Utils.addEntities(title) %></td>
            <td class="<%= row %>RowEvenCol"><%= supervisedItems.get(i).getCollection().getName() %></td>
            <td class="<%= row %>RowOddCol">
                <form action="<%= request.getContextPath() %>/mydspace" method="post">
                    <input type="hidden" name="step" value="<%= MyDSpaceServlet.MAIN_PAGE %>"/>
                    <input type="hidden" name="workspace_id" value="<%= supervisedItems.get(i).getID() %>"/>
                    <input class="btn btn-default" type="submit" name="submit_delete" value="<fmt:message key="jsp.mydspace.general.remove" />"/>
                </form>  
            </td>
        </tr>
<%
            row = (row.equals("even") ? "odd" : "even" );
        }
%>
    </table>
<%
    }
%>

<%
    // Display workflow items, if any
    if (workflowItems.size() > 0)
    {
        // even or odd row:  Starts even since header row is odd (1)
        String row = "even";
%>
    <h3><fmt:message key="jsp.mydspace.main.heading5"/></h3>

    <table class="table" align="center" summary="Table listing submissions in workflow process">
        <tr>
            <th id="t14" class="oddRowOddCol"><fmt:message key="jsp.mydspace.main.elem1"/></th>
            <th id="t15" class="oddRowEvenCol"><fmt:message key="jsp.mydspace.main.elem2"/></th>
        </tr>
<%
        for (int i = 0; i < workflowItems.size(); i++)
        {
            String title =
                workflowItems.get(i).getItem().getName();
            if (StringUtils.isBlank(title)) {
            	title = LocaleSupport.getLocalizedMessage(pageContext,"jsp.general.untitled"); 
            }
%>
            <tr>
                <td headers="t14" class="<%= row %>RowOddCol"><%= Utils.addEntities(title) %></td>
                <td headers="t15" class="<%= row %>RowEvenCol">
                   <form action="<%= request.getContextPath() %>/mydspace" method="post">
                       <%= workflowItems.get(i).getCollection().getName() %>
                       <input type="hidden" name="step" value="<%= MyDSpaceServlet.MAIN_PAGE %>" />
                       <input type="hidden" name="workflow_id" value="<%= workflowItems.get(i).getID() %>" />
                   </form>   
                </td>
            </tr>
<%
      row = (row.equals("even") ? "odd" : "even" );
    }
%>
    </table>
<%
  }

  if(displayGroupMembership && groupMemberships.size()>0)
  {
%>
    <h3><fmt:message key="jsp.mydspace.main.heading6"/></h3>
    <ul>
<%
    for(int i=0; i<groupMemberships.size(); i++)
    {
%>
    <li><%=groupMemberships.get(i).getName()%></li> 
<%    
    }
%>
	</ul>
<%
  }
%>

	<%if(exportsAvailable!=null && exportsAvailable.size()>0){ %>
	<h3><fmt:message key="jsp.mydspace.main.heading7"/></h3>
	<ol class="exportArchives">
		<%for(String fileName:exportsAvailable){%>
			<li><a href="<%=request.getContextPath()+"/exportdownload/"+fileName%>" title="<fmt:message key="jsp.mydspace.main.export.archive.title"><fmt:param><%= fileName %></fmt:param></fmt:message>"><%=fileName%></a></li> 
		<% } %>
	</ol>
	<%} %>
	
	<%if(importsAvailable!=null && importsAvailable.size()>0){ %>
	<h3><fmt:message key="jsp.mydspace.main.heading8"/></h3>
	<ul class="exportArchives" style="list-style-type: none;">
		<% int i=0;
			for(BatchUpload batchUpload : importsAvailable){
		%>
			<li style="padding-top:5px; margin-top:10px">
				<div style="float:left"><b><%= batchUpload.getDateFormatted() %></b></div>
				<% if (batchUpload.isSuccessful()){ %>
					<div style= "float:left">&nbsp;&nbsp;--> <span style="color:green"><fmt:message key="jsp.dspace-admin.batchimport.success"/></span></div>
				<% } else { %>
					<div style= "float:left;">&nbsp;&nbsp;--> <span style="color:red"><fmt:message key="jsp.dspace-admin.batchimport.failure"/></span></div>
				<% } %>
				<div style="float:left; padding-left:20px">
					<a id="a2_<%= i%>" style="display:none; font-size:12px" href="javascript:showMoreClicked(<%= i%>);"><i>(<fmt:message key="jsp.dspace-admin.batchimport.hide"/>)</i></a>
					<a id="a1_<%= i%>" style="font-size:12px" href="javascript:showMoreClicked(<%= i%>);"><i>(<fmt:message key="jsp.dspace-admin.batchimport.show"/>)</i></a>
				</div><br/>
				<div id="moreinfo_<%= i%>" style="clear:both; display:none; margin-top:15px; padding:10px; border:1px solid; border-radius:4px; border-color:#bbb">
					<div><fmt:message key="jsp.dspace-admin.batchimport.itemstobeimported"/>: <b><%= batchUpload.getTotalItems() %></b></div>
					<div style="float:left"><fmt:message key="jsp.dspace-admin.batchimport.itemsimported"/>: <b><%= batchUpload.getItemsImported() %></b></div>
					<div style="float:left; padding-left:20px">
					<a id="a4_<%= i%>" style="display:none; font-size:12px" href="javascript:showItemsClicked(<%= i%>);"><i>(<fmt:message key="jsp.dspace-admin.batchimport.hideitems"/>)</i></a>
					<a id="a3_<%= i%>" style="font-size:12px" href="javascript:showItemsClicked(<%= i%>);"><i>(<fmt:message key="jsp.dspace-admin.batchimport.showitems"/>)</i></a>
				</div>
				<br/>
					<div id="iteminfo_<%= i%>" style="clear:both; display:none; border:1px solid; background-color:#eeeeee; margin:30px 20px">
						<%
							for(String handle : batchUpload.getHandlesImported()){
						%>
							<div style="padding-left:10px"><a href="<%= request.getContextPath() %>/handle/<%= handle %>"><%= handle %></a></div>
						<%
							}
						%>
					</div>
					<div style="margin-top:10px">
						<form action="<%= request.getContextPath() %>/mydspace" method="post">
							<input type="hidden" name="step" value="7">
							<input type="hidden" name="uploadid" value="<%= batchUpload.getDir().getName() %>">
							<input class="btn btn-info" type="submit" name="submit_mapfile" value="<fmt:message key="jsp.dspace-admin.batchimport.downloadmapfile"/>">
							<% if (!batchUpload.isSuccessful()){ %>
								<input class="btn btn-warning" type="submit" name="submit_resume" value="<fmt:message key="jsp.dspace-admin.batchimport.resume"/>">
							<% } %>
							<input class="btn btn-danger" type="submit" name="submit_delete" value="<fmt:message key="jsp.dspace-admin.batchimport.deleteitems"/>">
						</form>
					<div>
					<% if (!batchUpload.getErrorMsgHTML().equals("")){ %>
						<div style="margin-top:20px; padding-left:20px; background-color:#eee">
							<div style="padding-top:10px; font-weight:bold">
								<fmt:message key="jsp.dspace-admin.batchimport.errormsg"/>
							</div>
							<div style="padding-top:20px">
								<%= batchUpload.getErrorMsgHTML() %>
							</div>
						</div>
					<% } %>
				</div>
				<br/>
			</li> 
		<% i++;
			} 
		%>
	</ul>
	<%} %>
	
	<script>
		function showMoreClicked(index){
			j('#moreinfo_'+index).toggle( "slow", function() {
				// Animation complete.
			  });
			j('#a1_'+index).toggle();
			j('#a2_'+index).toggle();
		}
		
		function showItemsClicked(index){
			j('#iteminfo_'+index).toggle( "slow", function() {
				// Animation complete.
			  });
			j('#a3_'+index).toggle();
			j('#a4_'+index).toggle();
		}
	</script>
	
	</div>
</div>


		<div class="modal fade" id="cris-rp-change-active" tabindex="-1" role="dialog" aria-labelledby="<fmt:message key="jsp.mydspace.cris.rp-status-change.dialog-active.title"/>" aria-hidden="true">
				<div class="modal-dialog">
					<div class="modal-content">
						<div class="modal-header">
							<button type="button" class="close" data-dismiss="modal" aria-hidden="true">&times;</button>
							<h4 class="modal-title"><fmt:message key="jsp.mydspace.cris.rp-status-change.dialog-active.title"/></h4>
						</div>
						<div class="modal-body with-padding">
							<p><fmt:message key="jsp.mydspace.cris.rp-status-change.dialog-active.text"/></p>
						</div>
						<div class="modal-footer">
						<div class="btn-group btn-group-sm" role="group">
							 <a href="#" class="btn btn-info myrpstatus-url"><fmt:message key="jsp.mydspace.cris.rp-status-change.go"/></a>
							 <button type="button" id="activeDialogChangeInActive" class="btn btn-warning" data-dismiss="modal"><fmt:message key="jsp.mydspace.cris.rp-status-change.inactive"/></button>
							 <button type="button" id="activeDialogChangeRemove" class="btn btn-danger" data-dismiss="modal"><fmt:message key="jsp.mydspace.cris.rp-status-change.remove"/></button>
							 <button type="button" class="btn btn-default" data-dismiss="modal"><fmt:message key="jsp.mydspace.cris.rp-status-change.keep-active"/></button>
						</div>
						</div>
					</div>
					<!-- /.modal-content -->
				</div>
				<!-- /.modal-dialog -->
		</div>
		
		<div class="modal fade" id="cris-rp-change-inactive" tabindex="-1" role="dialog" aria-labelledby="<fmt:message key="jsp.mydspace.cris.rp-status-change.dialog-inactive.title"/>" aria-hidden="true">
				<div class="modal-dialog">
					<div class="modal-content">
						<div class="modal-header">
							<button type="button" class="close" data-dismiss="modal" aria-hidden="true">&times;</button>
							<h4 class="modal-title"><fmt:message key="jsp.mydspace.cris.rp-status-change.dialog-inactive.title"/></h4>
						</div>
						<div class="modal-body with-padding">
							<p><fmt:message key="jsp.mydspace.cris.rp-status-change.dialog-inactive.text"/></p>
						</div>
						<div class="modal-footer">
						<div class="btn-group btn-group-sm" role="group">
							 <a href="#" class="btn btn-info myrpstatus-url"><fmt:message key="jsp.mydspace.cris.rp-status-change.go"/></a>
							 <button type="button" id="inactiveDialogChangeActive" class="btn btn-success" data-dismiss="modal"><fmt:message key="jsp.mydspace.cris.rp-status-change.active"/></button>
							 <button type="button" id="inactiveDialogChangeRemove" class="btn btn-danger" data-dismiss="modal"><fmt:message key="jsp.mydspace.cris.rp-status-change.remove"/></button>
							 <button type="button" class="btn btn-default" data-dismiss="modal"><fmt:message key="jsp.mydspace.cris.rp-status-change.keep-inactive"/></button>
						</div>
						</div>
					</div>
					<!-- /.modal-content -->
				</div>
				<!-- /.modal-dialog -->
		</div>
		
	    <div class="modal fade" id="cris-rp-change-undefined" tabindex="-1" role="dialog" aria-labelledby="<fmt:message key="jsp.mydspace.cris.rp-status-change.dialog-undefined.title"/>" aria-hidden="true">
				<div class="modal-dialog">
					<div class="modal-content">
						<div class="modal-header">
							<button type="button" class="close" data-dismiss="modal" aria-hidden="true">&times;</button>
							<h4 class="modal-title"><fmt:message key="jsp.mydspace.cris.rp-status-change.dialog-undefined.title"/></h4>
						</div>
						<div class="modal-body with-padding">
							<p><fmt:message key="jsp.mydspace.cris.rp-status-change.dialog-undefined.text"/></p>
						</div>
						<div class="modal-footer">
							 <button type="button" id="undefinedDialogChangeCreate" class="btn btn-success" data-dismiss="modal"><fmt:message key="jsp.mydspace.cris.rp-status-change.create"/></button>
							 <button type="button" class="btn btn-default" data-dismiss="modal"><fmt:message key="jsp.mydspace.cris.rp-status-change.keep-undefined"/></button>
						</div>
					</div>
					<!-- /.modal-content -->
				</div>
				<!-- /.modal-dialog -->
		</div>
		
		<div class="modal fade" id="cris-rp-change-admin" tabindex="-1" role="dialog" aria-labelledby="<fmt:message key="jsp.mydspace.cris.rp-status-change.dialog-admin.title"/>" aria-hidden="true">
				<div class="modal-dialog">
					<div class="modal-content">
						<div class="modal-header">
							<button type="button" class="close" data-dismiss="modal" aria-hidden="true">&times;</button>
							<h4 class="modal-title"><fmt:message key="jsp.mydspace.cris.rp-status-change.dialog-admin.title"/></h4>
						</div>
						<div class="modal-body with-padding">
							<p><fmt:message key="jsp.mydspace.cris.rp-status-change.dialog-admin.text"/></p>
						</div>
						<div class="modal-footer">
							 <a href="#" class="btn btn-info myrpstatus-url"><fmt:message key="jsp.mydspace.cris.rp-status-change.go"/></a>
							 <button type="button" class="btn btn-default" data-dismiss="modal"><fmt:message key="jsp.mydspace.cris.rp-status-change.keep-undefined"/></button>
						</div>
					</div>
					<!-- /.modal-content -->
				</div>
				<!-- /.modal-dialog -->
		</div>
		<!-- /.modal -->	
</dspace:layout><|MERGE_RESOLUTION|>--- conflicted
+++ resolved
@@ -38,14 +38,11 @@
 <%@page import="org.dspace.services.ConfigurationService"%>
 <%@page import="org.dspace.utils.DSpace"%>
 <%@page import="org.dspace.app.itemimport.BatchUpload"%>
-<<<<<<< HEAD
 <%@ page import="org.dspace.workflowbasic.service.BasicWorkflowService" %>
-=======
-<%@page import="org.dspace.content.authority.ChoiceAuthorityManager"%>
+
 <%@page import="org.dspace.content.authority.Choices"%>
 <%@page import="org.dspace.content.authority.Choice"%>
-<%@page import="org.dspace.authority.AuthorityValueGenerator" %>
->>>>>>> 6abf6916
+<%@page import="org.dspace.authority.service.AuthorityValueService" %>
 
 <%
     EPerson user = (EPerson) request.getAttribute("mydspace.user");
@@ -249,7 +246,7 @@
 	        {
 	            Choice mdav = possibleUsersMatch.values[i];
 	            if (mdav.authority != null) {
-	                 if (!mdav.authority.startsWith(AuthorityValueGenerator.GENERATE)) {
+	                 if (!mdav.authority.startsWith(AuthorityValueService.GENERATE)) {
 	                    suggestions++;
 %>
 	                    <li class="list-group-item"><a href="<%= request.getContextPath() %>/cris/rp/<%= mdav.authority %>">
