<%--

    The contents of this file are subject to the license and copyright
    detailed in the LICENSE and NOTICE files at the root of the source
    tree and available online at

    http://www.dspace.org/license/

--%>
<%--
  - Main My DSpace page
  -
  -
  - Attributes:
  -    mydspace.user:    current user (EPerson)
  -    workspace.items:  List<WorkspaceItem> array for this user
  -    workflow.items:   List<WorkflowItem> array of submissions from this user in
  -                      workflow system
  -    workflow.owned:   List<WorkflowItem> array of tasks owned
  -    workflow.pooled   List<WorkflowItem> array of pooled tasks
  --%>

<%@page import="org.apache.commons.lang3.StringUtils"%>
<%@page import="org.dspace.content.MetadataValue"%>
<%@ page contentType="text/html;charset=UTF-8" %>

<%@ taglib uri="http://java.sun.com/jsp/jstl/fmt"
    prefix="fmt" %>

<%@ taglib uri="http://www.dspace.org/dspace-tags.tld" prefix="dspace" %>

<%@ page  import="javax.servlet.jsp.jstl.fmt.LocaleSupport" %>

<%@ page import="org.dspace.app.webui.servlet.MyDSpaceServlet" %>
<%@ page import="org.dspace.content.WorkspaceItem" %>
<%@ page import="org.dspace.core.Utils" %>
<%@ page import="org.dspace.eperson.EPerson" %>
<%@ page import="org.dspace.eperson.Group"   %>
<%@ page import="org.dspace.workflowbasic.BasicWorkflowItem" %>
<%@ page import="java.util.List" %>
<%@page import="org.dspace.services.ConfigurationService"%>
<%@page import="org.dspace.utils.DSpace"%>
<%@page import="org.dspace.app.itemimport.BatchUpload"%>
<%@ page import="org.dspace.workflowbasic.service.BasicWorkflowService" %>

<%
    EPerson user = (EPerson) request.getAttribute("mydspace.user");

<<<<<<< HEAD
	// Is the logged in user an admin
	Boolean admin = (Boolean)request.getAttribute("is.admin");
	boolean isAdmin = (admin == null ? false : admin.booleanValue());
	
    WorkspaceItem[] workspaceItems =
        (WorkspaceItem[]) request.getAttribute("workspace.items");
=======
    List<WorkspaceItem> workspaceItems =
        (List<WorkspaceItem>) request.getAttribute("workspace.items");
>>>>>>> a54bf11b

    List<BasicWorkflowItem> workflowItems =
        (List<BasicWorkflowItem>) request.getAttribute("workflow.items");

    List<BasicWorkflowItem> owned =
        (List<BasicWorkflowItem>) request.getAttribute("workflow.owned");

    List<BasicWorkflowItem> pooled =
        (List<BasicWorkflowItem>) request.getAttribute("workflow.pooled");
	
    List<Group> groupMemberships =
        (List<Group>) request.getAttribute("group.memberships");

    List<WorkspaceItem> supervisedItems =
        (List<WorkspaceItem>) request.getAttribute("supervised.items");
    
    List<String> exportsAvailable = (List<String>)request.getAttribute("export.archives");
    
    List<BatchUpload> importsAvailable = (List<BatchUpload>)request.getAttribute("import.uploads");
    
    // Is the logged in user an admin
    Boolean displayMembership = (Boolean)request.getAttribute("display.groupmemberships");
    boolean displayGroupMembership = (displayMembership == null ? false : displayMembership.booleanValue());
    
    ConfigurationService configurationService = new DSpace().getConfigurationService();
    boolean crisEnabled = configurationService.getPropertyAsType("cris.enabled", false);
    boolean rpChangeStatusAdmin =  configurationService.getPropertyAsType("cris.rp.changestatus.admin", false);

    if (crisEnabled)
    {
%>
<c:set var="dspace.layout.head.last" scope="request">
    <script type="text/javascript">
    <!--
       var j = jQuery.noConflict();
       var myrpstatus = new Object();
       j(document).ready(function(){
			  j("#inactiveDialogChangeActive").on('click',function(event){
					event.preventDefault();
					j(".cris-rp-status").hide();
					j("#h2-cris-rp-status").show();
					myRP('activate');
					j("#cris-rp-change-inactive").modal('hide');
			  });
			  j("#inactiveDialogChangeRemove").on('click',function(event){
					event.preventDefault();
					j(".cris-rp-status").hide();
					j("#h2-cris-rp-status").show();
					myRP('remove');
					j("#cris-rp-change-inactive").modal('hide');
			  });
			  j("#activeDialogChangeInActive").on('click',function(event){
					event.preventDefault();
					j(".cris-rp-status").hide();
					j("#h2-cris-rp-status").show();
					myRP('hide');
					j("#cris-rp-change-active").modal('hide');
			  });
			  j("#activeDialogChangeRemove").on('click',function(event){
					event.preventDefault();
					j(".cris-rp-status").hide();
					j("#h2-cris-rp-status").show();
					myRP('remove');
					j("#cris-rp-change-active").modal('hide');
			  });
			  j("#undefinedDialogChangeCreate").on('click',function(event){
					event.preventDefault();
					j(".cris-rp-status").hide();
					j("#h2-cris-rp-status").show();
					myRP('create');
					j("#cris-rp-change-undefined").modal('hide');
			  });			  
               

               var myRP = function(myaction){
                       j.ajax( {
                                       url : "<%= request.getContextPath() %>/cris/rp/myRp.json",
                                       data: {
                                               "action" : myaction
                                       },
                                       success : function(data) {
                                    	   	
                                               myrpstatus = data.myrp;                                               
                                               j('.myrpstatus-url').attr('href', dspaceContextPath + myrpstatus.url);
                                               if (data.myrp.url != null && data.myrp.active)
                                               {
                                                   <% if(rpChangeStatusAdmin && !isAdmin){%>
                                                   	   j('#h2-cris-rp-status').hide();
                                                   	   j('#h2-cris-rp-status-active-admin').show();
        	                                       <%}else{ %>
        	                                       	   j('#h2-cris-rp-status').hide();
		                                               j('#h2-cris-rp-status-active').show();
		                                           <%}%>
                                                               
                                               }
                                               else if (data.myrp.url != null && !data.myrp.active)
                                               {
                                                       
													<% if(rpChangeStatusAdmin && !isAdmin){ %>
                                                	   j('#h2-cris-rp-status').hide();
                                                   	   j('#h2-cris-rp-status-inactive-admin').show();
        	                                       	<%}else{%>
                                             	   	   j('#h2-cris-rp-status').hide();
                                               	   	   j('#h2-cris-rp-status-inactive').show();
                                                    <%}%>
                                                       
                                               }
                                               else
                                               {
                                            	   j(".cris-rp-status").hide();
                                            	   j('#h2-cris-rp-status-undefined').show();
                                               }
                                       }
                       });
               };

               myRP('status');
       });
    -->
    </script>
</c:set>
<% } %>                                               
<dspace:layout titlekey="jsp.mydspace" nocache="true">
	<div class="panel panel-primary">
        <div class="panel-heading">
                    <fmt:message key="jsp.mydspace"/>: <%= Utils.addEntities(user.getFullName()) %>
	                <span class="pull-right"><dspace:popup page="<%= LocaleSupport.getLocalizedMessage(pageContext, \"help.index\") + \"#mydspace\"%>"><fmt:message key="jsp.help"/></dspace:popup></span>
        </div>         

		<div class="panel-body">
		<%
    if (crisEnabled)
    {
        %>
        
        <h2 id="h2-cris-rp-status" class="cris-rp-status">
        	<fmt:message key="jsp.mydspace.cris.rp-status-label"/> 
        	<a href="#"><span class="cris-rp-status-value"><fmt:message key="jsp.mydspace.cris.rp-status-loading"/></span>
        	<span class="fa fa-edit"></span></a>
        </h2>
        <h2 id="h2-cris-rp-status-active" class="cris-rp-status" style="display:none;">
        	<fmt:message key="jsp.mydspace.cris.rp-status-label"/> 
        	<a href="#" class="cris-rp-status-active" data-toggle="modal" data-target="#cris-rp-change-active"><span class="cris-rp-status-value"><fmt:message key="jsp.mydspace.cris.rp-status-active"/></span>
        	<span class="fa fa-edit"></span></a>
        </h2>
		<h2 id="h2-cris-rp-status-active-admin" class="cris-rp-status" style="display:none;">
        	<fmt:message key="jsp.mydspace.cris.rp-status-label"/> 
        	<a href="#" class="cris-rp-status-active" data-toggle="modal" data-target="#cris-rp-change-admin"><span class="cris-rp-status-value"><fmt:message key="jsp.mydspace.cris.rp-status-active"/></span>
        	<span class="fa fa-edit"></span></a>
        </h2>                                
        <h2 id="h2-cris-rp-status-inactive" class="cris-rp-status" style="display:none;">
        	<fmt:message key="jsp.mydspace.cris.rp-status-label"/> 
        	<a href="#" class="cris-rp-status-inactive" data-toggle="modal" data-target="#cris-rp-change-inactive"><span class="cris-rp-status-value"><fmt:message key="jsp.mydspace.cris.rp-status-inactive"/></span>
        	<span class="fa fa-edit"></span></a>
        </h2>
		<h2 id="h2-cris-rp-status-inactive-admin" class="cris-rp-status" style="display:none;">
        	<fmt:message key="jsp.mydspace.cris.rp-status-label"/> 
        	<a href="#" class="cris-rp-status-inactive" data-toggle="modal" data-target="#cris-rp-change-admin"><span class="cris-rp-status-value"><fmt:message key="jsp.mydspace.cris.rp-status-inactive"/></span>
        	<span class="fa fa-edit"></span></a>
        </h2>
        <h2 id="h2-cris-rp-status-undefined" class="cris-rp-status" style="display:none;">
        	<fmt:message key="jsp.mydspace.cris.rp-status-label"/> 
        	<a href="#" class="cris-rp-status-undefined" data-toggle="modal" data-target="#cris-rp-change-undefined"><span class="cris-rp-status-value"><fmt:message key="jsp.mydspace.cris.rp-status-undefined"/></span>
        	<span class="fa fa-edit"></span></a>
        </h2>                                                                
     
<%        
	}
 %>
		    <form action="<%= request.getContextPath() %>/mydspace" method="post">
		        <input type="hidden" name="step" value="<%= MyDSpaceServlet.MAIN_PAGE %>" />
                <input class="btn btn-success" type="submit" name="submit_new" value="<fmt:message key="jsp.mydspace.main.start.button"/>" />
                <input class="btn btn-info" type="submit" name="submit_own" value="<fmt:message key="jsp.mydspace.main.view.button"/>" />
		    </form>
		
		
<%-- Task list:  Only display if the user has any tasks --%>
<%
    if (owned.size() > 0)
    {
%>
    <h3><fmt:message key="jsp.mydspace.main.heading2"/></h3>

    <p class="submitFormHelp">
        <%-- Below are the current tasks that you have chosen to do. --%>
        <fmt:message key="jsp.mydspace.main.text1"/>
    </p>

    <table class="table" align="center" summary="Table listing owned tasks">
        <tr>
            <th id="t1" class="oddRowOddCol"><fmt:message key="jsp.mydspace.main.task"/></th>
            <th id="t2" class="oddRowOddCol"><fmt:message key="jsp.mydspace.main.item"/></th>
            <th id="t3" class="oddRowOddCol"><fmt:message key="jsp.mydspace.main.subto"/></th>
            <th id="t4" class="oddRowEvenCol"><fmt:message key="jsp.mydspace.main.subby"/></th>
            <th id="t5" class="oddRowEvenCol">&nbsp;</th>
        </tr>
<%
        // even or odd row:  Starts even since header row is odd (1).  Toggled
        // between "odd" and "even" so alternate rows are light and dark, for
        // easier reading.
        String row = "even";

        for (int i = 0; i < owned.size(); i++)
        {
            String title =
                owned.get(i).getItem().getName();
            if (StringUtils.isBlank(title)) {
				title = LocaleSupport.getLocalizedMessage(pageContext,"jsp.general.untitled");
            }
                                                  
            EPerson submitter = owned.get(i).getItem().getSubmitter();
%>
        <tr>
                <td headers="t1" class="<%= row %>RowOddCol">
<%
            switch (owned.get(i).getState())
            {

            //There was once some code...
            case BasicWorkflowService.WFSTATE_STEP1: %><fmt:message key="jsp.mydspace.main.sub1"/><% break;
            case BasicWorkflowService.WFSTATE_STEP2: %><fmt:message key="jsp.mydspace.main.sub2"/><% break;
            case BasicWorkflowService.WFSTATE_STEP3: %><fmt:message key="jsp.mydspace.main.sub3"/><% break;
            }
%>
                </td>
                <td headers="t2" class="<%= row %>RowEvenCol"><%= Utils.addEntities(title) %></td>
                <td headers="t3" class="<%= row %>RowOddCol"><%= owned.get(i).getCollection().getName() %></td>
                <td headers="t4" class="<%= row %>RowEvenCol"><a href="mailto:<%= submitter.getEmail() %>"><%= Utils.addEntities(submitter.getFullName()) %></a></td>
                <!-- <td headers="t5" class="<%= row %>RowOddCol"></td> -->
                <td headers="t5" class="<%= row %>RowEvenCol">
                     <form action="<%= request.getContextPath() %>/mydspace" method="post">
                        <input type="hidden" name="step" value="<%= MyDSpaceServlet.MAIN_PAGE %>" />
                        <input type="hidden" name="workflow_id" value="<%= owned.get(i).getID() %>" />  
                        <input class="btn btn-primary" type="submit" name="submit_perform" value="<fmt:message key="jsp.mydspace.main.perform.button"/>" />  
                        <input class="btn btn-default" type="submit" name="submit_return" value="<fmt:message key="jsp.mydspace.main.return.button"/>" />
                     </form> 
                </td>
        </tr>
<%
            row = (row.equals("even") ? "odd" : "even" );
        }
%>
    </table>
<%
    }

    // Pooled tasks - only show if there are any
    if (pooled.size() > 0)
    {
%>
    <h3><fmt:message key="jsp.mydspace.main.heading3"/></h3>

    <p class="submitFormHelp">
        <%--Below are tasks in the task pool that have been assigned to you. --%>
        <fmt:message key="jsp.mydspace.main.text2"/>
    </p>

    <table class="table" align="center" summary="Table listing the tasks in the pool">
        <tr>
            <th id="t6" class="oddRowOddCol"><fmt:message key="jsp.mydspace.main.task"/></th>
            <th id="t7" class="oddRowEvenCol"><fmt:message key="jsp.mydspace.main.item"/></th>
            <th id="t8" class="oddRowOddCol"><fmt:message key="jsp.mydspace.main.subto"/></th>
            <th id="t9" class="oddRowEvenCol"><fmt:message key="jsp.mydspace.main.subby"/></th>
            <th class="oddRowOddCol"> </th>
        </tr>
<%
        // even or odd row:  Starts even since header row is odd (1).  Toggled
        // between "odd" and "even" so alternate rows are light and dark, for
        // easier reading.
        String row = "even";

        for (int i = 0; i < pooled.size(); i++)
        {
            String title =
                pooled.get(i).getItem().getName();
            if (StringUtils.isBlank(title)) {
            	title = LocaleSupport.getLocalizedMessage(pageContext,"jsp.general.untitled");            	
            }
            EPerson submitter = pooled.get(i).getItem().getSubmitter();
%>
        <tr>
                    <td headers="t6" class="<%= row %>RowOddCol">
<%
            switch (pooled.get(i).getState())
            {
            case BasicWorkflowService.WFSTATE_STEP1POOL: %><fmt:message key="jsp.mydspace.main.sub1"/><% break;
            case BasicWorkflowService.WFSTATE_STEP2POOL: %><fmt:message key="jsp.mydspace.main.sub2"/><% break;
            case BasicWorkflowService.WFSTATE_STEP3POOL: %><fmt:message key="jsp.mydspace.main.sub3"/><% break;
            }
%>
                    </td>
                    <td headers="t7" class="<%= row %>RowEvenCol"><%= Utils.addEntities(title) %></td>
                    <td headers="t8" class="<%= row %>RowOddCol"><%= pooled.get(i).getCollection().getName() %></td>
                    <td headers="t9" class="<%= row %>RowEvenCol"><a href="mailto:<%= submitter.getEmail() %>"><%= Utils.addEntities(submitter.getFullName()) %></a></td>
                    <td class="<%= row %>RowOddCol">
                        <form action="<%= request.getContextPath() %>/mydspace" method="post">
                            <input type="hidden" name="step" value="<%= MyDSpaceServlet.MAIN_PAGE %>" />
                            <input type="hidden" name="workflow_id" value="<%= pooled.get(i).getID() %>" />
                            <input class="btn btn-default" type="submit" name="submit_claim" value="<fmt:message key="jsp.mydspace.main.take.button"/>" />
                        </form> 
                    </td>
        </tr>
<%
            row = (row.equals("even") ? "odd" : "even");
        }
%>
    </table>
<%
    }

    // Display workspace items (authoring or supervised), if any
    if (workspaceItems.size() > 0 || supervisedItems.size() > 0)
    {
        // even or odd row:  Starts even since header row is odd (1)
        String row = "even";
%>

    <h3><fmt:message key="jsp.mydspace.main.heading4"/></h3>

    <p><fmt:message key="jsp.mydspace.main.text4" /></p>

    <table class="table" align="center" summary="Table listing unfinished submissions">
        <tr>
            <th class="oddRowOddCol">&nbsp;</th>
            <th id="t10" class="oddRowEvenCol"><fmt:message key="jsp.mydspace.main.subby"/></th>
            <th id="t11" class="oddRowOddCol"><fmt:message key="jsp.mydspace.main.elem1"/></th>
            <th id="t12" class="oddRowEvenCol"><fmt:message key="jsp.mydspace.main.elem2"/></th>
            <th id="t13" class="oddRowOddCol">&nbsp;</th>
        </tr>
<%
        if (supervisedItems.size() > 0 && workspaceItems.size() > 0)
        {
%>
        <tr>
            <th colspan="5">
                <%-- Authoring --%>
                <fmt:message key="jsp.mydspace.main.authoring" />
            </th>
        </tr>
<%
        }

        for (int i = 0; i < workspaceItems.size(); i++)
        {
            String title =
                workspaceItems.get(i).getItem().getName();
            if (StringUtils.isBlank(title)) {
            	title = LocaleSupport.getLocalizedMessage(pageContext,"jsp.general.untitled"); 
            }
            EPerson submitter = workspaceItems.get(i).getItem().getSubmitter();
%>
        <tr>
            <td class="<%= row %>RowOddCol">
                <form action="<%= request.getContextPath() %>/workspace" method="post">
                    <input type="hidden" name="workspace_id" value="<%= workspaceItems.get(i).getID() %>"/>
                    <input class="btn btn-default" type="submit" name="submit_open" value="<fmt:message key="jsp.mydspace.general.open" />"/>
                </form>
            </td>
            <td headers="t10" class="<%= row %>RowEvenCol">
                <a href="mailto:<%= submitter.getEmail() %>"><%= Utils.addEntities(submitter.getFullName()) %></a>
            </td>
            <td headers="t11" class="<%= row %>RowOddCol"><%= Utils.addEntities(title) %></td>
            <td headers="t12" class="<%= row %>RowEvenCol"><%= workspaceItems.get(i).getCollection().getName() %></td>
            <td headers="t13" class="<%= row %>RowOddCol">
                <form action="<%= request.getContextPath() %>/mydspace" method="post">
                    <input type="hidden" name="step" value="<%= MyDSpaceServlet.MAIN_PAGE %>"/>
                    <input type="hidden" name="workspace_id" value="<%= workspaceItems.get(i).getID() %>"/>
                    <input class="btn btn-danger" type="submit" name="submit_delete" value="<fmt:message key="jsp.mydspace.general.remove" />"/>
                </form> 
            </td>
        </tr>
<%
            row = (row.equals("even") ? "odd" : "even" );
        }
%>

<%-- Start of the Supervisors workspace list --%>
<%
        if (supervisedItems.size() > 0)
        {
%>
        <tr>
            <th colspan="5">
                <fmt:message key="jsp.mydspace.main.supervising" />
            </th>
        </tr>
<%
        }

        for (int i = 0; i < supervisedItems.size(); i++)
        {
            String title =
                supervisedItems.get(i).getItem().getName();
            if (StringUtils.isBlank(title)) {
            	title = LocaleSupport.getLocalizedMessage(pageContext,"jsp.general.untitled"); 
            }
            EPerson submitter = supervisedItems.get(i).getItem().getSubmitter();
%>

        <tr>
            <td class="<%= row %>RowOddCol">
                <form action="<%= request.getContextPath() %>/workspace" method="post">
                    <input type="hidden" name="workspace_id" value="<%= supervisedItems.get(i).getID() %>"/>
                    <input class="btn btn-default" type="submit" name="submit_open" value="<fmt:message key="jsp.mydspace.general.open" />"/>
                </form>
            </td>
            <td class="<%= row %>RowEvenCol">
                <a href="mailto:<%= submitter.getEmail() %>"><%= Utils.addEntities(submitter.getFullName()) %></a>
            </td>
            <td class="<%= row %>RowOddCol"><%= Utils.addEntities(title) %></td>
            <td class="<%= row %>RowEvenCol"><%= supervisedItems.get(i).getCollection().getName() %></td>
            <td class="<%= row %>RowOddCol">
                <form action="<%= request.getContextPath() %>/mydspace" method="post">
                    <input type="hidden" name="step" value="<%= MyDSpaceServlet.MAIN_PAGE %>"/>
                    <input type="hidden" name="workspace_id" value="<%= supervisedItems.get(i).getID() %>"/>
                    <input class="btn btn-default" type="submit" name="submit_delete" value="<fmt:message key="jsp.mydspace.general.remove" />"/>
                </form>  
            </td>
        </tr>
<%
            row = (row.equals("even") ? "odd" : "even" );
        }
%>
    </table>
<%
    }
%>

<%
    // Display workflow items, if any
    if (workflowItems.size() > 0)
    {
        // even or odd row:  Starts even since header row is odd (1)
        String row = "even";
%>
    <h3><fmt:message key="jsp.mydspace.main.heading5"/></h3>

    <table class="table" align="center" summary="Table listing submissions in workflow process">
        <tr>
            <th id="t14" class="oddRowOddCol"><fmt:message key="jsp.mydspace.main.elem1"/></th>
            <th id="t15" class="oddRowEvenCol"><fmt:message key="jsp.mydspace.main.elem2"/></th>
        </tr>
<%
        for (int i = 0; i < workflowItems.size(); i++)
        {
            String title =
                workflowItems.get(i).getItem().getName();
            if (StringUtils.isBlank(title)) {
            	title = LocaleSupport.getLocalizedMessage(pageContext,"jsp.general.untitled"); 
            }
%>
            <tr>
                <td headers="t14" class="<%= row %>RowOddCol"><%= Utils.addEntities(title) %></td>
                <td headers="t15" class="<%= row %>RowEvenCol">
                   <form action="<%= request.getContextPath() %>/mydspace" method="post">
                       <%= workflowItems.get(i).getCollection().getName() %>
                       <input type="hidden" name="step" value="<%= MyDSpaceServlet.MAIN_PAGE %>" />
                       <input type="hidden" name="workflow_id" value="<%= workflowItems.get(i).getID() %>" />
                   </form>   
                </td>
            </tr>
<%
      row = (row.equals("even") ? "odd" : "even" );
    }
%>
    </table>
<%
  }

  if(displayGroupMembership && groupMemberships.size()>0)
  {
%>
    <h3><fmt:message key="jsp.mydspace.main.heading6"/></h3>
    <ul>
<%
    for(int i=0; i<groupMemberships.size(); i++)
    {
%>
    <li><%=groupMemberships.get(i).getName()%></li> 
<%    
    }
%>
	</ul>
<%
  }
%>

	<%if(exportsAvailable!=null && exportsAvailable.size()>0){ %>
	<h3><fmt:message key="jsp.mydspace.main.heading7"/></h3>
	<ol class="exportArchives">
		<%for(String fileName:exportsAvailable){%>
			<li><a href="<%=request.getContextPath()+"/exportdownload/"+fileName%>" title="<fmt:message key="jsp.mydspace.main.export.archive.title"><fmt:param><%= fileName %></fmt:param></fmt:message>"><%=fileName%></a></li> 
		<% } %>
	</ol>
	<%} %>
	
	<%if(importsAvailable!=null && importsAvailable.size()>0){ %>
	<h3><fmt:message key="jsp.mydspace.main.heading8"/></h3>
	<ul class="exportArchives" style="list-style-type: none;">
		<% int i=0;
			for(BatchUpload batchUpload : importsAvailable){
		%>
			<li style="padding-top:5px; margin-top:10px">
				<div style="float:left"><b><%= batchUpload.getDateFormatted() %></b></div>
				<% if (batchUpload.isSuccessful()){ %>
					<div style= "float:left">&nbsp;&nbsp;--> <span style="color:green"><fmt:message key="jsp.dspace-admin.batchimport.success"/></span></div>
				<% } else { %>
					<div style= "float:left;">&nbsp;&nbsp;--> <span style="color:red"><fmt:message key="jsp.dspace-admin.batchimport.failure"/></span></div>
				<% } %>
				<div style="float:left; padding-left:20px">
					<a id="a2_<%= i%>" style="display:none; font-size:12px" href="javascript:showMoreClicked(<%= i%>);"><i>(<fmt:message key="jsp.dspace-admin.batchimport.hide"/>)</i></a>
					<a id="a1_<%= i%>" style="font-size:12px" href="javascript:showMoreClicked(<%= i%>);"><i>(<fmt:message key="jsp.dspace-admin.batchimport.show"/>)</i></a>
				</div><br/>
				<div id="moreinfo_<%= i%>" style="clear:both; display:none; margin-top:15px; padding:10px; border:1px solid; border-radius:4px; border-color:#bbb">
					<div><fmt:message key="jsp.dspace-admin.batchimport.itemstobeimported"/>: <b><%= batchUpload.getTotalItems() %></b></div>
					<div style="float:left"><fmt:message key="jsp.dspace-admin.batchimport.itemsimported"/>: <b><%= batchUpload.getItemsImported() %></b></div>
					<div style="float:left; padding-left:20px">
					<a id="a4_<%= i%>" style="display:none; font-size:12px" href="javascript:showItemsClicked(<%= i%>);"><i>(<fmt:message key="jsp.dspace-admin.batchimport.hideitems"/>)</i></a>
					<a id="a3_<%= i%>" style="font-size:12px" href="javascript:showItemsClicked(<%= i%>);"><i>(<fmt:message key="jsp.dspace-admin.batchimport.showitems"/>)</i></a>
				</div>
				<br/>
					<div id="iteminfo_<%= i%>" style="clear:both; display:none; border:1px solid; background-color:#eeeeee; margin:30px 20px">
						<%
							for(String handle : batchUpload.getHandlesImported()){
						%>
							<div style="padding-left:10px"><a href="<%= request.getContextPath() %>/handle/<%= handle %>"><%= handle %></a></div>
						<%
							}
						%>
					</div>
					<div style="margin-top:10px">
						<form action="<%= request.getContextPath() %>/mydspace" method="post">
							<input type="hidden" name="step" value="7">
							<input type="hidden" name="uploadid" value="<%= batchUpload.getDir().getName() %>">
							<input class="btn btn-info" type="submit" name="submit_mapfile" value="<fmt:message key="jsp.dspace-admin.batchimport.downloadmapfile"/>">
							<% if (!batchUpload.isSuccessful()){ %>
								<input class="btn btn-warning" type="submit" name="submit_resume" value="<fmt:message key="jsp.dspace-admin.batchimport.resume"/>">
							<% } %>
							<input class="btn btn-danger" type="submit" name="submit_delete" value="<fmt:message key="jsp.dspace-admin.batchimport.deleteitems"/>">
						</form>
					<div>
					<% if (!batchUpload.getErrorMsgHTML().equals("")){ %>
						<div style="margin-top:20px; padding-left:20px; background-color:#eee">
							<div style="padding-top:10px; font-weight:bold">
								<fmt:message key="jsp.dspace-admin.batchimport.errormsg"/>
							</div>
							<div style="padding-top:20px">
								<%= batchUpload.getErrorMsgHTML() %>
							</div>
						</div>
					<% } %>
				</div>
				<br/>
			</li> 
		<% i++;
			} 
		%>
	</ul>
	<%} %>
	
	<script>
		function showMoreClicked(index){
			j('#moreinfo_'+index).toggle( "slow", function() {
				// Animation complete.
			  });
			j('#a1_'+index).toggle();
			j('#a2_'+index).toggle();
		}
		
		function showItemsClicked(index){
			j('#iteminfo_'+index).toggle( "slow", function() {
				// Animation complete.
			  });
			j('#a3_'+index).toggle();
			j('#a4_'+index).toggle();
		}
	</script>
	
	</div>
</div>


		<div class="modal fade" id="cris-rp-change-active" tabindex="-1" role="dialog" aria-labelledby="<fmt:message key="jsp.mydspace.cris.rp-status-change.dialog-active.title"/>" aria-hidden="true">
				<div class="modal-dialog">
					<div class="modal-content">
						<div class="modal-header">
							<button type="button" class="close" data-dismiss="modal" aria-hidden="true">&times;</button>
							<h4 class="modal-title"><fmt:message key="jsp.mydspace.cris.rp-status-change.dialog-active.title"/></h4>
						</div>
						<div class="modal-body with-padding">
							<p><fmt:message key="jsp.mydspace.cris.rp-status-change.dialog-active.text"/></p>
						</div>
						<div class="modal-footer">
						<div class="btn-group btn-group-sm" role="group">
							 <a href="#" class="btn btn-info myrpstatus-url"><fmt:message key="jsp.mydspace.cris.rp-status-change.go"/></a>
							 <button type="button" id="activeDialogChangeInActive" class="btn btn-warning" data-dismiss="modal"><fmt:message key="jsp.mydspace.cris.rp-status-change.inactive"/></button>
							 <button type="button" id="activeDialogChangeRemove" class="btn btn-danger" data-dismiss="modal"><fmt:message key="jsp.mydspace.cris.rp-status-change.remove"/></button>
							 <button type="button" class="btn btn-default" data-dismiss="modal"><fmt:message key="jsp.mydspace.cris.rp-status-change.keep-active"/></button>
						</div>
						</div>
					</div>
					<!-- /.modal-content -->
				</div>
				<!-- /.modal-dialog -->
		</div>
		
		<div class="modal fade" id="cris-rp-change-inactive" tabindex="-1" role="dialog" aria-labelledby="<fmt:message key="jsp.mydspace.cris.rp-status-change.dialog-inactive.title"/>" aria-hidden="true">
				<div class="modal-dialog">
					<div class="modal-content">
						<div class="modal-header">
							<button type="button" class="close" data-dismiss="modal" aria-hidden="true">&times;</button>
							<h4 class="modal-title"><fmt:message key="jsp.mydspace.cris.rp-status-change.dialog-inactive.title"/></h4>
						</div>
						<div class="modal-body with-padding">
							<p><fmt:message key="jsp.mydspace.cris.rp-status-change.dialog-inactive.text"/></p>
						</div>
						<div class="modal-footer">
						<div class="btn-group btn-group-sm" role="group">
							 <a href="#" class="btn btn-info myrpstatus-url"><fmt:message key="jsp.mydspace.cris.rp-status-change.go"/></a>
							 <button type="button" id="inactiveDialogChangeActive" class="btn btn-success" data-dismiss="modal"><fmt:message key="jsp.mydspace.cris.rp-status-change.active"/></button>
							 <button type="button" id="inactiveDialogChangeRemove" class="btn btn-danger" data-dismiss="modal"><fmt:message key="jsp.mydspace.cris.rp-status-change.remove"/></button>
							 <button type="button" class="btn btn-default" data-dismiss="modal"><fmt:message key="jsp.mydspace.cris.rp-status-change.keep-inactive"/></button>
						</div>
						</div>
					</div>
					<!-- /.modal-content -->
				</div>
				<!-- /.modal-dialog -->
		</div>
		
	    <div class="modal fade" id="cris-rp-change-undefined" tabindex="-1" role="dialog" aria-labelledby="<fmt:message key="jsp.mydspace.cris.rp-status-change.dialog-undefined.title"/>" aria-hidden="true">
				<div class="modal-dialog">
					<div class="modal-content">
						<div class="modal-header">
							<button type="button" class="close" data-dismiss="modal" aria-hidden="true">&times;</button>
							<h4 class="modal-title"><fmt:message key="jsp.mydspace.cris.rp-status-change.dialog-undefined.title"/></h4>
						</div>
						<div class="modal-body with-padding">
							<p><fmt:message key="jsp.mydspace.cris.rp-status-change.dialog-undefined.text"/></p>
						</div>
						<div class="modal-footer">
							 <button type="button" id="undefinedDialogChangeCreate" class="btn btn-success" data-dismiss="modal"><fmt:message key="jsp.mydspace.cris.rp-status-change.create"/></button>
							 <button type="button" class="btn btn-default" data-dismiss="modal"><fmt:message key="jsp.mydspace.cris.rp-status-change.keep-undefined"/></button>
						</div>
					</div>
					<!-- /.modal-content -->
				</div>
				<!-- /.modal-dialog -->
		</div>
		
		<div class="modal fade" id="cris-rp-change-admin" tabindex="-1" role="dialog" aria-labelledby="<fmt:message key="jsp.mydspace.cris.rp-status-change.dialog-admin.title"/>" aria-hidden="true">
				<div class="modal-dialog">
					<div class="modal-content">
						<div class="modal-header">
							<button type="button" class="close" data-dismiss="modal" aria-hidden="true">&times;</button>
							<h4 class="modal-title"><fmt:message key="jsp.mydspace.cris.rp-status-change.dialog-admin.title"/></h4>
						</div>
						<div class="modal-body with-padding">
							<p><fmt:message key="jsp.mydspace.cris.rp-status-change.dialog-admin.text"/></p>
						</div>
						<div class="modal-footer">
							 <a href="#" class="btn btn-info myrpstatus-url"><fmt:message key="jsp.mydspace.cris.rp-status-change.go"/></a>
							 <button type="button" class="btn btn-default" data-dismiss="modal"><fmt:message key="jsp.mydspace.cris.rp-status-change.keep-undefined"/></button>
						</div>
					</div>
					<!-- /.modal-content -->
				</div>
				<!-- /.modal-dialog -->
		</div>
		<!-- /.modal -->	
</dspace:layout><|MERGE_RESOLUTION|>--- conflicted
+++ resolved
@@ -46,17 +46,13 @@
 <%
     EPerson user = (EPerson) request.getAttribute("mydspace.user");
 
-<<<<<<< HEAD
 	// Is the logged in user an admin
 	Boolean admin = (Boolean)request.getAttribute("is.admin");
 	boolean isAdmin = (admin == null ? false : admin.booleanValue());
 	
-    WorkspaceItem[] workspaceItems =
-        (WorkspaceItem[]) request.getAttribute("workspace.items");
-=======
+
     List<WorkspaceItem> workspaceItems =
         (List<WorkspaceItem>) request.getAttribute("workspace.items");
->>>>>>> a54bf11b
 
     List<BasicWorkflowItem> workflowItems =
         (List<BasicWorkflowItem>) request.getAttribute("workflow.items");
