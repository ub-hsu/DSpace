--- conflicted
+++ resolved
@@ -39,14 +39,9 @@
 	request.setAttribute("LanguageSwitch", "hide");
 
     //get collections to choose from
-<<<<<<< HEAD
     List<Collection> collections =
         (List<Collection>) request.getAttribute("collections");
-=======
-    Collection[] collections =
-        (Collection[]) request.getAttribute("collections");
     CollectionsTree tree= CollectionUtils.getCollectionsTree(collections, false);
->>>>>>> 6abf6916
 
     //get collection id from the collection home
 	Object collection_id_object = request.getAttribute("collection_id");
