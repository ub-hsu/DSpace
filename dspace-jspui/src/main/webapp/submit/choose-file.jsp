--- conflicted
+++ resolved
@@ -31,12 +31,9 @@
 <%@ page import="org.dspace.app.util.DCInputsReader" %>
 <%@ page import="org.dspace.app.util.SubmissionInfo" %>
 <%@ page import="org.dspace.app.webui.util.UIUtil" %>
-<<<<<<< HEAD
 <%@ page import="org.apache.commons.lang.StringUtils" %>
-=======
 <%@ page import="org.dspace.content.service.ItemService" %>
 <%@ page import="org.dspace.content.factory.ContentServiceFactory" %>
->>>>>>> a54bf11b
 
 
 <%
@@ -463,13 +460,10 @@
                             %>
                                 query:{workflow_id:'<%= subInfo.getSubmissionItem().getID()%>'}
                             <%
-<<<<<<< HEAD
             				} else if (subInfo.isEditing()) {
 				            %>
                 				query:{edit_item:'<%= subInfo.getSubmissionItem().getID()%>'}
 				            <%
-=======
->>>>>>> a54bf11b
                             } else {
                             %>
                                 query:{workspace_item_id:'<%= subInfo.getSubmissionItem().getID()%>'}
@@ -597,13 +591,10 @@
             {
                     col++;
             }
-<<<<<<< HEAD
-=======
             if (!fileRequired || itemService.hasUploadedFiles(subInfo.getSubmissionItem().getItem()))
             {
                 col++;
             }
->>>>>>> a54bf11b
             %>
 
             <div class="pull-right btn-group col-md-<%= (bSherpa?2:1) * col*2 + 4 %>">
