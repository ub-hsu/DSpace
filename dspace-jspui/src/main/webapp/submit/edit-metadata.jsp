--- conflicted
+++ resolved
@@ -15,16 +15,18 @@
   -    submission.inputs - the DCInputSet
   -    submission.page   - the step in submission
   --%>
-<%@page import="org.dspace.content.MetadataValue"%>
 <%@ page contentType="text/html;charset=UTF-8" %>
 
 <%@ page import="java.util.ArrayList" %>
 <%@ page import="java.util.Iterator" %>
 <%@ page import="java.util.List" %>
+<%@page import="java.util.HashMap"%>
+<%@page import="java.util.Map"%>
 
 <%@ page import="javax.servlet.jsp.jstl.fmt.LocaleSupport" %>
 <%@ page import="javax.servlet.jsp.PageContext" %>
 
+<%@page import="org.dspace.content.MetadataValue"%>
 <%@ page import="org.dspace.core.Context" %>
 <%@ page import="org.dspace.app.util.DCInput" %>
 <%@ page import="org.dspace.app.util.DCInputSet" %>
@@ -55,12 +57,11 @@
 <%
     request.setAttribute("LanguageSwitch", "hide");
 
-    HashMap<String,List<DCInput>> parent2child = new HashMap<String,List<DCInput>>();
+    Map<String,List<DCInput>> parent2child = new HashMap<String,List<DCInput>>();
     
     
 %>
-<%!
-    // required by Controlled Vocabulary  add-on and authority addon
+<%!// required by Controlled Vocabulary  add-on and authority addon
         String contextPath;
 
 	Locale lcl;
@@ -136,45 +137,45 @@
     }
 
     
-    StringBuffer doChildInput(Item item,DCInput child,int count,int fieldCount, boolean repeatable,boolean readonly, int fieldCountIncr, PageContext pageContext,int collectionID, boolean last){
+    StringBuffer doChildInput(Item item,DCInput child,int count,int fieldCount, boolean repeatable,boolean readonly, int fieldCountIncr, PageContext pageContext,Collection collection, boolean last, boolean language, List<String> valueLanguageList){
       
       StringBuffer sb = new StringBuffer();
     	
 	  String childSchema = child.getSchema();
 	  String childElement = child.getElement();
 	  String childQualifier = child.getQualifier();
-	  Metadatum[] meta = item.getMetadata(childSchema, childElement, childQualifier, Item.ANY);
+	  List<IMetadataValue> meta = item.getMetadata(childSchema, childElement, childQualifier, Item.ANY);
 	  
 	  String childFieldName="";
 	  if (childQualifier != null && !childQualifier.equals("*"))
            childFieldName = childSchema + "_" + childElement + '_' + childQualifier;
 	  else
            childFieldName = childSchema + "_" + childElement;
-	  String childAuthorityType = getAuthorityType(pageContext, childFieldName, collectionID);
+	  String childAuthorityType = getAuthorityType(pageContext, childFieldName, collection);
 	  
 	  sb.append("<label class=\"col-md-12"+ (child.isRequired()?" label-required":"") +"\">").append(child.getLabel()).append("</label>");
 	  String inputType = child.getInputType();
 	  if(StringUtils.equals(inputType, "name")){
 			sb.append(doPersonalNameInput(meta, count, childAuthorityType, fieldCount, childFieldName, childSchema, childElement, 
-					childQualifier, repeatable, child.isRequired(), readonly, fieldCountIncr, pageContext, collectionID, true));
+					childQualifier, repeatable, child.isRequired(), readonly, fieldCountIncr, pageContext, collection, true));
 	  }
 	  else if(StringUtils.equals(inputType, "date")){
 		  sb.append(doDateInput(meta, count, fieldCount, childFieldName, childSchema, childElement, 
-				  childQualifier, repeatable, child.isRequired(), readonly, fieldCountIncr, pageContext, collectionID, true));
+				  childQualifier, repeatable, child.isRequired(), readonly, fieldCountIncr, pageContext, collection, true));
 	  }
 	  else if(StringUtils.equals(inputType, "textarea")){
 		  sb.append(doTextAreaInput(meta, count, childAuthorityType, fieldCount, childFieldName, childSchema, childElement, 
 				  childQualifier, repeatable, child.isRequired(), readonly, fieldCountIncr, pageContext, child.getVocabulary(),
-				  child.isClosedVocabulary(), collectionID, true));		  
+				  child.isClosedVocabulary(), collection, language, valueLanguageList, true));		  
 	  }
 	  else if(StringUtils.equals(inputType, "number")){
 		  sb.append(doNumberInput(meta, count, childAuthorityType, fieldCount, childFieldName, childSchema, childElement, 
-				  childQualifier, repeatable, child.isRequired(), readonly, fieldCountIncr, pageContext, collectionID, true));
+				  childQualifier, repeatable, child.isRequired(), readonly, fieldCountIncr, pageContext, collection, true));
 	  }	  
 	  else{
 	  		sb.append(doOneBoxInput(meta, count, childAuthorityType, fieldCount, childFieldName, childSchema, childElement, 
 			  childQualifier, repeatable, child.isRequired(), readonly, fieldCountIncr, pageContext, child.getVocabulary(), 
-			  child.isClosedVocabulary(), collectionID,true));
+			  child.isClosedVocabulary(), collection, language, valueLanguageList, true));
 	  }
 	  
       if(last){
@@ -312,11 +313,7 @@
 
     void doPersonalName(javax.servlet.jsp.JspWriter out, Item item,
       String fieldName, String schema, String element, String qualifier, boolean repeatable, boolean required,
-<<<<<<< HEAD
-      boolean readonly, int fieldCountIncr, String label, PageContext pageContext, Collection collection)
-=======
-      boolean readonly, int fieldCountIncr, String label, PageContext pageContext, int collectionID,List<DCInput> children,boolean hasParent)
->>>>>>> 5deb3452
+      boolean readonly, int fieldCountIncr, String label, PageContext pageContext, Collection collection, boolean language, List<String> valueLanguageList, List<DCInput> children, boolean hasParent)
       throws java.io.IOException
     {
    	  String authorityType = getAuthorityType(pageContext, fieldName, collection);
@@ -333,115 +330,27 @@
       sb.append("<div class=\"row\">");
       for (int i = 0; i < fieldCount; i++)
       {
-<<<<<<< HEAD
-    	 sb.append("<div class=\"row col-md-12\">");
-    	 if ("lookup".equalsIgnoreCase(authorityType))
-    	 {
-    	 	sb.append("<div class=\"row col-md-10\">");
-    	 }
-         first.setLength(0);
-         first.append(fieldName).append("_first");
-         if (repeatable)
-            first.append('_').append(i+1);
-
-         last.setLength(0);
-         last.append(fieldName).append("_last");
-         if (repeatable)
-            last.append('_').append(i+1);
-
-         if (i < defaults.size())
-         {
-            dpn = new org.dspace.content.DCPersonName(defaults.get(i).getValue());
-            auth = defaults.get(i).getAuthority();
-            conf = defaults.get(i).getConfidence();
-         }
-         else
-         {
-            dpn = new org.dspace.content.DCPersonName();
-            auth = "";
-            conf = unknownConfidence;
-         }
-         
-         sb.append("<span class=\"col-md-5\"><input placeholder=\"")
-           .append(Utils.addEntities(LocaleSupport.getLocalizedMessage(pageContext, "jsp.submit.edit-metadata.lastname")))
-           .append("\" class=\"form-control\" type=\"text\" name=\"")
-           .append(last.toString())
-           .append("\" size=\"23\" ");
-         if (readonly)
-         {
-             sb.append("readonly=\"readonly\" ");
-         }
-         sb.append("value=\"")
-           .append(dpn.getLastName().replaceAll("\"", "&quot;")) // Encode "
-                   .append("\"/></span><span class=\"col-md-5\"><input placeholder=\"")
-                   .append(Utils.addEntities(LocaleSupport.getLocalizedMessage(pageContext, "jsp.submit.edit-metadata.firstname")))
-                   .append("\" class=\"form-control\" type=\"text\" name=\"")
-                   .append(first.toString())
-           .append("\" size=\"23\" ");
-         if (readonly)
-         {
-             sb.append("readonly=\"readonly\" ");
-         }
-         sb.append("value=\"")
-           .append(dpn.getFirstNames()).append("\"/></span>");         
-         
-         if ("lookup".equalsIgnoreCase(authorityType))
-    	 {
-             sb.append(doAuthority(pageContext, fieldName, i, fieldCount, fieldName,
-                     auth, conf, true, repeatable, defaults, null, collection));
-             sb.append("</div>");
-    	 }
-         
-
-         if (repeatable && !readonly && i < fieldCount - 1)
-         {
-            name.setLength(0);
-            name.append(Utils.addEntities(dpn.getLastName()))
-                .append(' ')
-                .append(Utils.addEntities(dpn.getFirstNames()));
-            // put a remove button next to filled in values
-            sb.append("<button class=\"btn btn-danger pull-right col-md-2\" name=\"submit_")
-              .append(fieldName)
-              .append("_remove_")
-              .append(i)
-              .append("\" value=\"")
-              .append(LocaleSupport.getLocalizedMessage(pageContext, "jsp.submit.edit-metadata.button.remove"))
-              .append("\"><span class=\"glyphicon glyphicon-trash\"></span>&nbsp;&nbsp;"+LocaleSupport.getLocalizedMessage(pageContext, "jsp.submit.edit-metadata.button.remove")+"</button>");
-         }
-         else if (repeatable && !readonly && i == fieldCount - 1)
-         {
-            // put a 'more' button next to the last space
-            sb.append("<button class=\"btn btn-default pull-right col-md-2\" name=\"submit_")
-              .append(fieldName)
-              .append("_add\" value=\"")
-              .append(LocaleSupport.getLocalizedMessage(pageContext, "jsp.submit.edit-metadata.button.add"))
-              .append("\"><span class=\"glyphicon glyphicon-plus\"></span>&nbsp;&nbsp;"+LocaleSupport.getLocalizedMessage(pageContext, "jsp.submit.edit-metadata.button.add")+"</button>");
-         }         
-         sb.append("</div>");   
-=======
-
           sb.append("<label class=\"col-md-2"+ (required?" label-required":"") +"\">").append(label).append("</label>");
     	  sb.append("<div class=\"col-md-10\">");     
 
     	  sb.append(doPersonalNameInput(defaults,i,authorityType, fieldCount, fieldName, schema, element, 
-    	    		 qualifier, repeatable,  required,  readonly, fieldCountIncr, pageContext,collectionID,hasParent) );
+    	    		 qualifier, repeatable,  required,  readonly, fieldCountIncr, pageContext,collection,hasParent) );
     	  if(children !=null){
     	      int countChild = 1;
 	    	  for(DCInput child: children){
-	    		  sb.append(doChildInput(item,child, i, fieldCount, repeatable,readonly,fieldCountIncr, pageContext, collectionID, children.size()==countChild));
+	    		  sb.append(doChildInput(item,child, i, fieldCount, repeatable,readonly,fieldCountIncr, pageContext, collection, children.size()==countChild, language, valueLanguageList));
 	    		  countChild++;
 	    	  }
     	  }
     	  sb.append("</div>");
->>>>>>> 5deb3452
       }
       
 	  sb.append("</div><br/>");
       out.write(sb.toString());
     }
 
-    StringBuffer doPersonalNameInput( Metadatum[] defaults,int count,String authorityType,int fieldCount, String fieldName, String schema, String element, 
-    		String qualifier, boolean repeatable, boolean required, boolean readonly, int fieldCountIncr, PageContext pageContext,int collectionID,boolean hasParent){
+    StringBuffer doPersonalNameInput( List<IMetadataValue> defaults,int count,String authorityType,int fieldCount, String fieldName, String schema, String element, 
+    		String qualifier, boolean repeatable, boolean required, boolean readonly, int fieldCountIncr, PageContext pageContext,Collection collection,boolean hasParent){
         
     	org.dspace.content.DCPersonName dpn;
     	String auth;
@@ -466,11 +375,11 @@
 	        if (repeatable && count != fieldCount-1)
 	           last.append('_').append(count+1);
 	
-	        if (count < defaults.length)
+	        if (count < defaults.size())
 	        {
-	           dpn = new org.dspace.content.DCPersonName(defaults[count].value);
-	           auth = defaults[count].authority;
-	           conf = defaults[count].confidence;
+	           dpn = new org.dspace.content.DCPersonName(defaults.get(count).getValue());
+	           auth = defaults.get(count).getAuthority();
+	           conf = defaults.get(count).getConfidence();
 	        }
 	        else
 	        {
@@ -505,12 +414,12 @@
 	        if ("lookup".equalsIgnoreCase(authorityType))
 	   	 {
 	            sb.append(doAuthority(pageContext, fieldName, count, fieldCount, fieldName,
-	                    auth, conf, true, repeatable, defaults, null, collectionID));
+	                    auth, conf, true, repeatable, defaults, null, collection));
 	            sb.append("</div>");
 	   	 }
 	        
 	
-	        if (!hasParent && repeatable && !readonly && count < defaults.length)
+	        if (!hasParent && repeatable && !readonly && count < defaults.size())
 	        {
 	           name.setLength(0);
 	           name.append(Utils.addEntities(dpn.getLastName()))
@@ -577,7 +486,7 @@
     
     void doDate(javax.servlet.jsp.JspWriter out, Item item,
       String fieldName, String schema, String element, String qualifier, boolean repeatable, boolean required,
-      boolean readonly, int fieldCountIncr, String label, PageContext pageContext, int collectionID,List<DCInput> children,boolean hasParent)
+      boolean readonly, int fieldCountIncr, String label, PageContext pageContext, Collection collection, boolean language, List<String> valueLanguageList, List<DCInput> children, boolean hasParent)
       throws java.io.IOException
     {
 
@@ -592,124 +501,32 @@
       
       for (int i = 0; i < fieldCount; i++)
       {
-<<<<<<< HEAD
-         if (i < defaults.size())
-            dateIssued = new org.dspace.content.DCDate(defaults.get(i).getValue());
-         else
-            dateIssued = new org.dspace.content.DCDate("");
-    
-         sb.append("<div class=\"row col-md-12\"><div class=\"input-group col-md-10\"><div class=\"row\">")
-			.append("<span class=\"input-group col-md-6\"><span class=\"input-group-addon\">")
-         	.append(LocaleSupport.getLocalizedMessage(pageContext, "jsp.submit.edit-metadata.month"))
-            .append("</span><select class=\"form-control\" name=\"")
-            .append(fieldName)
-            .append("_month");
-         if (repeatable)
-         {
-            sb.append('_').append(i+1);
-         }
-         if (readonly)
-         {
-             sb.append("\" readonly=\"readonly\"");
-         }
-         sb.append("\"><option value=\"-1\"")
-            .append((dateIssued.getMonth() == -1 ? " selected=\"selected\"" : ""))
-//          .append(">(No month)</option>");
-            .append(">")
-            .append(LocaleSupport.getLocalizedMessage(pageContext, "jsp.submit.edit-metadata.no_month"))
-            .append("</option>");
-            
-         for (int j = 1; j < 13; j++)
-         {
-            sb.append("<option value=\"")
-              .append(j)
-              .append((dateIssued.getMonth() == j ? "\" selected=\"selected\"" : "\"" ))
-              .append(">")
-              .append(org.dspace.content.DCDate.getMonthName(j,I18nUtil.getSupportedLocale(request.getLocale())))
-              .append("</option>");
-         }
-    
-         sb.append("</select></span>")
-	            .append("<span class=\"input-group col-md-2\"><span class=\"input-group-addon\">")
-                .append(LocaleSupport.getLocalizedMessage(pageContext, "jsp.submit.edit-metadata.day"))
-                .append("</span><input class=\"form-control\" type=\"text\" name=\"")
-            .append(fieldName)
-            .append("_day");
-         if (repeatable)
-            sb.append("_").append(i+1);
-         if (readonly)
-         {
-             sb.append("\" readonly=\"readonly\"");
-         }
-         sb.append("\" size=\"2\" maxlength=\"2\" value=\"")
-                 .append((dateIssued.getDay() > 0 ?
-                     String.valueOf(dateIssued.getDay()) : "" ))
-                .append("\"/></span><span class=\"input-group col-md-4\"><span class=\"input-group-addon\">")
-                .append(LocaleSupport.getLocalizedMessage(pageContext, "jsp.submit.edit-metadata.year"))
-                .append("</span><input class=\"form-control\" type=\"text\" name=\"")
-            .append(fieldName)
-            .append("_year");
-         if (repeatable)
-            sb.append("_").append(i+1);
-         if (readonly)
-         {
-             sb.append("\" readonly=\"readonly\"");
-         }
-         sb.append("\" size=\"4\" maxlength=\"4\" value=\"")
-            .append((dateIssued.getYear() > 0 ?
-                 String.valueOf(dateIssued.getYear()) : "" ))
-            .append("\"/></span></div></div>\n");
-    
-         if (repeatable && !readonly && i < fieldCount - 1)
-         {
-            // put a remove button next to filled in values
-            sb.append("<button class=\"btn btn-danger col-md-2\" name=\"submit_")
-              .append(fieldName)
-              .append("_remove_")
-              .append(i)
-              .append("\" value=\"")
-              .append(LocaleSupport.getLocalizedMessage(pageContext, "jsp.submit.edit-metadata.button.remove"))
-              .append("\"><span class=\"glyphicon glyphicon-trash\"></span>&nbsp;&nbsp;"+LocaleSupport.getLocalizedMessage(pageContext, "jsp.submit.edit-metadata.button.remove")+"</button>");
-         }
-         else if (repeatable && !readonly && i == fieldCount - 1)
-         {
-            // put a 'more' button next to the last space
-            sb.append("<button class=\"btn btn-default col-md-2\" name=\"submit_")
-              .append(fieldName)
-              .append("_add\" value=\"")
-              .append(LocaleSupport.getLocalizedMessage(pageContext, "jsp.submit.edit-metadata.button.add"))
-              .append("\"><span class=\"glyphicon glyphicon-plus\"></span>&nbsp;&nbsp;"+LocaleSupport.getLocalizedMessage(pageContext, "jsp.submit.edit-metadata.button.add")+"</button>");
-         }
-         // put a blank if nothing else
-         sb.append("</div>");
-=======
     	  sb.append("<label class=\"col-md-2"+ (required?" label-required":"") +"\">")
       .append(label)
       .append("</label><div class=\"col-md-10\">");
     	  sb.append(doDateInput(defaults,i, fieldCount, fieldName,  schema,  element, qualifier, 
-			   		 repeatable, required, readonly, fieldCountIncr, pageContext, collectionID,hasParent));
+			   		 repeatable, required, readonly, fieldCountIncr, pageContext, collection,hasParent));
 	    	if(children !=null){
 	    	      int countChild = 1;    
 		    	  for(DCInput child: children){
-		    		  sb.append(doChildInput(item,child, i, fieldCount,repeatable,readonly, fieldCountIncr, pageContext, collectionID, children.size()==countChild));
+		    		  sb.append(doChildInput(item,child, i, fieldCount,repeatable,readonly, fieldCountIncr, pageContext, collection, children.size()==countChild, language, valueLanguageList));
 		    		  countChild++;
 		    	  }
 	    	}
 	    	sb.append("</div>");
->>>>>>> 5deb3452
       }
       sb.append("</div><br/>");
       out.write(sb.toString());
     }
 
-    StringBuffer doDateInput(Metadatum[] defaults,int count,int fieldCount, String fieldName, String schema, String element, 
-    		String qualifier, boolean repeatable, boolean required, boolean readonly, int fieldCountIncr, PageContext pageContext,int collectionID,boolean hasParent){
+    StringBuffer doDateInput(List<IMetadataValue> defaults,int count,int fieldCount, String fieldName, String schema, String element, 
+    		String qualifier, boolean repeatable, boolean required, boolean readonly, int fieldCountIncr, PageContext pageContext,Collection collection,boolean hasParent){
 
     	StringBuffer sb = new StringBuffer();
     	org.dspace.content.DCDate dateIssued;
     	
-        if (count < defaults.length)
-           dateIssued = new org.dspace.content.DCDate(defaults[count].value);
+        if (count < defaults.size())
+           dateIssued = new org.dspace.content.DCDate(defaults.get(count).getValue());
         else
            dateIssued = new org.dspace.content.DCDate("");
    
@@ -780,7 +597,7 @@
                 String.valueOf(dateIssued.getYear()) : "" ))
            .append("\"/></span></div></div>\n");
    
-        if (!hasParent && repeatable && !readonly && count < defaults.length)
+        if (!hasParent && repeatable && !readonly && count < defaults.size())
         {
            // put a remove button next to filled in values
            sb.append("<button class=\"btn btn-danger col-md-2\" name=\"submit_")
@@ -890,12 +707,8 @@
 
     void doTextArea(javax.servlet.jsp.JspWriter out, Item item,
       String fieldName, String schema, String element, String qualifier, boolean repeatable, boolean required, boolean readonly,
-<<<<<<< HEAD
       int fieldCountIncr, String label, PageContext pageContext, String vocabulary, boolean closedVocabulary, Collection collection,
-      boolean language, List<String> valueLanguageList)
-=======
-      int fieldCountIncr, String label, PageContext pageContext, String vocabulary, boolean closedVocabulary, int collectionID,List<DCInput> children,boolean hasParent)
->>>>>>> 5deb3452
+      boolean language, List<String> valueLanguageList, List<DCInput> children, boolean hasParent)
       throws java.io.IOException
     {
       String authorityType = getAuthorityType(pageContext, fieldName, collection);
@@ -911,125 +724,40 @@
       sb.append("<div class=\"row\">");
       
       for (int i = 0; i < fieldCount; i++)
-<<<<<<< HEAD
-      { 
-         String lang = null;
-         
-         if (i < defaults.size())
-         {
-             val = defaults.get(i).getValue();
-             lang = defaults.get(i).getLanguage();
-             auth = defaults.get(i).getAuthority();
-             conf = defaults.get(i).getConfidence();
-         }
-         else
-         {
-           val = "";
-            auth = "";
-         }
-         sb.append("<div class=\"row col-md-12\">\n");
-         String fieldNameIdx = fieldName + ((repeatable)?"_" + (i+1):"");
-
-         if (language) 
-         {
-             sb.append("<div class=\"col-md-8\">");
-         }
-         else 
-         {
-             sb.append("<div class=\"col-md-10\">");
-         }
-
-         if (authorityType != null)
-         {
-        	 sb.append("<div class=\"col-md-10\">");
-         }
-         sb.append("<textarea class=\"form-control\" name=\"").append(fieldNameIdx)
-           .append("\" rows=\"4\" cols=\"45\" id=\"")
-           .append(fieldNameIdx).append("_id\" ")
-           .append((hasVocabulary(vocabulary)&&closedVocabulary)||readonly?" readonly=\"readonly\" ":"")
-           .append(">")
-           .append(val)
-           .append("</textarea>")
-           .append(doControlledVocabulary(fieldNameIdx, pageContext, vocabulary, readonly))
-           .append("</div>");
-           
-         if (language) 
-         {
-             if (null == lang)
-             {
-                 lang = ConfigurationManager.getProperty("default.language");
-             }
-             sb.append("<div class=\"col-md-2\">");
-             sb = doLanguageTag(sb, fieldNameIdx, valueLanguageList, lang);
-             sb.append("</div>");
-         }
-            
-         if (authorityType != null)
-         {
-        	 sb.append("</div><div class=\"col-md-2\">");
-	         sb.append(doAuthority(pageContext, fieldName, i, fieldCount, fieldName,
-                            auth, conf, false, repeatable,
-                            defaults, null, collection));
-	         sb.append("</div>");
-         }
-         
-         if (repeatable && !readonly && i < fieldCount - 1)
-         {
-            // put a remove button next to filled in values
-            sb.append("<button class=\"btn btn-danger col-md-2\" name=\"submit_")
-              .append(fieldName)
-              .append("_remove_")
-              .append(i)
-              .append("\" value=\"")
-              .append(LocaleSupport.getLocalizedMessage(pageContext, "jsp.submit.edit-metadata.button.remove"))
-              .append("\"><span class=\"glyphicon glyphicon-trash\"></span>&nbsp;&nbsp;"+LocaleSupport.getLocalizedMessage(pageContext, "jsp.submit.edit-metadata.button.remove")+"</button>");
-         }
-         else if (repeatable && !readonly && i == fieldCount - 1)
-         {
-            // put a 'more' button next to the last space
-            sb.append("<button class=\"btn btn-default col-md-2\" name=\"submit_")
-              .append(fieldName)
-              .append("_add\" value=\"")
-              .append(LocaleSupport.getLocalizedMessage(pageContext, "jsp.submit.edit-metadata.button.add"))
-              .append("\"><span class=\"glyphicon glyphicon-plus\"></span>&nbsp;&nbsp;"+LocaleSupport.getLocalizedMessage(pageContext, "jsp.submit.edit-metadata.button.add")+"</button>");
-         }
-
-         // put a blank if nothing else
-         sb.append("</div>");
-=======
       {
     	  sb.append("<label class=\"col-md-2"+ (required?" label-required":"") +"\">")
         	.append(label)
           	.append("</label><div class=\"col-md-10\">");
 			sb.append(doTextAreaInput(defaults,i, authorityType, fieldCount, fieldName,  schema,  element, qualifier, 
-			   		 repeatable, required, readonly, fieldCountIncr, pageContext, vocabulary, closedVocabulary,collectionID,hasParent));
+			   		 repeatable, required, readonly, fieldCountIncr, pageContext, vocabulary, closedVocabulary,collection, language, valueLanguageList, hasParent));
 	    	if(children !=null){
 	    	      int countChild = 1;
 		    	  for(DCInput child: children){
-		    		  sb.append(doChildInput(item,child, i, fieldCount, repeatable,readonly,fieldCountIncr, pageContext, collectionID, children.size()==countChild));
+		    		  sb.append(doChildInput(item,child, i, fieldCount, repeatable,readonly,fieldCountIncr, pageContext, collection, children.size()==countChild, language, valueLanguageList));
 		    		  countChild++;
 		    	  }
 	    	}
 	    	sb.append("</div>");
->>>>>>> 5deb3452
       }
       sb.append("</div><br/>");
       
       out.write(sb.toString());
     }
     
-    StringBuffer doTextAreaInput(Metadatum[] defaults,int count,String authorityType,int fieldCount, String fieldName, String schema, String element, 
+    StringBuffer doTextAreaInput(List<IMetadataValue> defaults,int count,String authorityType,int fieldCount, String fieldName, String schema, String element, 
     		String qualifier, boolean repeatable, boolean required, boolean readonly, int fieldCountIncr, PageContext pageContext,String vocabulary,
-    		boolean closedVocabulary,int collectionID,boolean hasParent){
+    		boolean closedVocabulary,Collection collection, boolean language, List<String> valueLanguageList, boolean hasParent){
         StringBuffer sb = new StringBuffer();
         
         String auth,val;
+        String lang = null;
         int conf=0;
-    	if (count < defaults.length)
-        {
-             val = StringUtils.replaceEachRepeatedly(defaults[count].value,new String[]{"\"",MetadataValue.PARENT_PLACEHOLDER_VALUE},new String[]{"&quot;",""});
-             auth = defaults[count].authority;
-             conf = defaults[count].confidence;
+    	if (count < defaults.size())
+        {
+             val = StringUtils.replaceEachRepeatedly(defaults.get(count).getValue(),new String[]{"\"",MetadataValue.PARENT_PLACEHOLDER_VALUE},new String[]{"&quot;",""});
+             lang = defaults.get(count).getLanguage();
+             auth = defaults.get(count).getAuthority();
+             conf = defaults.get(count).getConfidence();
         }
         else
         {
@@ -1038,7 +766,16 @@
         }
         sb.append("<div class=\"row col-md-12\">\n");
         String fieldNameIdx = fieldName + ((repeatable && count != fieldCount-1)?"_" + (count+1):"");
-        sb.append("<div class=\"col-md-10\">");
+        
+        if (language) 
+        {
+            sb.append("<div class=\"col-md-8\">");
+        }
+        else 
+        {
+            sb.append("<div class=\"col-md-10\">");
+        }
+        
         if (authorityType != null)
         {
        	 sb.append("<div class=\"col-md-10\">");
@@ -1051,19 +788,31 @@
           .append(val)
           .append("</textarea>")
           .append(doControlledVocabulary(fieldNameIdx, pageContext, vocabulary, readonly));
+        
+        if (language) 
+        {
+            if (null == lang)
+            {
+                lang = ConfigurationManager.getProperty("default.language");
+            }
+            sb.append("<div class=\"col-md-2\">");
+            sb = doLanguageTag(sb, fieldNameIdx, valueLanguageList, lang);
+            sb.append("</div>");
+        }
+        
         if (authorityType != null)
         {
        	 sb.append("</div><div class=\"col-md-2\">");
 	         sb.append(doAuthority(pageContext, fieldName, count, fieldCount, fieldName,
                            auth, conf, false, repeatable,
-                           defaults, null, collectionID));
+                           defaults, null, collection));
 	         sb.append("</div>");
         }
 
         sb.append("</div>");
           
         
-        if (!hasParent && repeatable && !readonly && count < defaults.length)
+        if (!hasParent && repeatable && !readonly && count < defaults.size())
         {
            // put a remove button next to filled in values
            sb.append("<button class=\"btn btn-danger col-md-2\" name=\"submit_")
@@ -1091,11 +840,7 @@
 
     void doNumber(javax.servlet.jsp.JspWriter out, Item item,
             String fieldName, String schema, String element, String qualifier, boolean repeatable, boolean required, boolean readonly,
-<<<<<<< HEAD
-            int fieldCountIncr, String label, PageContext pageContext, Collection collection)
-=======
-            int fieldCountIncr, String label, PageContext pageContext, int collectionID,List<DCInput> children,boolean hasParent)
->>>>>>> 5deb3452
+            int fieldCountIncr, String label, PageContext pageContext, Collection collection, boolean language, List<String> valueLanguageList, List<DCInput> children, boolean hasParent)
             throws java.io.IOException
     {
             
@@ -1112,106 +857,38 @@
         sb.append("<div class=\"row\">");  
         for (int i = 0; i < fieldCount; i++)
         {
-<<<<<<< HEAD
-             if (i < defaults.size())
-             {
-               val = defaults.get(i).getValue().replaceAll("\"", "&quot;");
-               auth = defaults.get(i).getAuthority();
-               conf = defaults.get(i).getConfidence();
-             }
-             else
-             {
-               val = "";
-               auth = "";
-               conf= unknownConfidence;
-             }
-
-             sb.append("<div class=\"row col-md-12\">");
-             String fieldNameIdx = fieldName + ((repeatable && i != fieldCount-1)?"_" + (i+1):"");
-             
-             sb.append("<div class=\"col-md-10\">");
-             if (authorityType != null)
-             {
-          	   sb.append("<div class=\"row col-md-10\">");
-             }
-             
-             sb.append("<div class=\"row col-md-4\">");
-             sb.append("<input class=\"form-control\" type=\"number\" step=\"any\"  name=\"")
-               .append(fieldNameIdx)
-               .append("\" id=\"")
-               .append(fieldNameIdx).append("\" value=\"")
-               .append(val +"\"")
-               .append(readonly?" disabled=\"disabled\" ":"")
-               .append("/>")  			              
-               .append("</div>").append("</div>");
-             
-             if (authorityType != null)
-             {
-          	   sb.append("<div class=\"col-md-2\">");
-  	           sb.append(doAuthority(pageContext, fieldName, i,  fieldCount,
-                                fieldName, auth, conf, false, repeatable,
-                                defaults, null, collection));
-             	   sb.append("</div></div>");
-             }             
-
-            if (repeatable && !readonly && i < defaults.size())
-            {
-               // put a remove button next to filled in values
-               sb.append("<button class=\"btn btn-danger col-md-2\" name=\"submit_")
-                 .append(fieldName)
-                 .append("_remove_")
-                 .append(i)
-                 .append("\" value=\"")
-                 .append(LocaleSupport.getLocalizedMessage(pageContext, "jsp.submit.edit-metadata.button.remove"))
-                 .append("\"><span class=\"glyphicon glyphicon-trash\"></span>&nbsp;&nbsp;"+LocaleSupport.getLocalizedMessage(pageContext, "jsp.submit.edit-metadata.button.remove")+"</button>");
-            }
-            else if (repeatable && !readonly && i == fieldCount - 1)
-            {
-               // put a 'more' button next to the last space
-               sb.append("<button class=\"btn btn-default col-md-2\" name=\"submit_")
-                 .append(fieldName)
-                 .append("_add\" value=\"")
-                 .append(LocaleSupport.getLocalizedMessage(pageContext, "jsp.submit.edit-metadata.button.add"))
-                 .append("\"><span class=\"glyphicon glyphicon-plus\"></span>&nbsp;&nbsp;"+LocaleSupport.getLocalizedMessage(pageContext, "jsp.submit.edit-metadata.button.add")+"</button>");
-            }
-
-            sb.append("</div>");
-          }
-        sb.append("</div>");
-=======
         	sb.append("<label class=\"col-md-2"+ (required?" label-required":"") +"\">")
             .append(label)
             .append("</label>");
             sb.append("<div class=\"col-md-10\">");
         	sb.append(doNumberInput(defaults, i, authorityType, fieldCount, fieldName, schema, element, qualifier, repeatable, required, 
-        			readonly, fieldCountIncr, pageContext, collectionID, hasParent));
+        			readonly, fieldCountIncr, pageContext, collection, hasParent));
 	    	if(children !=null){
 	    	      int countChild = 1;
 		    	  for(DCInput child: children){
-		    		  sb.append(doChildInput(item,child, i, fieldCount, repeatable,readonly,fieldCountIncr, pageContext, collectionID, children.size()==countChild));
+		    		  sb.append(doChildInput(item,child, i, fieldCount, repeatable,readonly,fieldCountIncr, pageContext, collection, children.size()==countChild, language, valueLanguageList));
 		    		  countChild++;
 		    	  }
 	    	}
 	    	sb.append("</div>");
         }
->>>>>>> 5deb3452
         sb.append("</div><br/>");
         out.write(sb.toString());
     }
     
-    StringBuffer doNumberInput(Metadatum[] defaults,int count,String authorityType,int fieldCount, String fieldName, String schema, String element, 
+    StringBuffer doNumberInput(List<IMetadataValue> defaults,int count,String authorityType,int fieldCount, String fieldName, String schema, String element, 
     		String qualifier, boolean repeatable, boolean required, boolean readonly, int fieldCountIncr, PageContext pageContext,
-    		int collectionID,boolean hasParent){
+    		Collection collection,boolean hasParent){
 
     	StringBuffer sb = new StringBuffer();
     	String val,auth;
     	int conf =0;
     	
-        if (count < defaults.length)
-        {
-          val = defaults[count].value.replaceAll("\"", "&quot;");
-          auth = defaults[count].authority;
-          conf = defaults[count].confidence;
+        if (count < defaults.size())
+        {
+          val = defaults.get(count).getValue().replaceAll("\"", "&quot;");
+          auth = defaults.get(count).getAuthority();
+          conf = defaults.get(count).getConfidence();
         }
         else
         {
@@ -1244,11 +921,11 @@
      	   sb.append("<div class=\"col-md-2\">");
 	           sb.append(doAuthority(pageContext, fieldName, count,  fieldCount,
                            fieldName, auth, conf, false, repeatable,
-                           defaults, null, collectionID));
+                           defaults, null, collection));
         	   sb.append("</div></div>");
         }             
 
-       if (!hasParent && repeatable && !readonly && count < defaults.length)
+       if (!hasParent && repeatable && !readonly && count < defaults.size())
        {
           // put a remove button next to filled in values
           sb.append("<button class=\"btn btn-danger col-md-2\" name=\"submit_")
@@ -1272,789 +949,582 @@
        sb.append("</div>");
   	   return sb;       	
     }
+
     
-    void doOneBox(javax.servlet.jsp.JspWriter out, Item item,
-      String fieldName, String schema, String element, String qualifier, boolean repeatable, boolean required, boolean readonly,
-<<<<<<< HEAD
-      int fieldCountIncr, String label, PageContext pageContext, String vocabulary, boolean closedVocabulary, Collection collection,
-      boolean language, List<String> valueLanguageList)
-      throws java.io.IOException
-    {
-      String authorityType = getAuthorityType(pageContext, fieldName, collection);
-      List<IMetadataValue> defaults = ContentServiceFactory.getInstance().getItemService().getMetadata(item, schema, element, qualifier, Item.ANY);
-      int fieldCount = defaults.size() + fieldCountIncr;
-      StringBuffer sb = new StringBuffer();
-      String val, auth;
-      int conf= 0;
-=======
-      int fieldCountIncr, String label, PageContext pageContext, String vocabulary, boolean closedVocabulary, int collectionID,List<DCInput> children,boolean hasParent)
-      throws java.io.IOException
-    {
-      StringBuffer sb = new StringBuffer();    	
-      String authorityType = getAuthorityType(pageContext, fieldName, collectionID);
-      Metadatum[] defaults = item.getMetadata(schema, element, qualifier, Item.ANY);
-      int fieldCount = defaults.length + fieldCountIncr;
->>>>>>> 5deb3452
-
-      if (fieldCount == 0)
-         fieldCount = 1;
-
-      sb.append("<div class=\"row\">");  
-      for (int i = 0; i < fieldCount; i++)
-<<<<<<< HEAD
-      { 
-          String lang = null;
-         
-           if (i < defaults.size())
-           {
-             val = defaults.get(i).getValue().replaceAll("\"", "&quot;");
-             lang = defaults.get(i).getLanguage();
-             auth = defaults.get(i).getAuthority();
-             conf = defaults.get(i).getConfidence();
-           }
-           else
-           {
-             val = "";
-             auth = "";
-             conf= unknownConfidence;
-           }
-
-           sb.append("<div class=\"row col-md-12\">");
-           String fieldNameIdx = fieldName + ((repeatable)?"_" + (i+1):""); 
-            
-           if (language)
-           {
-               sb.append("<div class=\"col-md-8\">");
-           }
-           else 
-           {
-               sb.append("<div class=\"col-md-10\">");
-           }
-         
-           if (authorityType != null)
-           {
-        	   sb.append("<div class=\"row col-md-10\">");
-           }
-           sb.append("<input class=\"form-control\" type=\"text\" name=\"")
-             .append(fieldNameIdx)
-             .append("\" id=\"")
-             .append(fieldNameIdx).append("\" size=\"50\" value=\"")
-             .append(val +"\"")
-             .append((hasVocabulary(vocabulary)&&closedVocabulary) || readonly?" readonly=\"readonly\" ":"")
-             .append("/>")
-			 .append(doControlledVocabulary(fieldNameIdx, pageContext, vocabulary, readonly))             
-             .append("</div>");
-           
-           if (language) 
-           {
-               if(null == lang)
-               {
-                    lang = ConfigurationManager.getProperty("default.language");
-               }
-               sb.append("<div class=\"col-md-2\">");
-               sb = doLanguageTag(sb, fieldNameIdx, valueLanguageList, lang);
-               sb.append("</div>");
-           }
-            
-           if (authorityType != null)
-           {
-        	   sb.append("<div class=\"col-md-2\">");
-	           sb.append(doAuthority(pageContext, fieldName, i,  fieldCount,
-	        		   fieldNameIdx, auth, conf, false, repeatable,
-                              defaults, null, collection));
-           	   sb.append("</div></div>");
-           }             
-
-          if (repeatable && !readonly && i < fieldCount - 1)
-          {
-             // put a remove button next to filled in values
-             sb.append("<button class=\"btn btn-danger col-md-2\" name=\"submit_")
-               .append(fieldName)
-               .append("_remove_")
-               .append(i)
-               .append("\" value=\"")
-               .append(LocaleSupport.getLocalizedMessage(pageContext, "jsp.submit.edit-metadata.button.remove"))
-               .append("\"><span class=\"glyphicon glyphicon-trash\"></span>&nbsp;&nbsp;"+LocaleSupport.getLocalizedMessage(pageContext, "jsp.submit.edit-metadata.button.remove")+"</button>");
-          }
-          else if (repeatable && !readonly && i == fieldCount - 1)
-          {
-             // put a 'more' button next to the last space
-             sb.append("<button class=\"btn btn-default col-md-2\" name=\"submit_")
-               .append(fieldName)
-               .append("_add\" value=\"")
-               .append(LocaleSupport.getLocalizedMessage(pageContext, "jsp.submit.edit-metadata.button.add"))
-               .append("\"><span class=\"glyphicon glyphicon-plus\"></span>&nbsp;&nbsp;"+LocaleSupport.getLocalizedMessage(pageContext, "jsp.submit.edit-metadata.button.add")+"</button>");
-          }
-
-          sb.append("</div>");
-        }
-      sb.append("</div>");
-=======
-      {
-    	  sb.append("<label class=\"col-md-2"+ (required?" label-required":"") +"\">")
-          .append(label)
-          .append("</label>");
-        sb.append("<div class=\"col-md-10\">");
-    	  sb.append(doOneBoxInput(defaults,i, authorityType, fieldCount, fieldName,  schema,  element, qualifier, 
-    	    		 repeatable, required, readonly, fieldCountIncr, pageContext, vocabulary, closedVocabulary,collectionID,hasParent) );
-    	  if(children !=null){
-    	      int countChild = 1;
-	    	  for(DCInput child: children){
-	    		  sb.append(doChildInput(item,child, i, fieldCount, repeatable,readonly,fieldCountIncr, pageContext, collectionID, children.size()==countChild));
-	    	  	  countChild++;
-	    	  }
-    	  }
-    	  sb.append("</div>");  
-      }
-      
->>>>>>> 5deb3452
-      sb.append("</div><br/>");
-	  
-      out.write(sb.toString());
-    }
-    
-    StringBuffer doOneBoxInput( Metadatum[] defaults,int count,String authorityType,int fieldCount, String fieldName, String schema, String element, String qualifier, 
-    		boolean repeatable, boolean required, boolean readonly, int fieldCountIncr, PageContext pageContext,String vocabulary, boolean closedVocabulary,int collectionID,boolean hasParent){
-
-    	StringBuffer sb = new StringBuffer();
-        String val, auth;
-        int conf= 0;
-
-        if (count < defaults.length)
-        {
-          val = StringUtils.replaceEachRepeatedly(defaults[count].value,new String[]{"\"",MetadataValue.PARENT_PLACEHOLDER_VALUE},new String[]{"&quot;",""});
-          auth = defaults[count].authority;
-          conf = defaults[count].confidence;
-        }
-        else
-        {
-          val = "";
-          auth = "";
-          conf= unknownConfidence;
-        }
-
-        sb.append("<div class=\"row col-md-12\">");
-        String fieldNameIdx = fieldName + ((repeatable && count != fieldCount-1)?"_" + (count+1):"");
+	void doOneBox(javax.servlet.jsp.JspWriter out, Item item, String fieldName, String schema, String element,
+			String qualifier, boolean repeatable, boolean required, boolean readonly, int fieldCountIncr, String label,
+			PageContext pageContext, String vocabulary, boolean closedVocabulary, Collection collection,
+			boolean language, List<String> valueLanguageList, List<DCInput> children, boolean hasParent)
+			throws java.io.IOException {
+		String authorityType = getAuthorityType(pageContext, fieldName, collection);
+		List<IMetadataValue> defaults = ContentServiceFactory.getInstance().getItemService().getMetadata(item, schema,
+				element, qualifier, Item.ANY);
+		int fieldCount = defaults.size() + fieldCountIncr;
+		StringBuffer sb = new StringBuffer();
+		String val, auth;
+		int conf = 0;
+
+		if (fieldCount == 0)
+			fieldCount = 1;
+
+		sb.append("<div class=\"row\">");
+		for (int i = 0; i < fieldCount; i++) {
+			sb.append("<label class=\"col-md-2" + (required ? " label-required" : "") + "\">").append(label)
+					.append("</label>");
+			sb.append("<div class=\"col-md-10\">");
+			sb.append(doOneBoxInput(defaults, i, authorityType, fieldCount, fieldName, schema, element, qualifier,
+					repeatable, required, readonly, fieldCountIncr, pageContext, vocabulary, closedVocabulary,
+					collection, language, valueLanguageList, hasParent));
+			if (children != null) {
+				int countChild = 1;
+				for (DCInput child : children) {
+					sb.append(doChildInput(item, child, i, fieldCount, repeatable, readonly, fieldCountIncr,
+							pageContext, collection, children.size() == countChild, language, valueLanguageList));
+					countChild++;
+				}
+			}
+			sb.append("</div>");
+		}
+
+		sb.append("</div><br/>");
+
+		out.write(sb.toString());
+	}
+
+	StringBuffer doOneBoxInput(List<IMetadataValue> defaults, int count, String authorityType, int fieldCount,
+			String fieldName, String schema, String element, String qualifier, boolean repeatable, boolean required,
+			boolean readonly, int fieldCountIncr, PageContext pageContext, String vocabulary, boolean closedVocabulary,
+			Collection collection, boolean language, List<String> valueLanguageList, boolean hasParent) {
+
+		StringBuffer sb = new StringBuffer();
+		String val, auth;
+		String lang = null;
+		
+		int conf = 0;
+
+		if (count < defaults.size()) {
+			val = StringUtils.replaceEachRepeatedly(defaults.get(count).getValue(),
+					new String[] { "\"", MetadataValue.PARENT_PLACEHOLDER_VALUE }, new String[] { "&quot;", "" });
+			lang = defaults.get(count).getLanguage();
+			auth = defaults.get(count).getAuthority();
+			conf = defaults.get(count).getConfidence();
+		} else {
+			val = "";
+			auth = "";
+			conf = unknownConfidence;
+		}
+
+		sb.append("<div class=\"row col-md-12\">");
+		String fieldNameIdx = fieldName + ((repeatable && count != fieldCount - 1) ? "_" + (count + 1) : "");
+
+        if (language)
+        {
+            sb.append("<div class=\"col-md-8\">");
+        }
+        else 
+        {
+            sb.append("<div class=\"col-md-10\">");
+        }
         
-        sb.append("<div class=\"col-md-10\">");
-        if (authorityType != null)
-        {
-     	   sb.append("<div class=\"row col-md-10\">");
-        }
-        sb.append("<input class=\"form-control\" type=\"text\" name=\"")
-          .append(fieldNameIdx)
-          .append("\" id=\"")
-          .append(fieldNameIdx).append("\" size=\"50\" value=\"")
-          .append(val +"\"")
-          .append((hasVocabulary(vocabulary)&&closedVocabulary) || readonly?" disabled=\"disabled\" ":"")
-          .append("/>")
-			 .append(doControlledVocabulary(fieldNameIdx, pageContext, vocabulary, readonly))             
-          .append("</div>");
-        
-        if (authorityType != null)
-        {
-     	   sb.append("<div class=\"col-md-2\">");
-	           sb.append(doAuthority(pageContext, fieldName, count,  fieldCount,
-                           fieldName, auth, conf, false, repeatable,
-                           defaults, null, collectionID));
-        	   sb.append("</div></div>");
-        }             
-
-       if (!hasParent && repeatable && !readonly && count < defaults.length)
-       {
-          // put a remove button next to filled in values
-          sb.append("<button class=\"btn btn-danger col-md-2\" name=\"submit_")
-            .append(fieldName)
-            .append("_remove_")
-            .append(count)
-            .append("\" value=\"")
-            .append(LocaleSupport.getLocalizedMessage(pageContext, "jsp.submit.edit-metadata.button.remove"))
-            .append("\"><span class=\"glyphicon glyphicon-trash\"></span>&nbsp;&nbsp;"+LocaleSupport.getLocalizedMessage(pageContext, "jsp.submit.edit-metadata.button.remove")+"</button>");
-       }
-       else if (!hasParent && repeatable && !readonly && count == fieldCount - 1)
-       {
-          // put a 'more' button next to the last space
-          sb.append("<button class=\"btn btn-default col-md-2\" name=\"submit_")
-            .append(fieldName)
-            .append("_add\" value=\"")
-            .append(LocaleSupport.getLocalizedMessage(pageContext, "jsp.submit.edit-metadata.button.add"))
-            .append("\"><span class=\"glyphicon glyphicon-plus\"></span>&nbsp;&nbsp;"+LocaleSupport.getLocalizedMessage(pageContext, "jsp.submit.edit-metadata.button.add")+"</button>");
-       }
-
-       sb.append("</div>");
-       return sb;
-     
-    }
-
-    void doTwoBox(javax.servlet.jsp.JspWriter out, Item item,
-      String fieldName, String schema, String element, String qualifier, boolean repeatable, boolean required, boolean readonly,
-<<<<<<< HEAD
-      int fieldCountIncr, String label, PageContext pageContext, String vocabulary, boolean closedVocabulary,
-      boolean language, List<String> valueLanguageList)
-=======
-      int fieldCountIncr, String label, PageContext pageContext, String vocabulary, boolean closedVocabulary,List<DCInput> children,boolean hasParent)
->>>>>>> 5deb3452
-      throws java.io.IOException
-    {
-        /*
-    <div class="row"><label class="col-md-2">Subject Keywords</label>
-        <div class="col-md-10">
-            <div class="row">
-                <div class="col-md-5">
-                    <span class="col-md-6"><input type="text" class="form-control" name="dc_subject_1" size="15" value="test"></span>
-                    <span class="col-md-4"><select class="form-control" name="dc_subject_other_1[lang]"><option value="">N/A</option><option selected="selected" value="en">English</option><option value="de">German</option></select></span>
-                    <button value="Remove" name="submit_dc_subject_remove_0" class="btn btn-danger col-md-2"><span class="glyphicon glyphicon-trash"></span></button>
-                </div>
-                <div class="col-md-5">
-                    <span class="col-md-6"><input type="text" class="form-control" name="dc_subject_2" size="15" value="tes2"></span>
-                    <span class="col-md-4"><select class="form-control" name="dc_subject_other_1[lang]"><option value="">N/A</option><option selected="selected" value="en">English</option><option value="de">German</option></select></span>
-                    <button class="col-md-2 btn btn-danger" name="submit_dc_subject_remove_1" value="Remove"><span class="glyphicon glyphicon-trash"></span></button>
-                </div>
-                <span class="col-md-2"></span>
-            </div>
-            <div class="row">
-              <div class="col-md-5">
-                <span class="col-md-6"><input type="text" class="form-control" name="dc_subject_3" size="15"></span>
-                <span class="col-md-4"><select class="form-control" name="dc_subject_other_1[lang]"><option value="">N/A</option><option selected="selected" value="en">English</option><option value="de">German</option></select></span>
-                <span class="col-md-2"></span>
-              </div>
-              <div class="col-md-5">
-                <span class="col-md-6"><input type="text" class="form-control" name="dc_subject_3" size="15"></span>
-                <span class="col-md-4"><select class="form-control" name="dc_subject_other_1[lang]"><option value="">N/A</option><option selected="selected" value="en">English</option><option value="de">German</option></select></span>
-                <span class="col-md-2"></span>
-              </div>
-              <button class="btn btn-default col-md-2" name="submit_dc_subject_add" value="Add More"><span class="glyphicon glyphicon-plus"></span>&nbsp;&nbsp;Add More</button>
-            </div>
-        </div>
-    </div>
-        */
-
-        List<IMetadataValue> defaults = ContentServiceFactory.getInstance().getItemService().getMetadata(item, schema, element, qualifier, Item.ANY);
-        int fieldCount = defaults.size() + fieldCountIncr;
-        StringBuffer sb = new StringBuffer();
-        StringBuffer headers = new StringBuffer();
-
-        String fieldParam = "";
-
-        if (fieldCount == 0)
-           fieldCount = 1;
-
-        sb.append("<div class=\"row\"><label class=\"col-md-2"+ (required?" label-required":"") +"\">")
-          .append(label)
-          .append("</label>");
-        sb.append("<div class=\"col-md-10\">");
-        for (int i = 0; i < fieldCount; i++)
-        {
-            sb.append("<div class=\"row\">\n");
-            sb.append("<div class=\"col-md-5\">");
-         
-            if(repeatable)
-            {
-                //param is field name and index, starting from 1 (e.g. myfield_2)
-                fieldParam = fieldName + "_" + (i+1);
-            }
-            else
-            {
-                //param is just the field name
-                fieldParam = fieldName;
-            }
-
-            if (i < defaults.size()) 
-            {
-                sb.append("<span class=\"col-md-")
-                    .append(language ? "6" : "10")
-                    .append("\"><input class=\"form-control\" type=\"text\" name=\"")
-                    .append(fieldParam)
-                    .append("\" size=\"15\" value=\"")
-                    .append(defaults.get(i).getValue().replaceAll("\"", "&quot;"))
-                    .append("\"")
-                    .append((hasVocabulary(vocabulary) && closedVocabulary) || readonly ? " readonly=\"readonly\" " : "")
-                    .append("/>");
-
-                sb.append(doControlledVocabulary(fieldParam, pageContext, vocabulary, readonly));
-                sb.append("</span>");
-                
-                if (language)
-                {
-                    String lang = defaults.get(i).getLanguage();
-                    if(null == lang)
-                    {
-                        lang = ConfigurationManager.getProperty("default.language");
-                    }
-                    sb.append("<span class=\"col-md-4\">");
-                    sb = doLanguageTag(sb, fieldParam, valueLanguageList, lang);
-                    sb.append("</span>");
-                }
-                
-                if (repeatable && !readonly)
-                {
-                    // put a remove button next to filled in values
-                    sb.append("<button class=\"btn btn-danger col-md-2\" name=\"submit_")
-                            .append(fieldName)
-                            .append("_remove_")
-                            .append(i)
-                            .append("\" value=\"")
-                            .append(LocaleSupport.getLocalizedMessage(pageContext, "jsp.submit.edit-metadata.button.remove2"))
-                            .append("\"><span class=\"glyphicon glyphicon-trash\"></span></button>");
-                }
-                else 
-                {
-                    sb.append("<span class=\"col-md-2\">&nbsp;</span>");
-                }
-            }
-            else
-            {
-                sb.append("<span class=\"col-md-")
-                    .append(language ? "6" : "10")
-                    .append("\"><input class=\"form-control\" type=\"text\" name=\"")
-                    .append(fieldParam)
-                    .append("\" size=\"15\"")
-                    .append((hasVocabulary(vocabulary)&&closedVocabulary) || readonly?" readonly=\"readonly\" ":"")
-                    .append("/>")
-                    .append(doControlledVocabulary(fieldParam, pageContext, vocabulary, readonly))
-                    .append("</span>\n");
-                
-                if (language)
-                {
-                    String lang = ConfigurationManager.getProperty("default.language");
-                    sb.append("<span class=\"col-md-4\">");
-                    sb = doLanguageTag(sb, fieldParam, valueLanguageList, lang);
-                    sb.append("</span>");
-                }
-                
-                sb.append("<span class=\"col-md-2\">&nbsp;</span>"); // no remove button
-            }
-            sb.append("</div>\n"); //<div class="col-md-5>
-         
-            i++;
-         
-            sb.append("<div class=\"col-md-5\">");
-            if(repeatable)
-            {
-                    //param is field name and index, starting from 1 (e.g. myfield_2)
-                fieldParam = fieldName + "_" + (i+1);
-            }
-            else
-            {
-                    //param is just the field name
-                    fieldParam = fieldName;
-            }
-
-            if (i < defaults.size()) 
-            {
-                sb.append("<span class=\"col-md-")
-                 .append(language ? 6 : 10)
-                 .append("\"><input class=\"form-control\" type=\"text\" name=\"")
-                 .append(fieldParam)
-                 .append("\" size=\"15\" value=\"")
-                 .append(defaults.get(i).getValue().replaceAll("\"", "&quot;"))
-                 .append("\"")
-                 .append((hasVocabulary(vocabulary) && closedVocabulary) || readonly ? " readonly=\"readonly\" " : "")
-                 .append("/>");
-                sb.append(doControlledVocabulary(fieldParam, pageContext, vocabulary, readonly));
-                sb.append("</span>");
-
-                if (language)
-                {
-                    String lang = defaults.get(i).getLanguage();
-                    if(null == lang)
-                    {
-                        lang = ConfigurationManager.getProperty("default.language");
-                    }
-                    sb.append("<span class=\"col-md-4\">");
-                    sb = doLanguageTag(sb, fieldParam, valueLanguageList, lang);
-                    sb.append("</span>");
-                }
-
-                if (repeatable && !readonly) 
-                {
-                    // put a remove button next to filled in values
-                    sb.append(" <button class=\"btn btn-danger col-md-2\" name=\"submit_")
-                        .append(fieldName)
-                        .append("_remove_")
-                        .append(i)
-                        .append("\" value=\"")
-                        .append(LocaleSupport.getLocalizedMessage(pageContext, "jsp.submit.edit-metadata.button.remove2"))
-                        .append("\"><span class=\"glyphicon glyphicon-trash\" /></button>");
-                }
-                  else
-                {
-                    sb.append("<span class=\"col-md-2\">&nbsp;</span>");
-                }
-            }
-            else
-            {
-                sb.append("<span class=\"col-md-")
-                    .append(language ? "6" : "10")
-                    .append("\"><input class=\"form-control\" type=\"text\" name=\"")
-                    .append(fieldParam)
-                    .append("\" size=\"15\"")
-                     .append((hasVocabulary(vocabulary)&&closedVocabulary)||readonly?" readonly=\"readonly\" ":"")
-                    .append("/>")
-                    .append(doControlledVocabulary(fieldParam, pageContext, vocabulary, readonly))
-                    .append("</span>\n");
-                
-                if (language)
-                {
-                    String lang = ConfigurationManager.getProperty("default.language");
-                    sb.append("<span class=\"col-md-4\">");
-                    sb = doLanguageTag(sb, fieldParam, valueLanguageList, lang);
-                    sb.append("</span>");
-                }
-                
-                sb.append("<span class=\"col-md-2\">&nbsp;</span>"); // no remove button
-            }
-            sb.append("</div>\n"); //<div class="col-md-5>
-
-            
-            if (repeatable && !readonly && i >= fieldCount - 1)
-            {
-                sb.append(" <button class=\"btn btn-default col-md-2\" name=\"submit_")
-                .append(fieldName)
-                .append("_add\" value=\"")
-                .append(LocaleSupport.getLocalizedMessage(pageContext, "jsp.submit.edit-metadata.button.add"))
-                .append("\"><span class=\"glyphicon glyphicon-plus\"></span>&nbsp;&nbsp;"+LocaleSupport.getLocalizedMessage(pageContext, "jsp.submit.edit-metadata.button.add")+"</button>\n");
-            } else {
-                sb.append("<!-- repeatable: " + (repeatable ? "true" : "false") + " readonly " + (readonly ? "true" : "false") + " i " + i + " fieldCount " + fieldCount + " -->");
-            }
-
-            sb.append("</div>"); //<div class="row">
-        }
-        sb.append("</div></div><br/>"); //<div class="row">...<div class="col-md-10">
-        out.write(sb.toString());
-    }
-    
-    
-
-    void doQualdropValue(JspWriter out, Item item,
-      String fieldName, String schema, String element, DCInputSet inputs, boolean repeatable, boolean required,
-<<<<<<< HEAD
-      boolean readonly, int fieldCountIncr, List qualMap, String label, PageContext pageContext)
-      throws IOException
-=======
-      boolean readonly, int fieldCountIncr, List qualMap, String label, PageContext pageContext,List<DCInput> children,boolean hasParent)
-      throws java.io.IOException
->>>>>>> 5deb3452
-    {
-      List<IMetadataValue> unfiltered = ContentServiceFactory.getInstance().getItemService().getMetadata(item, schema, element, Item.ANY, Item.ANY);
-      // filter out both unqualified and qualified values occurring elsewhere in inputs
-      List<IMetadataValue> filtered = new ArrayList<>();
-      for (int i = 0; i < unfiltered.size(); i++)
-      {
-          String unfilteredFieldName = unfiltered.get(i).getMetadataField().getElement();
-          if(unfiltered.get(i).getMetadataField().getQualifier() != null && unfiltered.get(i).getMetadataField().getQualifier().length()>0)
-              unfilteredFieldName += "." + unfiltered.get(i).getMetadataField().getQualifier();
-              
-              if ( ! inputs.isFieldPresent(unfilteredFieldName) )
-              {
-                      filtered.add(unfiltered.get(i));
-              }
-      }
-      List<IMetadataValue> defaults = filtered;
-
-      int fieldCount = defaults.size() + fieldCountIncr;
-      StringBuffer sb = new StringBuffer();
-      String   q, v, currentQual, currentVal;
-
-      if (fieldCount == 0)
-         fieldCount = 1;
-
-      sb.append("<div class=\"row\"><label class=\"col-md-2"+ (required?" label-required":"") +"\">")
-      	.append(label)
-      	.append("</label>");
-      sb.append("<div class=\"col-md-10\">");
-      for (int j = 0; j < fieldCount; j++)
-      {
-
-         if (j < defaults.size())
-         {
-            currentQual = defaults.get(j).getMetadataField().getQualifier();
-            if(currentQual==null) currentQual="";
-            currentVal = defaults.get(j).getValue();
-         }
-         else
-         {
-            currentQual = "";
-            currentVal = "";
-         }
-
-         // do the dropdown box
-         sb.append("<div class=\"row col-md-12\"><span class=\"input-group col-md-10\"><span class=\"input-group-addon\"><select name=\"")
-           .append(fieldName)
-           .append("_qualifier");
-         if (repeatable)
-           sb.append("_").append(j+1);
-         if (readonly)
-         {
-             sb.append("\" readonly=\"readonly\"");
-         }
-         sb.append("\">");
-         for (int i = 0; i < qualMap.size(); i+=2)
-         {
-           q = (String)qualMap.get(i);
-           v = (String)qualMap.get(i+1);
-           sb.append("<option")
-             .append((v.equals(currentQual) ? " selected=\"selected\" ": "" ))
-             .append(" value=\"")
-             .append(v)
-             .append("\">")
-             .append(q)
-             .append("</option>");
-         }
-      
-         // do the input box
-         sb.append("</select></span><input class=\"form-control\" type=\"text\" name=\"")
-           .append(fieldName)
-           .append("_value");
-         if (repeatable)
-           sb.append("_").append(j+1);
-         if (readonly)
-         {
-             sb.append("\" readonly=\"readonly\"");
-         }
-         sb.append("\" size=\"34\" value=\"")
-           .append(currentVal.replaceAll("\"", "&quot;"))
-           .append("\"/></span>\n");
-
-         if (repeatable && !readonly && j < fieldCount - 1)
-          {
-             // put a remove button next to filled in values
-            sb.append("<button class=\"btn btn-danger col-md-2\" name=\"submit_")
-              .append(fieldName)
-              .append("_remove_")
-              .append(j)
-              .append("\" value=\"")
-              .append(LocaleSupport.getLocalizedMessage(pageContext, "jsp.submit.edit-metadata.button.remove"))
-              .append("\"><span class=\"glyphicon glyphicon-trash\"></span>&nbsp;&nbsp;"+LocaleSupport.getLocalizedMessage(pageContext, "jsp.submit.edit-metadata.button.remove")+"</button>");
-         }
-         else if (repeatable && !readonly && j == fieldCount - 1)
-         {
-            // put a 'more' button next to the last space
-            sb.append("<button class=\"btn btn-default col-md-2\" name=\"submit_")
-              .append(fieldName)
-//            .append("_add\" value=\"Add More\"/> </td></tr>");
-              .append("_add\" value=\"")
-              .append(LocaleSupport.getLocalizedMessage(pageContext, "jsp.submit.edit-metadata.button.add"))
-              .append("\"><span class=\"glyphicon glyphicon-plus\"></span>&nbsp;&nbsp;"+LocaleSupport.getLocalizedMessage(pageContext, "jsp.submit.edit-metadata.button.add")+"</button>");
-         }
-
-         // put a blank if nothing else
-       	 sb.append("</div>");
-      }
-      sb.append("</div></div><br/>");
-      out.write(sb.toString());
-    }
-
-    void doDropDown(javax.servlet.jsp.JspWriter out, Item item,
-      String fieldName, String schema, String element, String qualifier, boolean repeatable,
-      boolean required, boolean readonly, List valueList, String label,List<DCInput> children,boolean hasParent)
-      throws java.io.IOException
-    {
-      List<IMetadataValue> defaults = ContentServiceFactory.getInstance().getItemService().getMetadata(item, schema, element, qualifier, Item.ANY);
-      StringBuffer sb = new StringBuffer();
-      Iterator vals;
-      String display, value;
-      int j;
-
-      sb.append("<div class=\"row\"><label class=\"col-md-2"+ (required?" label-required":"") +"\">")
-        .append(label)
-        .append("</label>");
-
-      sb.append("<div class=\"col-md-10\"><div class=\"row col-md-12\"><div class=\"col-md-10\">")
-        .append("<select class=\"form-control\" name=\"")
-        .append(fieldName)
-        .append("\"");
-      if (repeatable)
-        sb.append(" size=\"15\"  multiple=\"multiple\"");
-      if (readonly)
-      {
-          sb.append(" readonly=\"readonly\"");
-      }
-      sb.append(">");
-
-      for (int i = 0; i < valueList.size(); i += 2)
-      {
-         display = (String)valueList.get(i);
-         value = (String)valueList.get(i+1);
-         for (j = 0; j < defaults.size(); j++)
-         {
-             if (value.equals(defaults.get(j).getValue()))
-                 break;
-         }
-         sb.append("<option ")
-           .append(j < defaults.size() ? " selected=\"selected\" " : "")
-           .append("value=\"")
-           .append(value.replaceAll("\"", "&quot;"))
-           .append("\">")
-           .append(display)
-           .append("</option>");
-      }
-
-      sb.append("</select></div></div></div></div><br/>");
-      out.write(sb.toString());
-    }
-    
-    void doChoiceSelect(javax.servlet.jsp.JspWriter out, PageContext pageContext, Item item,
-      String fieldName, String schema, String element, String qualifier, boolean repeatable, boolean required,
-<<<<<<< HEAD
-      boolean readonly, List valueList, String label, Collection collection)
-=======
-      boolean readonly, List valueList, String label, int collectionID,List<DCInput> children,boolean hasParent)
->>>>>>> 5deb3452
-      throws java.io.IOException
-    {
-      List<IMetadataValue> defaults = ContentServiceFactory.getInstance().getItemService().getMetadata(item, schema, element, qualifier, Item.ANY);
-      StringBuffer sb = new StringBuffer();
-
-      sb.append("<div class=\"row\"><label class=\"col-md-2"+ (required?" label-required":"") +"\">")
-      .append(label)
-      .append("</label>");
-
-      sb.append("<div class=\"col-md-10\"><div class=\"row col-md-12\"><div class=\"col-md-10\">")
-        .append(doAuthority(pageContext, fieldName, 0,  defaults.size(),
-                              fieldName, null, Choices.CF_UNSET, false, repeatable,
-                              defaults, null, collection))
-
-        .append("</div></div></div></div><br/>");
-      out.write(sb.toString());
-    }
-
-
-    
-    /** Display Checkboxes or Radio buttons, depending on if repeatable! **/
-    void doList(javax.servlet.jsp.JspWriter out, Item item,
-            String fieldName, String schema, String element, String qualifier, boolean repeatable,
-            boolean required,boolean readonly, List valueList, String label,List<DCInput> children,boolean hasParent)
-            throws java.io.IOException
-          {
-                List<IMetadataValue> defaults = ContentServiceFactory.getInstance().getItemService().getMetadata(item, schema, element, qualifier, Item.ANY);
-                int valueCount = valueList.size();
-                
-            StringBuffer sb = new StringBuffer();
-            String display, value;
-            int j;
-
-            int numColumns = 1;
-            //if more than 3 display+value pairs, display in 2 columns to save space
-            if(valueCount > 6)
-                numColumns = 2;
-
-            //print out the field label
-			sb.append("<div class=\"row\"><label class=\"col-md-2"+ (required?" label-required":"") +"\">")
-        	  .append(label)
-        	  .append("</label>");
-     		
-            sb.append("<div class=\"col-md-10\"><div class=\"col-md-12 row\">");
-
-            if(numColumns > 1)
-                sb.append("<div class=\"col-md-"+(12 / numColumns)+"\">");
-            else
-                sb.append("<div class=\"col-md-12\">");
-
-            //flag that lets us know when we are in Column2
-            boolean inColumn2 = false;
-            boolean notSet = false;
-            //loop through all values
-            for (int i = 0; i < valueList.size(); i += 2)
-            {
-                   //get display value and actual value
-	               display = (String)valueList.get(i);
-                   value = (String)valueList.get(i+1);
-
-                   boolean checked = false;
-                   //check if this value has been selected previously
-                   for (j = 0; j < defaults.size(); j++)
-                   {
-                        if (value.equals(defaults.get(j).getValue()))
-                        {
-                        	checked = true;
-                        	break;
-                        }
-	               }
-                   
-         		   if(!checked && i==0 && StringUtils.isBlank(value)) {
-         		       notSet = true;
-         		       continue;
-         		   }
-           
-                   // print input field
-                   sb.append("<div class=\"input-group\"><span class=\"input-group-addon\">");
-                   sb.append("<input type=\"");
-                   
-                   //if repeatable, print a Checkbox, otherwise print Radio buttons
-                   if(repeatable) {
-                      sb.append("checkbox");
-                   }
-                   else {
-                      sb.append("radio");
-                   }
-                   sb.append("\"");
-                           
-                   if (readonly)
-                   {
-                       sb.append(" disabled=\"disabled\"");
-                   }
-                   if (!checked && i==0 && !notSet)
-                   {
-                       sb.append(" checked");
-                   }
-                   sb.append(" name=\"")
-                     .append(fieldName)
-                     .append("\"")
-                     .append(j < defaults.size() ? " checked=\"checked\" " : "")
-                     .append(" value=\"")
-                                 .append(value.replaceAll("\"", "&quot;"))
-                                 .append("\">");
-                   sb.append("</span>");
-                   
-                   //print display name immediately after input
-                   sb.append("<span class=\"form-control\">")
-                     .append(display)
-                     .append("</span></div>");
-                   
-                           // if we are writing values in two columns,
-                           // then start column 2 after half of the values
-                   if((numColumns == 2) && (i+2 >= (valueList.size()/2)) && !inColumn2)
-                   {
-                        //end first column, start second column
-                        sb.append("</div>");
-                        sb.append("<div class=\"row col-md-"+(12 / numColumns)+"\">");
-                        inColumn2 = true;
-                   }
-                   
-            }//end for each value
-
-            sb.append("</div></div></div></div><br/>");
-            
-            out.write(sb.toString());
-          }//end doList
-    
-    /** Display language tags **/
-     StringBuffer doLanguageTag(StringBuffer sb, String fieldNameIdx, List<String> valueLanguageList, String lang)
-     {
-         sb.append("<select class=\"form-control\" name=\"")
-                 .append(fieldNameIdx + "[lang]")
-                 .append("\"")
-                 .append(">");
-
-         for (int j = 0; j < valueLanguageList.size(); j += 2) 
-         {
-             String display = (String) valueLanguageList.get(j);
-             String value = (String) valueLanguageList.get(j + 1);
-
-             sb.append("<option ")
-                     .append(value.equals(lang) ? " selected=\"selected\" " : "")
-                     .append("value=\"")
-                     .append(value.replaceAll("\"", "&quot;"))
-                     .append("\">")
-                     .append(display)
-                     .append("</option>");
-         }
-
-         sb.append("</select>");
-         return sb;
-    }
-%>
+		if (authorityType != null) {
+			sb.append("<div class=\"row col-md-10\">");
+		}
+		sb.append("<input class=\"form-control\" type=\"text\" name=\"").append(fieldNameIdx).append("\" id=\"")
+				.append(fieldNameIdx).append("\" size=\"50\" value=\"").append(val + "\"")
+				.append((hasVocabulary(vocabulary) && closedVocabulary) || readonly ? " disabled=\"disabled\" " : "")
+				.append("/>").append(doControlledVocabulary(fieldNameIdx, pageContext, vocabulary, readonly))
+				.append("</div>");
+
+		if (language) {
+			if (null == lang) {
+				lang = ConfigurationManager.getProperty("default.language");
+			}
+			sb.append("<div class=\"col-md-2\">");
+			sb = doLanguageTag(sb, fieldNameIdx, valueLanguageList, lang);
+			sb.append("</div>");
+		}
+
+		if (authorityType != null) {
+			sb.append("<div class=\"col-md-2\">");
+			sb.append(doAuthority(pageContext, fieldName, count, fieldCount, fieldNameIdx, auth, conf, false, repeatable,
+					defaults, null, collection));
+			sb.append("</div></div>");
+		}
+
+		if (repeatable && !readonly && count < fieldCount - 1) {
+			// put a remove button next to filled in values
+			sb.append("<button class=\"btn btn-danger col-md-2\" name=\"submit_").append(fieldName).append("_remove_")
+					.append(count).append("\" value=\"")
+					.append(LocaleSupport.getLocalizedMessage(pageContext, "jsp.submit.edit-metadata.button.remove"))
+					.append("\"><span class=\"glyphicon glyphicon-trash\"></span>&nbsp;&nbsp;"
+							+ LocaleSupport.getLocalizedMessage(pageContext, "jsp.submit.edit-metadata.button.remove")
+							+ "</button>");
+		} else if (repeatable && !readonly && count == fieldCount - 1) {
+			// put a 'more' button next to the last space
+			sb.append("<button class=\"btn btn-default col-md-2\" name=\"submit_").append(fieldName)
+					.append("_add\" value=\"")
+					.append(LocaleSupport.getLocalizedMessage(pageContext, "jsp.submit.edit-metadata.button.add"))
+					.append("\"><span class=\"glyphicon glyphicon-plus\"></span>&nbsp;&nbsp;"
+							+ LocaleSupport.getLocalizedMessage(pageContext, "jsp.submit.edit-metadata.button.add")
+							+ "</button>");
+		}
+
+		sb.append("</div>");
+		return sb;
+
+	}
+
+	void doTwoBox(javax.servlet.jsp.JspWriter out, Item item, String fieldName, String schema, String element,
+			String qualifier, boolean repeatable, boolean required, boolean readonly, int fieldCountIncr, String label,
+			PageContext pageContext, String vocabulary, boolean closedVocabulary, boolean language,
+			List<String> valueLanguageList) throws java.io.IOException {
+		/*
+		<div class="row"><label class="col-md-2">Subject Keywords</label>
+		<div class="col-md-10">
+		    <div class="row">
+		        <div class="col-md-5">
+		            <span class="col-md-6"><input type="text" class="form-control" name="dc_subject_1" size="15" value="test"></span>
+		            <span class="col-md-4"><select class="form-control" name="dc_subject_other_1[lang]"><option value="">N/A</option><option selected="selected" value="en">English</option><option value="de">German</option></select></span>
+		            <button value="Remove" name="submit_dc_subject_remove_0" class="btn btn-danger col-md-2"><span class="glyphicon glyphicon-trash"></span></button>
+		        </div>
+		        <div class="col-md-5">
+		            <span class="col-md-6"><input type="text" class="form-control" name="dc_subject_2" size="15" value="tes2"></span>
+		            <span class="col-md-4"><select class="form-control" name="dc_subject_other_1[lang]"><option value="">N/A</option><option selected="selected" value="en">English</option><option value="de">German</option></select></span>
+		            <button class="col-md-2 btn btn-danger" name="submit_dc_subject_remove_1" value="Remove"><span class="glyphicon glyphicon-trash"></span></button>
+		        </div>
+		        <span class="col-md-2"></span>
+		    </div>
+		    <div class="row">
+		      <div class="col-md-5">
+		        <span class="col-md-6"><input type="text" class="form-control" name="dc_subject_3" size="15"></span>
+		        <span class="col-md-4"><select class="form-control" name="dc_subject_other_1[lang]"><option value="">N/A</option><option selected="selected" value="en">English</option><option value="de">German</option></select></span>
+		        <span class="col-md-2"></span>
+		      </div>
+		      <div class="col-md-5">
+		        <span class="col-md-6"><input type="text" class="form-control" name="dc_subject_3" size="15"></span>
+		        <span class="col-md-4"><select class="form-control" name="dc_subject_other_1[lang]"><option value="">N/A</option><option selected="selected" value="en">English</option><option value="de">German</option></select></span>
+		        <span class="col-md-2"></span>
+		      </div>
+		      <button class="btn btn-default col-md-2" name="submit_dc_subject_add" value="Add More"><span class="glyphicon glyphicon-plus"></span>&nbsp;&nbsp;Add More</button>
+		    </div>
+		</div>
+		</div>
+		*/
+
+		List<IMetadataValue> defaults = ContentServiceFactory.getInstance().getItemService().getMetadata(item, schema,
+				element, qualifier, Item.ANY);
+		int fieldCount = defaults.size() + fieldCountIncr;
+		StringBuffer sb = new StringBuffer();
+		StringBuffer headers = new StringBuffer();
+
+		String fieldParam = "";
+
+		if (fieldCount == 0)
+			fieldCount = 1;
+
+		sb.append("<div class=\"row\"><label class=\"col-md-2" + (required ? " label-required" : "") + "\">")
+				.append(label).append("</label>");
+		sb.append("<div class=\"col-md-10\">");
+		for (int i = 0; i < fieldCount; i++) {
+			sb.append("<div class=\"row\">\n");
+			sb.append("<div class=\"col-md-5\">");
+
+			if (repeatable) {
+				//param is field name and index, starting from 1 (e.g. myfield_2)
+				fieldParam = fieldName + "_" + (i + 1);
+			} else {
+				//param is just the field name
+				fieldParam = fieldName;
+			}
+
+			if (i < defaults.size()) {
+				sb.append("<span class=\"col-md-").append(language ? "6" : "10")
+						.append("\"><input class=\"form-control\" type=\"text\" name=\"").append(fieldParam)
+						.append("\" size=\"15\" value=\"").append(defaults.get(i).getValue().replaceAll("\"", "&quot;"))
+						.append("\"").append((hasVocabulary(vocabulary) && closedVocabulary) || readonly
+								? " readonly=\"readonly\" " : "")
+						.append("/>");
+
+				sb.append(doControlledVocabulary(fieldParam, pageContext, vocabulary, readonly));
+				sb.append("</span>");
+
+				if (language) {
+					String lang = defaults.get(i).getLanguage();
+					if (null == lang) {
+						lang = ConfigurationManager.getProperty("default.language");
+					}
+					sb.append("<span class=\"col-md-4\">");
+					sb = doLanguageTag(sb, fieldParam, valueLanguageList, lang);
+					sb.append("</span>");
+				}
+
+				if (repeatable && !readonly) {
+					// put a remove button next to filled in values
+					sb.append("<button class=\"btn btn-danger col-md-2\" name=\"submit_").append(fieldName)
+							.append("_remove_").append(i).append("\" value=\"")
+							.append(LocaleSupport.getLocalizedMessage(pageContext,
+									"jsp.submit.edit-metadata.button.remove2"))
+							.append("\"><span class=\"glyphicon glyphicon-trash\"></span></button>");
+				} else {
+					sb.append("<span class=\"col-md-2\">&nbsp;</span>");
+				}
+			} else {
+				sb.append("<span class=\"col-md-").append(language ? "6" : "10")
+						.append("\"><input class=\"form-control\" type=\"text\" name=\"").append(fieldParam)
+						.append("\" size=\"15\"")
+						.append((hasVocabulary(vocabulary) && closedVocabulary) || readonly ? " readonly=\"readonly\" "
+								: "")
+						.append("/>").append(doControlledVocabulary(fieldParam, pageContext, vocabulary, readonly))
+						.append("</span>\n");
+
+				if (language) {
+					String lang = ConfigurationManager.getProperty("default.language");
+					sb.append("<span class=\"col-md-4\">");
+					sb = doLanguageTag(sb, fieldParam, valueLanguageList, lang);
+					sb.append("</span>");
+				}
+
+				sb.append("<span class=\"col-md-2\">&nbsp;</span>"); // no remove button
+			}
+			sb.append("</div>\n"); //<div class="col-md-5>
+
+			i++;
+
+			sb.append("<div class=\"col-md-5\">");
+			if (repeatable) {
+				//param is field name and index, starting from 1 (e.g. myfield_2)
+				fieldParam = fieldName + "_" + (i + 1);
+			} else {
+				//param is just the field name
+				fieldParam = fieldName;
+			}
+
+			if (i < defaults.size()) {
+				sb.append("<span class=\"col-md-").append(language ? 6 : 10)
+						.append("\"><input class=\"form-control\" type=\"text\" name=\"").append(fieldParam)
+						.append("\" size=\"15\" value=\"").append(defaults.get(i).getValue().replaceAll("\"", "&quot;"))
+						.append("\"").append((hasVocabulary(vocabulary) && closedVocabulary) || readonly
+								? " readonly=\"readonly\" " : "")
+						.append("/>");
+				sb.append(doControlledVocabulary(fieldParam, pageContext, vocabulary, readonly));
+				sb.append("</span>");
+
+				if (language) {
+					String lang = defaults.get(i).getLanguage();
+					if (null == lang) {
+						lang = ConfigurationManager.getProperty("default.language");
+					}
+					sb.append("<span class=\"col-md-4\">");
+					sb = doLanguageTag(sb, fieldParam, valueLanguageList, lang);
+					sb.append("</span>");
+				}
+
+				if (repeatable && !readonly) {
+					// put a remove button next to filled in values
+					sb.append(" <button class=\"btn btn-danger col-md-2\" name=\"submit_").append(fieldName)
+							.append("_remove_").append(i).append("\" value=\"")
+							.append(LocaleSupport.getLocalizedMessage(pageContext,
+									"jsp.submit.edit-metadata.button.remove2"))
+							.append("\"><span class=\"glyphicon glyphicon-trash\" /></button>");
+				} else {
+					sb.append("<span class=\"col-md-2\">&nbsp;</span>");
+				}
+			} else {
+				sb.append("<span class=\"col-md-").append(language ? "6" : "10")
+						.append("\"><input class=\"form-control\" type=\"text\" name=\"").append(fieldParam)
+						.append("\" size=\"15\"")
+						.append((hasVocabulary(vocabulary) && closedVocabulary) || readonly ? " readonly=\"readonly\" "
+								: "")
+						.append("/>").append(doControlledVocabulary(fieldParam, pageContext, vocabulary, readonly))
+						.append("</span>\n");
+
+				if (language) {
+					String lang = ConfigurationManager.getProperty("default.language");
+					sb.append("<span class=\"col-md-4\">");
+					sb = doLanguageTag(sb, fieldParam, valueLanguageList, lang);
+					sb.append("</span>");
+				}
+
+				sb.append("<span class=\"col-md-2\">&nbsp;</span>"); // no remove button
+			}
+			sb.append("</div>\n"); //<div class="col-md-5>
+
+			if (repeatable && !readonly && i >= fieldCount - 1) {
+				sb.append(" <button class=\"btn btn-default col-md-2\" name=\"submit_").append(fieldName)
+						.append("_add\" value=\"")
+						.append(LocaleSupport.getLocalizedMessage(pageContext, "jsp.submit.edit-metadata.button.add"))
+						.append("\"><span class=\"glyphicon glyphicon-plus\"></span>&nbsp;&nbsp;"
+								+ LocaleSupport.getLocalizedMessage(pageContext, "jsp.submit.edit-metadata.button.add")
+								+ "</button>\n");
+			} else {
+				sb.append("<!-- repeatable: " + (repeatable ? "true" : "false") + " readonly "
+						+ (readonly ? "true" : "false") + " i " + i + " fieldCount " + fieldCount + " -->");
+			}
+
+			sb.append("</div>"); //<div class="row">
+		}
+		sb.append("</div></div><br/>"); //<div class="row">...<div class="col-md-10">
+		out.write(sb.toString());
+	}
+
+	void doQualdropValue(JspWriter out, Item item, String fieldName, String schema, String element, DCInputSet inputs,
+			boolean repeatable, boolean required, boolean readonly, int fieldCountIncr, List qualMap, String label,
+			PageContext pageContext, List<DCInput> children, boolean hasParent) throws IOException {
+		List<IMetadataValue> unfiltered = ContentServiceFactory.getInstance().getItemService().getMetadata(item, schema,
+				element, Item.ANY, Item.ANY);
+		// filter out both unqualified and qualified values occurring elsewhere in inputs
+		List<IMetadataValue> filtered = new ArrayList<>();
+		for (int i = 0; i < unfiltered.size(); i++) {
+			String unfilteredFieldName = unfiltered.get(i).getMetadataField().getElement();
+			if (unfiltered.get(i).getMetadataField().getQualifier() != null
+					&& unfiltered.get(i).getMetadataField().getQualifier().length() > 0)
+				unfilteredFieldName += "." + unfiltered.get(i).getMetadataField().getQualifier();
+
+			if (!inputs.isFieldPresent(unfilteredFieldName)) {
+				filtered.add(unfiltered.get(i));
+			}
+		}
+		List<IMetadataValue> defaults = filtered;
+
+		int fieldCount = defaults.size() + fieldCountIncr;
+		StringBuffer sb = new StringBuffer();
+		String q, v, currentQual, currentVal;
+
+		if (fieldCount == 0)
+			fieldCount = 1;
+
+		sb.append("<div class=\"row\"><label class=\"col-md-2" + (required ? " label-required" : "") + "\">")
+				.append(label).append("</label>");
+		sb.append("<div class=\"col-md-10\">");
+		for (int j = 0; j < fieldCount; j++) {
+
+			if (j < defaults.size()) {
+				currentQual = defaults.get(j).getMetadataField().getQualifier();
+				if (currentQual == null)
+					currentQual = "";
+				currentVal = defaults.get(j).getValue();
+			} else {
+				currentQual = "";
+				currentVal = "";
+			}
+
+			// do the dropdown box
+			sb.append(
+					"<div class=\"row col-md-12\"><span class=\"input-group col-md-10\"><span class=\"input-group-addon\"><select name=\"")
+					.append(fieldName).append("_qualifier");
+			if (repeatable)
+				sb.append("_").append(j + 1);
+			if (readonly) {
+				sb.append("\" readonly=\"readonly\"");
+			}
+			sb.append("\">");
+			for (int i = 0; i < qualMap.size(); i += 2) {
+				q = (String) qualMap.get(i);
+				v = (String) qualMap.get(i + 1);
+				sb.append("<option").append((v.equals(currentQual) ? " selected=\"selected\" " : ""))
+						.append(" value=\"").append(v).append("\">").append(q).append("</option>");
+			}
+
+			// do the input box
+			sb.append("</select></span><input class=\"form-control\" type=\"text\" name=\"").append(fieldName)
+					.append("_value");
+			if (repeatable)
+				sb.append("_").append(j + 1);
+			if (readonly) {
+				sb.append("\" readonly=\"readonly\"");
+			}
+			sb.append("\" size=\"34\" value=\"").append(currentVal.replaceAll("\"", "&quot;")).append("\"/></span>\n");
+
+			if (repeatable && !readonly && j < fieldCount - 1) {
+				// put a remove button next to filled in values
+				sb.append("<button class=\"btn btn-danger col-md-2\" name=\"submit_").append(fieldName)
+						.append("_remove_").append(j).append("\" value=\"")
+						.append(LocaleSupport.getLocalizedMessage(pageContext,
+								"jsp.submit.edit-metadata.button.remove"))
+						.append("\"><span class=\"glyphicon glyphicon-trash\"></span>&nbsp;&nbsp;" + LocaleSupport
+								.getLocalizedMessage(pageContext, "jsp.submit.edit-metadata.button.remove")
+								+ "</button>");
+			} else if (repeatable && !readonly && j == fieldCount - 1) {
+				// put a 'more' button next to the last space
+				sb.append("<button class=\"btn btn-default col-md-2\" name=\"submit_").append(fieldName)
+						//            .append("_add\" value=\"Add More\"/> </td></tr>");
+						.append("_add\" value=\"")
+						.append(LocaleSupport.getLocalizedMessage(pageContext, "jsp.submit.edit-metadata.button.add"))
+						.append("\"><span class=\"glyphicon glyphicon-plus\"></span>&nbsp;&nbsp;"
+								+ LocaleSupport.getLocalizedMessage(pageContext, "jsp.submit.edit-metadata.button.add")
+								+ "</button>");
+			}
+
+			// put a blank if nothing else
+			sb.append("</div>");
+		}
+		sb.append("</div></div><br/>");
+		out.write(sb.toString());
+	}
+
+	void doDropDown(javax.servlet.jsp.JspWriter out, Item item, String fieldName, String schema, String element,
+			String qualifier, boolean repeatable, boolean required, boolean readonly, List valueList, String label,
+			List<DCInput> children, boolean hasParent) throws java.io.IOException {
+		List<IMetadataValue> defaults = ContentServiceFactory.getInstance().getItemService().getMetadata(item, schema,
+				element, qualifier, Item.ANY);
+		StringBuffer sb = new StringBuffer();
+		Iterator vals;
+		String display, value;
+		int j;
+
+		sb.append("<div class=\"row\"><label class=\"col-md-2" + (required ? " label-required" : "") + "\">")
+				.append(label).append("</label>");
+
+		sb.append("<div class=\"col-md-10\"><div class=\"row col-md-12\"><div class=\"col-md-10\">")
+				.append("<select class=\"form-control\" name=\"").append(fieldName).append("\"");
+		if (repeatable)
+			sb.append(" size=\"15\"  multiple=\"multiple\"");
+		if (readonly) {
+			sb.append(" readonly=\"readonly\"");
+		}
+		sb.append(">");
+
+		for (int i = 0; i < valueList.size(); i += 2) {
+			display = (String) valueList.get(i);
+			value = (String) valueList.get(i + 1);
+			for (j = 0; j < defaults.size(); j++) {
+				if (value.equals(defaults.get(j).getValue()))
+					break;
+			}
+			sb.append("<option ").append(j < defaults.size() ? " selected=\"selected\" " : "").append("value=\"")
+					.append(value.replaceAll("\"", "&quot;")).append("\">").append(display).append("</option>");
+		}
+
+		sb.append("</select></div></div></div></div><br/>");
+		out.write(sb.toString());
+	}
+
+	void doChoiceSelect(javax.servlet.jsp.JspWriter out, PageContext pageContext, Item item, String fieldName,
+			String schema, String element, String qualifier, boolean repeatable, boolean required, boolean readonly,
+			List valueList, String label, Collection collection) throws java.io.IOException {
+		List<IMetadataValue> defaults = ContentServiceFactory.getInstance().getItemService().getMetadata(item, schema,
+				element, qualifier, Item.ANY);
+		StringBuffer sb = new StringBuffer();
+
+		sb.append("<div class=\"row\"><label class=\"col-md-2" + (required ? " label-required" : "") + "\">")
+				.append(label).append("</label>");
+
+		sb.append("<div class=\"col-md-10\"><div class=\"row col-md-12\"><div class=\"col-md-10\">")
+				.append(doAuthority(pageContext, fieldName, 0, defaults.size(), fieldName, null, Choices.CF_UNSET,
+						false, repeatable, defaults, null, collection))
+
+				.append("</div></div></div></div><br/>");
+		out.write(sb.toString());
+	}
+
+	/** Display Checkboxes or Radio buttons, depending on if repeatable! **/
+	void doList(javax.servlet.jsp.JspWriter out, Item item, String fieldName, String schema, String element,
+			String qualifier, boolean repeatable, boolean required, boolean readonly, List valueList, String label,
+			List<DCInput> children, boolean hasParent) throws java.io.IOException {
+		List<IMetadataValue> defaults = ContentServiceFactory.getInstance().getItemService().getMetadata(item, schema,
+				element, qualifier, Item.ANY);
+		int valueCount = valueList.size();
+
+		StringBuffer sb = new StringBuffer();
+		String display, value;
+		int j;
+
+		int numColumns = 1;
+		//if more than 3 display+value pairs, display in 2 columns to save space
+		if (valueCount > 6)
+			numColumns = 2;
+
+		//print out the field label
+		sb.append("<div class=\"row\"><label class=\"col-md-2" + (required ? " label-required" : "") + "\">")
+				.append(label).append("</label>");
+
+		sb.append("<div class=\"col-md-10\"><div class=\"col-md-12 row\">");
+
+		if (numColumns > 1)
+			sb.append("<div class=\"col-md-" + (12 / numColumns) + "\">");
+		else
+			sb.append("<div class=\"col-md-12\">");
+
+		//flag that lets us know when we are in Column2
+		boolean inColumn2 = false;
+		boolean notSet = false;
+		//loop through all values
+		for (int i = 0; i < valueList.size(); i += 2) {
+			//get display value and actual value
+			display = (String) valueList.get(i);
+			value = (String) valueList.get(i + 1);
+
+			boolean checked = false;
+			//check if this value has been selected previously
+			for (j = 0; j < defaults.size(); j++) {
+				if (value.equals(defaults.get(j).getValue())) {
+					checked = true;
+					break;
+				}
+			}
+
+			if (!checked && i == 0 && StringUtils.isBlank(value)) {
+				notSet = true;
+				continue;
+			}
+
+			// print input field
+			sb.append("<div class=\"input-group\"><span class=\"input-group-addon\">");
+			sb.append("<input type=\"");
+
+			//if repeatable, print a Checkbox, otherwise print Radio buttons
+			if (repeatable) {
+				sb.append("checkbox");
+			} else {
+				sb.append("radio");
+			}
+			sb.append("\"");
+
+			if (readonly) {
+				sb.append(" disabled=\"disabled\"");
+			}
+			if (!checked && i == 0 && !notSet) {
+				sb.append(" checked");
+			}
+			sb.append(" name=\"").append(fieldName).append("\"")
+					.append(j < defaults.size() ? " checked=\"checked\" " : "").append(" value=\"")
+					.append(value.replaceAll("\"", "&quot;")).append("\">");
+			sb.append("</span>");
+
+			//print display name immediately after input
+			sb.append("<span class=\"form-control\">").append(display).append("</span></div>");
+
+			// if we are writing values in two columns,
+			// then start column 2 after half of the values
+			if ((numColumns == 2) && (i + 2 >= (valueList.size() / 2)) && !inColumn2) {
+				//end first column, start second column
+				sb.append("</div>");
+				sb.append("<div class=\"row col-md-" + (12 / numColumns) + "\">");
+				inColumn2 = true;
+			}
+
+		} //end for each value
+
+		sb.append("</div></div></div></div><br/>");
+
+		out.write(sb.toString());
+	}//end doList
+
+	/** Display language tags **/
+	StringBuffer doLanguageTag(StringBuffer sb, String fieldNameIdx, List<String> valueLanguageList, String lang) {
+		sb.append("<select class=\"form-control\" name=\"").append(fieldNameIdx + "[lang]").append("\"").append(">");
+
+		for (int j = 0; j < valueLanguageList.size(); j += 2) {
+			String display = (String) valueLanguageList.get(j);
+			String value = (String) valueLanguageList.get(j + 1);
+
+			sb.append("<option ").append(value.equals(lang) ? " selected=\"selected\" " : "").append("value=\"")
+					.append(value.replaceAll("\"", "&quot;")).append("\">").append(display).append("</option>");
+		}
+
+		sb.append("</select>");
+		return sb;
+	}%>
 
 <%
     // Obtain DSpace context
@@ -2290,25 +1760,17 @@
        if (inputType.equals("name"))
        {
            doPersonalName(out, item, fieldName, dcSchema, dcElement, dcQualifier,
-<<<<<<< HEAD
-                                          repeatable, required, readonly, fieldCountIncr, label, pageContext, collection);
-=======
-                                          repeatable, required, readonly, fieldCountIncr, label, pageContext, collectionID, parent2child.get(fieldName),hasParent);
->>>>>>> 5deb3452
+                                          repeatable, required, readonly, fieldCountIncr, label, pageContext, collection, language, inputs[z].getValueLanguageList(), parent2child.get(fieldName), hasParent);
        }
        else if (isSelectable(fieldName))
        {
            doChoiceSelect(out, pageContext, item, fieldName, dcSchema, dcElement, dcQualifier,
-<<<<<<< HEAD
                                    repeatable, required, readonly, inputs[z].getPairs(), label, collection);
-=======
-                                   repeatable, required, readonly, inputs[z].getPairs(), label, collectionID,parent2child.get(fieldName),hasParent);
->>>>>>> 5deb3452
        }
        else if (inputType.equals("date"))
        {
            doDate(out, item, fieldName, dcSchema, dcElement, dcQualifier,
-                          repeatable, required, readonly, fieldCountIncr, label, pageContext, collectionID,parent2child.get(fieldName),hasParent);
+                          repeatable, required, readonly, fieldCountIncr, label, pageContext, collection, language, inputs[z].getValueLanguageList(), parent2child.get(fieldName),hasParent);
        }
        else if (inputType.equals("year")) 
        {
@@ -2323,11 +1785,7 @@
        else if (inputType.equals("number")) 
        {
     	   doNumber(out, item, fieldName, dcSchema, dcElement, dcQualifier,
-<<<<<<< HEAD
-                   repeatable, required, readonly, fieldCountIncr, label, pageContext, collection);
-=======
-                   repeatable, required, readonly, fieldCountIncr, label, pageContext, collectionID,parent2child.get(fieldName),hasParent);
->>>>>>> 5deb3452
+                   repeatable, required, readonly, fieldCountIncr, label, pageContext, collection, language, inputs[z].getValueLanguageList(), parent2child.get(fieldName), hasParent);
        }
        else if (inputType.equals("series"))
        {
@@ -2343,11 +1801,7 @@
        {
                    doTextArea(out, item, fieldName, dcSchema, dcElement, dcQualifier,
                                   repeatable, required, readonly, fieldCountIncr, label, pageContext, vocabulary,
-<<<<<<< HEAD
-                                  closedVocabulary, collection, language, inputs[z].getValueLanguageList());
-=======
-                                  closedVocabulary, collectionID,parent2child.get(fieldName),hasParent);
->>>>>>> 5deb3452
+                                  closedVocabulary, collection, language, inputs[z].getValueLanguageList(), parent2child.get(fieldName), hasParent);
        }
        else if (inputType.equals("dropdown"))
        {
@@ -2358,11 +1812,7 @@
        {
                         doTwoBox(out, item, fieldName, dcSchema, dcElement, dcQualifier,
                                  repeatable, required, readonly, fieldCountIncr, label, pageContext, 
-<<<<<<< HEAD
                                  vocabulary, closedVocabulary, language, inputs[z].getValueLanguageList());
-=======
-                                 vocabulary, closedVocabulary,parent2child.get(fieldName),hasParent);
->>>>>>> 5deb3452
        }
        else if (inputType.equals("list"))
        {
@@ -2373,11 +1823,7 @@
        {
                         doOneBox(out, item, fieldName, dcSchema, dcElement, dcQualifier,
                                  repeatable, required, readonly, fieldCountIncr, label, pageContext, vocabulary,
-<<<<<<< HEAD
-                                 closedVocabulary, collection, language, inputs[z].getValueLanguageList());
-=======
-                                 closedVocabulary, collectionID, parent2child.get(fieldName),hasParent);
->>>>>>> 5deb3452
+                                 closedVocabulary, collection, language, inputs[z].getValueLanguageList(), parent2child.get(fieldName), hasParent);
        }
        
      } // end of 'for rows'
