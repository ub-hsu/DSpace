<%--

    The contents of this file are subject to the license and copyright
    detailed in the LICENSE and NOTICE files at the root of the source
    tree and available online at

    http://www.dspace.org/license/

--%>
<%--
  - Edit metadata form
  -
  - Attributes to pass in to this page:
  -    submission.info   - the SubmissionInfo object
  -    submission.inputs - the DCInputSet
  -    submission.page   - the step in submission
  --%>
<%@ page contentType="text/html;charset=UTF-8" %>

<%@page import="java.util.UUID"%>
<%@ page import="java.util.ArrayList" %>
<%@ page import="java.util.Iterator" %>
<%@ page import="java.util.List" %>
<%@page import="java.util.HashMap"%>
<%@page import="java.util.Map"%>

<%@ page import="javax.servlet.jsp.jstl.fmt.LocaleSupport" %>
<%@ page import="javax.servlet.jsp.PageContext" %>

<%@page import="org.dspace.content.MetadataValue"%>
<%@ page import="org.dspace.core.Context" %>
<%@ page import="org.dspace.app.util.DCInput" %>
<%@ page import="org.dspace.app.util.DCInputSet" %>
<%@ page import="org.dspace.app.webui.servlet.SubmissionController" %>
<%@ page import="org.dspace.submit.AbstractProcessingStep" %>
<%@ page import="org.dspace.core.I18nUtil" %>
<%@ page import="org.dspace.app.util.SubmissionInfo" %>
<%@ page import="org.dspace.app.webui.util.UIUtil" %>
<%@ page import="org.dspace.content.authority.Choices" %>
<%@ page import="org.dspace.core.ConfigurationManager" %>
<%@ page import="org.dspace.core.Utils" %>
<%@ page import="org.dspace.workflow.WorkflowItemService"%>
<%@ page import="org.dspace.workflow.WorkflowItem" %>
<%@ page import="java.util.Calendar"%>
<%@ page import="java.util.Locale"%>
<%@ page import="org.apache.commons.lang3.StringUtils"%>
<%@ page import="org.dspace.content.authority.factory.ContentAuthorityServiceFactory" %>
<%@ page import="org.dspace.content.authority.service.ChoiceAuthorityService" %>
<%@ page import="org.dspace.content.authority.service.MetadataAuthorityService" %>
<%@ page import="org.dspace.content.*" %>
<%@ page import="org.dspace.content.factory.ContentServiceFactory" %>
<%@ page import="java.io.IOException" %>
<%@ page import="org.dspace.workflowbasic.service.BasicWorkflowService" %>

<%@ taglib uri="http://www.dspace.org/dspace-tags.tld" prefix="dspace" %>
<%@ taglib uri="http://java.sun.com/jsp/jstl/fmt" prefix="fmt" %>
<%@ taglib uri="http://java.sun.com/jsp/jstl/core" prefix="c"%>
<%
    request.setAttribute("LanguageSwitch", "hide");

    Map<String,List<DCInput>> parent2child = new HashMap<String,List<DCInput>>();
    
    
%>
<%!// required by Controlled Vocabulary  add-on and authority addon
        String contextPath;

	Locale lcl;
    // An unknown value of confidence for new, empty input fields,
    // so no icon appears yet.
    int unknownConfidence = Choices.CF_UNSET - 100;
    
		

    // This method is resposible for showing a link next to an input box
    // that pops up a window that to display a controlled vocabulary.
    // It should be called from the doOneBox and doTwoBox methods.
    // It must be extended to work with doTextArea.
    String doControlledVocabulary(String fieldName, PageContext pageContext, String vocabulary, boolean readonly)
    {
        String link = "";
        boolean enabled = ConfigurationManager.getBooleanProperty("webui.controlledvocabulary.enable");
        boolean useWithCurrentField = vocabulary != null && ! "".equals(vocabulary);
        
        if (enabled && useWithCurrentField && !readonly)
        {
                        // Deal with the issue of _0 being removed from fieldnames in the configurable submission system
                        if (fieldName.endsWith("_0"))
                        {
                                fieldName = fieldName.substring(0, fieldName.length() - 2);
                        }
                        link = 
                        "<a href='javascript:void(null);' onclick='javascript:popUp(\"" +
                                contextPath + "/controlledvocabulary/controlledvocabulary.jsp?ID=" +
                                fieldName + "&amp;vocabulary=" + vocabulary + "\")'>" +
                                        "<span class='controlledVocabularyLink'>" +
                                                LocaleSupport.getLocalizedMessage(pageContext, "jsp.submit.edit-metadata.controlledvocabulary") +
                                        "</span>" +
                        "</a>";
                }

                return link;
    }

    boolean hasVocabulary(String vocabulary)
    {
        boolean enabled = ConfigurationManager.getBooleanProperty("webui.controlledvocabulary.enable");
        boolean useWithCurrentField = vocabulary != null && !"".equals(vocabulary);
        boolean has = false;
        
        if (enabled && useWithCurrentField)
        {
                has = true;
        }
        return has;
    }

    // is this field going to be rendered as Choice-driven <select>?
    boolean isSelectable(String fieldKey)
    {
        ChoiceAuthorityService cam = ContentAuthorityServiceFactory.getInstance().getChoiceAuthorityService();
        return (cam.isChoicesConfigured(fieldKey) &&
            "select".equals(cam.getPresentation(fieldKey)));
    }

    // Get the presentation type of the authority if any, null otherwise
    String getAuthorityType(PageContext pageContext, String fieldName, Collection collection)
    {
        MetadataAuthorityService mam = ContentAuthorityServiceFactory.getInstance().getMetadataAuthorityService();
        ChoiceAuthorityService cam = ContentAuthorityServiceFactory.getInstance().getChoiceAuthorityService();
        StringBuffer sb = new StringBuffer();

        if (cam.isChoicesConfigured(fieldName))
        {
        	return cam.getPresentation(fieldName);
        }
        return null;
    }

    
    StringBuffer doChildInput(Item item,DCInput child,int count,int fieldCount, boolean repeatable,boolean readonly, int fieldCountIncr, PageContext pageContext,Collection collection, boolean last, boolean language, List<String> valueLanguageList){
      
      StringBuffer sb = new StringBuffer();
    	
	  String childSchema = child.getSchema();
	  String childElement = child.getElement();
	  String childQualifier = child.getQualifier();
	  List<IMetadataValue> meta = item.getMetadata(childSchema, childElement, childQualifier, Item.ANY);
	  
	  String childFieldName="";
	  if (childQualifier != null && !childQualifier.equals("*"))
           childFieldName = childSchema + "_" + childElement + '_' + childQualifier;
	  else
           childFieldName = childSchema + "_" + childElement;
	  String childAuthorityType = getAuthorityType(pageContext, childFieldName, collection);
	  
	  sb.append("<label class=\"col-md-12"+ (child.isRequired()?" label-required":"") +"\">").append(child.getLabel()).append("</label>");
	  String inputType = child.getInputType();
	  if(StringUtils.equals(inputType, "name")){
			sb.append(doPersonalNameInput(meta, count, childAuthorityType, fieldCount, childFieldName, childSchema, childElement, 
					childQualifier, repeatable, child.isRequired(), readonly, fieldCountIncr, pageContext, collection, true));
	  }
	  else if(StringUtils.equals(inputType, "date")){
		  sb.append(doDateInput(meta, count, fieldCount, childFieldName, childSchema, childElement, 
				  childQualifier, repeatable, child.isRequired(), readonly, fieldCountIncr, pageContext, collection, true));
	  }
	  else if(StringUtils.equals(inputType, "textarea")){
		  sb.append(doTextAreaInput(meta, count, childAuthorityType, fieldCount, childFieldName, childSchema, childElement, 
				  childQualifier, repeatable, child.isRequired(), readonly, fieldCountIncr, pageContext, child.getVocabulary(),
				  child.isClosedVocabulary(), collection, language, valueLanguageList, true));		  
	  }
	  else if(StringUtils.equals(inputType, "number")){
		  sb.append(doNumberInput(meta, count, childAuthorityType, fieldCount, childFieldName, childSchema, childElement, 
				  childQualifier, repeatable, child.isRequired(), readonly, fieldCountIncr, pageContext, collection, true));
	  }	  
	  else{
	  		sb.append(doOneBoxInput(meta, count, childAuthorityType, fieldCount, childFieldName, childSchema, childElement, 
			  childQualifier, repeatable, child.isRequired(), readonly, fieldCountIncr, pageContext, child.getVocabulary(), 
			  child.isClosedVocabulary(), collection, language, valueLanguageList, true));
	  }
	  
      if(last){
          sb.append("<hr class=\"metadata-divider col-md-offset-1 col-md-10\"/>");
      }

	  return sb;
    }
    // Render the choice/authority controlled entry, or, if not indicated,
    // returns the given default inputBlock
    StringBuffer doAuthority(PageContext pageContext, String fieldName,
            int idx, int fieldCount, String fieldInput, String authorityValue,
            int confidenceValue, boolean isName, boolean repeatable,
            List<IMetadataValue> dcvs, StringBuffer inputBlock, Collection collection)
    {
        MetadataAuthorityService mam = ContentAuthorityServiceFactory.getInstance().getMetadataAuthorityService();
        ChoiceAuthorityService cam = ContentAuthorityServiceFactory.getInstance().getChoiceAuthorityService();
        StringBuffer sb = new StringBuffer();

        if (cam.isChoicesConfigured(fieldName))
        {
            boolean authority = mam.isAuthorityControlled(fieldName);
            boolean required = authority && mam.isAuthorityRequired(fieldName);
            boolean isSelect = "select".equals(cam.getPresentation(fieldName)) && !isName;
            boolean isNone = "none".equals(cam.getPresentation(fieldName));

            // Append index to input @names
            String authorityName = fieldName + "_authority";
            String confidenceName = fieldName + "_confidence";
            if (repeatable)
            {
                fieldInput += '_'+String.valueOf(idx+1);
                authorityName += '_'+String.valueOf(idx+1);
                confidenceName += '_'+String.valueOf(idx+1);
            }

            String confidenceSymbol = confidenceValue == unknownConfidence ? "blank" : Choices.getConfidenceText(confidenceValue).toLowerCase();
            String confIndID = fieldInput+"_confidence_indicator_id";
            
            if (authority)
            { 
                if (!isSelect && !isNone) {
	            	sb.append(" <img id=\""+confIndID+"\" title=\"")
	                  .append(LocaleSupport.getLocalizedMessage(pageContext, "jsp.authority.confidence.description."+confidenceSymbol))
	                  .append("\" class=\"pull-left ds-authority-confidence cf-")                  
	                  // set confidence to cf-blank if authority is empty
	                  .append(authorityValue==null||authorityValue.length()==0 ? "blank" : confidenceSymbol)
	                  .append(" \" src=\"").append(contextPath).append("/image/confidence/invisible.gif\" />");
                }
                   
                sb.append("<input type=\"text\" value=\"").append(authorityValue!=null?authorityValue:"")
                  .append("\" id=\"").append(authorityName)
                  .append("\" name=\"").append(authorityName).append("\" class=\"ds-authority-value form-control\"/>")
                  .append("<input type=\"hidden\" value=\"").append(confidenceSymbol)
                  .append("\" id=\"").append(confidenceName)
                  .append("\" name=\"").append(confidenceName)
                  .append("\" class=\"ds-authority-confidence-input\"/>");
                  
                
            }

            // suggest is not supported for name input type
            if ("suggest".equals(cam.getPresentation(fieldName)) && !isName)
            {
                if (inputBlock != null)
                    sb.insert(0, inputBlock);
                sb.append("<span id=\"").append(fieldInput).append("_indicator\" style=\"display: none;\">")
                  .append("<img src=\"").append(contextPath).append("/image/authority/load-indicator.gif\" alt=\"Loading...\"/>")
                  .append("</span><div id=\"").append(fieldInput).append("_autocomplete\" class=\"autocomplete\" style=\"display: none;\"> </div>");

                sb.append("<script type=\"text/javascript\">")
                  .append("var gigo = DSpaceSetupAutocomplete('edit_metadata',")
                  .append("{ metadataField: '").append(fieldName).append("', isClosed: '").append(required?"true":"false").append("', inputName: '")
                  .append(fieldInput).append("', authorityName: '").append(authorityName).append("', containerID: '")
                  .append(fieldInput).append("_autocomplete', indicatorID: '").append(fieldInput).append("_indicator', ")
                  .append("contextPath: '").append(contextPath)
                  .append("', confidenceName: '").append(confidenceName)
                  .append("', confidenceIndicatorID: '").append(confIndID)
                  .append("', collection: '").append(String.valueOf(collection.getID()))
                        .append("' }); </script>");
            }

            // put up a SELECT element containing all choices
            else if (isSelect)
            {
                sb.append("<select class=\"form-control\" id=\"").append(fieldInput)
                   .append("_id\" name=\"").append(fieldInput)
                   .append("\" size=\"").append(String.valueOf(repeatable ? 6 : 1))
                   .append(repeatable ? "\" multiple>\n" :"\">\n");
                Choices cs = cam.getMatches(fieldName, "", collection, 0, 0, null);
                // prepend unselected empty value when nothing can be selected.
                if (!repeatable && cs.defaultSelected < 0 && dcvs.size() == 0)
                    sb.append("<option value=\"\"><!-- empty --></option>\n");
                for (int i = 0; i < cs.values.length; ++i)
                {
                    boolean selected = false;
                    for (IMetadataValue dcv : dcvs)
                    {
                        if ((dcv.getAuthority() == null && dcv.getValue().equals(StringUtils.trim(cs.values[i].value))) ||
                        		(dcv.getAuthority() != null && dcv.getAuthority().equals(StringUtils.trim(cs.values[i].authority))))
                            selected = true;
                    }
                    sb.append("<option value=\"")
                      .append(cs.values[i].value.replaceAll("\"", "\\\""))
                      .append("\"")
                      .append(selected ? " selected>":">")
                      .append(cs.values[i].label).append("</option>\n");
                }
                sb.append("</select>\n");
            }

              // use lookup for any other presentation style (i.e "select")
            else if (!isNone)
            {
                if (inputBlock != null)
                    sb.insert(0, inputBlock);
                sb.append("<button class=\"btn btn-default\" name=\"").append(fieldInput).append("_lookup\" ")
                  .append("onclick=\"javascript: return DSpaceChoiceLookup('")
                  .append(contextPath).append("/tools/lookup.jsp','")
                  .append(fieldName).append("','edit_metadata','")
                  .append(fieldInput).append("','").append(authorityName).append("','")
<<<<<<< HEAD
                  .append(confIndID).append("',")
                  .append("'"+String.valueOf(collection.getID())+"'").append(",")
=======
                  .append(confIndID).append("','")
                  .append(String.valueOf(collection.getID())).append("',")
>>>>>>> c6e097fc
                  .append(String.valueOf(isName)).append(",false);\"")
                        .append(" title=\"")
                  .append(LocaleSupport.getLocalizedMessage(pageContext, "jsp.tools.lookup.lookup"))
                  .append("\"><span class=\"glyphicon glyphicon-search\"></span></button>");
            }
            
        }
        else if (inputBlock != null)
            sb = inputBlock;
        return sb;
    }

    void doPersonalName(javax.servlet.jsp.JspWriter out, Item item,
      String fieldName, String schema, String element, String qualifier, boolean repeatable, boolean required,
      boolean readonly, int fieldCountIncr, String label, PageContext pageContext, Collection collection, boolean language, List<String> valueLanguageList, List<DCInput> children, boolean hasParent)
      throws java.io.IOException
    {
   	  String authorityType = getAuthorityType(pageContext, fieldName, collection);
    	
      List<IMetadataValue> defaults = ContentServiceFactory.getInstance().getItemService().getMetadata(item, schema, element, qualifier, Item.ANY);
      int fieldCount = defaults.size() + fieldCountIncr;
      StringBuffer headers = new StringBuffer();
      StringBuffer sb = new StringBuffer();

      
      if (fieldCount == 0)
         fieldCount = 1;

      sb.append("<div class=\"row\">");
      for (int i = 0; i < fieldCount; i++)
      {
          sb.append("<label class=\"col-md-2"+ (required?" label-required":"") +"\">").append(label).append("</label>");
    	  sb.append("<div class=\"col-md-10\">");     

    	  sb.append(doPersonalNameInput(defaults,i,authorityType, fieldCount, fieldName, schema, element, 
    	    		 qualifier, repeatable,  required,  readonly, fieldCountIncr, pageContext,collection,hasParent) );
    	  if(children !=null){
    	      int countChild = 1;
	    	  for(DCInput child: children){
	    		  sb.append(doChildInput(item,child, i, fieldCount, repeatable,readonly,fieldCountIncr, pageContext, collection, children.size()==countChild, language, valueLanguageList));
	    		  countChild++;
	    	  }
    	  }
    	  sb.append("</div>");
      }
      
	  sb.append("</div><br/>");
      out.write(sb.toString());
    }

    StringBuffer doPersonalNameInput( List<IMetadataValue> defaults,int count,String authorityType,int fieldCount, String fieldName, String schema, String element, 
    		String qualifier, boolean repeatable, boolean required, boolean readonly, int fieldCountIncr, PageContext pageContext,Collection collection,boolean hasParent){
        
    	org.dspace.content.DCPersonName dpn;
    	String auth;
        int conf = 0;
        StringBuffer name = new StringBuffer();
        StringBuffer first = new StringBuffer();
        StringBuffer last = new StringBuffer();
        StringBuffer sb = new StringBuffer();

	   	 sb.append("<div class=\"row col-md-12\">");
	   	 if ("lookup".equalsIgnoreCase(authorityType))
	   	 {
	   	 	sb.append("<div class=\"row col-md-10\">");
	   	 }
	        first.setLength(0);
	        first.append(fieldName).append("_first");
	        if (repeatable && count != fieldCount-1)
	           first.append('_').append(count+1);
	
	        last.setLength(0);
	        last.append(fieldName).append("_last");
	        if (repeatable && count != fieldCount-1)
	           last.append('_').append(count+1);
	
	        if (count < defaults.size())
	        {
	           dpn = new org.dspace.content.DCPersonName(defaults.get(count).getValue());
	           auth = defaults.get(count).getAuthority();
	           conf = defaults.get(count).getConfidence();
	        }
	        else
	        {
	           dpn = new org.dspace.content.DCPersonName();
	           auth = "";
	           conf = unknownConfidence;
	        }
	        
	        sb.append("<span class=\"col-md-5\"><input placeholder=\"")
	          .append(Utils.addEntities(LocaleSupport.getLocalizedMessage(pageContext, "jsp.submit.edit-metadata.lastname")))
	          .append("\" class=\"form-control\" type=\"text\" name=\"")
	          .append(last.toString())
	          .append("\" size=\"23\" ");
	        if (readonly)
	        {
	            sb.append("disabled=\"disabled\" ");
	        }
	        sb.append("value=\"")
	          .append(dpn.getLastName().replaceAll("\"", "&quot;")) // Encode "
	                  .append("\"/></span><span class=\"col-md-5\"><input placeholder=\"")
	                  .append(Utils.addEntities(LocaleSupport.getLocalizedMessage(pageContext, "jsp.submit.edit-metadata.firstname")))
	                  .append("\" class=\"form-control\" type=\"text\" name=\"")
	                  .append(first.toString())
	          .append("\" size=\"23\" ");
	        if (readonly)
	        {
	            sb.append("disabled=\"disabled\" ");
	        }
	        sb.append("value=\"")
	          .append(dpn.getFirstNames()).append("\"/></span>");         
	        
	        if ("lookup".equalsIgnoreCase(authorityType))
	   	 {
	            sb.append(doAuthority(pageContext, fieldName, count, fieldCount, fieldName,
	                    auth, conf, true, repeatable, defaults, null, collection));
	            sb.append("</div>");
	   	 }
	        
	
	        if (!hasParent && repeatable && !readonly && count < defaults.size())
	        {
	           name.setLength(0);
	           name.append(Utils.addEntities(dpn.getLastName()))
	               .append(' ')
	               .append(Utils.addEntities(dpn.getFirstNames()));
	           // put a remove button next to filled in values
	           sb.append("<button class=\"btn btn-danger pull-right col-md-2\" name=\"submit_")
	             .append(fieldName)
	             .append("_remove_")
	             .append(count)
	             .append("\" value=\"")
	             .append(LocaleSupport.getLocalizedMessage(pageContext, "jsp.submit.edit-metadata.button.remove"))
	             .append("\"><span class=\"glyphicon glyphicon-trash\"></span>&nbsp;&nbsp;"+LocaleSupport.getLocalizedMessage(pageContext, "jsp.submit.edit-metadata.button.remove")+"</button>");
	        }
	        else if (!hasParent && repeatable && !readonly && count == fieldCount - 1)
	        {
	           // put a 'more' button next to the last space
	           sb.append("<button class=\"btn btn-default pull-right col-md-2\" name=\"submit_")
	             .append(fieldName)
	             .append("_add\" value=\"")
	             .append(LocaleSupport.getLocalizedMessage(pageContext, "jsp.submit.edit-metadata.button.add"))
	             .append("\"><span class=\"glyphicon glyphicon-plus\"></span>&nbsp;&nbsp;"+LocaleSupport.getLocalizedMessage(pageContext, "jsp.submit.edit-metadata.button.add")+"</button>");
	        }         
	        sb.append("</div>");   
     return sb;
    	
    }
    
    void doYear(boolean allowInPrint, javax.servlet.jsp.JspWriter out, Item item,
            String fieldName, String schema, String element, String qualifier, boolean repeatable, boolean required,
            boolean readonly, int fieldCountIncr, String label, PageContext pageContext, List<DCInput> children,boolean hasParent)
			throws java.io.IOException {
    	List<String> valuePair = new ArrayList<String>();
    	// display value
    	valuePair.add(LocaleSupport.getLocalizedMessage(
				pageContext, "jsp.submit.edit-metadata.year.select"));
    	// store value
		valuePair.add("");
		
    	if (allowInPrint) {
	    	// display value
	    	valuePair.add(LocaleSupport.getLocalizedMessage(
					pageContext, "jsp.submit.edit-metadata.year.unpublished"));
	    	// store value
			valuePair.add("9999");
    	}
    	
		int minYear = ConfigurationManager.getIntProperty("submission.date.min-year", 1950);
		
		int maxYear = Calendar.getInstance().get(Calendar.YEAR) 
				+ ConfigurationManager.getIntProperty("submission.date.new-years", 0);
		
    	for (int i=maxYear; i >= minYear; i--)
    	{
    		// display value
    		valuePair.add(String.valueOf(i));
    		// store value
    		valuePair.add(String.valueOf(i));
    	}
    	
    	doDropDown(out, item, fieldName, schema, element, qualifier, repeatable,
	  	      required, readonly, valuePair, label,children,hasParent);
	}
    
    void doDate(javax.servlet.jsp.JspWriter out, Item item,
      String fieldName, String schema, String element, String qualifier, boolean repeatable, boolean required,
      boolean readonly, int fieldCountIncr, String label, PageContext pageContext, Collection collection, boolean language, List<String> valueLanguageList, List<DCInput> children, boolean hasParent)
      throws java.io.IOException
    {

      List<IMetadataValue> defaults = ContentServiceFactory.getInstance().getItemService().getMetadata(item, schema, element, qualifier, Item.ANY);
      int fieldCount = defaults.size() + fieldCountIncr;
      StringBuffer sb = new StringBuffer();

      if (fieldCount == 0)
         fieldCount = 1;

      sb.append("<div class=\"row\">");
      
      for (int i = 0; i < fieldCount; i++)
      {
    	  sb.append("<label class=\"col-md-2"+ (required?" label-required":"") +"\">")
      .append(label)
      .append("</label><div class=\"col-md-10\">");
    	  sb.append(doDateInput(defaults,i, fieldCount, fieldName,  schema,  element, qualifier, 
			   		 repeatable, required, readonly, fieldCountIncr, pageContext, collection,hasParent));
	    	if(children !=null){
	    	      int countChild = 1;    
		    	  for(DCInput child: children){
		    		  sb.append(doChildInput(item,child, i, fieldCount,repeatable,readonly, fieldCountIncr, pageContext, collection, children.size()==countChild, language, valueLanguageList));
		    		  countChild++;
		    	  }
	    	}
	    	sb.append("</div>");
      }
      sb.append("</div><br/>");
      out.write(sb.toString());
    }

    StringBuffer doDateInput(List<IMetadataValue> defaults,int count,int fieldCount, String fieldName, String schema, String element, 
    		String qualifier, boolean repeatable, boolean required, boolean readonly, int fieldCountIncr, PageContext pageContext,Collection collection,boolean hasParent){

    	StringBuffer sb = new StringBuffer();
    	org.dspace.content.DCDate dateIssued;
    	
        if (count < defaults.size())
           dateIssued = new org.dspace.content.DCDate(defaults.get(count).getValue());
        else
           dateIssued = new org.dspace.content.DCDate("");
   
        sb.append("<div class=\"row col-md-12\"><div class=\"input-group col-md-10\"><div class=\"row\">")
			.append("<span class=\"input-group col-md-6\"><span class=\"input-group-addon\">")
        	.append(LocaleSupport.getLocalizedMessage(pageContext, "jsp.submit.edit-metadata.month"))
           .append("</span><select class=\"form-control\" name=\"")
           .append(fieldName)
           .append("_month");
        
        if(repeatable && hasParent && count==0)
        	count=1;
        
        
        if (repeatable && count>0)
        {
           sb.append('_').append(count);
        }
        if (readonly)
        {
            sb.append("\" disabled=\"disabled");
        }
        sb.append("\"><option value=\"-1\"")
           .append((dateIssued.getMonth() == -1 ? " selected=\"selected\"" : ""))
//         .append(">(No month)</option>");
           .append(">")
           .append(LocaleSupport.getLocalizedMessage(pageContext, "jsp.submit.edit-metadata.no_month"))
           .append("</option>");
           
        for (int j = 1; j < 13; j++)
        {
           sb.append("<option value=\"")
             .append(j)
             .append((dateIssued.getMonth() == j ? "\" selected=\"selected\"" : "\"" ))
             .append(">")
             .append(org.dspace.content.DCDate.getMonthName(j,I18nUtil.getSupportedLocale(lcl)))
             .append("</option>");
        }
   
        sb.append("</select></span>")
	            .append("<span class=\"input-group col-md-2\"><span class=\"input-group-addon\">")
               .append(LocaleSupport.getLocalizedMessage(pageContext, "jsp.submit.edit-metadata.day"))
               .append("</span><input class=\"form-control\" type=\"text\" name=\"")
           .append(fieldName)
           .append("_day");
        if (repeatable && count>0)
           sb.append("_").append(count);
        if (readonly)
        {
            sb.append("\" disabled=\"disabled");
        }
        sb.append("\" size=\"2\" maxlength=\"2\" value=\"")
           .append((dateIssued.getDay() > 0 ?
                    String.valueOf(dateIssued.getDay()) : "" ))
               .append("\"/></span><span class=\"input-group col-md-4\"><span class=\"input-group-addon\">")
               .append(LocaleSupport.getLocalizedMessage(pageContext, "jsp.submit.edit-metadata.year"))
               .append("</span><input class=\"form-control\" type=\"text\" name=\"")
           .append(fieldName)
           .append("_year");
        if (repeatable && count>0)
           sb.append("_").append(count);
        if (readonly)
        {
            sb.append("\" disabled=\"disabled");
        }
        sb.append("\" size=\"4\" maxlength=\"4\" value=\"")
           .append((dateIssued.getYear() > 0 ?
                String.valueOf(dateIssued.getYear()) : "" ))
           .append("\"/></span></div></div>\n");
   
        if (!hasParent && repeatable && !readonly && count < defaults.size())
        {
           // put a remove button next to filled in values
           sb.append("<button class=\"btn btn-danger col-md-2\" name=\"submit_")
             .append(fieldName)
             .append("_remove_")
             .append(count)
             .append("\" value=\"")
             .append(LocaleSupport.getLocalizedMessage(pageContext, "jsp.submit.edit-metadata.button.remove"))
             .append("\"><span class=\"glyphicon glyphicon-trash\"></span>&nbsp;&nbsp;"+LocaleSupport.getLocalizedMessage(pageContext, "jsp.submit.edit-metadata.button.remove")+"</button>");
        }
        else if (!hasParent && repeatable && !readonly && count == fieldCount - 1)
        {
           // put a 'more' button next to the last space
           sb.append("<button class=\"btn btn-default col-md-2\" name=\"submit_")
             .append(fieldName)
             .append("_add\" value=\"")
             .append(LocaleSupport.getLocalizedMessage(pageContext, "jsp.submit.edit-metadata.button.add"))
             .append("\"><span class=\"glyphicon glyphicon-plus\"></span>&nbsp;&nbsp;"+LocaleSupport.getLocalizedMessage(pageContext, "jsp.submit.edit-metadata.button.add")+"</button>");
        }
        // put a blank if nothing else
        sb.append("</div>");
     	return sb;
    }
    
    void doSeriesNumber(javax.servlet.jsp.JspWriter out, Item item,
      String fieldName, String schema, String element, String qualifier, boolean repeatable,
      boolean required, boolean readonly, int fieldCountIncr, String label, PageContext pageContext,List<DCInput> children,boolean hasParent)
      throws java.io.IOException
    {

      List<IMetadataValue> defaults = ContentServiceFactory.getInstance().getItemService().getMetadata(item, schema, element, qualifier, Item.ANY);
      int fieldCount = defaults.size() + fieldCountIncr;
      StringBuffer sb = new StringBuffer();
      org.dspace.content.DCSeriesNumber sn;
      StringBuffer headers = new StringBuffer();

      if (fieldCount == 0)
         fieldCount = 1;

      sb.append("<div class=\"row\"><label class=\"col-md-2"+ (required?" label-required":"") +"\">")
      	.append(label)
      	.append("</label><div class=\"col-md-10\">");
      
      for (int i = 0; i < fieldCount; i++)
      {
         if (i < defaults.size())
           sn = new org.dspace.content.DCSeriesNumber(defaults.get(i).getValue());
         else
           sn = new org.dspace.content.DCSeriesNumber();

         sb.append("<div class=\"row col-md-12\"><span class=\"col-md-5\"><input class=\"form-control\" type=\"text\" name=\"")
           .append(fieldName)
           .append("_series");
         if (repeatable)
           sb.append("_").append(i+1);
         if (readonly)
         {
             sb.append("\" readonly=\"readonly\"");
         }
         sb.append("\" placeholder=\"")
           .append(LocaleSupport.getLocalizedMessage(pageContext, "jsp.submit.edit-metadata.seriesname").replaceAll("\"", "&quot;"));
         sb.append("\" size=\"23\" value=\"")
           .append(sn.getSeries().replaceAll("\"", "&quot;"))
           .append("\"/></span><span class=\"col-md-5\"><input class=\"form-control\" type=\"text\" name=\"")
           .append(fieldName)
           .append("_number");
         if (repeatable)
           sb.append("_").append(i+1);
         if (readonly)
         {
             sb.append("\" readonly=\"readonly\"");
         }
         sb.append("\" placeholder=\"")
           .append(LocaleSupport.getLocalizedMessage(pageContext, "jsp.submit.edit-metadata.paperno").replaceAll("\"", "&quot;"));
         sb.append("\" size=\"23\" value=\"")
           .append(sn.getNumber().replaceAll("\"", "&quot;"))
           .append("\"/></span>\n");

         if (repeatable && !readonly && i < fieldCount - 1)
         {
            // put a remove button next to filled in values
            sb.append("<button class=\"btn btn-danger col-md-2\" name=\"submit_")
              .append(fieldName)
              .append("_remove_")
              .append(i)
              .append("\" value=\"")
              .append(LocaleSupport.getLocalizedMessage(pageContext, "jsp.submit.edit-metadata.button.remove"))
              .append("\"><span class=\"glyphicon glyphicon-trash\"></span>&nbsp;&nbsp;"+LocaleSupport.getLocalizedMessage(pageContext, "jsp.submit.edit-metadata.button.remove")+"</button>");
         }
         else if (repeatable && !readonly && i == fieldCount - 1)
         {
            // put a 'more' button next to the last space
            sb.append("<button class=\"btn btn-default col-md-2\" name=\"submit_")
              .append(fieldName)
              .append("_add\" value=\"")
              .append(LocaleSupport.getLocalizedMessage(pageContext, "jsp.submit.edit-metadata.button.add"))
              .append("\"><span class=\"glyphicon glyphicon-plus\"></span>&nbsp;&nbsp;"+LocaleSupport.getLocalizedMessage(pageContext, "jsp.submit.edit-metadata.button.add")+"</button>");
         }

         // put a blank if nothing else
         sb.append("</div>");
      }
      sb.append("</div></div><br/>");
      
      out.write(sb.toString());
    }

    void doTextArea(javax.servlet.jsp.JspWriter out, Item item,
      String fieldName, String schema, String element, String qualifier, boolean repeatable, boolean required, boolean readonly,
      int fieldCountIncr, String label, PageContext pageContext, String vocabulary, boolean closedVocabulary, Collection collection,
      boolean language, List<String> valueLanguageList, List<DCInput> children, boolean hasParent)
      throws java.io.IOException
    {
      String authorityType = getAuthorityType(pageContext, fieldName, collection);
      List<IMetadataValue> defaults = ContentServiceFactory.getInstance().getItemService().getMetadata(item, schema, element, qualifier, Item.ANY);
      int fieldCount = defaults.size() + fieldCountIncr;
      StringBuffer sb = new StringBuffer();
      String val, auth;
      int conf = unknownConfidence;

      if (fieldCount == 0)
         fieldCount = 1;

      sb.append("<div class=\"row\">");
      
      for (int i = 0; i < fieldCount; i++)
      {
    	  sb.append("<label class=\"col-md-2"+ (required?" label-required":"") +"\">")
        	.append(label)
          	.append("</label><div class=\"col-md-10\">");
			sb.append(doTextAreaInput(defaults,i, authorityType, fieldCount, fieldName,  schema,  element, qualifier, 
			   		 repeatable, required, readonly, fieldCountIncr, pageContext, vocabulary, closedVocabulary,collection, language, valueLanguageList, hasParent));
	    	if(children !=null){
	    	      int countChild = 1;
		    	  for(DCInput child: children){
		    		  sb.append(doChildInput(item,child, i, fieldCount, repeatable,readonly,fieldCountIncr, pageContext, collection, children.size()==countChild, language, valueLanguageList));
		    		  countChild++;
		    	  }
	    	}
	    	sb.append("</div>");
      }
      sb.append("</div><br/>");
      
      out.write(sb.toString());
    }
    
    StringBuffer doTextAreaInput(List<IMetadataValue> defaults,int count,String authorityType,int fieldCount, String fieldName, String schema, String element, 
    		String qualifier, boolean repeatable, boolean required, boolean readonly, int fieldCountIncr, PageContext pageContext,String vocabulary,
    		boolean closedVocabulary,Collection collection, boolean language, List<String> valueLanguageList, boolean hasParent){
        StringBuffer sb = new StringBuffer();
        
        String auth,val;
        String lang = null;
        int conf=0;
    	if (count < defaults.size())
        {
             val = StringUtils.replaceEachRepeatedly(defaults.get(count).getValue(),new String[]{"\"",MetadataValue.PARENT_PLACEHOLDER_VALUE},new String[]{"&quot;",""});
             lang = defaults.get(count).getLanguage();
             auth = defaults.get(count).getAuthority();
             conf = defaults.get(count).getConfidence();
        }
        else
        {
          val = "";
           auth = "";
        }
        sb.append("<div class=\"row col-md-12\">\n");
        String fieldNameIdx = fieldName + ((repeatable && count != fieldCount-1)?"_" + (count+1):"");
        
        if (language) 
        {
            sb.append("<div class=\"col-md-8\">");
        }
        else 
        {
            sb.append("<div class=\"col-md-10\">");
        }
        
        if (authorityType != null)
        {
       	 sb.append("<div class=\"col-md-10\">");
        }
        sb.append("<textarea class=\"form-control\" name=\"").append(fieldNameIdx)
          .append("\" rows=\"4\" cols=\"45\" id=\"")
          .append(fieldNameIdx).append("_id\" ")
          .append((hasVocabulary(vocabulary)&&closedVocabulary)||readonly?" disabled=\"disabled\" ":"")
          .append(">")
          .append(val)
          .append("</textarea>")
          .append(doControlledVocabulary(fieldNameIdx, pageContext, vocabulary, readonly));
        
        if (language) 
        {
            if (null == lang)
            {
                lang = ConfigurationManager.getProperty("default.language");
            }
            sb.append("<div class=\"col-md-2\">");
            sb = doLanguageTag(sb, fieldNameIdx, valueLanguageList, lang);
            sb.append("</div>");
        }
        
        if (authorityType != null)
        {
       	 sb.append("</div><div class=\"col-md-2\">");
	         sb.append(doAuthority(pageContext, fieldName, count, fieldCount, fieldName,
                           auth, conf, false, repeatable,
                           defaults, null, collection));
	         sb.append("</div>");
        }

        sb.append("</div>");
          
        
        if (!hasParent && repeatable && !readonly && count < defaults.size())
        {
           // put a remove button next to filled in values
           sb.append("<button class=\"btn btn-danger col-md-2\" name=\"submit_")
             .append(fieldName)
             .append("_remove_")
             .append(count)
             .append("\" value=\"")
             .append(LocaleSupport.getLocalizedMessage(pageContext, "jsp.submit.edit-metadata.button.remove"))
             .append("\"><span class=\"glyphicon glyphicon-trash\"></span>&nbsp;&nbsp;"+LocaleSupport.getLocalizedMessage(pageContext, "jsp.submit.edit-metadata.button.remove")+"</button>");
        }
        else if (!hasParent && repeatable && !readonly && count == fieldCount - 1)
        {
           // put a 'more' button next to the last space
           sb.append("<button class=\"btn btn-default col-md-2\" name=\"submit_")
             .append(fieldName)
             .append("_add\" value=\"")
             .append(LocaleSupport.getLocalizedMessage(pageContext, "jsp.submit.edit-metadata.button.add"))
             .append("\"><span class=\"glyphicon glyphicon-plus\"></span>&nbsp;&nbsp;"+LocaleSupport.getLocalizedMessage(pageContext, "jsp.submit.edit-metadata.button.add")+"</button>");
        }

        // put a blank if nothing else
        sb.append("</div>");
        return sb;
    }

    void doNumber(javax.servlet.jsp.JspWriter out, Item item,
            String fieldName, String schema, String element, String qualifier, boolean repeatable, boolean required, boolean readonly,
            int fieldCountIncr, String label, PageContext pageContext, Collection collection, boolean language, List<String> valueLanguageList, List<DCInput> children, boolean hasParent)
            throws java.io.IOException
    {
            
        String authorityType = getAuthorityType(pageContext, fieldName, collection);
        List<IMetadataValue> defaults = item.getMetadata(schema, element, qualifier, Item.ANY);
        int fieldCount = defaults.size() + fieldCountIncr;
        StringBuffer sb = new StringBuffer();
        String val, auth;
        int conf= 0;

        if (fieldCount == 0)
           fieldCount = 1;

        sb.append("<div class=\"row\">");  
        for (int i = 0; i < fieldCount; i++)
        {
        	sb.append("<label class=\"col-md-2"+ (required?" label-required":"") +"\">")
            .append(label)
            .append("</label>");
            sb.append("<div class=\"col-md-10\">");
        	sb.append(doNumberInput(defaults, i, authorityType, fieldCount, fieldName, schema, element, qualifier, repeatable, required, 
        			readonly, fieldCountIncr, pageContext, collection, hasParent));
	    	if(children !=null){
	    	      int countChild = 1;
		    	  for(DCInput child: children){
		    		  sb.append(doChildInput(item,child, i, fieldCount, repeatable,readonly,fieldCountIncr, pageContext, collection, children.size()==countChild, language, valueLanguageList));
		    		  countChild++;
		    	  }
	    	}
	    	sb.append("</div>");
        }
        sb.append("</div><br/>");
        out.write(sb.toString());
    }
    
    StringBuffer doNumberInput(List<IMetadataValue> defaults,int count,String authorityType,int fieldCount, String fieldName, String schema, String element, 
    		String qualifier, boolean repeatable, boolean required, boolean readonly, int fieldCountIncr, PageContext pageContext,
    		Collection collection,boolean hasParent){

    	StringBuffer sb = new StringBuffer();
    	String val,auth;
    	int conf =0;
    	
        if (count < defaults.size())
        {
          val = defaults.get(count).getValue().replaceAll("\"", "&quot;");
          auth = defaults.get(count).getAuthority();
          conf = defaults.get(count).getConfidence();
        }
        else
        {
          val = "";
          auth = "";
          conf= unknownConfidence;
        }

        sb.append("<div class=\"row col-md-12\">");
        String fieldNameIdx = fieldName + ((repeatable && count != fieldCount-1)?"_" + (count+1):"");
        
        sb.append("<div class=\"col-md-10\">");
        if (authorityType != null)
        {
     	   sb.append("<div class=\"row col-md-10\">");
        }
        
        sb.append("<div class=\"row col-md-4\">");
        sb.append("<input class=\"form-control\" type=\"number\" step=\"any\"  name=\"")
          .append(fieldNameIdx)
          .append("\" id=\"")
          .append(fieldNameIdx).append("\" value=\"")
          .append(val +"\"")
          .append(readonly?" disabled=\"disabled\" ":"")
          .append("/>")  			              
          .append("</div>").append("</div>");
        
        if (authorityType != null)
        {
     	   sb.append("<div class=\"col-md-2\">");
	           sb.append(doAuthority(pageContext, fieldName, count,  fieldCount,
                           fieldName, auth, conf, false, repeatable,
                           defaults, null, collection));
        	   sb.append("</div></div>");
        }             

       if (!hasParent && repeatable && !readonly && count < defaults.size())
       {
          // put a remove button next to filled in values
          sb.append("<button class=\"btn btn-danger col-md-2\" name=\"submit_")
            .append(fieldName)
            .append("_remove_")
            .append(count)
            .append("\" value=\"")
            .append(LocaleSupport.getLocalizedMessage(pageContext, "jsp.submit.edit-metadata.button.remove"))
            .append("\"><span class=\"glyphicon glyphicon-trash\"></span>&nbsp;&nbsp;"+LocaleSupport.getLocalizedMessage(pageContext, "jsp.submit.edit-metadata.button.remove")+"</button>");
       }
       else if (!hasParent && repeatable && !readonly && count == fieldCount - 1)
       {
          // put a 'more' button next to the last space
          sb.append("<button class=\"btn btn-default col-md-2\" name=\"submit_")
            .append(fieldName)
            .append("_add\" value=\"")
            .append(LocaleSupport.getLocalizedMessage(pageContext, "jsp.submit.edit-metadata.button.add"))
            .append("\"><span class=\"glyphicon glyphicon-plus\"></span>&nbsp;&nbsp;"+LocaleSupport.getLocalizedMessage(pageContext, "jsp.submit.edit-metadata.button.add")+"</button>");
       }

       sb.append("</div>");
  	   return sb;       	
    }

    
	void doOneBox(javax.servlet.jsp.JspWriter out, Item item, String fieldName, String schema, String element,
			String qualifier, boolean repeatable, boolean required, boolean readonly, int fieldCountIncr, String label,
			PageContext pageContext, String vocabulary, boolean closedVocabulary, Collection collection,
			boolean language, List<String> valueLanguageList, List<DCInput> children, boolean hasParent)
			throws java.io.IOException {
		String authorityType = getAuthorityType(pageContext, fieldName, collection);
		List<IMetadataValue> defaults = ContentServiceFactory.getInstance().getItemService().getMetadata(item, schema,
				element, qualifier, Item.ANY);
		int fieldCount = defaults.size() + fieldCountIncr;
		StringBuffer sb = new StringBuffer();
		String val, auth;
		int conf = 0;

		if (fieldCount == 0)
			fieldCount = 1;

		sb.append("<div class=\"row\">");
		for (int i = 0; i < fieldCount; i++) {
			sb.append("<label class=\"col-md-2" + (required ? " label-required" : "") + "\">").append(label)
					.append("</label>");
			sb.append("<div class=\"col-md-10\">");
			sb.append(doOneBoxInput(defaults, i, authorityType, fieldCount, fieldName, schema, element, qualifier,
					repeatable, required, readonly, fieldCountIncr, pageContext, vocabulary, closedVocabulary,
					collection, language, valueLanguageList, hasParent));
			if (children != null) {
				int countChild = 1;
				for (DCInput child : children) {
					sb.append(doChildInput(item, child, i, fieldCount, repeatable, readonly, fieldCountIncr,
							pageContext, collection, children.size() == countChild, language, valueLanguageList));
					countChild++;
				}
			}
			sb.append("</div>");
		}

		sb.append("</div><br/>");

		out.write(sb.toString());
	}

	StringBuffer doOneBoxInput(List<IMetadataValue> defaults, int count, String authorityType, int fieldCount,
			String fieldName, String schema, String element, String qualifier, boolean repeatable, boolean required,
			boolean readonly, int fieldCountIncr, PageContext pageContext, String vocabulary, boolean closedVocabulary,
			Collection collection, boolean language, List<String> valueLanguageList, boolean hasParent) {

		StringBuffer sb = new StringBuffer();
		String val, auth;
		String lang = null;
		
		int conf = 0;

		if (count < defaults.size()) {
			val = StringUtils.replaceEachRepeatedly(defaults.get(count).getValue(),
					new String[] { "\"", MetadataValue.PARENT_PLACEHOLDER_VALUE }, new String[] { "&quot;", "" });
			lang = defaults.get(count).getLanguage();
			auth = defaults.get(count).getAuthority();
			conf = defaults.get(count).getConfidence();
		} else {
			val = "";
			auth = "";
			conf = unknownConfidence;
		}

		sb.append("<div class=\"row col-md-12\">");
		String fieldNameIdx = fieldName + ((repeatable && count != fieldCount - 1) ? "_" + (count + 1) : "");

        if (language)
        {
            sb.append("<div class=\"col-md-8\">");
        }
        else 
        {
            sb.append("<div class=\"col-md-10\">");
        }
        
		if (authorityType != null) {
			sb.append("<div class=\"row col-md-10\">");
		}
		sb.append("<input class=\"form-control\" type=\"text\" name=\"").append(fieldNameIdx).append("\" id=\"")
				.append(fieldNameIdx).append("\" size=\"50\" value=\"").append(val + "\"")
				.append((hasVocabulary(vocabulary) && closedVocabulary) || readonly ? " disabled=\"disabled\" " : "")
				.append("/>").append(doControlledVocabulary(fieldNameIdx, pageContext, vocabulary, readonly))
				.append("</div>");

		if (language) {
			if (null == lang) {
				lang = ConfigurationManager.getProperty("default.language");
			}
			sb.append("<div class=\"col-md-2\">");
			sb = doLanguageTag(sb, fieldNameIdx, valueLanguageList, lang);
			sb.append("</div>");
		}

		if (authorityType != null) {
			sb.append("<div class=\"col-md-2\">");
			sb.append(doAuthority(pageContext, fieldName, count, fieldCount, fieldName, auth, conf, false, repeatable,
					defaults, null, collection));
			sb.append("</div></div>");
		}

		if (!hasParent && repeatable && !readonly && count < fieldCount - 1) {
			// put a remove button next to filled in values
			sb.append("<button class=\"btn btn-danger col-md-2\" name=\"submit_").append(fieldName).append("_remove_")
					.append(count).append("\" value=\"")
					.append(LocaleSupport.getLocalizedMessage(pageContext, "jsp.submit.edit-metadata.button.remove"))
					.append("\"><span class=\"glyphicon glyphicon-trash\"></span>&nbsp;&nbsp;"
							+ LocaleSupport.getLocalizedMessage(pageContext, "jsp.submit.edit-metadata.button.remove")
							+ "</button>");
		} else if (!hasParent && repeatable && !readonly && count == fieldCount - 1) {
			// put a 'more' button next to the last space
			sb.append("<button class=\"btn btn-default col-md-2\" name=\"submit_").append(fieldName)
					.append("_add\" value=\"")
					.append(LocaleSupport.getLocalizedMessage(pageContext, "jsp.submit.edit-metadata.button.add"))
					.append("\"><span class=\"glyphicon glyphicon-plus\"></span>&nbsp;&nbsp;"
							+ LocaleSupport.getLocalizedMessage(pageContext, "jsp.submit.edit-metadata.button.add")
							+ "</button>");
		}

		sb.append("</div>");
		return sb;

	}

	void doTwoBox(javax.servlet.jsp.JspWriter out, Item item, String fieldName, String schema, String element,
			String qualifier, boolean repeatable, boolean required, boolean readonly, int fieldCountIncr, String label,
			PageContext pageContext, String vocabulary, boolean closedVocabulary, boolean language,
			List<String> valueLanguageList) throws java.io.IOException {
		/*
		<div class="row"><label class="col-md-2">Subject Keywords</label>
		<div class="col-md-10">
		    <div class="row">
		        <div class="col-md-5">
		            <span class="col-md-6"><input type="text" class="form-control" name="dc_subject_1" size="15" value="test"></span>
		            <span class="col-md-4"><select class="form-control" name="dc_subject_other_1[lang]"><option value="">N/A</option><option selected="selected" value="en">English</option><option value="de">German</option></select></span>
		            <button value="Remove" name="submit_dc_subject_remove_0" class="btn btn-danger col-md-2"><span class="glyphicon glyphicon-trash"></span></button>
		        </div>
		        <div class="col-md-5">
		            <span class="col-md-6"><input type="text" class="form-control" name="dc_subject_2" size="15" value="tes2"></span>
		            <span class="col-md-4"><select class="form-control" name="dc_subject_other_1[lang]"><option value="">N/A</option><option selected="selected" value="en">English</option><option value="de">German</option></select></span>
		            <button class="col-md-2 btn btn-danger" name="submit_dc_subject_remove_1" value="Remove"><span class="glyphicon glyphicon-trash"></span></button>
		        </div>
		        <span class="col-md-2"></span>
		    </div>
		    <div class="row">
		      <div class="col-md-5">
		        <span class="col-md-6"><input type="text" class="form-control" name="dc_subject_3" size="15"></span>
		        <span class="col-md-4"><select class="form-control" name="dc_subject_other_1[lang]"><option value="">N/A</option><option selected="selected" value="en">English</option><option value="de">German</option></select></span>
		        <span class="col-md-2"></span>
		      </div>
		      <div class="col-md-5">
		        <span class="col-md-6"><input type="text" class="form-control" name="dc_subject_3" size="15"></span>
		        <span class="col-md-4"><select class="form-control" name="dc_subject_other_1[lang]"><option value="">N/A</option><option selected="selected" value="en">English</option><option value="de">German</option></select></span>
		        <span class="col-md-2"></span>
		      </div>
		      <button class="btn btn-default col-md-2" name="submit_dc_subject_add" value="Add More"><span class="glyphicon glyphicon-plus"></span>&nbsp;&nbsp;Add More</button>
		    </div>
		</div>
		</div>
		*/

		List<IMetadataValue> defaults = ContentServiceFactory.getInstance().getItemService().getMetadata(item, schema,
				element, qualifier, Item.ANY);
		int fieldCount = defaults.size() + fieldCountIncr;
		StringBuffer sb = new StringBuffer();
		StringBuffer headers = new StringBuffer();

		String fieldParam = "";

		if (fieldCount == 0)
			fieldCount = 1;

		sb.append("<div class=\"row\"><label class=\"col-md-2" + (required ? " label-required" : "") + "\">")
				.append(label).append("</label>");
		sb.append("<div class=\"col-md-10\">");
		for (int i = 0; i < fieldCount; i++) {
			sb.append("<div class=\"row\">\n");
			sb.append("<div class=\"col-md-5\">");

			if (repeatable) {
				//param is field name and index, starting from 1 (e.g. myfield_2)
				fieldParam = fieldName + "_" + (i + 1);
			} else {
				//param is just the field name
				fieldParam = fieldName;
			}

			if (i < defaults.size()) {
				sb.append("<span class=\"col-md-").append(language ? "6" : "10")
						.append("\"><input class=\"form-control\" type=\"text\" name=\"").append(fieldParam)
						.append("\" size=\"15\" value=\"").append(defaults.get(i).getValue().replaceAll("\"", "&quot;"))
						.append("\"").append((hasVocabulary(vocabulary) && closedVocabulary) || readonly
								? " readonly=\"readonly\" " : "")
						.append("/>");

				sb.append(doControlledVocabulary(fieldParam, pageContext, vocabulary, readonly));
				sb.append("</span>");

				if (language) {
					String lang = defaults.get(i).getLanguage();
					if (null == lang) {
						lang = ConfigurationManager.getProperty("default.language");
					}
					sb.append("<span class=\"col-md-4\">");
					sb = doLanguageTag(sb, fieldParam, valueLanguageList, lang);
					sb.append("</span>");
				}

				if (repeatable && !readonly) {
					// put a remove button next to filled in values
					sb.append("<button class=\"btn btn-danger col-md-2\" name=\"submit_").append(fieldName)
							.append("_remove_").append(i).append("\" value=\"")
							.append(LocaleSupport.getLocalizedMessage(pageContext,
									"jsp.submit.edit-metadata.button.remove2"))
							.append("\"><span class=\"glyphicon glyphicon-trash\"></span></button>");
				} else {
					sb.append("<span class=\"col-md-2\">&nbsp;</span>");
				}
			} else {
				sb.append("<span class=\"col-md-").append(language ? "6" : "10")
						.append("\"><input class=\"form-control\" type=\"text\" name=\"").append(fieldParam)
						.append("\" size=\"15\"")
						.append((hasVocabulary(vocabulary) && closedVocabulary) || readonly ? " readonly=\"readonly\" "
								: "")
						.append("/>").append(doControlledVocabulary(fieldParam, pageContext, vocabulary, readonly))
						.append("</span>\n");

				if (language) {
					String lang = ConfigurationManager.getProperty("default.language");
					sb.append("<span class=\"col-md-4\">");
					sb = doLanguageTag(sb, fieldParam, valueLanguageList, lang);
					sb.append("</span>");
				}

				sb.append("<span class=\"col-md-2\">&nbsp;</span>"); // no remove button
			}
			sb.append("</div>\n"); //<div class="col-md-5>

			i++;

			sb.append("<div class=\"col-md-5\">");
			if (repeatable) {
				//param is field name and index, starting from 1 (e.g. myfield_2)
				fieldParam = fieldName + "_" + (i + 1);
			} else {
				//param is just the field name
				fieldParam = fieldName;
			}

			if (i < defaults.size()) {
				sb.append("<span class=\"col-md-").append(language ? 6 : 10)
						.append("\"><input class=\"form-control\" type=\"text\" name=\"").append(fieldParam)
						.append("\" size=\"15\" value=\"").append(defaults.get(i).getValue().replaceAll("\"", "&quot;"))
						.append("\"").append((hasVocabulary(vocabulary) && closedVocabulary) || readonly
								? " readonly=\"readonly\" " : "")
						.append("/>");
				sb.append(doControlledVocabulary(fieldParam, pageContext, vocabulary, readonly));
				sb.append("</span>");

				if (language) {
					String lang = defaults.get(i).getLanguage();
					if (null == lang) {
						lang = ConfigurationManager.getProperty("default.language");
					}
					sb.append("<span class=\"col-md-4\">");
					sb = doLanguageTag(sb, fieldParam, valueLanguageList, lang);
					sb.append("</span>");
				}

				if (repeatable && !readonly) {
					// put a remove button next to filled in values
					sb.append(" <button class=\"btn btn-danger col-md-2\" name=\"submit_").append(fieldName)
							.append("_remove_").append(i).append("\" value=\"")
							.append(LocaleSupport.getLocalizedMessage(pageContext,
									"jsp.submit.edit-metadata.button.remove2"))
							.append("\"><span class=\"glyphicon glyphicon-trash\" /></button>");
				} else {
					sb.append("<span class=\"col-md-2\">&nbsp;</span>");
				}
			} else {
				sb.append("<span class=\"col-md-").append(language ? "6" : "10")
						.append("\"><input class=\"form-control\" type=\"text\" name=\"").append(fieldParam)
						.append("\" size=\"15\"")
						.append((hasVocabulary(vocabulary) && closedVocabulary) || readonly ? " readonly=\"readonly\" "
								: "")
						.append("/>").append(doControlledVocabulary(fieldParam, pageContext, vocabulary, readonly))
						.append("</span>\n");

				if (language) {
					String lang = ConfigurationManager.getProperty("default.language");
					sb.append("<span class=\"col-md-4\">");
					sb = doLanguageTag(sb, fieldParam, valueLanguageList, lang);
					sb.append("</span>");
				}

				sb.append("<span class=\"col-md-2\">&nbsp;</span>"); // no remove button
			}
			sb.append("</div>\n"); //<div class="col-md-5>

			if (repeatable && !readonly && i >= fieldCount - 1) {
				sb.append(" <button class=\"btn btn-default col-md-2\" name=\"submit_").append(fieldName)
						.append("_add\" value=\"")
						.append(LocaleSupport.getLocalizedMessage(pageContext, "jsp.submit.edit-metadata.button.add"))
						.append("\"><span class=\"glyphicon glyphicon-plus\"></span>&nbsp;&nbsp;"
								+ LocaleSupport.getLocalizedMessage(pageContext, "jsp.submit.edit-metadata.button.add")
								+ "</button>\n");
			} else {
				sb.append("<!-- repeatable: " + (repeatable ? "true" : "false") + " readonly "
						+ (readonly ? "true" : "false") + " i " + i + " fieldCount " + fieldCount + " -->");
			}

			sb.append("</div>"); //<div class="row">
		}
		sb.append("</div></div><br/>"); //<div class="row">...<div class="col-md-10">
		out.write(sb.toString());
	}

	void doQualdropValue(JspWriter out, Item item, String fieldName, String schema, String element, DCInputSet inputs,
			boolean repeatable, boolean required, boolean readonly, int fieldCountIncr, List qualMap, String label,
			PageContext pageContext, List<DCInput> children, boolean hasParent) throws IOException {
		List<IMetadataValue> unfiltered = ContentServiceFactory.getInstance().getItemService().getMetadata(item, schema,
				element, Item.ANY, Item.ANY);
		// filter out both unqualified and qualified values occurring elsewhere in inputs
		List<IMetadataValue> filtered = new ArrayList<>();
		for (int i = 0; i < unfiltered.size(); i++) {
			String unfilteredFieldName = unfiltered.get(i).getMetadataField().getElement();
			if (unfiltered.get(i).getMetadataField().getQualifier() != null
					&& unfiltered.get(i).getMetadataField().getQualifier().length() > 0)
				unfilteredFieldName += "." + unfiltered.get(i).getMetadataField().getQualifier();

			if (!inputs.isFieldPresent(unfilteredFieldName)) {
				filtered.add(unfiltered.get(i));
			}
		}
		List<IMetadataValue> defaults = filtered;

		int fieldCount = defaults.size() + fieldCountIncr;
		StringBuffer sb = new StringBuffer();
		String q, v, currentQual, currentVal;

		if (fieldCount == 0)
			fieldCount = 1;

		sb.append("<div class=\"row\"><label class=\"col-md-2" + (required ? " label-required" : "") + "\">")
				.append(label).append("</label>");
		sb.append("<div class=\"col-md-10\">");
		for (int j = 0; j < fieldCount; j++) {

			if (j < defaults.size()) {
				currentQual = defaults.get(j).getMetadataField().getQualifier();
				if (currentQual == null)
					currentQual = "";
				currentVal = defaults.get(j).getValue();
			} else {
				currentQual = "";
				currentVal = "";
			}

			// do the dropdown box
			sb.append(
					"<div class=\"row col-md-12\"><span class=\"input-group col-md-10\"><span class=\"input-group-addon\"><select name=\"")
					.append(fieldName).append("_qualifier");
			if (repeatable)
				sb.append("_").append(j + 1);
			if (readonly) {
				sb.append("\" readonly=\"readonly\"");
			}
			sb.append("\">");
			for (int i = 0; i < qualMap.size(); i += 2) {
				q = (String) qualMap.get(i);
				v = (String) qualMap.get(i + 1);
				sb.append("<option").append((v.equals(currentQual) ? " selected=\"selected\" " : ""))
						.append(" value=\"").append(v).append("\">").append(q).append("</option>");
			}

			// do the input box
			sb.append("</select></span><input class=\"form-control\" type=\"text\" name=\"").append(fieldName)
					.append("_value");
			if (repeatable)
				sb.append("_").append(j + 1);
			if (readonly) {
				sb.append("\" readonly=\"readonly\"");
			}
			sb.append("\" size=\"34\" value=\"").append(currentVal.replaceAll("\"", "&quot;")).append("\"/></span>\n");

			if (repeatable && !readonly && j < fieldCount - 1) {
				// put a remove button next to filled in values
				sb.append("<button class=\"btn btn-danger col-md-2\" name=\"submit_").append(fieldName)
						.append("_remove_").append(j).append("\" value=\"")
						.append(LocaleSupport.getLocalizedMessage(pageContext,
								"jsp.submit.edit-metadata.button.remove"))
						.append("\"><span class=\"glyphicon glyphicon-trash\"></span>&nbsp;&nbsp;" + LocaleSupport
								.getLocalizedMessage(pageContext, "jsp.submit.edit-metadata.button.remove")
								+ "</button>");
			} else if (repeatable && !readonly && j == fieldCount - 1) {
				// put a 'more' button next to the last space
				sb.append("<button class=\"btn btn-default col-md-2\" name=\"submit_").append(fieldName)
						//            .append("_add\" value=\"Add More\"/> </td></tr>");
						.append("_add\" value=\"")
						.append(LocaleSupport.getLocalizedMessage(pageContext, "jsp.submit.edit-metadata.button.add"))
						.append("\"><span class=\"glyphicon glyphicon-plus\"></span>&nbsp;&nbsp;"
								+ LocaleSupport.getLocalizedMessage(pageContext, "jsp.submit.edit-metadata.button.add")
								+ "</button>");
			}

			// put a blank if nothing else
			sb.append("</div>");
		}
		sb.append("</div></div><br/>");
		out.write(sb.toString());
	}

	void doDropDown(javax.servlet.jsp.JspWriter out, Item item, String fieldName, String schema, String element,
			String qualifier, boolean repeatable, boolean required, boolean readonly, List valueList, String label,
			List<DCInput> children, boolean hasParent) throws java.io.IOException {
		List<IMetadataValue> defaults = ContentServiceFactory.getInstance().getItemService().getMetadata(item, schema,
				element, qualifier, Item.ANY);
		StringBuffer sb = new StringBuffer();
		Iterator vals;
		String display, value;
		int j;

		sb.append("<div class=\"row\"><label class=\"col-md-2" + (required ? " label-required" : "") + "\">")
				.append(label).append("</label>");

		sb.append("<div class=\"col-md-10\"><div class=\"row col-md-12\"><div class=\"col-md-10\">")
				.append("<select class=\"form-control\" name=\"").append(fieldName).append("\"");
		if (repeatable)
			sb.append(" size=\"15\"  multiple=\"multiple\"");
		if (readonly) {
			sb.append(" readonly=\"readonly\"");
		}
		sb.append(">");

		for (int i = 0; i < valueList.size(); i += 2) {
			display = (String) valueList.get(i);
			value = (String) valueList.get(i + 1);
			for (j = 0; j < defaults.size(); j++) {
				if (value.equals(defaults.get(j).getValue()))
					break;
			}
			sb.append("<option ").append(j < defaults.size() ? " selected=\"selected\" " : "").append("value=\"")
					.append(value.replaceAll("\"", "&quot;")).append("\">").append(display).append("</option>");
		}

		sb.append("</select></div></div></div></div><br/>");
		out.write(sb.toString());
	}

	void doChoiceSelect(javax.servlet.jsp.JspWriter out, PageContext pageContext, Item item, String fieldName,
			String schema, String element, String qualifier, boolean repeatable, boolean required, boolean readonly,
			List valueList, String label, Collection collection) throws java.io.IOException {
		List<IMetadataValue> defaults = ContentServiceFactory.getInstance().getItemService().getMetadata(item, schema,
				element, qualifier, Item.ANY);
		StringBuffer sb = new StringBuffer();

		sb.append("<div class=\"row\"><label class=\"col-md-2" + (required ? " label-required" : "") + "\">")
				.append(label).append("</label>");

		sb.append("<div class=\"col-md-10\"><div class=\"row col-md-12\"><div class=\"col-md-10\">")
				.append(doAuthority(pageContext, fieldName, 0, defaults.size(), fieldName, null, Choices.CF_UNSET,
						false, repeatable, defaults, null, collection))

				.append("</div></div></div></div><br/>");
		out.write(sb.toString());
	}

	/** Display Checkboxes or Radio buttons, depending on if repeatable! **/
	void doList(javax.servlet.jsp.JspWriter out, Item item, String fieldName, String schema, String element,
			String qualifier, boolean repeatable, boolean required, boolean readonly, List valueList, String label,
			List<DCInput> children, boolean hasParent) throws java.io.IOException {
		List<IMetadataValue> defaults = ContentServiceFactory.getInstance().getItemService().getMetadata(item, schema,
				element, qualifier, Item.ANY);
		int valueCount = valueList.size();

		StringBuffer sb = new StringBuffer();
		String display, value;
		int j;

		int numColumns = 1;
		//if more than 3 display+value pairs, display in 2 columns to save space
		if (valueCount > 6)
			numColumns = 2;

		//print out the field label
		sb.append("<div class=\"row\"><label class=\"col-md-2" + (required ? " label-required" : "") + "\">")
				.append(label).append("</label>");

		sb.append("<div class=\"col-md-10\"><div class=\"col-md-12 row\">");

		if (numColumns > 1)
			sb.append("<div class=\"col-md-" + (12 / numColumns) + "\">");
		else
			sb.append("<div class=\"col-md-12\">");

		//flag that lets us know when we are in Column2
		boolean inColumn2 = false;
		boolean notSet = false;
		//loop through all values
		for (int i = 0; i < valueList.size(); i += 2) {
			//get display value and actual value
			display = (String) valueList.get(i);
			value = (String) valueList.get(i + 1);

			boolean checked = false;
			//check if this value has been selected previously
			for (j = 0; j < defaults.size(); j++) {
				if (value.equals(defaults.get(j).getValue())) {
					checked = true;
					break;
				}
			}

			if (!checked && i == 0 && StringUtils.isBlank(value)) {
				notSet = true;
				continue;
			}

			// print input field
			sb.append("<div class=\"input-group\"><span class=\"input-group-addon\">");
			sb.append("<input type=\"");

			//if repeatable, print a Checkbox, otherwise print Radio buttons
			if (repeatable) {
				sb.append("checkbox");
			} else {
				sb.append("radio");
			}
			sb.append("\"");

			if (readonly) {
				sb.append(" disabled=\"disabled\"");
			}
			if (!checked && i == 0 && !notSet) {
				sb.append(" checked");
			}
			sb.append(" name=\"").append(fieldName).append("\"")
					.append(j < defaults.size() ? " checked=\"checked\" " : "").append(" value=\"")
					.append(value.replaceAll("\"", "&quot;")).append("\">");
			sb.append("</span>");

			//print display name immediately after input
			sb.append("<span class=\"form-control\">").append(display).append("</span></div>");

			// if we are writing values in two columns,
			// then start column 2 after half of the values
			if ((numColumns == 2) && (i + 2 >= (valueList.size() / 2)) && !inColumn2) {
				//end first column, start second column
				sb.append("</div>");
				sb.append("<div class=\"row col-md-" + (12 / numColumns) + "\">");
				inColumn2 = true;
			}

		} //end for each value

		sb.append("</div></div></div></div><br/>");

		out.write(sb.toString());
	}//end doList

	/** Display language tags **/
	StringBuffer doLanguageTag(StringBuffer sb, String fieldNameIdx, List<String> valueLanguageList, String lang) {
		sb.append("<select class=\"form-control\" name=\"").append(fieldNameIdx + "[lang]").append("\"").append(">");

		for (int j = 0; j < valueLanguageList.size(); j += 2) {
			String display = (String) valueLanguageList.get(j);
			String value = (String) valueLanguageList.get(j + 1);

			sb.append("<option ").append(value.equals(lang) ? " selected=\"selected\" " : "").append("value=\"")
					.append(value.replaceAll("\"", "&quot;")).append("\">").append(display).append("</option>");
		}

		sb.append("</select>");
		return sb;
	}%>

<%
    // Obtain DSpace context
    Context context = UIUtil.obtainContext(request);

    SubmissionInfo si = SubmissionController.getSubmissionInfo(context, request);

    Item item = si.getSubmissionItem().getItem();

    final int halfWidth = 23;
    final int fullWidth = 50;
    final int twothirdsWidth = 34;

    DCInputSet inputSet =
        (DCInputSet) request.getAttribute("submission.inputs");

    Integer pageNumStr =
        (Integer) request.getAttribute("submission.page");
    int pageNum = pageNumStr.intValue();
    
    // for later use, determine whether we are in submit or workflow mode
    String scope = "";
    int wfState=-1;
    if(si.isInWorkflow()){
       	WorkflowItem wfi = (WorkflowItem) si.getSubmissionItem();
    	wfState = wfi.getState();   
        if(wfState== BasicWorkflowService.WFSTATE_STEP1){
        	scope = DCInput.WORKFLOW_STEP1_SCOPE;
        }else if(wfState== BasicWorkflowService.WFSTATE_STEP2){
        	scope = DCInput.WORKFLOW_STEP2_SCOPE;
        }else if(wfState== BasicWorkflowService.WFSTATE_STEP3){
        	scope = DCInput.WORKFLOW_STEP3_SCOPE;
        }else{
        	scope = "workflow";
        }
    }
    else{
    	scope = "submit";
    }
    // owning Collection ID for choice authority calls
    Collection collection = si.getSubmissionItem().getCollection();
    UUID collectionID = collection.getID();
	String collectionName = collection.getName();
    // Fetch the document type (dc.type)
    String documentType = "";
    if( (ContentServiceFactory.getInstance().getItemService().getMetadataByMetadataString(item, "dc.type") != null) && (ContentServiceFactory.getInstance().getItemService().getMetadataByMetadataString(item, "dc.type").size() >0) )
    {
        documentType = ContentServiceFactory.getInstance().getItemService().getMetadataByMetadataString(item, "dc.type").get(0).getValue();
    }
%>
<c:set var="dspace.layout.head.last" scope="request">
	<script type="text/javascript" src="<%= request.getContextPath() %>/static/js/scriptaculous/prototype.js"></script>
	<script type="text/javascript" src="<%= request.getContextPath() %>/static/js/scriptaculous/builder.js"></script>
	<script type="text/javascript" src="<%= request.getContextPath() %>/static/js/scriptaculous/effects.js"></script>
	<script type="text/javascript" src="<%= request.getContextPath() %>/static/js/scriptaculous/controls.js"></script>
</c:set>
<dspace:layout style="submission" locbar="off" navbar="off" titlekey="jsp.submit.edit-metadata.title">

<%
        contextPath = request.getContextPath();
		lcl = request.getLocale();
		String keyCollectionName = StringUtils.deleteWhitespace(collectionName.toLowerCase());
		String infoKey = "jsp.submit.edit-metadata.info"+pageNum+"." + keyCollectionName;
		String messageInfo = I18nUtil.getMessage(infoKey, lcl, false);
		String anchorKey = "jsp.submit.edit-metadata.describe"+pageNum+"." + keyCollectionName;
		String anchorHelp = I18nUtil.getMessage("jsp.submit.edit-metadata.describe"+pageNum+"."+keyCollectionName, lcl, false);
		
%>

  <form action="<%= request.getContextPath() %>/submit#<%= si.getJumpToField()%>" method="post" name="edit_metadata" id="edit_metadata" onkeydown="return disableEnterKey(event);">

        <jsp:include page="/submit/progressbar.jsp"></jsp:include>

    <h1><fmt:message key="jsp.submit.edit-metadata.heading"/>
  	<%
		if(!anchorKey.equals(anchorHelp)) {
	%>  
		<dspace:popup page="<%= LocaleSupport.getLocalizedMessage(pageContext, \"help.index\") + anchorHelp%>"><fmt:message key="jsp.submit.edit-metadata.help"/></dspace:popup>
	<% } else { %>
		<dspace:popup page="<%= LocaleSupport.getLocalizedMessage(pageContext, \"help.index\")%>"><fmt:message key="jsp.submit.edit-metadata.help"/></dspace:popup>
	<% } %>	
    </h1>

	<%
	if(!infoKey.equals(messageInfo)) {
	%>    
	    <p><fmt:message key="jsp.submit.edit-metadata.info1"><fmt:param><%= messageInfo%></fmt:param></fmt:message></p>
	<%       
	}
	else {
	     //figure out which help page to display
	     if (pageNum <= 1)
	     {
	%>
	        <p><fmt:message key="jsp.submit.edit-metadata.info1"/></p>
	<%
	     }
	     else
	     {
	%>
	        <p><fmt:message key="jsp.submit.edit-metadata.info2"/></p>
	    
	<%
	     }
	 }
	 
	 int pageIdx = pageNum - 1;
     DCInput[] inputs = inputSet.getPageRows(pageIdx, si.getSubmissionItem().hasMultipleTitles(),

    		 si.getSubmissionItem().isPublishedBefore() );
     
  
     for (int z = 0; z < inputs.length; z++)
     {
       boolean readonly = false;

       // Omit fields not allowed for this document type
       if(!inputs[z].isAllowedFor(documentType))
       {
           continue;
       }

       if(inputs[z].hasParent()){
    	   
    	   List<DCInput> childs = new ArrayList<DCInput>();
    	   List<DCInput> list = parent2child.get(inputs[z].getParent());
    	   if(list != null){
    		   childs = list;
    	   }
    	   childs.add(inputs[z]);
    	   parent2child.put(inputs[z].getParent(),childs);
    	   continue;
       }
       
       // ignore inputs invisible in this scope
       if (!si.isEditing() && !inputs[z].isVisible(scope))
       {
           if (inputs[z].isReadOnly(scope))
           {
                readonly = true;
           }
           else
           {
               continue;
           }
       }
       String dcElement = inputs[z].getElement();
       String dcQualifier = inputs[z].getQualifier();
       String dcSchema = inputs[z].getSchema();
       boolean language = inputs[z].getLanguage();
       
       String fieldName;
       int fieldCountIncr;
       boolean repeatable;
       String vocabulary;
	   boolean required;
	   
       vocabulary = inputs[z].getVocabulary();
       required = inputs[z].isRequired();
       
       if (dcQualifier != null && !dcQualifier.equals("*"))
          fieldName = dcSchema + "_" + dcElement + '_' + dcQualifier;
       else
          fieldName = dcSchema + "_" + dcElement;


       if ((si.getMissingFields() != null) && (si.getMissingFields().contains(fieldName)))
       {
           if(inputs[z].getWarning() != null)
           {
                   if(si.getJumpToField()==null || si.getJumpToField().length()==0)
                                si.setJumpToField(fieldName);

                   String req = "<div class=\"alert alert-warning\">" +
                                                        inputs[z].getWarning() +
                                                        "<a name=\""+fieldName+"\"></a></div>";
                   out.write(req);
           }
       }
       else if ((si.getErrorsValidationFields()!= null) && (si.getErrorsValidationFields().contains(fieldName)))
       {
           if(inputs[z].requireValidation())
           {
                   if(si.getJumpToField()==null || si.getJumpToField().length()==0)
                                si.setJumpToField(fieldName);
				   Locale locale = I18nUtil.getSupportedLocale(request.getLocale());
				   String message = "";
				   Object[] i18nargs = new Object[] {inputs[z].getValidation()};
                   try {
                   		 message = I18nUtil.getMessage("jsp.submit.edit-metadata.validation.errors."+fieldName, i18nargs, locale, true);
                   }
                   catch(Exception ex) {
                       message = I18nUtil.getMessage("jsp.submit.edit-metadata.validation.errors", i18nargs, locale);
                   }
                   String req = "<div class=\"alert alert-warning\">" + message + "<a name=\""+fieldName+"\"></a></div>";
                   out.write(req);
           }
       }
       else
       {
                        //print out hints, if not null
           if(inputs[z].getHints() != null)
           {
           		%>
           		<div class="help-block">
                	<%= inputs[z].getHints() %>
                <%
                    if (hasVocabulary(vocabulary) &&  !readonly)
                    {
             	%>
             						<span class="pull-right">
                                             <dspace:popup page="/help/index.html#controlledvocabulary"><fmt:message key="jsp.controlledvocabulary.controlledvocabulary.help-link"/></dspace:popup>
             						</span>
             	<%
                    }
				%>
				</div>
				<%
           }
       }
       
       repeatable = inputs[z].getRepeatable();
       fieldCountIncr = 0;
       if (repeatable && !readonly)
       {
         fieldCountIncr = 1;
         if (si.getMoreBoxesFor() != null && si.getMoreBoxesFor().equals(fieldName))
             {
           fieldCountIncr = 2;
         }
       }
       String inputType = inputs[z].getInputType();
       String label = inputs[z].getLabel();
       boolean closedVocabulary = inputs[z].isClosedVocabulary();
       boolean hasParent = inputs[z].hasParent();
       
       if (inputType.equals("name"))
       {
           doPersonalName(out, item, fieldName, dcSchema, dcElement, dcQualifier,
                                          repeatable, required, readonly, fieldCountIncr, label, pageContext, collection, language, inputs[z].getValueLanguageList(), parent2child.get(fieldName), hasParent);
       }
       else if (isSelectable(fieldName))
       {
           doChoiceSelect(out, pageContext, item, fieldName, dcSchema, dcElement, dcQualifier,
                                   repeatable, required, readonly, inputs[z].getPairs(), label, collection);
       }
       else if (inputType.equals("date"))
       {
           doDate(out, item, fieldName, dcSchema, dcElement, dcQualifier,
                          repeatable, required, readonly, fieldCountIncr, label, pageContext, collection, language, inputs[z].getValueLanguageList(), parent2child.get(fieldName),hasParent);
       }
       else if (inputType.equals("year")) 
       {
    	   doYear(true, out, item, fieldName, dcSchema, dcElement, dcQualifier,
                   repeatable, required, readonly, fieldCountIncr, label, pageContext, parent2child.get(fieldName),hasParent);
       }
       else if (inputType.equals("year_noinprint")) 
       {
    	   doYear(false, out, item, fieldName, dcSchema, dcElement, dcQualifier,
                   repeatable, required, readonly, fieldCountIncr, label, pageContext, parent2child.get(fieldName),hasParent);
       }
       else if (inputType.equals("number")) 
       {
    	   doNumber(out, item, fieldName, dcSchema, dcElement, dcQualifier,
                   repeatable, required, readonly, fieldCountIncr, label, pageContext, collection, language, inputs[z].getValueLanguageList(), parent2child.get(fieldName), hasParent);
       }
       else if (inputType.equals("series"))
       {
           doSeriesNumber(out, item, fieldName, dcSchema, dcElement, dcQualifier,
                              repeatable, required, readonly, fieldCountIncr, label, pageContext,parent2child.get(fieldName),hasParent);
       }
       else if (inputType.equals("qualdrop_value"))
       {
           doQualdropValue(out, item, fieldName, dcSchema, dcElement, inputSet, repeatable, required,
                                   readonly, fieldCountIncr, inputs[z].getPairs(), label, pageContext,parent2child.get(fieldName),hasParent);
       }
       else if (inputType.equals("textarea"))
       {
                   doTextArea(out, item, fieldName, dcSchema, dcElement, dcQualifier,
                                  repeatable, required, readonly, fieldCountIncr, label, pageContext, vocabulary,
                                  closedVocabulary, collection, language, inputs[z].getValueLanguageList(), parent2child.get(fieldName), hasParent);
       }
       else if (inputType.equals("dropdown"))
       {
                        doDropDown(out, item, fieldName, dcSchema, dcElement, dcQualifier,
                                   repeatable, required, readonly, inputs[z].getPairs(), label,parent2child.get(fieldName),hasParent);
       }
       else if (inputType.equals("twobox"))
       {
                        doTwoBox(out, item, fieldName, dcSchema, dcElement, dcQualifier,
                                 repeatable, required, readonly, fieldCountIncr, label, pageContext, 
                                 vocabulary, closedVocabulary, language, inputs[z].getValueLanguageList());
       }
       else if (inputType.equals("list"))
       {
          doList(out, item, fieldName, dcSchema, dcElement, dcQualifier,
                        repeatable, required, readonly, inputs[z].getPairs(), label,parent2child.get(fieldName),hasParent);
       }
       else
       {
                        doOneBox(out, item, fieldName, dcSchema, dcElement, dcQualifier,
                                 repeatable, required, readonly, fieldCountIncr, label, pageContext, vocabulary,
                                 closedVocabulary, collection, language, inputs[z].getValueLanguageList(), parent2child.get(fieldName), hasParent);
       }
       
     } // end of 'for rows'
%>
        
<%-- Hidden fields needed for SubmissionController servlet to know which item to deal with --%>
        <%= SubmissionController.getSubmissionParameters(context, request) %>
<div class="row">
<%  //if not first page & step, show "Previous" button
		if(!(SubmissionController.isFirstStep(request, si) && pageNum<=1))
		{ %>
			<div class="col-md-6 pull-right btn-group">
				<input class="btn btn-default col-md-4" type="submit" name="<%=AbstractProcessingStep.PREVIOUS_BUTTON%>" value="<fmt:message key="jsp.submit.edit-metadata.previous"/>" />
				<input class="btn btn-default col-md-4" type="submit" name="<%=AbstractProcessingStep.CANCEL_BUTTON%>" value="<fmt:message key="jsp.submit.edit-metadata.cancelsave"/>"/>
				<input class="btn btn-primary col-md-4" type="submit" name="<%=AbstractProcessingStep.NEXT_BUTTON%>" value="<fmt:message key="jsp.submit.edit-metadata.next"/>"/>
    <%  } else { %>
    		<div class="col-md-4 pull-right btn-group">
                <input class="btn btn-default col-md-6" type="submit" name="<%=AbstractProcessingStep.CANCEL_BUTTON%>" value="<fmt:message key="jsp.submit.edit-metadata.cancelsave"/>"/>
				<input class="btn btn-primary col-md-6" type="submit" name="<%=AbstractProcessingStep.NEXT_BUTTON%>" value="<fmt:message key="jsp.submit.edit-metadata.next"/>"/>
    <%  }  %>
    		</div><br/>
</div>    		

	<input type="hidden" name="pageCallerID" value="<%= request.getAttribute("pageCallerID")%>"/>
</form>

<script type="text/javascript">

j(document).ready(
		function()
		{			
			<%@ include file="/deduplication/javascriptDeduplication.jsp" %>
		}		
);

</script>
<%@ include file="/deduplication/template.jsp" %>
<%@ include file="/deduplication/htmlDeduplication.jsp" %>

</dspace:layout><|MERGE_RESOLUTION|>--- conflicted
+++ resolved
@@ -15,6 +15,7 @@
   -    submission.inputs - the DCInputSet
   -    submission.page   - the step in submission
   --%>
+
 <%@ page contentType="text/html;charset=UTF-8" %>
 
 <%@page import="java.util.UUID"%>
@@ -203,10 +204,10 @@
             boolean isSelect = "select".equals(cam.getPresentation(fieldName)) && !isName;
             boolean isNone = "none".equals(cam.getPresentation(fieldName));
 
-            // Append index to input @names
+            // if this is not the only or last input, append index to input @names
             String authorityName = fieldName + "_authority";
             String confidenceName = fieldName + "_confidence";
-            if (repeatable)
+            if (repeatable && !isSelect && idx != fieldCount-1)
             {
                 fieldInput += '_'+String.valueOf(idx+1);
                 authorityName += '_'+String.valueOf(idx+1);
@@ -298,13 +299,8 @@
                   .append(contextPath).append("/tools/lookup.jsp','")
                   .append(fieldName).append("','edit_metadata','")
                   .append(fieldInput).append("','").append(authorityName).append("','")
-<<<<<<< HEAD
                   .append(confIndID).append("',")
                   .append("'"+String.valueOf(collection.getID())+"'").append(",")
-=======
-                  .append(confIndID).append("','")
-                  .append(String.valueOf(collection.getID())).append("',")
->>>>>>> c6e097fc
                   .append(String.valueOf(isName)).append(",false);\"")
                         .append(" title=\"")
                   .append(LocaleSupport.getLocalizedMessage(pageContext, "jsp.tools.lookup.lookup"))
