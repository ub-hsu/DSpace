<%--

    The contents of this file are subject to the license and copyright
    detailed in the LICENSE and NOTICE files at the root of the source
    tree and available online at

    http://www.dspace.org/license/

--%>
<%--
  - Edit metadata form
  -
  - Attributes to pass in to this page:
  -    submission.info   - the SubmissionInfo object
  -    submission.inputs - the DCInputSet
  -    submission.page   - the step in submission
  --%>
<%@ page contentType="text/html;charset=UTF-8" %>

<%@ page import="java.util.ArrayList" %>
<%@ page import="java.util.Iterator" %>
<%@ page import="java.util.List" %>
<%@page import="java.util.HashMap"%>
<%@page import="java.util.Map"%>

<%@ page import="javax.servlet.jsp.jstl.fmt.LocaleSupport" %>
<%@ page import="javax.servlet.jsp.PageContext" %>

<%@page import="org.dspace.content.MetadataValue"%>
<%@ page import="org.dspace.core.Context" %>
<%@ page import="org.dspace.app.util.DCInput" %>
<%@ page import="org.dspace.app.util.DCInputSet" %>
<%@ page import="org.dspace.app.webui.servlet.SubmissionController" %>
<%@ page import="org.dspace.submit.AbstractProcessingStep" %>
<%@ page import="org.dspace.core.I18nUtil" %>
<%@ page import="org.dspace.app.util.SubmissionInfo" %>
<%@ page import="org.dspace.app.webui.util.UIUtil" %>
<<<<<<< HEAD
=======
<%@ page import="org.dspace.content.DCDate" %>
<%@ page import="org.dspace.content.DCLanguage" %>
<%@ page import="org.dspace.content.DCPersonName" %>
<%@ page import="org.dspace.content.DCSeriesNumber" %>
<%@ page import="org.dspace.content.Metadatum" %>
<%@ page import="org.dspace.content.Item" %>
<%@ page import="org.dspace.content.Collection" %>
<%@ page import="org.dspace.content.authority.MetadataAuthorityManager" %>
<%@ page import="org.dspace.content.authority.ChoiceAuthorityManager" %>
>>>>>>> dfd74f8c
<%@ page import="org.dspace.content.authority.Choices" %>
<%@ page import="org.dspace.core.ConfigurationManager" %>
<%@ page import="org.dspace.core.Utils" %>
<%@ page import="org.dspace.workflow.WorkflowItemService"%>
<%@ page import="org.dspace.workflow.WorkflowItem" %>
<%@ page import="java.util.Calendar"%>
<%@ page import="java.util.Locale"%>
<%@ page import="org.apache.commons.lang3.StringUtils"%>
<%@ page import="org.dspace.content.authority.factory.ContentAuthorityServiceFactory" %>
<%@ page import="org.dspace.content.authority.service.ChoiceAuthorityService" %>
<%@ page import="org.dspace.content.authority.service.MetadataAuthorityService" %>
<%@ page import="org.dspace.content.*" %>
<%@ page import="org.dspace.content.factory.ContentServiceFactory" %>
<%@ page import="java.io.IOException" %>
<%@ page import="org.dspace.workflowbasic.service.BasicWorkflowService" %>

<%@ taglib uri="http://www.dspace.org/dspace-tags.tld" prefix="dspace" %>
<%@ taglib uri="http://java.sun.com/jsp/jstl/fmt" prefix="fmt" %>
<%@ taglib uri="http://java.sun.com/jsp/jstl/core" prefix="c"%>
<%
    request.setAttribute("LanguageSwitch", "hide");

    Map<String,List<DCInput>> parent2child = new HashMap<String,List<DCInput>>();
    
    
%>
<%!// required by Controlled Vocabulary  add-on and authority addon
        String contextPath;

	Locale lcl;
    // An unknown value of confidence for new, empty input fields,
    // so no icon appears yet.
    int unknownConfidence = Choices.CF_UNSET - 100;
    
		

    // This method is resposible for showing a link next to an input box
    // that pops up a window that to display a controlled vocabulary.
    // It should be called from the doOneBox and doTwoBox methods.
    // It must be extended to work with doTextArea.
    String doControlledVocabulary(String fieldName, PageContext pageContext, String vocabulary, boolean readonly)
    {
        String link = "";
        boolean enabled = ConfigurationManager.getBooleanProperty("webui.controlledvocabulary.enable");
        boolean useWithCurrentField = vocabulary != null && ! "".equals(vocabulary);
        
        if (enabled && useWithCurrentField && !readonly)
        {
                        // Deal with the issue of _0 being removed from fieldnames in the configurable submission system
                        if (fieldName.endsWith("_0"))
                        {
                                fieldName = fieldName.substring(0, fieldName.length() - 2);
                        }
                        link = 
                        "<a href='javascript:void(null);' onclick='javascript:popUp(\"" +
                                contextPath + "/controlledvocabulary/controlledvocabulary.jsp?ID=" +
                                fieldName + "&amp;vocabulary=" + vocabulary + "\")'>" +
                                        "<span class='controlledVocabularyLink'>" +
                                                LocaleSupport.getLocalizedMessage(pageContext, "jsp.submit.edit-metadata.controlledvocabulary") +
                                        "</span>" +
                        "</a>";
                }

                return link;
    }

    boolean hasVocabulary(String vocabulary)
    {
        boolean enabled = ConfigurationManager.getBooleanProperty("webui.controlledvocabulary.enable");
        boolean useWithCurrentField = vocabulary != null && !"".equals(vocabulary);
        boolean has = false;
        
        if (enabled && useWithCurrentField)
        {
                has = true;
        }
        return has;
    }

    // is this field going to be rendered as Choice-driven <select>?
    boolean isSelectable(String fieldKey)
    {
        ChoiceAuthorityService cam = ContentAuthorityServiceFactory.getInstance().getChoiceAuthorityService();
        return (cam.isChoicesConfigured(fieldKey) &&
            "select".equals(cam.getPresentation(fieldKey)));
    }

    // Get the presentation type of the authority if any, null otherwise
    String getAuthorityType(PageContext pageContext, String fieldName, Collection collection)
    {
        MetadataAuthorityService mam = ContentAuthorityServiceFactory.getInstance().getMetadataAuthorityService();
        ChoiceAuthorityService cam = ContentAuthorityServiceFactory.getInstance().getChoiceAuthorityService();
        StringBuffer sb = new StringBuffer();

        if (cam.isChoicesConfigured(fieldName))
        {
        	return cam.getPresentation(fieldName);
        }
        return null;
    }

    
    StringBuffer doChildInput(Item item,DCInput child,int count,int fieldCount, boolean repeatable,boolean readonly, int fieldCountIncr, PageContext pageContext,Collection collection, boolean last, boolean language, List<String> valueLanguageList){
      
      StringBuffer sb = new StringBuffer();
    	
	  String childSchema = child.getSchema();
	  String childElement = child.getElement();
	  String childQualifier = child.getQualifier();
	  List<IMetadataValue> meta = item.getMetadata(childSchema, childElement, childQualifier, Item.ANY);
	  
	  String childFieldName="";
	  if (childQualifier != null && !childQualifier.equals("*"))
           childFieldName = childSchema + "_" + childElement + '_' + childQualifier;
	  else
           childFieldName = childSchema + "_" + childElement;
	  String childAuthorityType = getAuthorityType(pageContext, childFieldName, collection);
	  
	  sb.append("<label class=\"col-md-12"+ (child.isRequired()?" label-required":"") +"\">").append(child.getLabel()).append("</label>");
	  String inputType = child.getInputType();
	  if(StringUtils.equals(inputType, "name")){
			sb.append(doPersonalNameInput(meta, count, childAuthorityType, fieldCount, childFieldName, childSchema, childElement, 
					childQualifier, repeatable, child.isRequired(), readonly, fieldCountIncr, pageContext, collection, true));
	  }
	  else if(StringUtils.equals(inputType, "date")){
		  sb.append(doDateInput(meta, count, fieldCount, childFieldName, childSchema, childElement, 
				  childQualifier, repeatable, child.isRequired(), readonly, fieldCountIncr, pageContext, collection, true));
	  }
	  else if(StringUtils.equals(inputType, "textarea")){
		  sb.append(doTextAreaInput(meta, count, childAuthorityType, fieldCount, childFieldName, childSchema, childElement, 
				  childQualifier, repeatable, child.isRequired(), readonly, fieldCountIncr, pageContext, child.getVocabulary(),
				  child.isClosedVocabulary(), collection, language, valueLanguageList, true));		  
	  }
	  else if(StringUtils.equals(inputType, "number")){
		  sb.append(doNumberInput(meta, count, childAuthorityType, fieldCount, childFieldName, childSchema, childElement, 
				  childQualifier, repeatable, child.isRequired(), readonly, fieldCountIncr, pageContext, collection, true));
	  }	  
	  else{
	  		sb.append(doOneBoxInput(meta, count, childAuthorityType, fieldCount, childFieldName, childSchema, childElement, 
			  childQualifier, repeatable, child.isRequired(), readonly, fieldCountIncr, pageContext, child.getVocabulary(), 
			  child.isClosedVocabulary(), collection, language, valueLanguageList, true));
	  }
	  
      if(last){
          sb.append("<hr class=\"metadata-divider col-md-offset-1 col-md-10\"/>");
      }

	  return sb;
    }
    // Render the choice/authority controlled entry, or, if not indicated,
    // returns the given default inputBlock
    StringBuffer doAuthority(PageContext pageContext, String fieldName,
            int idx, int fieldCount, String fieldInput, String authorityValue,
            int confidenceValue, boolean isName, boolean repeatable,
            List<IMetadataValue> dcvs, StringBuffer inputBlock, Collection collection)
    {
        MetadataAuthorityService mam = ContentAuthorityServiceFactory.getInstance().getMetadataAuthorityService();
        ChoiceAuthorityService cam = ContentAuthorityServiceFactory.getInstance().getChoiceAuthorityService();
        StringBuffer sb = new StringBuffer();

        if (cam.isChoicesConfigured(fieldName))
        {
            boolean authority = mam.isAuthorityControlled(fieldName);
            boolean required = authority && mam.isAuthorityRequired(fieldName);
            boolean isSelect = "select".equals(cam.getPresentation(fieldName)) && !isName;
            boolean isNone = "none".equals(cam.getPresentation(fieldName));

            // if this is not the only or last input, append index to input @names
            String authorityName = fieldName + "_authority";
            String confidenceName = fieldName + "_confidence";
            if (repeatable && !isSelect && idx != fieldCount-1)
            {
                fieldInput += '_'+String.valueOf(idx+1);
                authorityName += '_'+String.valueOf(idx+1);
                confidenceName += '_'+String.valueOf(idx+1);
            }

            String confidenceSymbol = confidenceValue == unknownConfidence ? "blank" : Choices.getConfidenceText(confidenceValue).toLowerCase();
            String confIndID = fieldInput+"_confidence_indicator_id";
            
            if (authority)
            { 
                if (!isSelect && !isNone) {
	            	sb.append(" <img id=\""+confIndID+"\" title=\"")
	                  .append(LocaleSupport.getLocalizedMessage(pageContext, "jsp.authority.confidence.description."+confidenceSymbol))
	                  .append("\" class=\"pull-left ds-authority-confidence cf-")                  
	                  // set confidence to cf-blank if authority is empty
	                  .append(authorityValue==null||authorityValue.length()==0 ? "blank" : confidenceSymbol)
	                  .append(" \" src=\"").append(contextPath).append("/image/confidence/invisible.gif\" />");
                }
                   
                sb.append("<input type=\"text\" value=\"").append(authorityValue!=null?authorityValue:"")
                  .append("\" id=\"").append(authorityName)
                  .append("\" name=\"").append(authorityName).append("\" class=\"ds-authority-value form-control\"/>")
                  .append("<input type=\"hidden\" value=\"").append(confidenceSymbol)
                  .append("\" id=\"").append(confidenceName)
                  .append("\" name=\"").append(confidenceName)
                  .append("\" class=\"ds-authority-confidence-input\"/>");
                  
                
            }

            // suggest is not supported for name input type
            if ("suggest".equals(cam.getPresentation(fieldName)) && !isName)
            {
                if (inputBlock != null)
                    sb.insert(0, inputBlock);
                sb.append("<span id=\"").append(fieldInput).append("_indicator\" style=\"display: none;\">")
                  .append("<img src=\"").append(contextPath).append("/image/authority/load-indicator.gif\" alt=\"Loading...\"/>")
                  .append("</span><div id=\"").append(fieldInput).append("_autocomplete\" class=\"autocomplete\" style=\"display: none;\"> </div>");

                sb.append("<script type=\"text/javascript\">")
                  .append("var gigo = DSpaceSetupAutocomplete('edit_metadata',")
                  .append("{ metadataField: '").append(fieldName).append("', isClosed: '").append(required?"true":"false").append("', inputName: '")
                  .append(fieldInput).append("', authorityName: '").append(authorityName).append("', containerID: '")
                  .append(fieldInput).append("_autocomplete', indicatorID: '").append(fieldInput).append("_indicator', ")
                  .append("contextPath: '").append(contextPath)
                  .append("', confidenceName: '").append(confidenceName)
                  .append("', confidenceIndicatorID: '").append(confIndID)
                  .append("', collection: '").append(String.valueOf(collection.getID()))
                        .append("' }); </script>");
            }

            // put up a SELECT element containing all choices
            else if (isSelect)
            {
                sb.append("<select class=\"form-control\" id=\"").append(fieldInput)
                   .append("_id\" name=\"").append(fieldInput)
                   .append("\" size=\"").append(String.valueOf(repeatable ? 6 : 1))
                   .append(repeatable ? "\" multiple>\n" :"\">\n");
                Choices cs = cam.getMatches(fieldName, "", collection, 0, 0, null);
                // prepend unselected empty value when nothing can be selected.
                if (!repeatable && cs.defaultSelected < 0 && dcvs.size() == 0)
                    sb.append("<option value=\"\"><!-- empty --></option>\n");
                for (int i = 0; i < cs.values.length; ++i)
                {
                    boolean selected = false;
                    for (IMetadataValue dcv : dcvs)
                    {
                        if ((dcv.getAuthority() == null && dcv.getValue().equals(StringUtils.trim(cs.values[i].value))) ||
                        		(dcv.getAuthority() != null && dcv.getAuthority().equals(StringUtils.trim(cs.values[i].authority))))
                            selected = true;
                    }
                    sb.append("<option value=\"")
                      .append(cs.values[i].value.replaceAll("\"", "\\\""))
                      .append("\"")
                      .append(selected ? " selected>":">")
                      .append(cs.values[i].label).append("</option>\n");
                }
                sb.append("</select>\n");
            }

              // use lookup for any other presentation style (i.e "select")
            else if (!isNone)
            {
                if (inputBlock != null)
                    sb.insert(0, inputBlock);
                sb.append("<button class=\"btn btn-default\" name=\"").append(fieldInput).append("_lookup\" ")
                  .append("onclick=\"javascript: return DSpaceChoiceLookup('")
                  .append(contextPath).append("/tools/lookup.jsp','")
                  .append(fieldName).append("','edit_metadata','")
                  .append(fieldInput).append("','").append(authorityName).append("','")
                  .append(confIndID).append("',")
                  .append("'"+String.valueOf(collection.getID())+"'").append(",")
                  .append(String.valueOf(isName)).append(",false);\"")
                        .append(" title=\"")
                  .append(LocaleSupport.getLocalizedMessage(pageContext, "jsp.tools.lookup.lookup"))
                  .append("\"><span class=\"glyphicon glyphicon-search\"></span></button>");
            }
            
        }
        else if (inputBlock != null)
            sb = inputBlock;
        return sb;
    }

    void doPersonalName(javax.servlet.jsp.JspWriter out, Item item,
      String fieldName, String schema, String element, String qualifier, boolean repeatable, boolean required,
      boolean readonly, int fieldCountIncr, String label, PageContext pageContext, Collection collection, boolean language, List<String> valueLanguageList, List<DCInput> children, boolean hasParent)
      throws java.io.IOException
    {
   	  String authorityType = getAuthorityType(pageContext, fieldName, collection);
    	
      List<IMetadataValue> defaults = ContentServiceFactory.getInstance().getItemService().getMetadata(item, schema, element, qualifier, Item.ANY);
      int fieldCount = defaults.size() + fieldCountIncr;
      StringBuffer headers = new StringBuffer();
      StringBuffer sb = new StringBuffer();

      
      if (fieldCount == 0)
         fieldCount = 1;

      sb.append("<div class=\"row\">");
      for (int i = 0; i < fieldCount; i++)
      {
          sb.append("<label class=\"col-md-2"+ (required?" label-required":"") +"\">").append(label).append("</label>");
    	  sb.append("<div class=\"col-md-10\">");     

    	  sb.append(doPersonalNameInput(defaults,i,authorityType, fieldCount, fieldName, schema, element, 
    	    		 qualifier, repeatable,  required,  readonly, fieldCountIncr, pageContext,collection,hasParent) );
    	  if(children !=null){
    	      int countChild = 1;
	    	  for(DCInput child: children){
	    		  sb.append(doChildInput(item,child, i, fieldCount, repeatable,readonly,fieldCountIncr, pageContext, collection, children.size()==countChild, language, valueLanguageList));
	    		  countChild++;
	    	  }
    	  }
    	  sb.append("</div>");
      }
      
	  sb.append("</div><br/>");
      out.write(sb.toString());
    }

    StringBuffer doPersonalNameInput( List<IMetadataValue> defaults,int count,String authorityType,int fieldCount, String fieldName, String schema, String element, 
    		String qualifier, boolean repeatable, boolean required, boolean readonly, int fieldCountIncr, PageContext pageContext,Collection collection,boolean hasParent){
        
    	org.dspace.content.DCPersonName dpn;
    	String auth;
        int conf = 0;
        StringBuffer name = new StringBuffer();
        StringBuffer first = new StringBuffer();
        StringBuffer last = new StringBuffer();
        StringBuffer sb = new StringBuffer();

	   	 sb.append("<div class=\"row col-md-12\">");
	   	 if ("lookup".equalsIgnoreCase(authorityType))
	   	 {
	   	 	sb.append("<div class=\"row col-md-10\">");
	   	 }
	        first.setLength(0);
	        first.append(fieldName).append("_first");
	        if (repeatable && count != fieldCount-1)
	           first.append('_').append(count+1);
	
	        last.setLength(0);
	        last.append(fieldName).append("_last");
	        if (repeatable && count != fieldCount-1)
	           last.append('_').append(count+1);
	
	        if (count < defaults.size())
	        {
	           dpn = new org.dspace.content.DCPersonName(defaults.get(count).getValue());
	           auth = defaults.get(count).getAuthority();
	           conf = defaults.get(count).getConfidence();
	        }
	        else
	        {
	           dpn = new org.dspace.content.DCPersonName();
	           auth = "";
	           conf = unknownConfidence;
	        }
	        
	        sb.append("<span class=\"col-md-5\"><input placeholder=\"")
	          .append(Utils.addEntities(LocaleSupport.getLocalizedMessage(pageContext, "jsp.submit.edit-metadata.lastname")))
	          .append("\" class=\"form-control\" type=\"text\" name=\"")
	          .append(last.toString())
	          .append("\" size=\"23\" ");
	        if (readonly)
	        {
	            sb.append("disabled=\"disabled\" ");
	        }
	        sb.append("value=\"")
	          .append(dpn.getLastName().replaceAll("\"", "&quot;")) // Encode "
	                  .append("\"/></span><span class=\"col-md-5\"><input placeholder=\"")
	                  .append(Utils.addEntities(LocaleSupport.getLocalizedMessage(pageContext, "jsp.submit.edit-metadata.firstname")))
	                  .append("\" class=\"form-control\" type=\"text\" name=\"")
	                  .append(first.toString())
	          .append("\" size=\"23\" ");
	        if (readonly)
	        {
	            sb.append("disabled=\"disabled\" ");
	        }
	        sb.append("value=\"")
	          .append(dpn.getFirstNames()).append("\"/></span>");         
	        
	        if ("lookup".equalsIgnoreCase(authorityType))
	   	 {
	            sb.append(doAuthority(pageContext, fieldName, count, fieldCount, fieldName,
	                    auth, conf, true, repeatable, defaults, null, collection));
	            sb.append("</div>");
	   	 }
	        
	
	        if (!hasParent && repeatable && !readonly && count < defaults.size())
	        {
	           name.setLength(0);
	           name.append(Utils.addEntities(dpn.getLastName()))
	               .append(' ')
	               .append(Utils.addEntities(dpn.getFirstNames()));
	           // put a remove button next to filled in values
	           sb.append("<button class=\"btn btn-danger pull-right col-md-2\" name=\"submit_")
	             .append(fieldName)
	             .append("_remove_")
	             .append(count)
	             .append("\" value=\"")
	             .append(LocaleSupport.getLocalizedMessage(pageContext, "jsp.submit.edit-metadata.button.remove"))
	             .append("\"><span class=\"glyphicon glyphicon-trash\"></span>&nbsp;&nbsp;"+LocaleSupport.getLocalizedMessage(pageContext, "jsp.submit.edit-metadata.button.remove")+"</button>");
	        }
	        else if (!hasParent && repeatable && !readonly && count == fieldCount - 1)
	        {
	           // put a 'more' button next to the last space
	           sb.append("<button class=\"btn btn-default pull-right col-md-2\" name=\"submit_")
	             .append(fieldName)
	             .append("_add\" value=\"")
	             .append(LocaleSupport.getLocalizedMessage(pageContext, "jsp.submit.edit-metadata.button.add"))
	             .append("\"><span class=\"glyphicon glyphicon-plus\"></span>&nbsp;&nbsp;"+LocaleSupport.getLocalizedMessage(pageContext, "jsp.submit.edit-metadata.button.add")+"</button>");
	        }         
	        sb.append("</div>");   
     return sb;
    	
    }
    
    void doYear(boolean allowInPrint, javax.servlet.jsp.JspWriter out, Item item,
            String fieldName, String schema, String element, String qualifier, boolean repeatable, boolean required,
            boolean readonly, int fieldCountIncr, String label, PageContext pageContext, List<DCInput> children,boolean hasParent)
			throws java.io.IOException {
    	List<String> valuePair = new ArrayList<String>();
    	// display value
    	valuePair.add(LocaleSupport.getLocalizedMessage(
				pageContext, "jsp.submit.edit-metadata.year.select"));
    	// store value
		valuePair.add("");
		
    	if (allowInPrint) {
	    	// display value
	    	valuePair.add(LocaleSupport.getLocalizedMessage(
					pageContext, "jsp.submit.edit-metadata.year.unpublished"));
	    	// store value
			valuePair.add("9999");
    	}
    	
		int minYear = ConfigurationManager.getIntProperty("submission.date.min-year", 1950);
		
		int maxYear = Calendar.getInstance().get(Calendar.YEAR) 
				+ ConfigurationManager.getIntProperty("submission.date.new-years", 0);
		
    	for (int i=maxYear; i >= minYear; i--)
    	{
    		// display value
    		valuePair.add(String.valueOf(i));
    		// store value
    		valuePair.add(String.valueOf(i));
    	}
    	
    	doDropDown(out, item, fieldName, schema, element, qualifier, repeatable,
	  	      required, readonly, valuePair, label,children,hasParent);
	}
    
    void doDate(javax.servlet.jsp.JspWriter out, Item item,
      String fieldName, String schema, String element, String qualifier, boolean repeatable, boolean required,
      boolean readonly, int fieldCountIncr, String label, PageContext pageContext, Collection collection, boolean language, List<String> valueLanguageList, List<DCInput> children, boolean hasParent)
      throws java.io.IOException
    {

      List<IMetadataValue> defaults = ContentServiceFactory.getInstance().getItemService().getMetadata(item, schema, element, qualifier, Item.ANY);
      int fieldCount = defaults.size() + fieldCountIncr;
      StringBuffer sb = new StringBuffer();

      if (fieldCount == 0)
         fieldCount = 1;

      sb.append("<div class=\"row\">");
      
      for (int i = 0; i < fieldCount; i++)
      {
    	  sb.append("<label class=\"col-md-2"+ (required?" label-required":"") +"\">")
      .append(label)
      .append("</label><div class=\"col-md-10\">");
    	  sb.append(doDateInput(defaults,i, fieldCount, fieldName,  schema,  element, qualifier, 
			   		 repeatable, required, readonly, fieldCountIncr, pageContext, collection,hasParent));
	    	if(children !=null){
	    	      int countChild = 1;    
		    	  for(DCInput child: children){
		    		  sb.append(doChildInput(item,child, i, fieldCount,repeatable,readonly, fieldCountIncr, pageContext, collection, children.size()==countChild, language, valueLanguageList));
		    		  countChild++;
		    	  }
	    	}
	    	sb.append("</div>");
      }
      sb.append("</div><br/>");
      out.write(sb.toString());
    }

    StringBuffer doDateInput(List<IMetadataValue> defaults,int count,int fieldCount, String fieldName, String schema, String element, 
    		String qualifier, boolean repeatable, boolean required, boolean readonly, int fieldCountIncr, PageContext pageContext,Collection collection,boolean hasParent){

    	StringBuffer sb = new StringBuffer();
    	org.dspace.content.DCDate dateIssued;
    	
        if (count < defaults.size())
           dateIssued = new org.dspace.content.DCDate(defaults.get(count).getValue());
        else
           dateIssued = new org.dspace.content.DCDate("");
   
        sb.append("<div class=\"row col-md-12\"><div class=\"input-group col-md-10\"><div class=\"row\">")
			.append("<span class=\"input-group col-md-6\"><span class=\"input-group-addon\">")
        	.append(LocaleSupport.getLocalizedMessage(pageContext, "jsp.submit.edit-metadata.month"))
           .append("</span><select class=\"form-control\" name=\"")
           .append(fieldName)
           .append("_month");
        
        if(repeatable && hasParent && count==0)
        	count=1;
        
        
        if (repeatable && count>0)
        {
           sb.append('_').append(count);
        }
        if (readonly)
        {
            sb.append("\" disabled=\"disabled");
        }
        sb.append("\"><option value=\"-1\"")
           .append((dateIssued.getMonth() == -1 ? " selected=\"selected\"" : ""))
//         .append(">(No month)</option>");
           .append(">")
           .append(LocaleSupport.getLocalizedMessage(pageContext, "jsp.submit.edit-metadata.no_month"))
           .append("</option>");
           
        for (int j = 1; j < 13; j++)
        {
           sb.append("<option value=\"")
             .append(j)
             .append((dateIssued.getMonth() == j ? "\" selected=\"selected\"" : "\"" ))
             .append(">")
             .append(org.dspace.content.DCDate.getMonthName(j,I18nUtil.getSupportedLocale(lcl)))
             .append("</option>");
        }
   
        sb.append("</select></span>")
	            .append("<span class=\"input-group col-md-2\"><span class=\"input-group-addon\">")
               .append(LocaleSupport.getLocalizedMessage(pageContext, "jsp.submit.edit-metadata.day"))
               .append("</span><input class=\"form-control\" type=\"text\" name=\"")
           .append(fieldName)
           .append("_day");
        if (repeatable && count>0)
           sb.append("_").append(count);
        if (readonly)
        {
            sb.append("\" disabled=\"disabled");
        }
        sb.append("\" size=\"2\" maxlength=\"2\" value=\"")
           .append((dateIssued.getDay() > 0 ?
                    String.valueOf(dateIssued.getDay()) : "" ))
               .append("\"/></span><span class=\"input-group col-md-4\"><span class=\"input-group-addon\">")
               .append(LocaleSupport.getLocalizedMessage(pageContext, "jsp.submit.edit-metadata.year"))
               .append("</span><input class=\"form-control\" type=\"text\" name=\"")
           .append(fieldName)
           .append("_year");
        if (repeatable && count>0)
           sb.append("_").append(count);
        if (readonly)
        {
            sb.append("\" disabled=\"disabled");
        }
        sb.append("\" size=\"4\" maxlength=\"4\" value=\"")
           .append((dateIssued.getYear() > 0 ?
                String.valueOf(dateIssued.getYear()) : "" ))
           .append("\"/></span></div></div>\n");
   
        if (!hasParent && repeatable && !readonly && count < defaults.size())
        {
           // put a remove button next to filled in values
           sb.append("<button class=\"btn btn-danger col-md-2\" name=\"submit_")
             .append(fieldName)
             .append("_remove_")
             .append(count)
             .append("\" value=\"")
             .append(LocaleSupport.getLocalizedMessage(pageContext, "jsp.submit.edit-metadata.button.remove"))
             .append("\"><span class=\"glyphicon glyphicon-trash\"></span>&nbsp;&nbsp;"+LocaleSupport.getLocalizedMessage(pageContext, "jsp.submit.edit-metadata.button.remove")+"</button>");
        }
        else if (!hasParent && repeatable && !readonly && count == fieldCount - 1)
        {
           // put a 'more' button next to the last space
           sb.append("<button class=\"btn btn-default col-md-2\" name=\"submit_")
             .append(fieldName)
             .append("_add\" value=\"")
             .append(LocaleSupport.getLocalizedMessage(pageContext, "jsp.submit.edit-metadata.button.add"))
             .append("\"><span class=\"glyphicon glyphicon-plus\"></span>&nbsp;&nbsp;"+LocaleSupport.getLocalizedMessage(pageContext, "jsp.submit.edit-metadata.button.add")+"</button>");
        }
        // put a blank if nothing else
        sb.append("</div>");
     	return sb;
    }
    
    void doSeriesNumber(javax.servlet.jsp.JspWriter out, Item item,
      String fieldName, String schema, String element, String qualifier, boolean repeatable,
      boolean required, boolean readonly, int fieldCountIncr, String label, PageContext pageContext,List<DCInput> children,boolean hasParent)
      throws java.io.IOException
    {

      List<IMetadataValue> defaults = ContentServiceFactory.getInstance().getItemService().getMetadata(item, schema, element, qualifier, Item.ANY);
      int fieldCount = defaults.size() + fieldCountIncr;
      StringBuffer sb = new StringBuffer();
      org.dspace.content.DCSeriesNumber sn;
      StringBuffer headers = new StringBuffer();

      if (fieldCount == 0)
         fieldCount = 1;

      sb.append("<div class=\"row\"><label class=\"col-md-2"+ (required?" label-required":"") +"\">")
      	.append(label)
      	.append("</label><div class=\"col-md-10\">");
      
      for (int i = 0; i < fieldCount; i++)
      {
         if (i < defaults.size())
           sn = new org.dspace.content.DCSeriesNumber(defaults.get(i).getValue());
         else
           sn = new org.dspace.content.DCSeriesNumber();

         sb.append("<div class=\"row col-md-12\"><span class=\"col-md-5\"><input class=\"form-control\" type=\"text\" name=\"")
           .append(fieldName)
           .append("_series");
         if (repeatable)
           sb.append("_").append(i+1);
         if (readonly)
         {
             sb.append("\" readonly=\"readonly\"");
         }
         sb.append("\" placeholder=\"")
           .append(LocaleSupport.getLocalizedMessage(pageContext, "jsp.submit.edit-metadata.seriesname").replaceAll("\"", "&quot;"));
         sb.append("\" size=\"23\" value=\"")
           .append(sn.getSeries().replaceAll("\"", "&quot;"))
           .append("\"/></span><span class=\"col-md-5\"><input class=\"form-control\" type=\"text\" name=\"")
           .append(fieldName)
           .append("_number");
         if (repeatable)
           sb.append("_").append(i+1);
         if (readonly)
         {
             sb.append("\" readonly=\"readonly\"");
         }
         sb.append("\" placeholder=\"")
           .append(LocaleSupport.getLocalizedMessage(pageContext, "jsp.submit.edit-metadata.paperno").replaceAll("\"", "&quot;"));
         sb.append("\" size=\"23\" value=\"")
           .append(sn.getNumber().replaceAll("\"", "&quot;"))
           .append("\"/></span>\n");

         if (repeatable && !readonly && i < fieldCount - 1)
         {
            // put a remove button next to filled in values
            sb.append("<button class=\"btn btn-danger col-md-2\" name=\"submit_")
              .append(fieldName)
              .append("_remove_")
              .append(i)
              .append("\" value=\"")
              .append(LocaleSupport.getLocalizedMessage(pageContext, "jsp.submit.edit-metadata.button.remove"))
              .append("\"><span class=\"glyphicon glyphicon-trash\"></span>&nbsp;&nbsp;"+LocaleSupport.getLocalizedMessage(pageContext, "jsp.submit.edit-metadata.button.remove")+"</button>");
         }
         else if (repeatable && !readonly && i == fieldCount - 1)
         {
            // put a 'more' button next to the last space
            sb.append("<button class=\"btn btn-default col-md-2\" name=\"submit_")
              .append(fieldName)
              .append("_add\" value=\"")
              .append(LocaleSupport.getLocalizedMessage(pageContext, "jsp.submit.edit-metadata.button.add"))
              .append("\"><span class=\"glyphicon glyphicon-plus\"></span>&nbsp;&nbsp;"+LocaleSupport.getLocalizedMessage(pageContext, "jsp.submit.edit-metadata.button.add")+"</button>");
         }

         // put a blank if nothing else
         sb.append("</div>");
      }
      sb.append("</div></div><br/>");
      
      out.write(sb.toString());
    }

    void doTextArea(javax.servlet.jsp.JspWriter out, Item item,
      String fieldName, String schema, String element, String qualifier, boolean repeatable, boolean required, boolean readonly,
      int fieldCountIncr, String label, PageContext pageContext, String vocabulary, boolean closedVocabulary, Collection collection,
      boolean language, List<String> valueLanguageList, List<DCInput> children, boolean hasParent)
      throws java.io.IOException
    {
      String authorityType = getAuthorityType(pageContext, fieldName, collection);
      List<IMetadataValue> defaults = ContentServiceFactory.getInstance().getItemService().getMetadata(item, schema, element, qualifier, Item.ANY);
      int fieldCount = defaults.size() + fieldCountIncr;
      StringBuffer sb = new StringBuffer();
      String val, auth;
      int conf = unknownConfidence;

      if (fieldCount == 0)
         fieldCount = 1;

      sb.append("<div class=\"row\">");
      
      for (int i = 0; i < fieldCount; i++)
      {
    	  sb.append("<label class=\"col-md-2"+ (required?" label-required":"") +"\">")
        	.append(label)
          	.append("</label><div class=\"col-md-10\">");
			sb.append(doTextAreaInput(defaults,i, authorityType, fieldCount, fieldName,  schema,  element, qualifier, 
			   		 repeatable, required, readonly, fieldCountIncr, pageContext, vocabulary, closedVocabulary,collection, language, valueLanguageList, hasParent));
	    	if(children !=null){
	    	      int countChild = 1;
		    	  for(DCInput child: children){
		    		  sb.append(doChildInput(item,child, i, fieldCount, repeatable,readonly,fieldCountIncr, pageContext, collection, children.size()==countChild, language, valueLanguageList));
		    		  countChild++;
		    	  }
	    	}
	    	sb.append("</div>");
      }
      sb.append("</div><br/>");
      
      out.write(sb.toString());
    }
    
    StringBuffer doTextAreaInput(List<IMetadataValue> defaults,int count,String authorityType,int fieldCount, String fieldName, String schema, String element, 
    		String qualifier, boolean repeatable, boolean required, boolean readonly, int fieldCountIncr, PageContext pageContext,String vocabulary,
    		boolean closedVocabulary,Collection collection, boolean language, List<String> valueLanguageList, boolean hasParent){
        StringBuffer sb = new StringBuffer();
        
        String auth,val;
        String lang = null;
        int conf=0;
    	if (count < defaults.size())
        {
             val = StringUtils.replaceEachRepeatedly(defaults.get(count).getValue(),new String[]{"\"",MetadataValue.PARENT_PLACEHOLDER_VALUE},new String[]{"&quot;",""});
             lang = defaults.get(count).getLanguage();
             auth = defaults.get(count).getAuthority();
             conf = defaults.get(count).getConfidence();
        }
        else
        {
          val = "";
           auth = "";
        }
        sb.append("<div class=\"row col-md-12\">\n");
        String fieldNameIdx = fieldName + ((repeatable && count != fieldCount-1)?"_" + (count+1):"");
        
        if (language) 
        {
            sb.append("<div class=\"col-md-8\">");
        }
        else 
        {
            sb.append("<div class=\"col-md-10\">");
        }
        
        if (authorityType != null)
        {
       	 sb.append("<div class=\"col-md-10\">");
        }
        sb.append("<textarea class=\"form-control\" name=\"").append(fieldNameIdx)
          .append("\" rows=\"4\" cols=\"45\" id=\"")
          .append(fieldNameIdx).append("_id\" ")
          .append((hasVocabulary(vocabulary)&&closedVocabulary)||readonly?" disabled=\"disabled\" ":"")
          .append(">")
          .append(val)
          .append("</textarea>")
          .append(doControlledVocabulary(fieldNameIdx, pageContext, vocabulary, readonly));
        
        if (language) 
        {
            if (null == lang)
            {
                lang = ConfigurationManager.getProperty("default.language");
            }
            sb.append("<div class=\"col-md-2\">");
            sb = doLanguageTag(sb, fieldNameIdx, valueLanguageList, lang);
            sb.append("</div>");
        }
        
        if (authorityType != null)
        {
       	 sb.append("</div><div class=\"col-md-2\">");
	         sb.append(doAuthority(pageContext, fieldName, count, fieldCount, fieldName,
                           auth, conf, false, repeatable,
                           defaults, null, collection));
	         sb.append("</div>");
        }

        sb.append("</div>");
          
        
        if (!hasParent && repeatable && !readonly && count < defaults.size())
        {
           // put a remove button next to filled in values
           sb.append("<button class=\"btn btn-danger col-md-2\" name=\"submit_")
             .append(fieldName)
             .append("_remove_")
             .append(count)
             .append("\" value=\"")
             .append(LocaleSupport.getLocalizedMessage(pageContext, "jsp.submit.edit-metadata.button.remove"))
             .append("\"><span class=\"glyphicon glyphicon-trash\"></span>&nbsp;&nbsp;"+LocaleSupport.getLocalizedMessage(pageContext, "jsp.submit.edit-metadata.button.remove")+"</button>");
        }
        else if (!hasParent && repeatable && !readonly && count == fieldCount - 1)
        {
           // put a 'more' button next to the last space
           sb.append("<button class=\"btn btn-default col-md-2\" name=\"submit_")
             .append(fieldName)
             .append("_add\" value=\"")
             .append(LocaleSupport.getLocalizedMessage(pageContext, "jsp.submit.edit-metadata.button.add"))
             .append("\"><span class=\"glyphicon glyphicon-plus\"></span>&nbsp;&nbsp;"+LocaleSupport.getLocalizedMessage(pageContext, "jsp.submit.edit-metadata.button.add")+"</button>");
        }

        // put a blank if nothing else
        sb.append("</div>");
        return sb;
    }

    void doNumber(javax.servlet.jsp.JspWriter out, Item item,
            String fieldName, String schema, String element, String qualifier, boolean repeatable, boolean required, boolean readonly,
            int fieldCountIncr, String label, PageContext pageContext, Collection collection, boolean language, List<String> valueLanguageList, List<DCInput> children, boolean hasParent)
            throws java.io.IOException
    {
            
        String authorityType = getAuthorityType(pageContext, fieldName, collection);
        List<IMetadataValue> defaults = item.getMetadata(schema, element, qualifier, Item.ANY);
        int fieldCount = defaults.size() + fieldCountIncr;
        StringBuffer sb = new StringBuffer();
        String val, auth;
        int conf= 0;

        if (fieldCount == 0)
           fieldCount = 1;

        sb.append("<div class=\"row\">");  
        for (int i = 0; i < fieldCount; i++)
        {
        	sb.append("<label class=\"col-md-2"+ (required?" label-required":"") +"\">")
            .append(label)
            .append("</label>");
            sb.append("<div class=\"col-md-10\">");
        	sb.append(doNumberInput(defaults, i, authorityType, fieldCount, fieldName, schema, element, qualifier, repeatable, required, 
        			readonly, fieldCountIncr, pageContext, collection, hasParent));
	    	if(children !=null){
	    	      int countChild = 1;
		    	  for(DCInput child: children){
		    		  sb.append(doChildInput(item,child, i, fieldCount, repeatable,readonly,fieldCountIncr, pageContext, collection, children.size()==countChild, language, valueLanguageList));
		    		  countChild++;
		    	  }
	    	}
	    	sb.append("</div>");
        }
        sb.append("</div><br/>");
        out.write(sb.toString());
    }
    
    StringBuffer doNumberInput(List<IMetadataValue> defaults,int count,String authorityType,int fieldCount, String fieldName, String schema, String element, 
    		String qualifier, boolean repeatable, boolean required, boolean readonly, int fieldCountIncr, PageContext pageContext,
    		Collection collection,boolean hasParent){

    	StringBuffer sb = new StringBuffer();
    	String val,auth;
    	int conf =0;
    	
        if (count < defaults.size())
        {
          val = defaults.get(count).getValue().replaceAll("\"", "&quot;");
          auth = defaults.get(count).getAuthority();
          conf = defaults.get(count).getConfidence();
        }
        else
        {
          val = "";
          auth = "";
          conf= unknownConfidence;
        }

        sb.append("<div class=\"row col-md-12\">");
        String fieldNameIdx = fieldName + ((repeatable && count != fieldCount-1)?"_" + (count+1):"");
        
        sb.append("<div class=\"col-md-10\">");
        if (authorityType != null)
        {
     	   sb.append("<div class=\"row col-md-10\">");
        }
        
        sb.append("<div class=\"row col-md-4\">");
        sb.append("<input class=\"form-control\" type=\"number\" step=\"any\"  name=\"")
          .append(fieldNameIdx)
          .append("\" id=\"")
          .append(fieldNameIdx).append("\" value=\"")
          .append(val +"\"")
          .append(readonly?" disabled=\"disabled\" ":"")
          .append("/>")  			              
          .append("</div>").append("</div>");
        
        if (authorityType != null)
        {
     	   sb.append("<div class=\"col-md-2\">");
	           sb.append(doAuthority(pageContext, fieldName, count,  fieldCount,
                           fieldName, auth, conf, false, repeatable,
                           defaults, null, collection));
        	   sb.append("</div></div>");
        }             

       if (!hasParent && repeatable && !readonly && count < defaults.size())
       {
          // put a remove button next to filled in values
          sb.append("<button class=\"btn btn-danger col-md-2\" name=\"submit_")
            .append(fieldName)
            .append("_remove_")
            .append(count)
            .append("\" value=\"")
            .append(LocaleSupport.getLocalizedMessage(pageContext, "jsp.submit.edit-metadata.button.remove"))
            .append("\"><span class=\"glyphicon glyphicon-trash\"></span>&nbsp;&nbsp;"+LocaleSupport.getLocalizedMessage(pageContext, "jsp.submit.edit-metadata.button.remove")+"</button>");
       }
       else if (!hasParent && repeatable && !readonly && count == fieldCount - 1)
       {
          // put a 'more' button next to the last space
          sb.append("<button class=\"btn btn-default col-md-2\" name=\"submit_")
            .append(fieldName)
            .append("_add\" value=\"")
            .append(LocaleSupport.getLocalizedMessage(pageContext, "jsp.submit.edit-metadata.button.add"))
            .append("\"><span class=\"glyphicon glyphicon-plus\"></span>&nbsp;&nbsp;"+LocaleSupport.getLocalizedMessage(pageContext, "jsp.submit.edit-metadata.button.add")+"</button>");
       }

       sb.append("</div>");
  	   return sb;       	
    }

    
	void doOneBox(javax.servlet.jsp.JspWriter out, Item item, String fieldName, String schema, String element,
			String qualifier, boolean repeatable, boolean required, boolean readonly, int fieldCountIncr, String label,
			PageContext pageContext, String vocabulary, boolean closedVocabulary, Collection collection,
			boolean language, List<String> valueLanguageList, List<DCInput> children, boolean hasParent)
			throws java.io.IOException {
		String authorityType = getAuthorityType(pageContext, fieldName, collection);
		List<IMetadataValue> defaults = ContentServiceFactory.getInstance().getItemService().getMetadata(item, schema,
				element, qualifier, Item.ANY);
		int fieldCount = defaults.size() + fieldCountIncr;
		StringBuffer sb = new StringBuffer();
		String val, auth;
		int conf = 0;

		if (fieldCount == 0)
			fieldCount = 1;

		sb.append("<div class=\"row\">");
		for (int i = 0; i < fieldCount; i++) {
			sb.append("<label class=\"col-md-2" + (required ? " label-required" : "") + "\">").append(label)
					.append("</label>");
			sb.append("<div class=\"col-md-10\">");
			sb.append(doOneBoxInput(defaults, i, authorityType, fieldCount, fieldName, schema, element, qualifier,
					repeatable, required, readonly, fieldCountIncr, pageContext, vocabulary, closedVocabulary,
					collection, language, valueLanguageList, hasParent));
			if (children != null) {
				int countChild = 1;
				for (DCInput child : children) {
					sb.append(doChildInput(item, child, i, fieldCount, repeatable, readonly, fieldCountIncr,
							pageContext, collection, children.size() == countChild, language, valueLanguageList));
					countChild++;
				}
			}
			sb.append("</div>");
		}

		sb.append("</div><br/>");

		out.write(sb.toString());
	}

	StringBuffer doOneBoxInput(List<IMetadataValue> defaults, int count, String authorityType, int fieldCount,
			String fieldName, String schema, String element, String qualifier, boolean repeatable, boolean required,
			boolean readonly, int fieldCountIncr, PageContext pageContext, String vocabulary, boolean closedVocabulary,
			Collection collection, boolean language, List<String> valueLanguageList, boolean hasParent) {

		StringBuffer sb = new StringBuffer();
		String val, auth;
		String lang = null;
		
		int conf = 0;

		if (count < defaults.size()) {
			val = StringUtils.replaceEachRepeatedly(defaults.get(count).getValue(),
					new String[] { "\"", MetadataValue.PARENT_PLACEHOLDER_VALUE }, new String[] { "&quot;", "" });
			lang = defaults.get(count).getLanguage();
			auth = defaults.get(count).getAuthority();
			conf = defaults.get(count).getConfidence();
		} else {
			val = "";
			auth = "";
			conf = unknownConfidence;
		}

		sb.append("<div class=\"row col-md-12\">");
		String fieldNameIdx = fieldName + ((repeatable && count != fieldCount - 1) ? "_" + (count + 1) : "");

        if (language)
        {
            sb.append("<div class=\"col-md-8\">");
        }
        else 
        {
            sb.append("<div class=\"col-md-10\">");
        }
        
		if (authorityType != null) {
			sb.append("<div class=\"row col-md-10\">");
		}
		sb.append("<input class=\"form-control\" type=\"text\" name=\"").append(fieldNameIdx).append("\" id=\"")
				.append(fieldNameIdx).append("\" size=\"50\" value=\"").append(val + "\"")
				.append((hasVocabulary(vocabulary) && closedVocabulary) || readonly ? " disabled=\"disabled\" " : "")
				.append("/>").append(doControlledVocabulary(fieldNameIdx, pageContext, vocabulary, readonly))
				.append("</div>");

		if (language) {
			if (null == lang) {
				lang = ConfigurationManager.getProperty("default.language");
			}
			sb.append("<div class=\"col-md-2\">");
			sb = doLanguageTag(sb, fieldNameIdx, valueLanguageList, lang);
			sb.append("</div>");
		}

		if (authorityType != null) {
			sb.append("<div class=\"col-md-2\">");
			sb.append(doAuthority(pageContext, fieldName, count, fieldCount, fieldName, auth, conf, false, repeatable,
					defaults, null, collection));
			sb.append("</div></div>");
		}

		if (!hasParent && repeatable && !readonly && count < fieldCount - 1) {
			// put a remove button next to filled in values
			sb.append("<button class=\"btn btn-danger col-md-2\" name=\"submit_").append(fieldName).append("_remove_")
					.append(count).append("\" value=\"")
					.append(LocaleSupport.getLocalizedMessage(pageContext, "jsp.submit.edit-metadata.button.remove"))
					.append("\"><span class=\"glyphicon glyphicon-trash\"></span>&nbsp;&nbsp;"
							+ LocaleSupport.getLocalizedMessage(pageContext, "jsp.submit.edit-metadata.button.remove")
							+ "</button>");
		} else if (!hasParent && repeatable && !readonly && count == fieldCount - 1) {
			// put a 'more' button next to the last space
			sb.append("<button class=\"btn btn-default col-md-2\" name=\"submit_").append(fieldName)
					.append("_add\" value=\"")
					.append(LocaleSupport.getLocalizedMessage(pageContext, "jsp.submit.edit-metadata.button.add"))
					.append("\"><span class=\"glyphicon glyphicon-plus\"></span>&nbsp;&nbsp;"
							+ LocaleSupport.getLocalizedMessage(pageContext, "jsp.submit.edit-metadata.button.add")
							+ "</button>");
		}

		sb.append("</div>");
		return sb;

	}

	void doTwoBox(javax.servlet.jsp.JspWriter out, Item item, String fieldName, String schema, String element,
			String qualifier, boolean repeatable, boolean required, boolean readonly, int fieldCountIncr, String label,
			PageContext pageContext, String vocabulary, boolean closedVocabulary, boolean language,
			List<String> valueLanguageList) throws java.io.IOException {
		/*
		<div class="row"><label class="col-md-2">Subject Keywords</label>
		<div class="col-md-10">
		    <div class="row">
		        <div class="col-md-5">
		            <span class="col-md-6"><input type="text" class="form-control" name="dc_subject_1" size="15" value="test"></span>
		            <span class="col-md-4"><select class="form-control" name="dc_subject_other_1[lang]"><option value="">N/A</option><option selected="selected" value="en">English</option><option value="de">German</option></select></span>
		            <button value="Remove" name="submit_dc_subject_remove_0" class="btn btn-danger col-md-2"><span class="glyphicon glyphicon-trash"></span></button>
		        </div>
		        <div class="col-md-5">
		            <span class="col-md-6"><input type="text" class="form-control" name="dc_subject_2" size="15" value="tes2"></span>
		            <span class="col-md-4"><select class="form-control" name="dc_subject_other_1[lang]"><option value="">N/A</option><option selected="selected" value="en">English</option><option value="de">German</option></select></span>
		            <button class="col-md-2 btn btn-danger" name="submit_dc_subject_remove_1" value="Remove"><span class="glyphicon glyphicon-trash"></span></button>
		        </div>
		        <span class="col-md-2"></span>
		    </div>
		    <div class="row">
		      <div class="col-md-5">
		        <span class="col-md-6"><input type="text" class="form-control" name="dc_subject_3" size="15"></span>
		        <span class="col-md-4"><select class="form-control" name="dc_subject_other_1[lang]"><option value="">N/A</option><option selected="selected" value="en">English</option><option value="de">German</option></select></span>
		        <span class="col-md-2"></span>
		      </div>
		      <div class="col-md-5">
		        <span class="col-md-6"><input type="text" class="form-control" name="dc_subject_3" size="15"></span>
		        <span class="col-md-4"><select class="form-control" name="dc_subject_other_1[lang]"><option value="">N/A</option><option selected="selected" value="en">English</option><option value="de">German</option></select></span>
		        <span class="col-md-2"></span>
		      </div>
		      <button class="btn btn-default col-md-2" name="submit_dc_subject_add" value="Add More"><span class="glyphicon glyphicon-plus"></span>&nbsp;&nbsp;Add More</button>
		    </div>
		</div>
		</div>
		*/

		List<IMetadataValue> defaults = ContentServiceFactory.getInstance().getItemService().getMetadata(item, schema,
				element, qualifier, Item.ANY);
		int fieldCount = defaults.size() + fieldCountIncr;
		StringBuffer sb = new StringBuffer();
		StringBuffer headers = new StringBuffer();

		String fieldParam = "";

		if (fieldCount == 0)
			fieldCount = 1;

		sb.append("<div class=\"row\"><label class=\"col-md-2" + (required ? " label-required" : "") + "\">")
				.append(label).append("</label>");
		sb.append("<div class=\"col-md-10\">");
		for (int i = 0; i < fieldCount; i++) {
			sb.append("<div class=\"row\">\n");
			sb.append("<div class=\"col-md-5\">");

			if (repeatable) {
				//param is field name and index, starting from 1 (e.g. myfield_2)
				fieldParam = fieldName + "_" + (i + 1);
			} else {
				//param is just the field name
				fieldParam = fieldName;
			}

			if (i < defaults.size()) {
				sb.append("<span class=\"col-md-").append(language ? "6" : "10")
						.append("\"><input class=\"form-control\" type=\"text\" name=\"").append(fieldParam)
						.append("\" size=\"15\" value=\"").append(defaults.get(i).getValue().replaceAll("\"", "&quot;"))
						.append("\"").append((hasVocabulary(vocabulary) && closedVocabulary) || readonly
								? " readonly=\"readonly\" " : "")
						.append("/>");

				sb.append(doControlledVocabulary(fieldParam, pageContext, vocabulary, readonly));
				sb.append("</span>");

				if (language) {
					String lang = defaults.get(i).getLanguage();
					if (null == lang) {
						lang = ConfigurationManager.getProperty("default.language");
					}
					sb.append("<span class=\"col-md-4\">");
					sb = doLanguageTag(sb, fieldParam, valueLanguageList, lang);
					sb.append("</span>");
				}

				if (repeatable && !readonly) {
					// put a remove button next to filled in values
					sb.append("<button class=\"btn btn-danger col-md-2\" name=\"submit_").append(fieldName)
							.append("_remove_").append(i).append("\" value=\"")
							.append(LocaleSupport.getLocalizedMessage(pageContext,
									"jsp.submit.edit-metadata.button.remove2"))
							.append("\"><span class=\"glyphicon glyphicon-trash\"></span></button>");
				} else {
					sb.append("<span class=\"col-md-2\">&nbsp;</span>");
				}
			} else {
				sb.append("<span class=\"col-md-").append(language ? "6" : "10")
						.append("\"><input class=\"form-control\" type=\"text\" name=\"").append(fieldParam)
						.append("\" size=\"15\"")
						.append((hasVocabulary(vocabulary) && closedVocabulary) || readonly ? " readonly=\"readonly\" "
								: "")
						.append("/>").append(doControlledVocabulary(fieldParam, pageContext, vocabulary, readonly))
						.append("</span>\n");

				if (language) {
					String lang = ConfigurationManager.getProperty("default.language");
					sb.append("<span class=\"col-md-4\">");
					sb = doLanguageTag(sb, fieldParam, valueLanguageList, lang);
					sb.append("</span>");
				}

				sb.append("<span class=\"col-md-2\">&nbsp;</span>"); // no remove button
			}
			sb.append("</div>\n"); //<div class="col-md-5>

			i++;

			sb.append("<div class=\"col-md-5\">");
			if (repeatable) {
				//param is field name and index, starting from 1 (e.g. myfield_2)
				fieldParam = fieldName + "_" + (i + 1);
			} else {
				//param is just the field name
				fieldParam = fieldName;
			}

			if (i < defaults.size()) {
				sb.append("<span class=\"col-md-").append(language ? 6 : 10)
						.append("\"><input class=\"form-control\" type=\"text\" name=\"").append(fieldParam)
						.append("\" size=\"15\" value=\"").append(defaults.get(i).getValue().replaceAll("\"", "&quot;"))
						.append("\"").append((hasVocabulary(vocabulary) && closedVocabulary) || readonly
								? " readonly=\"readonly\" " : "")
						.append("/>");
				sb.append(doControlledVocabulary(fieldParam, pageContext, vocabulary, readonly));
				sb.append("</span>");

				if (language) {
					String lang = defaults.get(i).getLanguage();
					if (null == lang) {
						lang = ConfigurationManager.getProperty("default.language");
					}
					sb.append("<span class=\"col-md-4\">");
					sb = doLanguageTag(sb, fieldParam, valueLanguageList, lang);
					sb.append("</span>");
				}

				if (repeatable && !readonly) {
					// put a remove button next to filled in values
					sb.append(" <button class=\"btn btn-danger col-md-2\" name=\"submit_").append(fieldName)
							.append("_remove_").append(i).append("\" value=\"")
							.append(LocaleSupport.getLocalizedMessage(pageContext,
									"jsp.submit.edit-metadata.button.remove2"))
							.append("\"><span class=\"glyphicon glyphicon-trash\" /></button>");
				} else {
					sb.append("<span class=\"col-md-2\">&nbsp;</span>");
				}
			} else {
				sb.append("<span class=\"col-md-").append(language ? "6" : "10")
						.append("\"><input class=\"form-control\" type=\"text\" name=\"").append(fieldParam)
						.append("\" size=\"15\"")
						.append((hasVocabulary(vocabulary) && closedVocabulary) || readonly ? " readonly=\"readonly\" "
								: "")
						.append("/>").append(doControlledVocabulary(fieldParam, pageContext, vocabulary, readonly))
						.append("</span>\n");

				if (language) {
					String lang = ConfigurationManager.getProperty("default.language");
					sb.append("<span class=\"col-md-4\">");
					sb = doLanguageTag(sb, fieldParam, valueLanguageList, lang);
					sb.append("</span>");
				}

				sb.append("<span class=\"col-md-2\">&nbsp;</span>"); // no remove button
			}
			sb.append("</div>\n"); //<div class="col-md-5>

			if (repeatable && !readonly && i >= fieldCount - 1) {
				sb.append(" <button class=\"btn btn-default col-md-2\" name=\"submit_").append(fieldName)
						.append("_add\" value=\"")
						.append(LocaleSupport.getLocalizedMessage(pageContext, "jsp.submit.edit-metadata.button.add"))
						.append("\"><span class=\"glyphicon glyphicon-plus\"></span>&nbsp;&nbsp;"
								+ LocaleSupport.getLocalizedMessage(pageContext, "jsp.submit.edit-metadata.button.add")
								+ "</button>\n");
			} else {
				sb.append("<!-- repeatable: " + (repeatable ? "true" : "false") + " readonly "
						+ (readonly ? "true" : "false") + " i " + i + " fieldCount " + fieldCount + " -->");
			}

			sb.append("</div>"); //<div class="row">
		}
		sb.append("</div></div><br/>"); //<div class="row">...<div class="col-md-10">
		out.write(sb.toString());
	}

	void doQualdropValue(JspWriter out, Item item, String fieldName, String schema, String element, DCInputSet inputs,
			boolean repeatable, boolean required, boolean readonly, int fieldCountIncr, List qualMap, String label,
			PageContext pageContext, List<DCInput> children, boolean hasParent) throws IOException {
		List<IMetadataValue> unfiltered = ContentServiceFactory.getInstance().getItemService().getMetadata(item, schema,
				element, Item.ANY, Item.ANY);
		// filter out both unqualified and qualified values occurring elsewhere in inputs
		List<IMetadataValue> filtered = new ArrayList<>();
		for (int i = 0; i < unfiltered.size(); i++) {
			String unfilteredFieldName = unfiltered.get(i).getMetadataField().getElement();
			if (unfiltered.get(i).getMetadataField().getQualifier() != null
					&& unfiltered.get(i).getMetadataField().getQualifier().length() > 0)
				unfilteredFieldName += "." + unfiltered.get(i).getMetadataField().getQualifier();

			if (!inputs.isFieldPresent(unfilteredFieldName)) {
				filtered.add(unfiltered.get(i));
			}
		}
		List<IMetadataValue> defaults = filtered;

		int fieldCount = defaults.size() + fieldCountIncr;
		StringBuffer sb = new StringBuffer();
		String q, v, currentQual, currentVal;

		if (fieldCount == 0)
			fieldCount = 1;

		sb.append("<div class=\"row\"><label class=\"col-md-2" + (required ? " label-required" : "") + "\">")
				.append(label).append("</label>");
		sb.append("<div class=\"col-md-10\">");
		for (int j = 0; j < fieldCount; j++) {

			if (j < defaults.size()) {
				currentQual = defaults.get(j).getMetadataField().getQualifier();
				if (currentQual == null)
					currentQual = "";
				currentVal = defaults.get(j).getValue();
			} else {
				currentQual = "";
				currentVal = "";
			}

			// do the dropdown box
			sb.append(
					"<div class=\"row col-md-12\"><span class=\"input-group col-md-10\"><span class=\"input-group-addon\"><select name=\"")
					.append(fieldName).append("_qualifier");
			if (repeatable)
				sb.append("_").append(j + 1);
			if (readonly) {
				sb.append("\" readonly=\"readonly\"");
			}
			sb.append("\">");
			for (int i = 0; i < qualMap.size(); i += 2) {
				q = (String) qualMap.get(i);
				v = (String) qualMap.get(i + 1);
				sb.append("<option").append((v.equals(currentQual) ? " selected=\"selected\" " : ""))
						.append(" value=\"").append(v).append("\">").append(q).append("</option>");
			}

			// do the input box
			sb.append("</select></span><input class=\"form-control\" type=\"text\" name=\"").append(fieldName)
					.append("_value");
			if (repeatable)
				sb.append("_").append(j + 1);
			if (readonly) {
				sb.append("\" readonly=\"readonly\"");
			}
			sb.append("\" size=\"34\" value=\"").append(currentVal.replaceAll("\"", "&quot;")).append("\"/></span>\n");

			if (repeatable && !readonly && j < fieldCount - 1) {
				// put a remove button next to filled in values
				sb.append("<button class=\"btn btn-danger col-md-2\" name=\"submit_").append(fieldName)
						.append("_remove_").append(j).append("\" value=\"")
						.append(LocaleSupport.getLocalizedMessage(pageContext,
								"jsp.submit.edit-metadata.button.remove"))
						.append("\"><span class=\"glyphicon glyphicon-trash\"></span>&nbsp;&nbsp;" + LocaleSupport
								.getLocalizedMessage(pageContext, "jsp.submit.edit-metadata.button.remove")
								+ "</button>");
			} else if (repeatable && !readonly && j == fieldCount - 1) {
				// put a 'more' button next to the last space
				sb.append("<button class=\"btn btn-default col-md-2\" name=\"submit_").append(fieldName)
						//            .append("_add\" value=\"Add More\"/> </td></tr>");
						.append("_add\" value=\"")
						.append(LocaleSupport.getLocalizedMessage(pageContext, "jsp.submit.edit-metadata.button.add"))
						.append("\"><span class=\"glyphicon glyphicon-plus\"></span>&nbsp;&nbsp;"
								+ LocaleSupport.getLocalizedMessage(pageContext, "jsp.submit.edit-metadata.button.add")
								+ "</button>");
			}

			// put a blank if nothing else
			sb.append("</div>");
		}
		sb.append("</div></div><br/>");
		out.write(sb.toString());
	}

	void doDropDown(javax.servlet.jsp.JspWriter out, Item item, String fieldName, String schema, String element,
			String qualifier, boolean repeatable, boolean required, boolean readonly, List valueList, String label,
			List<DCInput> children, boolean hasParent) throws java.io.IOException {
		List<IMetadataValue> defaults = ContentServiceFactory.getInstance().getItemService().getMetadata(item, schema,
				element, qualifier, Item.ANY);
		StringBuffer sb = new StringBuffer();
		Iterator vals;
		String display, value;
		int j;

		sb.append("<div class=\"row\"><label class=\"col-md-2" + (required ? " label-required" : "") + "\">")
				.append(label).append("</label>");

		sb.append("<div class=\"col-md-10\"><div class=\"row col-md-12\"><div class=\"col-md-10\">")
				.append("<select class=\"form-control\" name=\"").append(fieldName).append("\"");
		if (repeatable)
			sb.append(" size=\"15\"  multiple=\"multiple\"");
		if (readonly) {
			sb.append(" readonly=\"readonly\"");
		}
		sb.append(">");

		for (int i = 0; i < valueList.size(); i += 2) {
			display = (String) valueList.get(i);
			value = (String) valueList.get(i + 1);
			for (j = 0; j < defaults.size(); j++) {
				if (value.equals(defaults.get(j).getValue()))
					break;
			}
			sb.append("<option ").append(j < defaults.size() ? " selected=\"selected\" " : "").append("value=\"")
					.append(value.replaceAll("\"", "&quot;")).append("\">").append(display).append("</option>");
		}

		sb.append("</select></div></div></div></div><br/>");
		out.write(sb.toString());
	}

	void doChoiceSelect(javax.servlet.jsp.JspWriter out, PageContext pageContext, Item item, String fieldName,
			String schema, String element, String qualifier, boolean repeatable, boolean required, boolean readonly,
			List valueList, String label, Collection collection) throws java.io.IOException {
		List<IMetadataValue> defaults = ContentServiceFactory.getInstance().getItemService().getMetadata(item, schema,
				element, qualifier, Item.ANY);
		StringBuffer sb = new StringBuffer();

		sb.append("<div class=\"row\"><label class=\"col-md-2" + (required ? " label-required" : "") + "\">")
				.append(label).append("</label>");

		sb.append("<div class=\"col-md-10\"><div class=\"row col-md-12\"><div class=\"col-md-10\">")
				.append(doAuthority(pageContext, fieldName, 0, defaults.size(), fieldName, null, Choices.CF_UNSET,
						false, repeatable, defaults, null, collection))

				.append("</div></div></div></div><br/>");
		out.write(sb.toString());
	}

	/** Display Checkboxes or Radio buttons, depending on if repeatable! **/
	void doList(javax.servlet.jsp.JspWriter out, Item item, String fieldName, String schema, String element,
			String qualifier, boolean repeatable, boolean required, boolean readonly, List valueList, String label,
			List<DCInput> children, boolean hasParent) throws java.io.IOException {
		List<IMetadataValue> defaults = ContentServiceFactory.getInstance().getItemService().getMetadata(item, schema,
				element, qualifier, Item.ANY);
		int valueCount = valueList.size();

		StringBuffer sb = new StringBuffer();
		String display, value;
		int j;

		int numColumns = 1;
		//if more than 3 display+value pairs, display in 2 columns to save space
		if (valueCount > 6)
			numColumns = 2;

		//print out the field label
		sb.append("<div class=\"row\"><label class=\"col-md-2" + (required ? " label-required" : "") + "\">")
				.append(label).append("</label>");

		sb.append("<div class=\"col-md-10\"><div class=\"col-md-12 row\">");

		if (numColumns > 1)
			sb.append("<div class=\"col-md-" + (12 / numColumns) + "\">");
		else
			sb.append("<div class=\"col-md-12\">");

		//flag that lets us know when we are in Column2
		boolean inColumn2 = false;
		boolean notSet = false;
		//loop through all values
		for (int i = 0; i < valueList.size(); i += 2) {
			//get display value and actual value
			display = (String) valueList.get(i);
			value = (String) valueList.get(i + 1);

			boolean checked = false;
			//check if this value has been selected previously
			for (j = 0; j < defaults.size(); j++) {
				if (value.equals(defaults.get(j).getValue())) {
					checked = true;
					break;
				}
			}

			if (!checked && i == 0 && StringUtils.isBlank(value)) {
				notSet = true;
				continue;
			}

			// print input field
			sb.append("<div class=\"input-group\"><span class=\"input-group-addon\">");
			sb.append("<input type=\"");

			//if repeatable, print a Checkbox, otherwise print Radio buttons
			if (repeatable) {
				sb.append("checkbox");
			} else {
				sb.append("radio");
			}
			sb.append("\"");

			if (readonly) {
				sb.append(" disabled=\"disabled\"");
			}
			if (!checked && i == 0 && !notSet) {
				sb.append(" checked");
			}
			sb.append(" name=\"").append(fieldName).append("\"")
					.append(j < defaults.size() ? " checked=\"checked\" " : "").append(" value=\"")
					.append(value.replaceAll("\"", "&quot;")).append("\">");
			sb.append("</span>");

			//print display name immediately after input
			sb.append("<span class=\"form-control\">").append(display).append("</span></div>");

			// if we are writing values in two columns,
			// then start column 2 after half of the values
			if ((numColumns == 2) && (i + 2 >= (valueList.size() / 2)) && !inColumn2) {
				//end first column, start second column
				sb.append("</div>");
				sb.append("<div class=\"row col-md-" + (12 / numColumns) + "\">");
				inColumn2 = true;
			}

		} //end for each value

		sb.append("</div></div></div></div><br/>");

		out.write(sb.toString());
	}//end doList

	/** Display language tags **/
	StringBuffer doLanguageTag(StringBuffer sb, String fieldNameIdx, List<String> valueLanguageList, String lang) {
		sb.append("<select class=\"form-control\" name=\"").append(fieldNameIdx + "[lang]").append("\"").append(">");

		for (int j = 0; j < valueLanguageList.size(); j += 2) {
			String display = (String) valueLanguageList.get(j);
			String value = (String) valueLanguageList.get(j + 1);

			sb.append("<option ").append(value.equals(lang) ? " selected=\"selected\" " : "").append("value=\"")
					.append(value.replaceAll("\"", "&quot;")).append("\">").append(display).append("</option>");
		}

		sb.append("</select>");
		return sb;
	}%>

<%
    // Obtain DSpace context
    Context context = UIUtil.obtainContext(request);

    SubmissionInfo si = SubmissionController.getSubmissionInfo(context, request);

    Item item = si.getSubmissionItem().getItem();

    final int halfWidth = 23;
    final int fullWidth = 50;
    final int twothirdsWidth = 34;

    DCInputSet inputSet =
        (DCInputSet) request.getAttribute("submission.inputs");

    Integer pageNumStr =
        (Integer) request.getAttribute("submission.page");
    int pageNum = pageNumStr.intValue();
    
    // for later use, determine whether we are in submit or workflow mode
    String scope = "";
    int wfState=-1;
    if(si.isInWorkflow()){
       	WorkflowItem wfi = (WorkflowItem) si.getSubmissionItem();
    	wfState = wfi.getState();   
        if(wfState== BasicWorkflowService.WFSTATE_STEP1){
        	scope = DCInput.WORKFLOW_STEP1_SCOPE;
        }else if(wfState== BasicWorkflowService.WFSTATE_STEP2){
        	scope = DCInput.WORKFLOW_STEP2_SCOPE;
        }else if(wfState== BasicWorkflowService.WFSTATE_STEP3){
        	scope = DCInput.WORKFLOW_STEP3_SCOPE;
        }else{
        	scope = "workflow";
        }
    }
    else{
    	scope = "submit";
    }
    // owning Collection ID for choice authority calls
    Collection collection = si.getSubmissionItem().getCollection();
<<<<<<< HEAD

=======
    int collectionID = collection.getID();
	String collectionName = collection.getName();
	
>>>>>>> dfd74f8c
    // Fetch the document type (dc.type)
    String documentType = "";
    if( (ContentServiceFactory.getInstance().getItemService().getMetadataByMetadataString(item, "dc.type") != null) && (ContentServiceFactory.getInstance().getItemService().getMetadataByMetadataString(item, "dc.type").size() >0) )
    {
        documentType = ContentServiceFactory.getInstance().getItemService().getMetadataByMetadataString(item, "dc.type").get(0).getValue();
    }
%>
<c:set var="dspace.layout.head.last" scope="request">
	<script type="text/javascript" src="<%= request.getContextPath() %>/static/js/scriptaculous/prototype.js"></script>
	<script type="text/javascript" src="<%= request.getContextPath() %>/static/js/scriptaculous/builder.js"></script>
	<script type="text/javascript" src="<%= request.getContextPath() %>/static/js/scriptaculous/effects.js"></script>
	<script type="text/javascript" src="<%= request.getContextPath() %>/static/js/scriptaculous/controls.js"></script>
</c:set>
<dspace:layout style="submission" locbar="off" navbar="off" titlekey="jsp.submit.edit-metadata.title">

<%
        contextPath = request.getContextPath();
		lcl = request.getLocale();
		String keyCollectionName = StringUtils.deleteWhitespace(collectionName.toLowerCase());
		String infoKey = "jsp.submit.edit-metadata.info"+pageNum+"." + keyCollectionName;
		String messageInfo = I18nUtil.getMessage(infoKey, lcl, false);
		String anchorKey = "jsp.submit.edit-metadata.describe"+pageNum+"." + keyCollectionName;
		String anchorHelp = I18nUtil.getMessage("jsp.submit.edit-metadata.describe"+pageNum+"."+keyCollectionName, lcl, false);
		
%>

  <form action="<%= request.getContextPath() %>/submit#<%= si.getJumpToField()%>" method="post" name="edit_metadata" id="edit_metadata" onkeydown="return disableEnterKey(event);">

        <jsp:include page="/submit/progressbar.jsp"></jsp:include>

    <h1><fmt:message key="jsp.submit.edit-metadata.heading"/>
  	<%
		if(!anchorKey.equals(anchorHelp)) {
	%>  
		<dspace:popup page="<%= LocaleSupport.getLocalizedMessage(pageContext, \"help.index\") + anchorHelp%>"><fmt:message key="jsp.submit.edit-metadata.help"/></dspace:popup>
	<% } else { %>
		<dspace:popup page="<%= LocaleSupport.getLocalizedMessage(pageContext, \"help.index\")%>"><fmt:message key="jsp.submit.edit-metadata.help"/></dspace:popup>
	<% } %>	
    </h1>

	<%
	if(!infoKey.equals(messageInfo)) {
	%>    
	    <p><fmt:message key="jsp.submit.edit-metadata.info1"><fmt:param><%= messageInfo%></fmt:param></fmt:message></p>
	<%       
	}
	else {
	     //figure out which help page to display
	     if (pageNum <= 1)
	     {
	%>
	        <p><fmt:message key="jsp.submit.edit-metadata.info1"/></p>
	<%
	     }
	     else
	     {
	%>
	        <p><fmt:message key="jsp.submit.edit-metadata.info2"/></p>
	    
	<%
	     }
	 }
	 
	 int pageIdx = pageNum - 1;
     DCInput[] inputs = inputSet.getPageRows(pageIdx, si.getSubmissionItem().hasMultipleTitles(),

    		 si.getSubmissionItem().isPublishedBefore() );
     
  
     for (int z = 0; z < inputs.length; z++)
     {
       boolean readonly = false;

       // Omit fields not allowed for this document type
       if(!inputs[z].isAllowedFor(documentType))
       {
           continue;
       }

       if(inputs[z].hasParent()){
    	   
    	   List<DCInput> childs = new ArrayList<DCInput>();
    	   List<DCInput> list = parent2child.get(inputs[z].getParent());
    	   if(list != null){
    		   childs = list;
    	   }
    	   childs.add(inputs[z]);
    	   parent2child.put(inputs[z].getParent(),childs);
    	   continue;
       }
       
       // ignore inputs invisible in this scope
       if (!si.isEditing() && !inputs[z].isVisible(scope))
       {
           if (inputs[z].isReadOnly(scope))
           {
                readonly = true;
           }
           else
           {
               continue;
           }
       }
       String dcElement = inputs[z].getElement();
       String dcQualifier = inputs[z].getQualifier();
       String dcSchema = inputs[z].getSchema();
       boolean language = inputs[z].getLanguage();
       
       String fieldName;
       int fieldCountIncr;
       boolean repeatable;
       String vocabulary;
	   boolean required;
	   
       vocabulary = inputs[z].getVocabulary();
       required = inputs[z].isRequired();
       
       if (dcQualifier != null && !dcQualifier.equals("*"))
          fieldName = dcSchema + "_" + dcElement + '_' + dcQualifier;
       else
          fieldName = dcSchema + "_" + dcElement;


       if ((si.getMissingFields() != null) && (si.getMissingFields().contains(fieldName)))
       {
           if(inputs[z].getWarning() != null)
           {
                   if(si.getJumpToField()==null || si.getJumpToField().length()==0)
                                si.setJumpToField(fieldName);

                   String req = "<div class=\"alert alert-warning\">" +
                                                        inputs[z].getWarning() +
                                                        "<a name=\""+fieldName+"\"></a></div>";
                   out.write(req);
           }
       }
       else if ((si.getErrorsValidationFields()!= null) && (si.getErrorsValidationFields().contains(fieldName)))
       {
           if(inputs[z].requireValidation())
           {
                   if(si.getJumpToField()==null || si.getJumpToField().length()==0)
                                si.setJumpToField(fieldName);
				   Locale locale = I18nUtil.getSupportedLocale(request.getLocale());
				   String message = "";
				   Object[] i18nargs = new Object[] {inputs[z].getValidation()};
                   try {
                   		 message = I18nUtil.getMessage("jsp.submit.edit-metadata.validation.errors."+fieldName, i18nargs, locale, true);
                   }
                   catch(Exception ex) {
                       message = I18nUtil.getMessage("jsp.submit.edit-metadata.validation.errors", i18nargs, locale);
                   }
                   String req = "<div class=\"alert alert-warning\">" + message + "<a name=\""+fieldName+"\"></a></div>";
                   out.write(req);
           }
       }
       else
       {
                        //print out hints, if not null
           if(inputs[z].getHints() != null)
           {
           		%>
           		<div class="help-block">
                	<%= inputs[z].getHints() %>
                <%
                    if (hasVocabulary(vocabulary) &&  !readonly)
                    {
             	%>
             						<span class="pull-right">
                                             <dspace:popup page="/help/index.html#controlledvocabulary"><fmt:message key="jsp.controlledvocabulary.controlledvocabulary.help-link"/></dspace:popup>
             						</span>
             	<%
                    }
				%>
				</div>
				<%
           }
       }
       
       repeatable = inputs[z].getRepeatable();
       fieldCountIncr = 0;
       if (repeatable && !readonly)
       {
         fieldCountIncr = 1;
         if (si.getMoreBoxesFor() != null && si.getMoreBoxesFor().equals(fieldName))
             {
           fieldCountIncr = 2;
         }
       }
       String inputType = inputs[z].getInputType();
       String label = inputs[z].getLabel();
       boolean closedVocabulary = inputs[z].isClosedVocabulary();
       boolean hasParent = inputs[z].hasParent();
       
       if (inputType.equals("name"))
       {
           doPersonalName(out, item, fieldName, dcSchema, dcElement, dcQualifier,
                                          repeatable, required, readonly, fieldCountIncr, label, pageContext, collection, language, inputs[z].getValueLanguageList(), parent2child.get(fieldName), hasParent);
       }
       else if (isSelectable(fieldName))
       {
           doChoiceSelect(out, pageContext, item, fieldName, dcSchema, dcElement, dcQualifier,
                                   repeatable, required, readonly, inputs[z].getPairs(), label, collection);
       }
       else if (inputType.equals("date"))
       {
           doDate(out, item, fieldName, dcSchema, dcElement, dcQualifier,
                          repeatable, required, readonly, fieldCountIncr, label, pageContext, collection, language, inputs[z].getValueLanguageList(), parent2child.get(fieldName),hasParent);
       }
       else if (inputType.equals("year")) 
       {
    	   doYear(true, out, item, fieldName, dcSchema, dcElement, dcQualifier,
                   repeatable, required, readonly, fieldCountIncr, label, pageContext, parent2child.get(fieldName),hasParent);
       }
       else if (inputType.equals("year_noinprint")) 
       {
    	   doYear(false, out, item, fieldName, dcSchema, dcElement, dcQualifier,
                   repeatable, required, readonly, fieldCountIncr, label, pageContext, parent2child.get(fieldName),hasParent);
       }
       else if (inputType.equals("number")) 
       {
    	   doNumber(out, item, fieldName, dcSchema, dcElement, dcQualifier,
                   repeatable, required, readonly, fieldCountIncr, label, pageContext, collection, language, inputs[z].getValueLanguageList(), parent2child.get(fieldName), hasParent);
       }
       else if (inputType.equals("series"))
       {
           doSeriesNumber(out, item, fieldName, dcSchema, dcElement, dcQualifier,
                              repeatable, required, readonly, fieldCountIncr, label, pageContext,parent2child.get(fieldName),hasParent);
       }
       else if (inputType.equals("qualdrop_value"))
       {
           doQualdropValue(out, item, fieldName, dcSchema, dcElement, inputSet, repeatable, required,
                                   readonly, fieldCountIncr, inputs[z].getPairs(), label, pageContext,parent2child.get(fieldName),hasParent);
       }
       else if (inputType.equals("textarea"))
       {
                   doTextArea(out, item, fieldName, dcSchema, dcElement, dcQualifier,
                                  repeatable, required, readonly, fieldCountIncr, label, pageContext, vocabulary,
                                  closedVocabulary, collection, language, inputs[z].getValueLanguageList(), parent2child.get(fieldName), hasParent);
       }
       else if (inputType.equals("dropdown"))
       {
                        doDropDown(out, item, fieldName, dcSchema, dcElement, dcQualifier,
                                   repeatable, required, readonly, inputs[z].getPairs(), label,parent2child.get(fieldName),hasParent);
       }
       else if (inputType.equals("twobox"))
       {
                        doTwoBox(out, item, fieldName, dcSchema, dcElement, dcQualifier,
                                 repeatable, required, readonly, fieldCountIncr, label, pageContext, 
                                 vocabulary, closedVocabulary, language, inputs[z].getValueLanguageList());
       }
       else if (inputType.equals("list"))
       {
          doList(out, item, fieldName, dcSchema, dcElement, dcQualifier,
                        repeatable, required, readonly, inputs[z].getPairs(), label,parent2child.get(fieldName),hasParent);
       }
       else
       {
                        doOneBox(out, item, fieldName, dcSchema, dcElement, dcQualifier,
                                 repeatable, required, readonly, fieldCountIncr, label, pageContext, vocabulary,
                                 closedVocabulary, collection, language, inputs[z].getValueLanguageList(), parent2child.get(fieldName), hasParent);
       }
       
     } // end of 'for rows'
%>
        
<%-- Hidden fields needed for SubmissionController servlet to know which item to deal with --%>
        <%= SubmissionController.getSubmissionParameters(context, request) %>
<div class="row">
<%  //if not first page & step, show "Previous" button
		if(!(SubmissionController.isFirstStep(request, si) && pageNum<=1))
		{ %>
			<div class="col-md-6 pull-right btn-group">
				<input class="btn btn-default col-md-4" type="submit" name="<%=AbstractProcessingStep.PREVIOUS_BUTTON%>" value="<fmt:message key="jsp.submit.edit-metadata.previous"/>" />
				<input class="btn btn-default col-md-4" type="submit" name="<%=AbstractProcessingStep.CANCEL_BUTTON%>" value="<fmt:message key="jsp.submit.edit-metadata.cancelsave"/>"/>
				<input class="btn btn-primary col-md-4" type="submit" name="<%=AbstractProcessingStep.NEXT_BUTTON%>" value="<fmt:message key="jsp.submit.edit-metadata.next"/>"/>
    <%  } else { %>
    		<div class="col-md-4 pull-right btn-group">
                <input class="btn btn-default col-md-6" type="submit" name="<%=AbstractProcessingStep.CANCEL_BUTTON%>" value="<fmt:message key="jsp.submit.edit-metadata.cancelsave"/>"/>
				<input class="btn btn-primary col-md-6" type="submit" name="<%=AbstractProcessingStep.NEXT_BUTTON%>" value="<fmt:message key="jsp.submit.edit-metadata.next"/>"/>
    <%  }  %>
    		</div><br/>
</div>    		

	<input type="hidden" name="pageCallerID" value="<%= request.getAttribute("pageCallerID")%>"/>
</form>

<script type="text/javascript">

j(document).ready(
		function()
		{			
			<%@ include file="/deduplication/javascriptDeduplication.jsp" %>
		}		
);

</script>
<%@ include file="/deduplication/template.jsp" %>
<%@ include file="/deduplication/htmlDeduplication.jsp" %>

</dspace:layout><|MERGE_RESOLUTION|>--- conflicted
+++ resolved
@@ -17,6 +17,7 @@
   --%>
 <%@ page contentType="text/html;charset=UTF-8" %>
 
+<%@page import="java.util.UUID"%>
 <%@ page import="java.util.ArrayList" %>
 <%@ page import="java.util.Iterator" %>
 <%@ page import="java.util.List" %>
@@ -35,18 +36,6 @@
 <%@ page import="org.dspace.core.I18nUtil" %>
 <%@ page import="org.dspace.app.util.SubmissionInfo" %>
 <%@ page import="org.dspace.app.webui.util.UIUtil" %>
-<<<<<<< HEAD
-=======
-<%@ page import="org.dspace.content.DCDate" %>
-<%@ page import="org.dspace.content.DCLanguage" %>
-<%@ page import="org.dspace.content.DCPersonName" %>
-<%@ page import="org.dspace.content.DCSeriesNumber" %>
-<%@ page import="org.dspace.content.Metadatum" %>
-<%@ page import="org.dspace.content.Item" %>
-<%@ page import="org.dspace.content.Collection" %>
-<%@ page import="org.dspace.content.authority.MetadataAuthorityManager" %>
-<%@ page import="org.dspace.content.authority.ChoiceAuthorityManager" %>
->>>>>>> dfd74f8c
 <%@ page import="org.dspace.content.authority.Choices" %>
 <%@ page import="org.dspace.core.ConfigurationManager" %>
 <%@ page import="org.dspace.core.Utils" %>
@@ -1578,13 +1567,8 @@
     }
     // owning Collection ID for choice authority calls
     Collection collection = si.getSubmissionItem().getCollection();
-<<<<<<< HEAD
-
-=======
-    int collectionID = collection.getID();
+    UUID collectionID = collection.getID();
 	String collectionName = collection.getName();
-	
->>>>>>> dfd74f8c
     // Fetch the document type (dc.type)
     String documentType = "";
     if( (ContentServiceFactory.getInstance().getItemService().getMetadataByMetadataString(item, "dc.type") != null) && (ContentServiceFactory.getInstance().getItemService().getMetadataByMetadataString(item, "dc.type").size() >0) )
