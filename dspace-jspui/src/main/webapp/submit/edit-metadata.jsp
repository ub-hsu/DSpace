<%--

    The contents of this file are subject to the license and copyright
    detailed in the LICENSE and NOTICE files at the root of the source
    tree and available online at

    http://www.dspace.org/license/

--%>
<%--
  - Edit metadata form
  -
  - Attributes to pass in to this page:
  -    submission.info   - the SubmissionInfo object
  -    submission.inputs - the DCInputSet
  -    submission.page   - the step in submission
  --%>

<%@page import="org.apache.commons.lang.StringUtils"%>
<%@ page contentType="text/html;charset=UTF-8" %>

<%@ page import="java.util.ArrayList" %>
<%@ page import="java.util.HashMap" %>
<%@ page import="java.util.Iterator" %>
<%@ page import="java.util.List" %>
<%@ page import="java.util.Map" %>
<%@ page import="java.net.URLEncoder" %>

<%@ page import="javax.servlet.jsp.jstl.fmt.LocaleSupport" %>
<%@ page import="javax.servlet.jsp.tagext.TagSupport" %>
<%@ page import="javax.servlet.jsp.PageContext" %>
<%@ page import="javax.servlet.ServletException" %>

<%@ page import="org.dspace.core.Context" %>
<%@ page import="org.dspace.app.webui.jsptag.PopupTag" %>
<%@ page import="org.dspace.app.util.DCInput" %>
<%@ page import="org.dspace.app.util.DCInputSet" %>
<%@ page import="org.dspace.app.webui.servlet.SubmissionController" %>
<%@ page import="org.dspace.submit.AbstractProcessingStep" %>
<%@ page import="org.dspace.core.I18nUtil" %>
<%@ page import="org.dspace.app.webui.util.JSPManager" %>
<%@ page import="org.dspace.app.util.SubmissionInfo" %>
<%@ page import="org.dspace.app.webui.util.UIUtil" %>
<%@ page import="org.dspace.content.DCDate" %>
<%@ page import="org.dspace.content.DCLanguage" %>
<%@ page import="org.dspace.content.DCPersonName" %>
<%@ page import="org.dspace.content.DCSeriesNumber" %>
<%@ page import="org.dspace.content.Metadatum" %>
<%@ page import="org.dspace.content.Item" %>
<%@ page import="org.dspace.content.authority.MetadataAuthorityManager" %>
<%@ page import="org.dspace.content.authority.ChoiceAuthorityManager" %>
<%@ page import="org.dspace.content.authority.Choices" %>
<%@ page import="org.dspace.core.ConfigurationManager" %>
<%@ page import="org.dspace.core.Utils" %>

<%@ taglib uri="http://www.dspace.org/dspace-tags.tld" prefix="dspace" %>
<%@ taglib uri="http://java.sun.com/jsp/jstl/fmt" prefix="fmt" %>
<%@ taglib uri="http://java.sun.com/jsp/jstl/core" prefix="c"%>
<%
    request.setAttribute("LanguageSwitch", "hide");
%>
<%!
    // required by Controlled Vocabulary  add-on and authority addon
        String contextPath;

    // An unknown value of confidence for new, empty input fields,
    // so no icon appears yet.
    int unknownConfidence = Choices.CF_UNSET - 100;

    // This method is resposible for showing a link next to an input box
    // that pops up a window that to display a controlled vocabulary.
    // It should be called from the doOneBox and doTwoBox methods.
    // It must be extended to work with doTextArea.
    String doControlledVocabulary(String fieldName, PageContext pageContext, String vocabulary, boolean readonly)
    {
        String link = "";
        boolean enabled = ConfigurationManager.getBooleanProperty("webui.controlledvocabulary.enable");
        boolean useWithCurrentField = vocabulary != null && ! "".equals(vocabulary);
        
        if (enabled && useWithCurrentField && !readonly)
        {
                        // Deal with the issue of _0 being removed from fieldnames in the configurable submission system
                        if (fieldName.endsWith("_0"))
                        {
                                fieldName = fieldName.substring(0, fieldName.length() - 2);
                        }
                        link = 
                        "<a href='javascript:void(null);' onclick='javascript:popUp(\"" +
                                contextPath + "/controlledvocabulary/controlledvocabulary.jsp?ID=" +
                                fieldName + "&amp;vocabulary=" + vocabulary + "\")'>" +
                                        "<span class='controlledVocabularyLink'>" +
                                                LocaleSupport.getLocalizedMessage(pageContext, "jsp.submit.edit-metadata.controlledvocabulary") +
                                        "</span>" +
                        "</a>";
                }

                return link;
    }

    boolean hasVocabulary(String vocabulary)
    {
        boolean enabled = ConfigurationManager.getBooleanProperty("webui.controlledvocabulary.enable");
        boolean useWithCurrentField = vocabulary != null && !"".equals(vocabulary);
        boolean has = false;
        
        if (enabled && useWithCurrentField)
        {
                has = true;
        }
        return has;
    }

    // is this field going to be rendered as Choice-driven <select>?
    boolean isSelectable(String fieldKey)
    {
        ChoiceAuthorityManager cam = ChoiceAuthorityManager.getManager();
        return (cam.isChoicesConfigured(fieldKey) &&
            "select".equals(cam.getPresentation(fieldKey)));
    }

    // Get the presentation type of the authority if any, null otherwise
    String getAuthorityType(PageContext pageContext, String fieldName, int collectionID)
    {
        MetadataAuthorityManager mam = MetadataAuthorityManager.getManager();
        ChoiceAuthorityManager cam = ChoiceAuthorityManager.getManager();
        StringBuffer sb = new StringBuffer();

        if (cam.isChoicesConfigured(fieldName))
        {
        	return cam.getPresentation(fieldName);
        }
        return null;
    }
    
    // Render the choice/authority controlled entry, or, if not indicated,
    // returns the given default inputBlock
    StringBuffer doAuthority(PageContext pageContext, String fieldName,
            int idx, int fieldCount, String fieldInput, String authorityValue,
            int confidenceValue, boolean isName, boolean repeatable,
            Metadatum[] dcvs, StringBuffer inputBlock, int collectionID)
    {
        MetadataAuthorityManager mam = MetadataAuthorityManager.getManager();
        ChoiceAuthorityManager cam = ChoiceAuthorityManager.getManager();
        StringBuffer sb = new StringBuffer();

        if (cam.isChoicesConfigured(fieldName))
        {
            boolean authority = mam.isAuthorityControlled(fieldName);
            boolean required = authority && mam.isAuthorityRequired(fieldName);
            boolean isSelect = "select".equals(cam.getPresentation(fieldName)) && !isName;

            // if this is not the only or last input, append index to input @names
            String authorityName = fieldName + "_authority";
            String confidenceName = fieldName + "_confidence";
            if (repeatable && !isSelect && idx != fieldCount-1)
            {
                fieldInput += '_'+String.valueOf(idx+1);
                authorityName += '_'+String.valueOf(idx+1);
                confidenceName += '_'+String.valueOf(idx+1);
            }

            String confidenceSymbol = confidenceValue == unknownConfidence ? "blank" : Choices.getConfidenceText(confidenceValue).toLowerCase();
            String confIndID = fieldInput+"_confidence_indicator_id";
            
            if (authority)
            { 
                if (!isSelect) {
	            	sb.append(" <img id=\""+confIndID+"\" title=\"")
	                  .append(LocaleSupport.getLocalizedMessage(pageContext, "jsp.authority.confidence.description."+confidenceSymbol))
	                  .append("\" class=\"pull-left ds-authority-confidence cf-")                  
	                  // set confidence to cf-blank if authority is empty
	                  .append(authorityValue==null||authorityValue.length()==0 ? "blank" : confidenceSymbol)
	                  .append(" \" src=\"").append(contextPath).append("/image/confidence/invisible.gif\" />");
                }
                   
                sb.append("<input type=\"text\" value=\"").append(authorityValue!=null?authorityValue:"")
                  .append("\" id=\"").append(authorityName)
                  .append("\" name=\"").append(authorityName).append("\" class=\"ds-authority-value form-control\"/>")
                  .append("<input type=\"hidden\" value=\"").append(confidenceSymbol)
                  .append("\" id=\"").append(confidenceName)
                  .append("\" name=\"").append(confidenceName)
                  .append("\" class=\"ds-authority-confidence-input\"/>");
                  
                
            }

            // suggest is not supported for name input type
            if ("suggest".equals(cam.getPresentation(fieldName)) && !isName)
            {
                if (inputBlock != null)
                    sb.insert(0, inputBlock);
                sb.append("<span id=\"").append(fieldInput).append("_indicator\" style=\"display: none;\">")
                  .append("<img src=\"").append(contextPath).append("/image/authority/load-indicator.gif\" alt=\"Loading...\"/>")
                  .append("</span><div id=\"").append(fieldInput).append("_autocomplete\" class=\"autocomplete\" style=\"display: none;\"> </div>");

                sb.append("<script type=\"text/javascript\">")
                  .append("var gigo = DSpaceSetupAutocomplete('edit_metadata',")
                  .append("{ metadataField: '").append(fieldName).append("', isClosed: '").append(required?"true":"false").append("', inputName: '")
                  .append(fieldInput).append("', authorityName: '").append(authorityName).append("', containerID: '")
                  .append(fieldInput).append("_autocomplete', indicatorID: '").append(fieldInput).append("_indicator', ")
                  .append("contextPath: '").append(contextPath)
                  .append("', confidenceName: '").append(confidenceName)
                  .append("', confidenceIndicatorID: '").append(confIndID)
                  .append("', collection: ").append(String.valueOf(collectionID))
                  .append(" }); </script>");
            }

            // put up a SELECT element containing all choices
            else if (isSelect)
            {
                sb.append("<select class=\"form-control\" id=\"").append(fieldInput)
                   .append("_id\" name=\"").append(fieldInput)
                   .append("\" size=\"").append(String.valueOf(repeatable ? 6 : 1))
                   .append(repeatable ? "\" multiple>\n" :"\">\n");
                Choices cs = cam.getMatches(fieldName, null, collectionID, 0, 0, null);
                // prepend unselected empty value when nothing can be selected.
                if (!repeatable && cs.defaultSelected < 0 && dcvs.length == 0)
                    sb.append("<option value=\"\"><!-- empty --></option>\n");
                for (int i = 0; i < cs.values.length; ++i)
                {
                    boolean selected = false;
                    for (Metadatum dcv : dcvs)
                    {
                        if ((dcv.authority == null && dcv.value.equals(StringUtils.trim(cs.values[i].value))) ||
                        		(dcv.authority != null && dcv.authority.equals(StringUtils.trim(cs.values[i].authority))))
                            selected = true;
                    }
                    sb.append("<option value=\"")
                      .append(cs.values[i].value.replaceAll("\"", "\\\""))
                      .append("\"")
                      .append(selected ? " selected>":">")
                      .append(cs.values[i].label).append("</option>\n");
                }
                sb.append("</select>\n");
            }

              // use lookup for any other presentation style (i.e "select")
            else
            {
                if (inputBlock != null)
                    sb.insert(0, inputBlock);
                sb.append("<button class=\"btn btn-default\" name=\"").append(fieldInput).append("_lookup\" ")
                  .append("onclick=\"javascript: return DSpaceChoiceLookup('")
                  .append(contextPath).append("/tools/lookup.jsp','")
                  .append(fieldName).append("','edit_metadata','")
                  .append(fieldInput).append("','").append(authorityName).append("','")
                  .append(confIndID).append("',")
                  .append(String.valueOf(collectionID)).append(",")
                  .append(String.valueOf(isName)).append(",false);\"")
                  .append(" title=\"")
                  .append(LocaleSupport.getLocalizedMessage(pageContext, "jsp.tools.lookup.lookup"))
                  .append("\"><span class=\"glyphicon glyphicon-search\"></span></button>");
            }
            
        }
        else if (inputBlock != null)
            sb = inputBlock;
        return sb;
    }

    void doPersonalName(javax.servlet.jsp.JspWriter out, Item item,
      String fieldName, String schema, String element, String qualifier, boolean repeatable, boolean required,
      boolean readonly, int fieldCountIncr, String label, PageContext pageContext, int collectionID)
      throws java.io.IOException
    {
   	  String authorityType = getAuthorityType(pageContext, fieldName, collectionID);
    	
      Metadatum[] defaults = item.getMetadata(schema, element, qualifier, Item.ANY);
      int fieldCount = defaults.length + fieldCountIncr;
      StringBuffer headers = new StringBuffer();
      StringBuffer sb = new StringBuffer();
      org.dspace.content.DCPersonName dpn;
      String auth;
      int conf = 0;
      StringBuffer name = new StringBuffer();
      StringBuffer first = new StringBuffer();
      StringBuffer last = new StringBuffer();
      
      if (fieldCount == 0)
         fieldCount = 1;

      sb.append("<div class=\"row\"><label class=\"col-md-2"+ (required?" label-required":"") +"\">").append(label).append("</label>");
	  sb.append("<div class=\"col-md-10\">");     
      for (int i = 0; i < fieldCount; i++)
      {
    	 sb.append("<div class=\"row col-md-12\">");
    	 if ("lookup".equalsIgnoreCase(authorityType))
    	 {
    	 	sb.append("<div class=\"row col-md-10\">");
    	 }
         first.setLength(0);
         first.append(fieldName).append("_first");
         if (repeatable && i != fieldCount-1)
            first.append('_').append(i+1);

         last.setLength(0);
         last.append(fieldName).append("_last");
         if (repeatable && i != fieldCount-1)
            last.append('_').append(i+1);

         if (i < defaults.length)
         {
            dpn = new org.dspace.content.DCPersonName(defaults[i].value);
            auth = defaults[i].authority;
            conf = defaults[i].confidence;
         }
         else
         {
            dpn = new org.dspace.content.DCPersonName();
            auth = "";
            conf = unknownConfidence;
         }
         
         sb.append("<span class=\"col-md-5\"><input placeholder=\"")
           .append(Utils.addEntities(LocaleSupport.getLocalizedMessage(pageContext, "jsp.submit.edit-metadata.lastname")))
           .append("\" class=\"form-control\" type=\"text\" name=\"")
           .append(last.toString())
           .append("\" size=\"23\" ");
         if (readonly)
         {
             sb.append("disabled=\"disabled\" ");
         }
         sb.append("value=\"")
           .append(dpn.getLastName().replaceAll("\"", "&quot;")) // Encode "
                   .append("\"/></span><span class=\"col-md-5\"><input placeholder=\"")
                   .append(Utils.addEntities(LocaleSupport.getLocalizedMessage(pageContext, "jsp.submit.edit-metadata.firstname")))
                   .append("\" class=\"form-control\" type=\"text\" name=\"")
                   .append(first.toString())
           .append("\" size=\"23\" ");
         if (readonly)
         {
             sb.append("disabled=\"disabled\" ");
         }
         sb.append("value=\"")
           .append(dpn.getFirstNames()).append("\"/></span>");         
         
         if ("lookup".equalsIgnoreCase(authorityType))
    	 {
             sb.append(doAuthority(pageContext, fieldName, i, fieldCount, fieldName,
                     auth, conf, true, repeatable, defaults, null, collectionID));
             sb.append("</div>");
    	 }
         

         if (repeatable && !readonly && i < defaults.length)
         {
            name.setLength(0);
            name.append(Utils.addEntities(dpn.getLastName()))
                .append(' ')
                .append(Utils.addEntities(dpn.getFirstNames()));
            // put a remove button next to filled in values
            sb.append("<button class=\"btn btn-danger pull-right col-md-2\" name=\"submit_")
              .append(fieldName)
              .append("_remove_")
              .append(i)
              .append("\" value=\"")
              .append(LocaleSupport.getLocalizedMessage(pageContext, "jsp.submit.edit-metadata.button.remove"))
              .append("\"><span class=\"glyphicon glyphicon-trash\"></span>&nbsp;&nbsp;"+LocaleSupport.getLocalizedMessage(pageContext, "jsp.submit.edit-metadata.button.remove")+"</button>");
         }
         else if (repeatable && !readonly && i == fieldCount - 1)
         {
            // put a 'more' button next to the last space
            sb.append("<button class=\"btn btn-default pull-right col-md-2\" name=\"submit_")
              .append(fieldName)
              .append("_add\" value=\"")
              .append(LocaleSupport.getLocalizedMessage(pageContext, "jsp.submit.edit-metadata.button.add"))
              .append("\"><span class=\"glyphicon glyphicon-plus\"></span>&nbsp;&nbsp;"+LocaleSupport.getLocalizedMessage(pageContext, "jsp.submit.edit-metadata.button.add")+"</button>");
         }         
         sb.append("</div>");   
      }
	  sb.append("</div></div><br/>");
      out.write(sb.toString());
    }

    void doDate(javax.servlet.jsp.JspWriter out, Item item,
      String fieldName, String schema, String element, String qualifier, boolean repeatable, boolean required,
      boolean readonly, int fieldCountIncr, String label, PageContext pageContext, HttpServletRequest request)
      throws java.io.IOException
    {

      Metadatum[] defaults = item.getMetadata(schema, element, qualifier, Item.ANY);
      int fieldCount = defaults.length + fieldCountIncr;
      StringBuffer sb = new StringBuffer();
      org.dspace.content.DCDate dateIssued;

      if (fieldCount == 0)
         fieldCount = 1;

      sb.append("<div class=\"row\"><label class=\"col-md-2"+ (required?" label-required":"") +"\">")
        .append(label)
        .append("</label><div class=\"col-md-10\">");
      
      for (int i = 0; i < fieldCount; i++)
      {
         if (i < defaults.length)
            dateIssued = new org.dspace.content.DCDate(defaults[i].value);
         else
            dateIssued = new org.dspace.content.DCDate("");
    
         sb.append("<div class=\"row col-md-12\"><div class=\"input-group col-md-10\"><div class=\"row\">")
			.append("<span class=\"input-group col-md-6\"><span class=\"input-group-addon\">")
         	.append(LocaleSupport.getLocalizedMessage(pageContext, "jsp.submit.edit-metadata.month"))
            .append("</span><select class=\"form-control\" name=\"")
            .append(fieldName)
            .append("_month");
         if (repeatable && i>0)
         {
            sb.append('_').append(i);
         }
         if (readonly)
         {
             sb.append("\" disabled=\"disabled");
         }
         sb.append("\"><option value=\"-1\"")
            .append((dateIssued.getMonth() == -1 ? " selected=\"selected\"" : ""))
//          .append(">(No month)</option>");
            .append(">")
            .append(LocaleSupport.getLocalizedMessage(pageContext, "jsp.submit.edit-metadata.no_month"))
            .append("</option>");
            
         for (int j = 1; j < 13; j++)
         {
            sb.append("<option value=\"")
              .append(j)
              .append((dateIssued.getMonth() == j ? "\" selected=\"selected\"" : "\"" ))
              .append(">")
              .append(org.dspace.content.DCDate.getMonthName(j,I18nUtil.getSupportedLocale(request.getLocale())))
              .append("</option>");
         }
    
         sb.append("</select></span>")
	            .append("<span class=\"input-group col-md-2\"><span class=\"input-group-addon\">")
                .append(LocaleSupport.getLocalizedMessage(pageContext, "jsp.submit.edit-metadata.day"))
                .append("</span><input class=\"form-control\" type=\"text\" name=\"")
            .append(fieldName)
            .append("_day");
         if (repeatable && i>0)
            sb.append("_").append(i);
         if (readonly)
         {
             sb.append("\" disabled=\"disabled");
         }
         sb.append("\" size=\"2\" maxlength=\"2\" value=\"")
            .append((dateIssued.getDay() > 0 ?
                     String.valueOf(dateIssued.getDay()) : "" ))
                .append("\"/></span><span class=\"input-group col-md-4\"><span class=\"input-group-addon\">")
                .append(LocaleSupport.getLocalizedMessage(pageContext, "jsp.submit.edit-metadata.year"))
                .append("</span><input class=\"form-control\" type=\"text\" name=\"")
            .append(fieldName)
            .append("_year");
         if (repeatable && i>0)
            sb.append("_").append(i);
         if (readonly)
         {
             sb.append("\" disabled=\"disabled");
         }
         sb.append("\" size=\"4\" maxlength=\"4\" value=\"")
            .append((dateIssued.getYear() > 0 ?
                 String.valueOf(dateIssued.getYear()) : "" ))
            .append("\"/></span></div></div>\n");
    
         if (repeatable && !readonly && i < defaults.length)
         {
            // put a remove button next to filled in values
            sb.append("<button class=\"btn btn-danger col-md-2\" name=\"submit_")
              .append(fieldName)
              .append("_remove_")
              .append(i)
              .append("\" value=\"")
              .append(LocaleSupport.getLocalizedMessage(pageContext, "jsp.submit.edit-metadata.button.remove"))
              .append("\"><span class=\"glyphicon glyphicon-trash\"></span>&nbsp;&nbsp;"+LocaleSupport.getLocalizedMessage(pageContext, "jsp.submit.edit-metadata.button.remove")+"</button>");
         }
         else if (repeatable && !readonly && i == fieldCount - 1)
         {
            // put a 'more' button next to the last space
            sb.append("<button class=\"btn btn-default col-md-2\" name=\"submit_")
              .append(fieldName)
              .append("_add\" value=\"")
              .append(LocaleSupport.getLocalizedMessage(pageContext, "jsp.submit.edit-metadata.button.add"))
              .append("\"><span class=\"glyphicon glyphicon-plus\"></span>&nbsp;&nbsp;"+LocaleSupport.getLocalizedMessage(pageContext, "jsp.submit.edit-metadata.button.add")+"</button>");
         }
         // put a blank if nothing else
         sb.append("</div>");
      }
      sb.append("</div></div><br/>");
      out.write(sb.toString());
    }

    void doSeriesNumber(javax.servlet.jsp.JspWriter out, Item item,
      String fieldName, String schema, String element, String qualifier, boolean repeatable,
      boolean required, boolean readonly, int fieldCountIncr, String label, PageContext pageContext)
      throws java.io.IOException
    {

      Metadatum[] defaults = item.getMetadata(schema, element, qualifier, Item.ANY);
      int fieldCount = defaults.length + fieldCountIncr;
      StringBuffer sb = new StringBuffer();
      org.dspace.content.DCSeriesNumber sn;
      StringBuffer headers = new StringBuffer();

      if (fieldCount == 0)
         fieldCount = 1;

      sb.append("<div class=\"row\"><label class=\"col-md-2"+ (required?" label-required":"") +"\">")
      	.append(label)
      	.append("</label><div class=\"col-md-10\">");
      
      for (int i = 0; i < fieldCount; i++)
      {
         if (i < defaults.length)
           sn = new org.dspace.content.DCSeriesNumber(defaults[i].value);
         else
           sn = new org.dspace.content.DCSeriesNumber();

         sb.append("<div class=\"row col-md-12\"><span class=\"col-md-5\"><input class=\"form-control\" type=\"text\" name=\"")
           .append(fieldName)
           .append("_series");
         if (repeatable && i!= fieldCount)
           sb.append("_").append(i+1);
         if (readonly)
         {
             sb.append("\" disabled=\"disabled");
         }
         sb.append("\" placeholder=\"")
           .append(LocaleSupport.getLocalizedMessage(pageContext, "jsp.submit.edit-metadata.seriesname").replaceAll("\"", "&quot;"));
         sb.append("\" size=\"23\" value=\"")
           .append(sn.getSeries().replaceAll("\"", "&quot;"))
           .append("\"/></span><span class=\"col-md-5\"><input class=\"form-control\" type=\"text\" name=\"")
           .append(fieldName)
           .append("_number");
         if (repeatable && i!= fieldCount)
           sb.append("_").append(i+1);
         if (readonly)
         {
             sb.append("\" disabled=\"disabled");
         }
         sb.append("\" placeholder=\"")
           .append(LocaleSupport.getLocalizedMessage(pageContext, "jsp.submit.edit-metadata.paperno").replaceAll("\"", "&quot;"));
         sb.append("\" size=\"23\" value=\"")
           .append(sn.getNumber().replaceAll("\"", "&quot;"))
           .append("\"/></span>\n");

         if (repeatable && !readonly && i < defaults.length)
         {
            // put a remove button next to filled in values
            sb.append("<button class=\"btn btn-danger col-md-2\" name=\"submit_")
              .append(fieldName)
              .append("_remove_")
              .append(i)
              .append("\" value=\"")
              .append(LocaleSupport.getLocalizedMessage(pageContext, "jsp.submit.edit-metadata.button.remove"))
              .append("\"><span class=\"glyphicon glyphicon-trash\"></span>&nbsp;&nbsp;"+LocaleSupport.getLocalizedMessage(pageContext, "jsp.submit.edit-metadata.button.remove")+"</button>");
         }
         else if (repeatable && !readonly && i == fieldCount - 1)
         {
            // put a 'more' button next to the last space
            sb.append("<button class=\"btn btn-default col-md-2\" name=\"submit_")
              .append(fieldName)
              .append("_add\" value=\"")
              .append(LocaleSupport.getLocalizedMessage(pageContext, "jsp.submit.edit-metadata.button.add"))
              .append("\"><span class=\"glyphicon glyphicon-plus\"></span>&nbsp;&nbsp;"+LocaleSupport.getLocalizedMessage(pageContext, "jsp.submit.edit-metadata.button.add")+"</button>");
         }

         // put a blank if nothing else
         sb.append("</div>");
      }
      sb.append("</div></div><br/>");
      
      out.write(sb.toString());
    }

    void doTextArea(javax.servlet.jsp.JspWriter out, Item item,
      String fieldName, String schema, String element, String qualifier, boolean repeatable, boolean required, boolean readonly,
      int fieldCountIncr, String label, PageContext pageContext, String vocabulary, boolean closedVocabulary, int collectionID)
      throws java.io.IOException
    {
      String authorityType = getAuthorityType(pageContext, fieldName, collectionID);
      Metadatum[] defaults = item.getMetadata(schema, element, qualifier, Item.ANY);
      int fieldCount = defaults.length + fieldCountIncr;
      StringBuffer sb = new StringBuffer();
      String val, auth;
      int conf = unknownConfidence;

      if (fieldCount == 0)
         fieldCount = 1;

      sb.append("<div class=\"row\"><label class=\"col-md-2"+ (required?" label-required":"") +"\">")
      	.append(label)
      	.append("</label><div class=\"col-md-10\">");
      
      for (int i = 0; i < fieldCount; i++)
      {
         if (i < defaults.length)
         {
           val = defaults[i].value;
              auth = defaults[i].authority;
              conf = defaults[i].confidence;
         }
         else
         {
           val = "";
            auth = "";
         }
         sb.append("<div class=\"row col-md-12\">\n");
         String fieldNameIdx = fieldName + ((repeatable && i != fieldCount-1)?"_" + (i+1):"");
         sb.append("<div class=\"col-md-10\">");
         if (authorityType != null)
         {
        	 sb.append("<div class=\"col-md-10\">");
         }
         sb.append("<textarea class=\"form-control\" name=\"").append(fieldNameIdx)
           .append("\" rows=\"4\" cols=\"45\" id=\"")
           .append(fieldNameIdx).append("_id\" ")
           .append((hasVocabulary(vocabulary)&&closedVocabulary)||readonly?" disabled=\"disabled\" ":"")
           .append(">")
           .append(val)
           .append("</textarea>")
           .append(doControlledVocabulary(fieldNameIdx, pageContext, vocabulary, readonly));
         if (authorityType != null)
         {
        	 sb.append("</div><div class=\"col-md-2\">");
	         sb.append(doAuthority(pageContext, fieldName, i, fieldCount, fieldName,
                            auth, conf, false, repeatable,
                            defaults, null, collectionID));
	         sb.append("</div>");
         }

         sb.append("</div>");
           
         
         if (repeatable && !readonly && i < defaults.length)
         {
            // put a remove button next to filled in values
            sb.append("<button class=\"btn btn-danger col-md-2\" name=\"submit_")
              .append(fieldName)
              .append("_remove_")
              .append(i)
              .append("\" value=\"")
              .append(LocaleSupport.getLocalizedMessage(pageContext, "jsp.submit.edit-metadata.button.remove"))
              .append("\"><span class=\"glyphicon glyphicon-trash\"></span>&nbsp;&nbsp;"+LocaleSupport.getLocalizedMessage(pageContext, "jsp.submit.edit-metadata.button.remove")+"</button>");
         }
         else if (repeatable && !readonly && i == fieldCount - 1)
         {
            // put a 'more' button next to the last space
            sb.append("<button class=\"btn btn-default col-md-2\" name=\"submit_")
              .append(fieldName)
              .append("_add\" value=\"")
              .append(LocaleSupport.getLocalizedMessage(pageContext, "jsp.submit.edit-metadata.button.add"))
              .append("\"><span class=\"glyphicon glyphicon-plus\"></span>&nbsp;&nbsp;"+LocaleSupport.getLocalizedMessage(pageContext, "jsp.submit.edit-metadata.button.add")+"</button>");
         }

         // put a blank if nothing else
         sb.append("</div>");
      }
      sb.append("</div></div><br/>");
      
      out.write(sb.toString());
    }

    void doOneBox(javax.servlet.jsp.JspWriter out, Item item,
      String fieldName, String schema, String element, String qualifier, boolean repeatable, boolean required, boolean readonly,
      int fieldCountIncr, String label, PageContext pageContext, String vocabulary, boolean closedVocabulary, int collectionID)
      throws java.io.IOException
    {
      String authorityType = getAuthorityType(pageContext, fieldName, collectionID);
      Metadatum[] defaults = item.getMetadata(schema, element, qualifier, Item.ANY);
      int fieldCount = defaults.length + fieldCountIncr;
      StringBuffer sb = new StringBuffer();
      String val, auth;
      int conf= 0;

      if (fieldCount == 0)
         fieldCount = 1;

      sb.append("<div class=\"row\"><label class=\"col-md-2"+ (required?" label-required":"") +"\">")
        .append(label)
        .append("</label>");
      sb.append("<div class=\"col-md-10\">");  
      for (int i = 0; i < fieldCount; i++)
      {
           if (i < defaults.length)
           {
             val = defaults[i].value.replaceAll("\"", "&quot;");
             auth = defaults[i].authority;
             conf = defaults[i].confidence;
           }
           else
           {
             val = "";
             auth = "";
             conf= unknownConfidence;
           }

           sb.append("<div class=\"row col-md-12\">");
           String fieldNameIdx = fieldName + ((repeatable && i != fieldCount-1)?"_" + (i+1):"");
           
           sb.append("<div class=\"col-md-10\">");
           if (authorityType != null)
           {
        	   sb.append("<div class=\"row col-md-10\">");
           }
           sb.append("<input class=\"form-control\" type=\"text\" name=\"")
             .append(fieldNameIdx)
             .append("\" id=\"")
             .append(fieldNameIdx).append("\" size=\"50\" value=\"")
             .append(val +"\"")
             .append((hasVocabulary(vocabulary)&&closedVocabulary) || readonly?" disabled=\"disabled\" ":"")
             .append("/>")
			 .append(doControlledVocabulary(fieldNameIdx, pageContext, vocabulary, readonly))             
             .append("</div>");
           
           if (authorityType != null)
           {
        	   sb.append("<div class=\"col-md-2\">");
	           sb.append(doAuthority(pageContext, fieldName, i,  fieldCount,
                              fieldName, auth, conf, false, repeatable,
                              defaults, null, collectionID));
           	   sb.append("</div></div>");
           }             

          if (repeatable && !readonly && i < defaults.length)
          {
             // put a remove button next to filled in values
             sb.append("<button class=\"btn btn-danger col-md-2\" name=\"submit_")
               .append(fieldName)
               .append("_remove_")
               .append(i)
               .append("\" value=\"")
               .append(LocaleSupport.getLocalizedMessage(pageContext, "jsp.submit.edit-metadata.button.remove"))
               .append("\"><span class=\"glyphicon glyphicon-trash\"></span>&nbsp;&nbsp;"+LocaleSupport.getLocalizedMessage(pageContext, "jsp.submit.edit-metadata.button.remove")+"</button>");
          }
          else if (repeatable && !readonly && i == fieldCount - 1)
          {
             // put a 'more' button next to the last space
             sb.append("<button class=\"btn btn-default col-md-2\" name=\"submit_")
               .append(fieldName)
               .append("_add\" value=\"")
               .append(LocaleSupport.getLocalizedMessage(pageContext, "jsp.submit.edit-metadata.button.add"))
               .append("\"><span class=\"glyphicon glyphicon-plus\"></span>&nbsp;&nbsp;"+LocaleSupport.getLocalizedMessage(pageContext, "jsp.submit.edit-metadata.button.add")+"</button>");
          }

          sb.append("</div>");
        }
      sb.append("</div>");
      sb.append("</div><br/>");
	  
      out.write(sb.toString());
    }

    void doTwoBox(javax.servlet.jsp.JspWriter out, Item item,
      String fieldName, String schema, String element, String qualifier, boolean repeatable, boolean required, boolean readonly,
      int fieldCountIncr, String label, PageContext pageContext, String vocabulary, boolean closedVocabulary)
      throws java.io.IOException
    {
      Metadatum[] defaults = item.getMetadata(schema, element, qualifier, Item.ANY);
      int fieldCount = defaults.length + fieldCountIncr;
      StringBuffer sb = new StringBuffer();
      StringBuffer headers = new StringBuffer();

      String fieldParam = "";

      if (fieldCount == 0)
         fieldCount = 1;

      sb.append("<div class=\"row\"><label class=\"col-md-2"+ (required?" label-required":"") +"\">")
        .append(label)
        .append("</label>");
      sb.append("<div class=\"col-md-10\">");
      for (int i = 0; i < fieldCount; i++)
      {
     	 sb.append("<div class=\"row col-md-12\">");
    	  
         if(i != fieldCount)
         {
             //param is field name and index, starting from 1 (e.g. myfield_2)
             fieldParam = fieldName + "_" + (i+1);
         }
         else
         {
             //param is just the field name
             fieldParam = fieldName;
         }
                 
         if (i < defaults.length)
         {
           sb.append("<span class=\"col-md-4\"><input class=\"form-control\" type=\"text\" name=\"")
             .append(fieldParam)
             .append("\" size=\"15\" value=\"")
             .append(defaults[i].value.replaceAll("\"", "&quot;"))
             .append("\"")
             .append((hasVocabulary(vocabulary)&&closedVocabulary) || readonly?" disabled=\"disabled\" ":"")
             .append("\" />");
          
           sb.append(doControlledVocabulary(fieldParam, pageContext, vocabulary, readonly));
           sb.append("</span>");
          if (!readonly)
          {
                       sb.append("<button class=\"btn btn-danger col-md-2\" name=\"submit_")
                             .append(fieldName)
                             .append("_remove_")
                             .append(i)
                             .append("\" value=\"")
                             .append(LocaleSupport.getLocalizedMessage(pageContext, "jsp.submit.edit-metadata.button.remove2"))
                             .append("\"><span class=\"glyphicon glyphicon-trash\"></span>&nbsp;&nbsp;"+LocaleSupport.getLocalizedMessage(pageContext, "jsp.submit.edit-metadata.button.remove")+"</button>");
          }
          else {
        	  sb.append("<span class=\"col-md-2\">&nbsp;</span>");
          }
         }
         else
         {
           sb.append("<span class=\"col-md-4\"><input class=\"form-control\" type=\"text\" name=\"")
             .append(fieldParam)
             .append("\" size=\"15\"")
             .append((hasVocabulary(vocabulary)&&closedVocabulary) || readonly?" disabled=\"disabled\" ":"")
             .append("/>")
             .append(doControlledVocabulary(fieldParam, pageContext, vocabulary, readonly))
             .append("</span>\n")
             .append("<span class=\"col-md-2\">&nbsp;</span>");
         }
         
         i++;

         if(i != fieldCount)
                 {
                         //param is field name and index, starting from 1 (e.g. myfield_2)
                     fieldParam = fieldName + "_" + (i+1);
                 }
                 else
                 {
                         //param is just the field name
                         fieldParam = fieldName;
                 }
        
                 if (i < defaults.length)
                 {
                   sb.append("<span class=\"col-md-4\"><input class=\"form-control\" type=\"text\" name=\"")
                     .append(fieldParam)
                     .append("\" size=\"15\" value=\"")
                     .append(defaults[i].value.replaceAll("\"", "&quot;"))
                         .append("\"")
                         .append((hasVocabulary(vocabulary)&&closedVocabulary) || readonly?" disabled=\"disabled\" ":"")
                         .append("/>");
                   sb.append(doControlledVocabulary(fieldParam, pageContext, vocabulary, readonly));      
                   sb.append("</span>");
                   if (!readonly)
                   {
                               sb.append(" <button class=\"btn btn-danger col-md-2\" name=\"submit_")
                                     .append(fieldName)
                                     .append("_remove_")
                                     .append(i)
                                     .append("\" value=\"")
                                     .append(LocaleSupport.getLocalizedMessage(pageContext, "jsp.submit.edit-metadata.button.remove2"))
                                     .append("\"><span class=\"glyphicon glyphicon-trash\"></span>&nbsp;&nbsp;"+LocaleSupport.getLocalizedMessage(pageContext, "jsp.submit.edit-metadata.button.remove")+"</button>");
                   }
                   else {
                 	  sb.append("<span class=\"col-md-2\">&nbsp;</span>");
                   }              
                 }
                 else
                 {
                   sb.append("<span class=\"col-md-4\"><input class=\"form-control\" type=\"text\" name=\"")
                     .append(fieldParam)
                     .append("\" size=\"15\"")
                     .append((hasVocabulary(vocabulary)&&closedVocabulary)||readonly?" disabled=\"disabled\" ":"")
                     .append("/>")
                     .append(doControlledVocabulary(fieldParam, pageContext, vocabulary, readonly))
        			 .append("</span>\n");
                   if (i+1 >= fieldCount && !readonly)
                   {
                     sb.append(" <button class=\"btn btn-default col-md-2\" name=\"submit_")
                       .append(fieldName)
                       .append("_add\" value=\"")
                       .append(LocaleSupport.getLocalizedMessage(pageContext, "jsp.submit.edit-metadata.button.add"))
                       .append("\"><span class=\"glyphicon glyphicon-plus\"></span>&nbsp;&nbsp;"+LocaleSupport.getLocalizedMessage(pageContext, "jsp.submit.edit-metadata.button.add")+"</button>\n");
                   }
                 }
       sb.append("</div>");          
      }
      sb.append("</div></div><br/>");
      out.write(sb.toString());
    }
    
    

    void doQualdropValue(javax.servlet.jsp.JspWriter out, Item item,
      String fieldName, String schema, String element, DCInputSet inputs, boolean repeatable, boolean required,
      boolean readonly, int fieldCountIncr, List qualMap, String label, PageContext pageContext)
      throws java.io.IOException
    {
      Metadatum[] unfiltered = item.getMetadata(schema, element, Item.ANY, Item.ANY);
      // filter out both unqualified and qualified values occurring elsewhere in inputs
      List<Metadatum> filtered = new ArrayList<Metadatum>();
      for (int i = 0; i < unfiltered.length; i++)
      {
          String unfilteredFieldName = unfiltered[i].element;
          if(unfiltered[i].qualifier != null && unfiltered[i].qualifier.length()>0)
              unfilteredFieldName += "." + unfiltered[i].qualifier;
              
              if ( ! inputs.isFieldPresent(unfilteredFieldName) )
              {
                      filtered.add( unfiltered[i] );
              }
      }
      Metadatum[] defaults = filtered.toArray(new Metadatum[0]);

      int fieldCount = defaults.length + fieldCountIncr;
      StringBuffer sb = new StringBuffer();
      String   q, v, currentQual, currentVal;

      if (fieldCount == 0)
         fieldCount = 1;

      sb.append("<div class=\"row\"><label class=\"col-md-2"+ (required?" label-required":"") +"\">")
      	.append(label)
      	.append("</label>");
      sb.append("<div class=\"col-md-10\">");
      for (int j = 0; j < fieldCount; j++)
      {

         if (j < defaults.length)
         {
            currentQual = defaults[j].qualifier;
            if(currentQual==null) currentQual="";
            currentVal = defaults[j].value;
         }
         else
         {
            currentQual = "";
            currentVal = "";
         }

         // do the dropdown box
         sb.append("<div class=\"row col-md-12\"><span class=\"input-group col-md-10\"><span class=\"input-group-addon\"><select name=\"")
           .append(fieldName)
           .append("_qualifier");
         if (repeatable && j!= fieldCount-1)
           sb.append("_").append(j+1);
         if (readonly)
         {
             sb.append("\" disabled=\"disabled");
         }
         sb.append("\">");
         for (int i = 0; i < qualMap.size(); i+=2)
         {
           q = (String)qualMap.get(i);
           v = (String)qualMap.get(i+1);
           sb.append("<option")
             .append((v.equals(currentQual) ? " selected=\"selected\" ": "" ))
             .append(" value=\"")
             .append(v)
             .append("\">")
             .append(q)
             .append("</option>");
         }
      
         // do the input box
         sb.append("</select></span><input class=\"form-control\" type=\"text\" name=\"")
           .append(fieldName)
           .append("_value");
         if (repeatable && j!= fieldCount-1)
           sb.append("_").append(j+1);
         if (readonly)
         {
             sb.append("\" disabled=\"disabled");
         }
         sb.append("\" size=\"34\" value=\"")
           .append(currentVal.replaceAll("\"", "&quot;"))
           .append("\"/></span>\n");

         if (repeatable && !readonly && j < defaults.length)
         {
            // put a remove button next to filled in values
            sb.append("<button class=\"btn btn-danger col-md-2\" name=\"submit_")
              .append(fieldName)
              .append("_remove_")
              .append(j)
              .append("\" value=\"")
              .append(LocaleSupport.getLocalizedMessage(pageContext, "jsp.submit.edit-metadata.button.remove"))
              .append("\"><span class=\"glyphicon glyphicon-trash\"></span>&nbsp;&nbsp;"+LocaleSupport.getLocalizedMessage(pageContext, "jsp.submit.edit-metadata.button.remove")+"</button>");
         }
         else if (repeatable && !readonly && j == fieldCount - 1)
         {
            // put a 'more' button next to the last space
            sb.append("<button class=\"btn btn-default col-md-2\" name=\"submit_")
              .append(fieldName)
//            .append("_add\" value=\"Add More\"/> </td></tr>");
              .append("_add\" value=\"")
              .append(LocaleSupport.getLocalizedMessage(pageContext, "jsp.submit.edit-metadata.button.add"))
              .append("\"><span class=\"glyphicon glyphicon-plus\"></span>&nbsp;&nbsp;"+LocaleSupport.getLocalizedMessage(pageContext, "jsp.submit.edit-metadata.button.add")+"</button>");
         }

         // put a blank if nothing else
       	 sb.append("</div>");
      }
      sb.append("</div></div><br/>");
      out.write(sb.toString());
    }

    void doDropDown(javax.servlet.jsp.JspWriter out, Item item,
      String fieldName, String schema, String element, String qualifier, boolean repeatable,
      boolean required, boolean readonly, List valueList, String label)
      throws java.io.IOException
    {
      Metadatum[] defaults = item.getMetadata(schema, element, qualifier, Item.ANY);
      StringBuffer sb = new StringBuffer();
      Iterator vals;
      String display, value;
      int j;

      sb.append("<div class=\"row\"><label class=\"col-md-2"+ (required?" label-required":"") +"\">")
        .append(label)
        .append("</label>");

      sb.append("<div class=\"col-md-10\"><div class=\"row col-md-12\"><div class=\"col-md-10\">")
        .append("<select class=\"form-control\" name=\"")
        .append(fieldName)
        .append("\"");
      if (repeatable)
        sb.append(" size=\"6\"  multiple=\"multiple\"");
      if (readonly)
      {
          sb.append(" disabled=\"disabled\"");
      }
      sb.append(">");

      for (int i = 0; i < valueList.size(); i += 2)
      {
         display = (String)valueList.get(i);
         value = (String)valueList.get(i+1);
         for (j = 0; j < defaults.length; j++)
         {
             if (value.equals(defaults[j].value))
                 break;
         }
         sb.append("<option ")
           .append(j < defaults.length ? " selected=\"selected\" " : "")
           .append("value=\"")
           .append(value.replaceAll("\"", "&quot;"))
           .append("\">")
           .append(display)
           .append("</option>");
      }

      sb.append("</select></div></div></div></div><br/>");
      out.write(sb.toString());
    }
    
    void doChoiceSelect(javax.servlet.jsp.JspWriter out, PageContext pageContext, Item item,
      String fieldName, String schema, String element, String qualifier, boolean repeatable, boolean required,
      boolean readonly, List valueList, String label, int collectionID)
      throws java.io.IOException
    {
      Metadatum[] defaults = item.getMetadata(schema, element, qualifier, Item.ANY);
      StringBuffer sb = new StringBuffer();

      sb.append("<div class=\"row\"><label class=\"col-md-2"+ (required?" label-required":"") +"\">")
      .append(label)
      .append("</label>");

      sb.append("<div class=\"col-md-10\"><div class=\"row col-md-12\"><div class=\"col-md-10\">")
        .append(doAuthority(pageContext, fieldName, 0,  defaults.length,
                              fieldName, null, Choices.CF_UNSET, false, repeatable,
                              defaults, null, collectionID))

        .append("</div></div></div></div><br/>");
      out.write(sb.toString());
    }


    
    /** Display Checkboxes or Radio buttons, depending on if repeatable! **/
    void doList(javax.servlet.jsp.JspWriter out, Item item,
            String fieldName, String schema, String element, String qualifier, boolean repeatable,
            boolean required,boolean readonly, List valueList, String label)
            throws java.io.IOException
          {
                Metadatum[] defaults = item.getMetadata(schema, element, qualifier, Item.ANY);
                int valueCount = valueList.size();
                
            StringBuffer sb = new StringBuffer();
            String display, value;
            int j;

            int numColumns = 1;
            //if more than 3 display+value pairs, display in 2 columns to save space
            if(valueCount > 6)
                numColumns = 2;

            //print out the field label
			sb.append("<div class=\"row\"><label class=\"col-md-2"+ (required?" label-required":"") +"\">")
        	  .append(label)
        	  .append("</label>");
     		
            sb.append("<div class=\"col-md-10\"><div class=\"col-md-12 row\">");

            if(numColumns > 1)
                sb.append("<div class=\"col-md-"+(12 / numColumns)+"\">");
            else
                sb.append("<div class=\"col-md-12\">");

            //flag that lets us know when we are in Column2
            boolean inColumn2 = false;
            
            //loop through all values
            for (int i = 0; i < valueList.size(); i += 2)
            {
                   //get display value and actual value
	               display = (String)valueList.get(i);
                   value = (String)valueList.get(i+1);
         
                   boolean checked = false;
                   //check if this value has been selected previously
                   for (j = 0; j < defaults.length; j++)
                   {
                        if (value.equals(defaults[j].value))
                        {
                        	checked = true;
                        	break;
                        }
	               }
           
                   // print input field
                   sb.append("<div class=\"input-group\"><span class=\"input-group-addon\">");
                   sb.append("<input type=\"");
                   
                   //if repeatable, print a Checkbox, otherwise print Radio buttons
                   if(repeatable)
                      sb.append("checkbox");
                   else
                      sb.append("radio");
                   if (readonly)
                   {
                       sb.append("\" disabled=\"disabled");
                   }
                   sb.append("\" name=\"")
                     .append(fieldName)
                     .append("\"")
                     .append(j < defaults.length ? " checked=\"checked\" " : "")
                     .append(" value=\"")
                                 .append(value.replaceAll("\"", "&quot;"))
                                 .append("\">");
                   sb.append("</span>");
                   
                   //print display name immediately after input
                   sb.append("<span class=\"form-control\">")
                     .append(display)
                     .append("</span></div>");
                   
                           // if we are writing values in two columns,
                           // then start column 2 after half of the values
                   if((numColumns == 2) && (i+2 >= (valueList.size()/2)) && !inColumn2)
                   {
                        //end first column, start second column
                        sb.append("</div>");
                        sb.append("<div class=\"row col-md-"+(12 / numColumns)+"\">");
                        inColumn2 = true;
                   }
                   
            }//end for each value

            sb.append("</div></div></div></div><br/>");
            
            out.write(sb.toString());
          }//end doList
%>

<%
    // Obtain DSpace context
    Context context = UIUtil.obtainContext(request);

    SubmissionInfo si = SubmissionController.getSubmissionInfo(context, request);

    Item item = si.getSubmissionItem().getItem();

    final int halfWidth = 23;
    final int fullWidth = 50;
    final int twothirdsWidth = 34;

    DCInputSet inputSet =
        (DCInputSet) request.getAttribute("submission.inputs");

    Integer pageNumStr =
        (Integer) request.getAttribute("submission.page");
    int pageNum = pageNumStr.intValue();
    
    // for later use, determine whether we are in submit or workflow mode
    String scope = si.isInWorkflow() ? "workflow" : "submit";

    // owning Collection ID for choice authority calls
    int collectionID = si.getSubmissionItem().getCollection().getID();

    // Fetch the document type (dc.type)
    String documentType = "";
    if( (item.getMetadataByMetadataString("dc.type") != null) && (item.getMetadataByMetadataString("dc.type").length >0) )
    {
        documentType = item.getMetadataByMetadataString("dc.type")[0].value;
    }
%>
<c:set var="dspace.layout.head.last" scope="request">
	<script type="text/javascript" src="<%= request.getContextPath() %>/static/js/scriptaculous/prototype.js"></script>
	<script type="text/javascript" src="<%= request.getContextPath() %>/static/js/scriptaculous/builder.js"></script>
	<script type="text/javascript" src="<%= request.getContextPath() %>/static/js/scriptaculous/effects.js"></script>
	<script type="text/javascript" src="<%= request.getContextPath() %>/static/js/scriptaculous/controls.js"></script>
</c:set>
<dspace:layout style="submission" locbar="off" navbar="off" titlekey="jsp.submit.edit-metadata.title">

<%
        contextPath = request.getContextPath();
%>



  <form action="<%= request.getContextPath() %>/submit#<%= si.getJumpToField()%>" method="post" name="edit_metadata" id="edit_metadata" onkeydown="return disableEnterKey(event);">

        <jsp:include page="/submit/progressbar.jsp"></jsp:include>

    <h1><fmt:message key="jsp.submit.edit-metadata.heading"/>
<%
     //figure out which help page to display
     if (pageNum <= 1)
     {
%>
        <dspace:popup page="<%= LocaleSupport.getLocalizedMessage(pageContext, \"help.index\") + \"#describe2\"%>"><fmt:message key="jsp.submit.edit-metadata.help"/></dspace:popup>
<%
     }
     else
     {
%>
        <dspace:popup page="<%= LocaleSupport.getLocalizedMessage(pageContext, \"help.index\") + \"#describe3\"%>"><fmt:message key="jsp.submit.edit-metadata.help"/></dspace:popup>
<%
     }
%>
    </h1>

<%
     //figure out which help page to display
     if (pageNum <= 1)
     {
%>
        <p><fmt:message key="jsp.submit.edit-metadata.info1"/></p>
<%
     }
     else
     {
%>
        <p><fmt:message key="jsp.submit.edit-metadata.info2"/></p>
    
<%
     }
 
	 int pageIdx = pageNum - 1;
     DCInput[] inputs = inputSet.getPageRows(pageIdx, si.getSubmissionItem().hasMultipleTitles(),
                                                si.getSubmissionItem().isPublishedBefore() );
     for (int z = 0; z < inputs.length; z++)
     {
       boolean readonly = false;

       // Omit fields not allowed for this document type
       if(!inputs[z].isAllowedFor(documentType))
       {
           continue;
       }

       // ignore inputs invisible in this scope
       if (!si.isEditing() && !inputs[z].isVisible(scope))
       {
           if (inputs[z].isReadOnly(scope))
           {
                readonly = true;
           }
           else
           {
               continue;
           }
       }
       String dcElement = inputs[z].getElement();
       String dcQualifier = inputs[z].getQualifier();
       String dcSchema = inputs[z].getSchema();
       
       String fieldName;
       int fieldCountIncr;
       boolean repeatable;
       String vocabulary;
	   boolean required;
	   
       vocabulary = inputs[z].getVocabulary();
       required = inputs[z].isRequired();
       
       if (dcQualifier != null && !dcQualifier.equals("*"))
          fieldName = dcSchema + "_" + dcElement + '_' + dcQualifier;
       else
          fieldName = dcSchema + "_" + dcElement;


       if ((si.getMissingFields() != null) && (si.getMissingFields().contains(fieldName)))
       {
           if(inputs[z].getWarning() != null)
           {
                   if(si.getJumpToField()==null || si.getJumpToField().length()==0)
                                si.setJumpToField(fieldName);

                   String req = "<div class=\"alert alert-warning\">" +
                                                        inputs[z].getWarning() +
                                                        "<a name=\""+fieldName+"\"></a></div>";
                   out.write(req);
           }
       }
       else
       {
                        //print out hints, if not null
           if(inputs[z].getHints() != null)
           {
           		%>
           		<div class="help-block">
                	<%= inputs[z].getHints() %>
                <%
                    if (hasVocabulary(vocabulary) &&  !readonly)
                    {
             	%>
             						<span class="pull-right">
                                             <dspace:popup page="/help/index.html#controlledvocabulary"><fmt:message key="jsp.controlledvocabulary.controlledvocabulary.help-link"/></dspace:popup>
             						</span>
             	<%
                    }
				%>
				</div>
				<%
           }
       }

       repeatable = inputs[z].getRepeatable();
       fieldCountIncr = 0;
       if (repeatable && !readonly)
       {
         fieldCountIncr = 1;
         if (si.getMoreBoxesFor() != null && si.getMoreBoxesFor().equals(fieldName))
             {
           fieldCountIncr = 2;
         }
       }

       String inputType = inputs[z].getInputType();
       String label = inputs[z].getLabel();
       boolean closedVocabulary = inputs[z].isClosedVocabulary();
       
       if (inputType.equals("name"))
       {
           doPersonalName(out, item, fieldName, dcSchema, dcElement, dcQualifier,
                                          repeatable, required, readonly, fieldCountIncr, label, pageContext, collectionID);
       }
       else if (isSelectable(fieldName))
       {
           doChoiceSelect(out, pageContext, item, fieldName, dcSchema, dcElement, dcQualifier,
                                   repeatable, required, readonly, inputs[z].getPairs(), label, collectionID);
       }
       else if (inputType.equals("date"))
       {
           doDate(out, item, fieldName, dcSchema, dcElement, dcQualifier,
                          repeatable, required, readonly, fieldCountIncr, label, pageContext, request);
       }
       else if (inputType.equals("series"))
       {
           doSeriesNumber(out, item, fieldName, dcSchema, dcElement, dcQualifier,
                              repeatable, required, readonly, fieldCountIncr, label, pageContext);
       }
       else if (inputType.equals("qualdrop_value"))
       {
           doQualdropValue(out, item, fieldName, dcSchema, dcElement, inputSet, repeatable, required,
                                   readonly, fieldCountIncr, inputs[z].getPairs(), label, pageContext);
       }
       else if (inputType.equals("textarea"))
       {
                   doTextArea(out, item, fieldName, dcSchema, dcElement, dcQualifier,
                                  repeatable, required, readonly, fieldCountIncr, label, pageContext, vocabulary,
                                  closedVocabulary, collectionID);
       }
       else if (inputType.equals("dropdown"))
       {
                        doDropDown(out, item, fieldName, dcSchema, dcElement, dcQualifier,
                                   repeatable, required, readonly, inputs[z].getPairs(), label);
       }
       else if (inputType.equals("twobox"))
       {
                        doTwoBox(out, item, fieldName, dcSchema, dcElement, dcQualifier,
                                 repeatable, required, readonly, fieldCountIncr, label, pageContext, 
                                 vocabulary, closedVocabulary);
       }
       else if (inputType.equals("list"))
       {
          doList(out, item, fieldName, dcSchema, dcElement, dcQualifier,
                        repeatable, required, readonly, inputs[z].getPairs(), label);
       }
       else
       {
                        doOneBox(out, item, fieldName, dcSchema, dcElement, dcQualifier,
                                 repeatable, required, readonly, fieldCountIncr, label, pageContext, vocabulary,
                                 closedVocabulary, collectionID);
       }
       
     } // end of 'for rows'
%>
        
<%-- Hidden fields needed for SubmissionController servlet to know which item to deal with --%>
        <%= SubmissionController.getSubmissionParameters(context, request) %>
<div class="row">
<%  //if not first page & step, show "Previous" button
		if(!(SubmissionController.isFirstStep(request, si) && pageNum<=1))
		{ %>
			<div class="col-md-6 pull-right btn-group">
				<input class="btn btn-default col-md-4" type="submit" name="<%=AbstractProcessingStep.PREVIOUS_BUTTON%>" value="<fmt:message key="jsp.submit.edit-metadata.previous"/>" />
				<input class="btn btn-default col-md-4" type="submit" name="<%=AbstractProcessingStep.CANCEL_BUTTON%>" value="<fmt:message key="jsp.submit.edit-metadata.cancelsave"/>"/>
				<input class="btn btn-primary col-md-4" type="submit" name="<%=AbstractProcessingStep.NEXT_BUTTON%>" value="<fmt:message key="jsp.submit.edit-metadata.next"/>"/>
    <%  } else { %>
    		<div class="col-md-4 pull-right btn-group">
                <input class="btn btn-default col-md-6" type="submit" name="<%=AbstractProcessingStep.CANCEL_BUTTON%>" value="<fmt:message key="jsp.submit.edit-metadata.cancelsave"/>"/>
				<input class="btn btn-primary col-md-6" type="submit" name="<%=AbstractProcessingStep.NEXT_BUTTON%>" value="<fmt:message key="jsp.submit.edit-metadata.next"/>"/>
    <%  }  %>
    		</div><br/>
</div>    		
<<<<<<< HEAD
    </form>
=======

	<input type="hidden" name="pageCallerID" value="<%= request.getAttribute("pageCallerID")%>"/>
</form>

<script type="text/javascript">

j(document).ready(
		function()
		{			
			<%@ include file="/deduplication/javascriptDeduplication.jsp" %>
		}		
);

</script>
<%@ include file="/deduplication/template.jsp" %>
<%@ include file="/deduplication/htmlDeduplication.jsp" %>

>>>>>>> e4ea2db5
</dspace:layout><|MERGE_RESOLUTION|>--- conflicted
+++ resolved
@@ -1418,9 +1418,6 @@
     <%  }  %>
     		</div><br/>
 </div>    		
-<<<<<<< HEAD
-    </form>
-=======
 
 	<input type="hidden" name="pageCallerID" value="<%= request.getAttribute("pageCallerID")%>"/>
 </form>
@@ -1438,5 +1435,4 @@
 <%@ include file="/deduplication/template.jsp" %>
 <%@ include file="/deduplication/htmlDeduplication.jsp" %>
 
->>>>>>> e4ea2db5
 </dspace:layout>