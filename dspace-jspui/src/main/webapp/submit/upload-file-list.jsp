--- conflicted
+++ resolved
@@ -169,15 +169,9 @@
 %>
             <tr>
 		<td headers="t1" class="<%= row %>RowEvenCol" align="center">
-<<<<<<< HEAD
-		    <input type="radio" name="primary_bitstream_id" value="<%= bitstreams[i].getID() %>"
-			   <% if (bundles[0] != null) {
-				if (bundles[0].getPrimaryBitstreamID() == bitstreams[i].getID()) { %>
-=======
 		    <input class="form-control" type="radio" name="primary_bitstream_id" value="<%= bitstreams.get(i).getID() %>"
 			   <% if (bundles.get(0) != null) {
 				if (bitstreams.get(i).equals(bundles.get(0).getPrimaryBitstream())) { %>
->>>>>>> a54bf11b
 			       	  <%="checked='checked'" %>
 			   <%   }
 			      } %> />
@@ -300,7 +294,7 @@
 			    <input class="btn btn-primary col-md-6" type="submit" name="<%=AbstractProcessingStep.NEXT_BUTTON%>" value="<fmt:message key="jsp.submit.general.next"/>" />
 		<%  }  %>
 			</div>
-		<input type="hidden" name="pageCallerID" value="<%= request.getAttribute("pageCallerID")%>"/>
+
     </form>
 
 </dspace:layout>