--- conflicted
+++ resolved
@@ -221,13 +221,8 @@
             column = (showChecksums ? "Even" : "Odd");
 %>
                 <td headers="t6" class="<%= row %>Row<%= column %>Col" style="text-align:center"> 
-<<<<<<< HEAD
                     <button class="btn btn-default pull-left" type="submit" name="submit_editPolicy_<%= bitstreams.get(i).getID() %>" value="<fmt:message key="jsp.submit.upload-file-list.button1"/>">
-                    <span class="glyphicon glyphicon-lock"></span>&nbsp;&nbsp;<fmt:message key="jsp.submit.upload-file-list.button1"/>
-=======
-                    <button class="btn btn-default pull-left" type="submit" name="submit_editPolicy_<%= bitstreams[i].getID() %>" value="<fmt:message key="jsp.submit.upload-file-list.button1"/>">
                     <span class="fa fa-lock"></span>&nbsp;&nbsp;<fmt:message key="jsp.submit.upload-file-list.button1"/>
->>>>>>> 5deb3452
                     </button>
                 </td>
 <%
