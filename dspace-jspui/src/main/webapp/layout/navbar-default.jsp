--- conflicted
+++ resolved
@@ -159,14 +159,8 @@
  %>
       <li>
         <a onclick="javascript:document.repost.locale.value='<%=supportedLocales[i].toString()%>';
-<<<<<<< HEAD
-                  document.repost.submit();" href="?locale=<%=supportedLocales[i].toString()%>">
-          <%= LocaleSupport.getLocalizedMessage(pageContext, "jsp.layout.navbar-default.language."+supportedLocales[i].toString()) %>                  
-     
-=======
                   document.repost.submit();" href="<%= currentPage %>?locale=<%=supportedLocales[i].toString()%>">
          <%= supportedLocales[i].getDisplayLanguage(supportedLocales[i])%>
->>>>>>> a54bf11b
        </a>
       </li>
  <%
