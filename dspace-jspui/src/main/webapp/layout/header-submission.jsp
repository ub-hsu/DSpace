--- conflicted
+++ resolved
@@ -50,7 +50,6 @@
         <meta name="Generator" content="<%= generator %>" />
         <meta name="viewport" content="width=device-width, initial-scale=1.0">
         <link rel="shortcut icon" href="<%= request.getContextPath() %>/favicon.ico" type="image/x-icon"/>
-<<<<<<< HEAD
 	    <link rel="stylesheet" href="<%= request.getContextPath() %>/static/css/jquery-ui-1.10.3.custom/redmond/jquery-ui-1.10.3.custom.css" type="text/css" />
 	    <link rel="stylesheet" href="<%= request.getContextPath() %>/static/css/bootstrap/bootstrap.min.css" type="text/css" />
 	    <link rel="stylesheet" href="<%= request.getContextPath() %>/static/css/bootstrap/bootstrap-theme.min.css" type="text/css" />
@@ -58,12 +57,6 @@
 		<link href="<%= request.getContextPath() %>/static/css/jstree/themes/default/style.min.css" rel="stylesheet"/>
 	    <link rel="stylesheet" href="<%= request.getContextPath() %>/static/css/bootstrap/dspace-theme.css" type="text/css" />
 	    <link rel="stylesheet" href="<%= request.getContextPath() %>/static/css/number-polyfill.css" type="text/css" />
-=======
-        <link rel="stylesheet" href="<%= request.getContextPath() %>/static/css/jquery-ui-1.10.3.custom/redmond/jquery-ui-1.10.3.custom.css" type="text/css" />
-        <link rel="stylesheet" href="<%= request.getContextPath() %>/static/css/bootstrap/bootstrap.min.css" type="text/css" />
-        <link rel="stylesheet" href="<%= request.getContextPath() %>/static/css/bootstrap/bootstrap-theme.min.css" type="text/css" />
-        <link rel="stylesheet" href="<%= request.getContextPath() %>/static/css/bootstrap/dspace-theme.css" type="text/css" />
->>>>>>> a54bf11b
 <%
     if (!"NONE".equals(feedRef))
     {
@@ -88,7 +81,6 @@
 <%
         }
 %>
-<<<<<<< HEAD
 	<script type='text/javascript' src="<%= request.getContextPath() %>/static/js/jquery/jquery-1.11.3.min.js"></script>
 	<script type='text/javascript' src='<%= request.getContextPath() %>/static/js/jquery/jquery-ui-1.11.4.min.js'></script>
 	<script type='text/javascript' src='<%= request.getContextPath() %>/static/js/bootstrap/bootstrap.min.js'></script>
@@ -117,34 +109,9 @@
 	<script type='text/javascript'
 		src='<%= request.getContextPath() %>/js/dedup-behaviour.js'></script>
 			
-    <%--Gooogle Analytics recording.--%>
     <%
-    if (analyticsKey != null && analyticsKey.length() > 0)
-    {
-    %>
-        <script type="text/javascript">
-            var _gaq = _gaq || [];
-            _gaq.push(['_setAccount', '<%= analyticsKey %>']);
-            _gaq.push(['_trackPageview']);
 
-            (function() {
-                var ga = document.createElement('script'); ga.type = 'text/javascript'; ga.async = true;
-                ga.src = ('https:' == document.location.protocol ? 'https://ssl' : 'http://www') + '.google-analytics.com/ga.js';
-                var s = document.getElementsByTagName('script')[0]; s.parentNode.insertBefore(ga, s);
-            })();
-        </script>
-=======
-        
-        <script type='text/javascript' src="<%= request.getContextPath() %>/static/js/jquery/jquery-1.10.2.min.js"></script>
-        <script type='text/javascript' src='<%= request.getContextPath() %>/static/js/jquery/jquery-ui-1.10.3.custom.min.js'></script>
-        <script type='text/javascript' src='<%= request.getContextPath() %>/static/js/bootstrap/bootstrap.min.js'></script>
-        <script type='text/javascript' src='<%= request.getContextPath() %>/static/js/holder.js'></script>
-        <script type="text/javascript" src="<%= request.getContextPath() %>/utils.js"></script>
-        <script type="text/javascript" src="<%= request.getContextPath() %>/static/js/choice-support.js"> </script>
-        <dspace:include page="/layout/google-analytics-snippet.jsp" />
-
->>>>>>> a54bf11b
-    <%
+    <dspace:include page="/layout/google-analytics-snippet.jsp" />
     if (extraHeadDataLast != null)
     { %>
         <%= extraHeadDataLast %>
@@ -176,13 +143,8 @@
     }
     else
     {
-<<<<<<< HEAD
-    	%>
+%>
         <div class="container-fluid">
-=======
-%>
-        <div class="container">
->>>>>>> a54bf11b
             <dspace:include page="/layout/navbar-minimal.jsp" />
         </div>
 <%
