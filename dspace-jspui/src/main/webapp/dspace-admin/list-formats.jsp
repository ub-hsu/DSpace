<%--

    The contents of this file are subject to the license and copyright
    detailed in the LICENSE and NOTICE files at the root of the source
    tree and available online at

    http://www.dspace.org/license/

--%>

<%--
  - Display list of bitstream formats
  -
  - Attributes:
  -
  -   formats - the bitstream formats in the system (BitstreamFormat[])
  --%>

<%@ page contentType="text/html;charset=UTF-8" %>

<%@ taglib uri="http://java.sun.com/jsp/jstl/fmt"
    prefix="fmt" %>

<%@ taglib uri="http://www.dspace.org/dspace-tags.tld" prefix="dspace" %>

<%@ page import="javax.servlet.jsp.jstl.fmt.LocaleSupport" %>

<%@ page import="org.dspace.content.BitstreamFormat" %>
<%@ page import="org.dspace.core.Context"%>
<%@ page import="org.dspace.app.webui.util.UIUtil"%>
<%@ page import="java.util.List" %>
<%@ page import="java.lang.StringBuilder" %>
<%@ page import="org.dspace.content.service.BitstreamFormatService" %>
<%@ page import="org.dspace.content.factory.ContentServiceFactory" %>


<%
    BitstreamFormatService bitstreamFormatService
            = ContentServiceFactory.getInstance().getBitstreamFormatService();
    List<BitstreamFormat> formats
            = (List<BitstreamFormat>) request.getAttribute("formats");
%>

<dspace:layout style="submission" titlekey="jsp.dspace-admin.list-formats.title"
               navbar="admin"
               locbar="link"
               parenttitlekey="jsp.administer"
               parentlink="/dspace-admin">

    <h1>
        <fmt:message key="jsp.dspace-admin.list-formats.title"/>
        <dspace:popup page='<%= LocaleSupport.getLocalizedMessage(pageContext, "help.site-admin") + "#bitstream"%>'>
            <fmt:message key="jsp.help"/>
        </dspace:popup>
    </h1>

    <p class="alert alert-info"><fmt:message key="jsp.dspace-admin.list-formats.text1"/></p>
    <p class="alert alert-info"><fmt:message key="jsp.dspace-admin.list-formats.text2"/></p>

<%
    Context context = UIUtil.obtainContext(request);

%>

<<<<<<< HEAD
        <table class="table" summary="Bitstream Format Registry data table">
            <tr>
                <th class="oddRowOddCol">

                    <strong>
                    		<span class="pull-left"><fmt:message key="jsp.general.id" /></span>    
                            <span class="col-md-2"><fmt:message key="jsp.dspace-admin.list-formats.mime"/></span>
                            <span class="col-md-2"><fmt:message key="jsp.dspace-admin.list-formats.name"/></span>
                            <span class="col-md-2"><fmt:message key="jsp.dspace-admin.list-formats.description"/></span>
                            <span class="col-md-2"><fmt:message key="jsp.dspace-admin.list-formats.support"/></span>
                            <span class="col-md-1"><fmt:message key="jsp.dspace-admin.list-formats.internal"/></span>
                            <span class="col-md-2"><fmt:message key="jsp.dspace-admin.list-formats.extensions"/></span>
                    </strong>
                 </th>
            </tr>
=======
    <table class="table" summary="Bitstream Format Registry data table">
        <tr>
            <th class="oddRowOddCol">
                <span class="col-md-offset-3">
                    <strong>
                        <fmt:message key="jsp.general.id" />
                        / <fmt:message key="jsp.dspace-admin.list-formats.mime"/>
                        / <fmt:message key="jsp.dspace-admin.list-formats.name"/>
                        / <fmt:message key="jsp.dspace-admin.list-formats.description"/>
                        / <fmt:message key="jsp.dspace-admin.list-formats.support"/>
                        / <fmt:message key="jsp.dspace-admin.list-formats.internal"/>
                        / <fmt:message key="jsp.dspace-admin.list-formats.extensions"/>
                    </strong>
                 </span>
             </th>
        </tr>
>>>>>>> a54bf11b
<%

    String row = "even";
    for (BitstreamFormat format : formats)
    {
        List<String> extensions = format.getExtensions();
        StringBuilder extValueBuilder = new StringBuilder(256);
        if (null != extensions)
        {
            for (String extension : extensions)
            {
                if (extValueBuilder.length() > 0)
                {
                    extValueBuilder.append(", ");
                }
                extValueBuilder.append(extension);
            }
        }
        String extValue = extValueBuilder.toString();
%>
<<<<<<< HEAD
             <tr>
                 <td>
				<form class="form-inline" method="post" action="">
  					
					<span class="pull-left"><%= formats[i].getID() %></span>
                    <div class="form-group col-md-2">
                    	<label class="sr-only" for="mimetype"><fmt:message key="jsp.dspace-admin.list-formats.mime"/></label>
                    	<input class="form-control" type="text" name="mimetype" value="<%= formats[i].getMIMEType()!=null?formats[i].getMIMEType():"" %>" size="14" placeholder="<fmt:message key="jsp.dspace-admin.list-formats.mime"/>"/>
                    </div>
                    <div class="form-group col-md-2">
                    	  <label class="sr-only" for="short_description"><fmt:message key="jsp.dspace-admin.list-formats.name"/></label>
=======
        <tr>
            <td>
                <form class="form-inline" method="post" action="">

                    <span class="col-md-1"><%= format.getID() %></span>
                    <div class="form-group">
                        <label class="sr-only" for="mimetype">
                            <fmt:message key="jsp.dspace-admin.list-formats.mime"/>
                        </label>
                        <input class="form-control"
                               type="text"
                               name="mimetype"
                               value='<%= format.getMIMEType()!=null?format.getMIMEType():"" %>'
                               size="14"
                               placeholder='<fmt:message key="jsp.dspace-admin.list-formats.mime"/>'/>
                    </div>
                    <div class="form-group">
                        <label class="sr-only"
                               for="short_description">
                            <fmt:message key="jsp.dspace-admin.list-formats.name"/>
                        </label>
>>>>>>> a54bf11b
                    <%
                        if (bitstreamFormatService.findUnknown(context).getID() == format.getID()) {
                    %>
                            <span class="form-control"><i><%= format.getShortDescription() %></i></span>
                    <% } else { %>
                            <input class="form-control"
                                   type="text"
                                   name="short_description"
                                   value='<%= format.getShortDescription()!=null?format.getShortDescription():"" %>'
                                   size="10"
                                   placeholder='<fmt:message key="jsp.dspace-admin.list-formats.name"/>'/>
                    <% } %>
<<<<<<< HEAD
                     </div>     
                     <div class="form-group col-md-2">
                     		<label class="sr-only" for="description"><fmt:message key="jsp.dspace-admin.list-formats.description"/></label>     
                              <input class="form-control" type="text" name="description" value="<%= formats[i].getDescription()!=null?formats[i].getDescription():"" %>" size="20" placeholder="<fmt:message key="jsp.dspace-admin.list-formats.description"/>"/>
                     </div>
                     <div class="form-group col-md-2">                     		
                              <select class="form-control" name="support_level">
                                  <option value="0" <%= formats[i].getSupportLevel() == 0 ? "selected=\"selected\"" : "" %>><fmt:message key="jsp.dspace-admin.list-formats.unknown"/></option>
	    	                  <option value="1" <%= formats[i].getSupportLevel() == 1 ? "selected=\"selected\"" : "" %>><fmt:message key="jsp.dspace-admin.list-formats.known"/></option>
                                  <option value="2" <%= formats[i].getSupportLevel() == 2 ? "selected=\"selected\"" : "" %>><fmt:message key="jsp.dspace-admin.list-formats.supported"/></option>
                              </select>
                     </div>
                     <div class="form-group col-md-1">     
                              <input class="form-control" type="checkbox" name="internal" value="true"<%= formats[i].isInternal() ? " checked=\"checked\"" : "" %>/>
                          </div>
                          <div class="form-group col-md-2">
                          	  <label class="sr-only" for="extensions"><fmt:message key="jsp.dspace-admin.list-formats.extensions"/></label>
                              <input class="form-control" type="text" name="extensions" value="<%= extValue %>" size="10" placeholder="<fmt:message key="jsp.dspace-admin.list-formats.extensions"/>"/>
                          </div>
                     <div class="btn-group pull-right">
                              <input type="hidden" name="format_id" value="<%= formats[i].getID() %>" />
                              <input class="btn btn-primary" type="submit" name="submit_update" value="<fmt:message key="jsp.dspace-admin.general.update"/>"/>
                          
=======
                     </div>
                     <div class="form-group">
                        <label class="sr-only"
                               for="description">
                            <fmt:message key="jsp.dspace-admin.list-formats.description"/>
                        </label>
                        <input class="form-control"
                               type="text"
                               name="description"
                               value='<%= format.getDescription()!=null?format.getDescription():"" %>'
                               size="20"
                               placeholder='<fmt:message key="jsp.dspace-admin.list-formats.description"/>'/>
                     </div>
                     <div class="form-group">
                        <select class="form-control" name="support_level">
                            <option value="0"
                                    <%= format.getSupportLevel() == 0 ? "selected=\"selected\"" : "" %>>
                                <fmt:message key="jsp.dspace-admin.list-formats.unknown"/>
                            </option>
                            <option value="1"
                                    <%= format.getSupportLevel() == 1 ? "selected=\"selected\"" : "" %>>
                                <fmt:message key="jsp.dspace-admin.list-formats.known"/>
                            </option>
                            <option value="2"
                                    <%= format.getSupportLevel() == 2 ? "selected=\"selected\"" : "" %>>
                                <fmt:message key="jsp.dspace-admin.list-formats.supported"/>
                            </option>
                        </select>
                     </div>
                     <div class="form-group">
                        <input class="form-control"
                               type="checkbox"
                               name="internal"
                               value="true"
                               <%= format.isInternal() ? " checked=\"checked\"" : "" %>/>
                    </div>
                    <div class="form-group">
                        <label class="sr-only"
                               for="extensions">
                            <fmt:message key="jsp.dspace-admin.list-formats.extensions"/>
                        </label>
                        <input class="form-control"
                               type="text"
                               name="extensions"
                               value="<%= extValue %>"
                               size="10"
                               placeholder='<fmt:message key="jsp.dspace-admin.list-formats.extensions"/>'/>
                    </div>
                    <div class="btn-group pull-right">
                        <input type="hidden"
                               name="format_id"
                               value="<%= format.getID() %>" />
                        <input class="btn btn-primary"
                               type="submit"
                               name="submit_update"
                               value='<fmt:message key="jsp.dspace-admin.general.update"/>'/>

>>>>>>> a54bf11b
                    <%
                        if (bitstreamFormatService.findUnknown(context).getID() != format.getID()) {
                    %>
                            <input class="btn btn-danger"
                                   type="submit"
                                   name="submit_delete"
                                   value='<fmt:message key="jsp.dspace-admin.general.delete-w-confirm"/>' />
                     <%
                      }
                    %>
                    </div>

                 </form>
             </td>
        </tr>
<%
        row = (row.equals("odd") ? "even" : "odd");
    }
%>

    </table>

    <form method="post" action="">

        <input class="btn btn-success col-md-offset-5"
               type="submit"
               name="submit_add"
               value='<fmt:message key="jsp.dspace-admin.general.addnew"/>' />

    </form>
</dspace:layout><|MERGE_RESOLUTION|>--- conflicted
+++ resolved
@@ -62,23 +62,6 @@
 
 %>
 
-<<<<<<< HEAD
-        <table class="table" summary="Bitstream Format Registry data table">
-            <tr>
-                <th class="oddRowOddCol">
-
-                    <strong>
-                    		<span class="pull-left"><fmt:message key="jsp.general.id" /></span>    
-                            <span class="col-md-2"><fmt:message key="jsp.dspace-admin.list-formats.mime"/></span>
-                            <span class="col-md-2"><fmt:message key="jsp.dspace-admin.list-formats.name"/></span>
-                            <span class="col-md-2"><fmt:message key="jsp.dspace-admin.list-formats.description"/></span>
-                            <span class="col-md-2"><fmt:message key="jsp.dspace-admin.list-formats.support"/></span>
-                            <span class="col-md-1"><fmt:message key="jsp.dspace-admin.list-formats.internal"/></span>
-                            <span class="col-md-2"><fmt:message key="jsp.dspace-admin.list-formats.extensions"/></span>
-                    </strong>
-                 </th>
-            </tr>
-=======
     <table class="table" summary="Bitstream Format Registry data table">
         <tr>
             <th class="oddRowOddCol">
@@ -95,7 +78,6 @@
                  </span>
              </th>
         </tr>
->>>>>>> a54bf11b
 <%
 
     String row = "even";
@@ -116,19 +98,6 @@
         }
         String extValue = extValueBuilder.toString();
 %>
-<<<<<<< HEAD
-             <tr>
-                 <td>
-				<form class="form-inline" method="post" action="">
-  					
-					<span class="pull-left"><%= formats[i].getID() %></span>
-                    <div class="form-group col-md-2">
-                    	<label class="sr-only" for="mimetype"><fmt:message key="jsp.dspace-admin.list-formats.mime"/></label>
-                    	<input class="form-control" type="text" name="mimetype" value="<%= formats[i].getMIMEType()!=null?formats[i].getMIMEType():"" %>" size="14" placeholder="<fmt:message key="jsp.dspace-admin.list-formats.mime"/>"/>
-                    </div>
-                    <div class="form-group col-md-2">
-                    	  <label class="sr-only" for="short_description"><fmt:message key="jsp.dspace-admin.list-formats.name"/></label>
-=======
         <tr>
             <td>
                 <form class="form-inline" method="post" action="">
@@ -150,7 +119,6 @@
                                for="short_description">
                             <fmt:message key="jsp.dspace-admin.list-formats.name"/>
                         </label>
->>>>>>> a54bf11b
                     <%
                         if (bitstreamFormatService.findUnknown(context).getID() == format.getID()) {
                     %>
@@ -163,31 +131,6 @@
                                    size="10"
                                    placeholder='<fmt:message key="jsp.dspace-admin.list-formats.name"/>'/>
                     <% } %>
-<<<<<<< HEAD
-                     </div>     
-                     <div class="form-group col-md-2">
-                     		<label class="sr-only" for="description"><fmt:message key="jsp.dspace-admin.list-formats.description"/></label>     
-                              <input class="form-control" type="text" name="description" value="<%= formats[i].getDescription()!=null?formats[i].getDescription():"" %>" size="20" placeholder="<fmt:message key="jsp.dspace-admin.list-formats.description"/>"/>
-                     </div>
-                     <div class="form-group col-md-2">                     		
-                              <select class="form-control" name="support_level">
-                                  <option value="0" <%= formats[i].getSupportLevel() == 0 ? "selected=\"selected\"" : "" %>><fmt:message key="jsp.dspace-admin.list-formats.unknown"/></option>
-	    	                  <option value="1" <%= formats[i].getSupportLevel() == 1 ? "selected=\"selected\"" : "" %>><fmt:message key="jsp.dspace-admin.list-formats.known"/></option>
-                                  <option value="2" <%= formats[i].getSupportLevel() == 2 ? "selected=\"selected\"" : "" %>><fmt:message key="jsp.dspace-admin.list-formats.supported"/></option>
-                              </select>
-                     </div>
-                     <div class="form-group col-md-1">     
-                              <input class="form-control" type="checkbox" name="internal" value="true"<%= formats[i].isInternal() ? " checked=\"checked\"" : "" %>/>
-                          </div>
-                          <div class="form-group col-md-2">
-                          	  <label class="sr-only" for="extensions"><fmt:message key="jsp.dspace-admin.list-formats.extensions"/></label>
-                              <input class="form-control" type="text" name="extensions" value="<%= extValue %>" size="10" placeholder="<fmt:message key="jsp.dspace-admin.list-formats.extensions"/>"/>
-                          </div>
-                     <div class="btn-group pull-right">
-                              <input type="hidden" name="format_id" value="<%= formats[i].getID() %>" />
-                              <input class="btn btn-primary" type="submit" name="submit_update" value="<fmt:message key="jsp.dspace-admin.general.update"/>"/>
-                          
-=======
                      </div>
                      <div class="form-group">
                         <label class="sr-only"
@@ -245,7 +188,6 @@
                                name="submit_update"
                                value='<fmt:message key="jsp.dspace-admin.general.update"/>'/>
 
->>>>>>> a54bf11b
                     <%
                         if (bitstreamFormatService.findUnknown(context).getID() != format.getID()) {
                     %>
