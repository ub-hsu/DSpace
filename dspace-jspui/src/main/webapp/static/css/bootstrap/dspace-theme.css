--- conflicted
+++ resolved
@@ -129,7 +129,12 @@
 	font-weight:bold;
 }
 
-<<<<<<< HEAD
+.break-all{
+	-ms-word-break:   break-all;
+	word-break:       break-all;
+	word-wrap:        break-word;
+}
+
 div.carousel-inner div.item div.list-group-item {
 	background-color: inherit;
 }
@@ -291,11 +296,4 @@
 	left: auto;
 	right:auto;
 }
-.fullheight {min-height: 35em;}
-=======
-.break-all{
-	-ms-word-break:   break-all;
-	word-break:       break-all;
-	word-wrap:        break-word;
-}
->>>>>>> a54bf11b
+.fullheight {min-height: 35em;}