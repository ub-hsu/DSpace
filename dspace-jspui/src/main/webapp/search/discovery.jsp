<%--

    The contents of this file are subject to the license and copyright
    detailed in the LICENSE and NOTICE files at the root of the source
    tree and available online at

    http://www.dspace.org/license/

--%>

<%--
  - Display the form to refine the simple-search and dispaly the results of the search
  -
  - Attributes to pass in:
  -
  -   scope            - pass in if the scope of the search was a community
  -                      or a collection
  -   scopes 		   - the list of available scopes where limit the search
  -   sortOptions	   - the list of available sort options
  -   availableFilters - the list of filters available to the user
  -
  -   query            - The original query
  -   queryArgs		   - The query configuration parameters (rpp, sort, etc.)
  -   appliedFilters   - The list of applied filters (user input or facet)
  -
  -   search.error     - a flag to say that an error has occurred
  -   spellcheck	   - the suggested spell check query (if any)
  -   qResults		   - the discovery results
  -   items            - the results.  An array of Items, most relevant first
  -   communities      - results, Community[]
  -   collections      - results, Collection[]
  -
  -   admin_button     - If the user is an admin
  --%>
<%@ page contentType="text/html;charset=UTF-8" %>
<%@page import="org.dspace.app.cris.model.ACrisObject" %>
<%@ taglib uri="http://java.sun.com/jsp/jstl/fmt"
    prefix="fmt" %>
<%@ taglib uri="http://java.sun.com/jsp/jstl/core"
    prefix="c" %>
<%@ taglib uri="http://www.dspace.org/dspace-tags.tld" prefix="dspace" %>

<%@ page import="java.net.URLEncoder"            %>
<%@ page import="org.dspace.content.Community"   %>
<%@ page import="org.dspace.content.Collection"  %>
<%@ page import="org.dspace.content.Item"        %>
<%@ page import="org.dspace.search.QueryResults" %>
<%@ page import="org.dspace.sort.SortOption" %>
<%@ page import="java.util.Enumeration" %>
<%@ page import="java.util.Set" %>
<%@ page import="org.dspace.core.ConfigurationManager" %>
<%@page import="org.dspace.browse.BrowseInfo"%>
<%@page import="org.dspace.browse.BrowseDSpaceObject"%>
<%@page import="org.dspace.core.Utils"%>
<%@page import="org.dspace.core.Utils"%>
<%@page import="com.coverity.security.Escape"%>
<%@page import="org.dspace.discovery.configuration.DiscoverySearchFilterFacet"%>
<%@page import="org.dspace.app.webui.util.UIUtil"%>
<%@page import="java.util.HashMap"%>
<%@page import="java.util.ArrayList"%>
<%@page import="org.dspace.discovery.DiscoverFacetField"%>
<%@page import="org.dspace.discovery.configuration.DiscoverySearchFilter"%>
<%@page import="org.dspace.discovery.DiscoverFilterQuery"%>
<%@page import="org.dspace.discovery.DiscoverQuery"%>
<%@page import="org.apache.commons.lang.StringUtils"%>
<%@page import="java.util.Map"%>
<%@page import="org.dspace.discovery.DiscoverResult.FacetResult"%>
<%@page import="org.dspace.discovery.DiscoverResult"%>
<%@page import="org.dspace.content.DSpaceObject"%>
<%@page import="java.util.List"%>
<%
    // Get the attributes
    DSpaceObject scope = (DSpaceObject) request.getAttribute("scope" );
    String searchScope = (String) request.getParameter("location" );
    if (searchScope == null)
    {
        searchScope = "";
    }
    List<DSpaceObject> scopes = (List<DSpaceObject>) request.getAttribute("scopes");
    List<String> sortOptions = (List<String>) request.getAttribute("sortOptions");

    String query = (String) request.getAttribute("query");
	if (query == null)
	{
	    query = "";
	}
    Boolean error_b = (Boolean)request.getAttribute("search.error");
    boolean error = (error_b == null ? false : error_b.booleanValue());
    
    DiscoverQuery qArgs = (DiscoverQuery) request.getAttribute("queryArgs");
    String sortedBy = qArgs.getSortField();
    String order = qArgs.getSortOrder().toString();
    String sortIdx = null;
    if (sortedBy != null && sortedBy.startsWith("bi_sort_"))
    {
       sortIdx = sortedBy.substring(8,sortedBy.length()-5);
    }
    String ascSelected = (SortOption.ASCENDING.equalsIgnoreCase(order)   ? "selected=\"selected\"" : "");
    String descSelected = (SortOption.DESCENDING.equalsIgnoreCase(order) ? "selected=\"selected\"" : "");
    String httpFilters ="";
	String spellCheckQuery = (String) request.getAttribute("spellcheck");
    List<DiscoverySearchFilter> availableFilters = (List<DiscoverySearchFilter>) request.getAttribute("availableFilters");
	List<String[]> appliedFilters = (List<String[]>) request.getAttribute("appliedFilters");
	List<String> appliedFilterQueries = (List<String>) request.getAttribute("appliedFilterQueries");
	if (appliedFilters != null && appliedFilters.size() >0 ) 
	{
	    int idx = 1;
	    for (String[] filter : appliedFilters)
	    {
	        httpFilters += "&amp;filter_field_"+idx+"="+URLEncoder.encode(filter[0],"UTF-8");
	        httpFilters += "&amp;filter_type_"+idx+"="+URLEncoder.encode(filter[1],"UTF-8");
	        httpFilters += "&amp;filter_value_"+idx+"="+URLEncoder.encode(filter[2],"UTF-8");
	        idx++;
	    }
	}
    int rpp          = qArgs.getMaxResults();
    int etAl         = ((Integer) request.getAttribute("etal")).intValue();

    String[] options = new String[]{"equals","contains","authority","notequals","notcontains","notauthority"};
    
    // Admin user or not
    Boolean admin_b = (Boolean)request.getAttribute("admin_button");
    boolean admin_button = (admin_b == null ? false : admin_b.booleanValue());
    
	boolean exportBiblioEnabled =  ConfigurationManager.getBooleanProperty("exportcitation.list.enabled", false);
	String cfg = ConfigurationManager.getProperty("exportcitation.options");
%>

<c:set var="dspace.layout.head.last" scope="request">
<script type="text/javascript"><!--
	var jQ = jQuery.noConflict();
	jQ(document).ready(function() {
		
		var checkboxes = jQ("input[type='checkbox']"), submitButt = jQ("#export-submit-button"), radio = jQ("input[type='radio']");

		radio.click(function() {
			if('refworks'==jQ(this).prop('id')) {
				jQ('#email').attr("checked", false);
				jQ('#email').attr("disabled", true);
			} else {
				jQ('#email').attr("disabled", false);
			}
		});
		
		checkboxes.click(function() {
			if('email'==jQ(this).prop('id')) {
				//NOTHING TO DO	
			}
			else {
				submitButt.attr("disabled", !checkboxes.is(":checked"));	
			}		
		});
		jQ( "#spellCheckQuery").click(function(){
			jQ("#query").val(jQ(this).attr('data-spell'));
			jQ("#main-query-submit").click();
		});
		jQ( "#filterquery" )
			.autocomplete({
				source: function( request, response ) {
					jQ.ajax({
						url: "<%= request.getContextPath() %>/json/discovery/autocomplete?query=<%= URLEncoder.encode(query,"UTF-8")%><%= httpFilters.replaceAll("&amp;","&") %>",
						dataType: "json",
						cache: false,
						data: {
							auto_idx: jQ("#filtername").val(),
							auto_query: request.term,
							auto_sort: 'count',
							auto_type: jQ("#filtertype").val(),
							location: '<%= searchScope %>'	
						},
						success: function( data ) {
							response( jQ.map( data.autocomplete, function( item ) {
								var tmp_val = item.authorityKey;
								if (tmp_val == null || tmp_val == '')
								{
									tmp_val = item.displayedValue;
								}
								return {
									label: item.displayedValue + " (" + item.count + ")",
									value: tmp_val
								};
							}))			
						}
					})
				}
			});
        jQ('th.sortable').click(function(){
            var cls = jQ(this).attr('class');
            var pos = cls.indexOf('sort_',0);
            var endPos = cls.indexOf(' ',pos);
            if (endPos == -1) endPos = cls.length;
            var sortby = cls.substr(pos+5,endPos-pos-5);
            jQ('#update-form').find('input[name="order"]').val(jQ(this).hasClass("sorted_asc")?"DESC":"ASC");
            jQ('#update-form').find('input[name="sort_by"]').val('bi_sort_'+sortby+'_sort');
            jQ('#update-form').submit();
   		});
        jQ('#restoreScore').click(function(){
            jQ('#update-form').find('input[name="order"]').val('DESC');
            jQ('#update-form').find('input[name="sort_by"]').val('score');
            jQ('#update-form').submit();
   		});
        jQ('#manageFilters').click(function(){
        	jQ('.switch-filters').toggleClass('hidden');
        });
        jQ('#hideFilters').click(function(){
        	jQ('.switch-filters').toggleClass('hidden');
        });
	});
	function validateFilters() {
		return document.getElementById("filterquery").value.length > 0;
	}
	function changeAll(var1,var2) {
		var inputbutton = jQ(var2).prop('id');
		var inputstatus = jQ('#'+inputbutton).prop( "checked");
		jQ("input[name*='"+var1+"']").prop('checked', inputstatus);
	}
	-->		
</script>		
</c:set>

<c:set var="searchinKey">
jsp.search.results.searchin<%= StringUtils.isNotBlank(searchScope)?"."+searchScope:""  %>
</c:set>
<dspace:layout titlekey="${searchinKey}">

    <%-- <h1>Search Results</h1> --%>


<h2><fmt:message key="${searchinKey}"/></h2>

<div class="discovery-search-form">
    <%-- Controls for a repeat search --%>
	<div class="discovery-query">
     <form id="update-form" action="simple-search" method="get">
     							<input name="location" type="hidden" value="<%=searchScope %>" />
                                <label for="query"><fmt:message key="jsp.search.results.searchfor"/></label>
                                <input type="text" size="50" id="query" name="query" value="<%= (query==null ? "" : Utils.addEntities(query)) %>"/>
                                <input type="submit" id="main-query-submit" class="btn btn-primary" value="<fmt:message key="jsp.general.go"/>" />
                                <a class="btn btn-default" href="<%= request.getContextPath()+"/global-search" %>"><fmt:message key="jsp.search.general.new-search" /></a>
                               
<% if (StringUtils.isNotBlank(spellCheckQuery)) {%>
	<p class="lead"><fmt:message key="jsp.search.didyoumean"><fmt:param><a id="spellCheckQuery" data-spell="<%= Utils.addEntities(spellCheckQuery) %>" href="#"><%= spellCheckQuery %></a></fmt:param></fmt:message></p>
<% } %>                  

<br/>
<span class="switch-filters">
	<a id="manageFilters" href="#">
	<% if (appliedFilters.size() == 0 ) { %>
		<fmt:message key="jsp.search.addfilters" />
	<% } else { %>
		<fmt:message key="jsp.search.managefilters">
			<fmt:param><%= appliedFilters.size() %></fmt:param>
		</fmt:message>
	<% } %>
	</a>
</span>
<span class="hidden switch-filters "><a id="hideFilters" href="#"><fmt:message key="jsp.search.hidefilters" /></a></span> 
      
                                <input type="hidden" value="<%= rpp %>" name="rpp" />
                                <input type="hidden" value="<%= Utils.addEntities(sortedBy) %>" name="sort_by" />
                                <input type="hidden" value="<%= Utils.addEntities(order) %>" name="order" />
<% if (appliedFilters.size() > 0 ) { %>                                
		<div id="appliedFilters" class="switch-filters hidden panel panel-primary">
		<div class="panel-heading">
		<h5><fmt:message key="jsp.search.filter.applied" /></h5>
		</div>
		<div class="panel-body">
		<%
			int idx = 1;
			for (String[] filter : appliedFilters)
			{
			    boolean found = false;
			    %>
			    <select id="filter_field_<%=idx %>" name="filter_field_<%=idx %>">
				<%
					for (DiscoverySearchFilter searchFilter : availableFilters)
					{
					    String fkey = "jsp.search.filter." + Escape.uriParam(searchFilter.getIndexFieldName());
					    %><option value="<%= Utils.addEntities(searchFilter.getIndexFieldName()) %>"<% 
					            if (filter[0].equals(searchFilter.getIndexFieldName()))
					            {
					                %> selected="selected"<%
					                found = true;
					            }
					            %>><fmt:message key="<%= fkey %>"/></option><%
					}
					if (!found)
					{
					    String fkey = "jsp.search.filter." + Escape.uriParam(filter[0]);
					    %><option value="<%= Utils.addEntities(filter[0]) %>" selected="selected"><fmt:message key="<%= fkey %>"/></option><%
					}
				%>
				</select>
				<select id="filter_type_<%=idx %>" name="filter_type_<%=idx %>">
				<%
					for (String opt : options)
					{
					    String fkey = "jsp.search.filter.op." + Escape.uriParam(opt);
					    %><option value="<%= Utils.addEntities(opt) %>"<%= opt.equals(filter[1])?" selected=\"selected\"":"" %>><fmt:message key="<%= fkey %>"/></option><%
					}
				%>
				</select>
				<input type="text" id="filter_value_<%=idx %>" name="filter_value_<%=idx %>" value="<%= Utils.addEntities(filter[2]) %>" size="45"/>
				<input class="btn btn-default" type="submit" id="submit_filter_remove_<%=idx %>" name="submit_filter_remove_<%=idx %>" value="X" />
				<br/>
				<%
				idx++;
			}
		%>
		</div>
		</div>
<% } %>
	
		</form>
		</div>
<% if (availableFilters.size() > 0) { %>
		<div id="availableFilters" class="switch-filters hidden panel panel-success">
		<div class="panel-heading">
		<h5><fmt:message key="jsp.search.filter.heading" /></h5>
		</div>
		<div class="panel-body">
		<p class="discovery-search-filters-hint"><fmt:message key="jsp.search.filter.hint" /></p>
		<form action="simple-search" method="get">
		<input type="hidden" value="<%= Utils.addEntities(searchScope) %>" name="location" />
		<input type="hidden" value="<%= Utils.addEntities(query) %>" name="query" />
		<% if (appliedFilterQueries.size() > 0 ) { 
				int idx = 1;
				for (String[] filter : appliedFilters)
				{
				    boolean found = false;
				    %>
				    <input type="hidden" id="filter_field_<%=idx %>" name="filter_field_<%=idx %>" value="<%= Utils.addEntities(filter[0]) %>" />
					<input type="hidden" id="filter_type_<%=idx %>" name="filter_type_<%=idx %>" value="<%= Utils.addEntities(filter[1]) %>" />
					<input type="hidden" id="filter_value_<%=idx %>" name="filter_value_<%=idx %>" value="<%= Utils.addEntities(filter[2]) %>" />
					<%
					idx++;
				}
		} %>
		<select id="filtername" name="filtername">
		<%
			for (DiscoverySearchFilter searchFilter : availableFilters)
			{
<<<<<<< HEAD
			    String fkey = "jsp.search.filter."+searchFilter.getIndexFieldName();
=======
			    String fkey = "jsp.search.filter." + Escape.uriParam(searchFilter.getIndexFieldName());
>>>>>>> 132f37a1
			    %><option value="<%= Utils.addEntities(searchFilter.getIndexFieldName()) %>"><fmt:message key="<%= fkey %>"/></option><%
			}
		%>
		</select>
		<select id="filtertype" name="filtertype">
		<%
			for (String opt : options)
			{
<<<<<<< HEAD
			    String fkey = "jsp.search.filter.op."+opt;
=======
			    String fkey = "jsp.search.filter.op." + Escape.uriParam(opt);
>>>>>>> 132f37a1
			    %><option value="<%= Utils.addEntities(opt) %>"><fmt:message key="<%= fkey %>"/></option><%
			}
		%>
		</select>
		<input type="text" id="filterquery" name="filterquery" size="45" required="required" />
		<input type="hidden" value="<%= rpp %>" name="rpp" />
		<input type="hidden" value="<%= Utils.addEntities(sortedBy) %>" name="sort_by" />
		<input type="hidden" value="<%= Utils.addEntities(order) %>" name="order" />
		<input class="btn btn-default" type="submit" value="<fmt:message key="jsp.search.filter.add"/>" onclick="return validateFilters()" />
		</form>
		</div>        
<<<<<<< HEAD
=======
<% } %>
        <%-- Include a component for modifying sort by, order, results per page, and et-al limit --%>
   <div class="discovery-pagination-controls panel-footer">
   <form action="simple-search" method="get">
   <input type="hidden" value="<%= Utils.addEntities(searchScope) %>" name="location" />
   <input type="hidden" value="<%= Utils.addEntities(query) %>" name="query" />
	<% if (appliedFilterQueries.size() > 0 ) { 
				int idx = 1;
				for (String[] filter : appliedFilters)
				{
				    boolean found = false;
				    %>
				    <input type="hidden" id="filter_field_<%=idx %>" name="filter_field_<%=idx %>" value="<%= Utils.addEntities(filter[0]) %>" />
					<input type="hidden" id="filter_type_<%=idx %>" name="filter_type_<%=idx %>" value="<%= Utils.addEntities(filter[1]) %>" />
					<input type="hidden" id="filter_value_<%=idx %>" name="filter_value_<%=idx %>" value="<%= Utils.addEntities(filter[2]) %>" />
					<%
					idx++;
				}
	} %>	
           <label for="rpp"><fmt:message key="search.results.perpage"/></label>
           <select name="rpp">
<%
               for (int i = 5; i <= 100 ; i += 5)
               {
                   String selected = (i == rpp ? "selected=\"selected\"" : "");
%>
                   <option value="<%= i %>" <%= selected %>><%= i %></option>
<%
               }
%>
           </select>
           &nbsp;|&nbsp;
<%
           if (sortOptions.size() > 0)
           {
%>
               <label for="sort_by"><fmt:message key="search.results.sort-by"/></label>
               <select name="sort_by">
                   <option value="score"><fmt:message key="search.sort-by.relevance"/></option>
<%
               for (String sortBy : sortOptions)
               {
                   String selected = (sortBy.equals(sortedBy) ? "selected=\"selected\"" : "");
                   String mKey = "search.sort-by." + Utils.addEntities(sortBy);
                   %> <option value="<%= Utils.addEntities(sortBy) %>" <%= selected %>><fmt:message key="<%= mKey %>"/></option><%
               }
%>
               </select>
<%
           }
%>
           <label for="order"><fmt:message key="search.results.order"/></label>
           <select name="order">
               <option value="ASC" <%= ascSelected %>><fmt:message key="search.order.asc" /></option>
               <option value="DESC" <%= descSelected %>><fmt:message key="search.order.desc" /></option>
           </select>
           <label for="etal"><fmt:message key="search.results.etal" /></label>
           <select name="etal">
<%
               String unlimitedSelect = "";
               if (etAl < 1)
               {
                   unlimitedSelect = "selected=\"selected\"";
               }
%>
               <option value="0" <%= unlimitedSelect %>><fmt:message key="browse.full.etal.unlimited"/></option>
<%
               boolean insertedCurrent = false;
               for (int i = 0; i <= 50 ; i += 5)
               {
                   // for the first one, we want 1 author, not 0
                   if (i == 0)
                   {
                       String sel = (i + 1 == etAl ? "selected=\"selected\"" : "");
                       %><option value="1" <%= sel %>>1</option><%
                   }

                   // if the current i is greated than that configured by the user,
                   // insert the one specified in the right place in the list
                   if (i > etAl && !insertedCurrent && etAl > 1)
                   {
                       %><option value="<%= etAl %>" selected="selected"><%= etAl %></option><%
                       insertedCurrent = true;
                   }

                   // determine if the current not-special case is selected
                   String selected = (i == etAl ? "selected=\"selected\"" : "");

                   // do this for all other cases than the first and the current
                   if (i != 0 && i != etAl)
                   {
%>
                       <option value="<%= i %>" <%= selected %>><%= i %></option>
<%
                   }
               }
%>
           </select>
           <input class="btn btn-default" type="submit" name="submit_search" value="<fmt:message key="search.update" />" />

<%
    if (admin_button)
    {
        %><input type="submit" class="btn btn-default" name="submit_export_metadata" value="<fmt:message key="jsp.general.metadataexport.button"/>" /><%
    }
%>
</form>
>>>>>>> 132f37a1
   </div>
<% } %>
</div>   
<% 

DiscoverResult qResults = (DiscoverResult)request.getAttribute("queryresults");
Item      [] items       = (Item[]      )request.getAttribute("items");
Community [] communities = (Community[] )request.getAttribute("communities");
Collection[] collections = (Collection[])request.getAttribute("collections");
Map<Integer, BrowseDSpaceObject[]> mapOthers = (Map<Integer, BrowseDSpaceObject[]>) request.getAttribute("resultsMapOthers");

if( error )
{
 %>
	<p class="alert alert-danger text-center">
		<fmt:message key="jsp.search.error.discovery" />
	</p>
	<%
}
else if( qResults != null && qResults.getTotalSearchResults() == 0 )
{
 %>
    <%-- <p align="center">Search produced no results.</p> --%>
    <p class="alert alert-info text-center"><fmt:message key="jsp.search.general.noresults"/></p>
<%
}
else if( qResults != null)
{
    long pageTotal   = ((Long)request.getAttribute("pagetotal"  )).longValue();
    long pageCurrent = ((Long)request.getAttribute("pagecurrent")).longValue();
    long pageLast    = ((Long)request.getAttribute("pagelast"   )).longValue();
    long pageFirst   = ((Long)request.getAttribute("pagefirst"  )).longValue();
    
    // create the URLs accessing the previous and next search result pages
    String baseURL =  request.getContextPath()
<<<<<<< HEAD
=======
                    + (!searchScope.equals("") ? "/handle/" + searchScope : "")
>>>>>>> 132f37a1
                    + "/simple-search?query="
                    + URLEncoder.encode(query,"UTF-8")
                    + "&amp;location="+ searchScope
                    + httpFilters
                    + "&amp;sort_by=" + sortedBy
                    + "&amp;order=" + order
                    + "&amp;rpp=" + rpp
                    + "&amp;etal=" + etAl
                    + "&amp;start=";

    String nextURL = baseURL;
    String firstURL = baseURL;
    String lastURL = baseURL;

    String prevURL = baseURL
            + (pageCurrent-2) * qResults.getMaxResults();

    nextURL = nextURL
            + (pageCurrent) * qResults.getMaxResults();
    
    firstURL = firstURL +"0";
    lastURL = lastURL + (pageTotal-1) * qResults.getMaxResults();


%>
<hr/>
<div class="discovery-result-pagination">
<%
	long lastHint = qResults.getStart()+qResults.getMaxResults() <= qResults.getTotalSearchResults()?
	        qResults.getStart()+qResults.getMaxResults():qResults.getTotalSearchResults();
%>
    <%-- <p align="center">Results <//%=qResults.getStart()+1%>-<//%=qResults.getStart()+qResults.getHitHandles().size()%> of --%>
	<div class="alert alert-info"><fmt:message key="jsp.search.results.results">
        <fmt:param><%=qResults.getStart()+1%></fmt:param>
        <fmt:param><%=lastHint%></fmt:param>
        <fmt:param><%=qResults.getTotalSearchResults()%></fmt:param>
        <fmt:param><%=(float) qResults.getSearchTime() / 1000%></fmt:param>
    </fmt:message>
    
            <%-- Include a component for modifying sort by, order, results per page, and et-al limit --%>
   <form action="simple-search" method="get" class="inline">
   <input type="hidden" value="<%= Utils.addEntities(searchScope) %>" name="location" />
   <input type="hidden" value="<%= Utils.addEntities(query) %>" name="query" />
	<% if (appliedFilterQueries.size() > 0 ) { 
				int idx = 1;
				for (String[] filter : appliedFilters)
				{
				    boolean found = false;
				    %>
				    <input type="hidden" id="filter_field_<%=idx %>" name="filter_field_<%=idx %>" value="<%= Utils.addEntities(filter[0]) %>" />
					<input type="hidden" id="filter_type_<%=idx %>" name="filter_type_<%=idx %>" value="<%= Utils.addEntities(filter[1]) %>" />
					<input type="hidden" id="filter_value_<%=idx %>" name="filter_value_<%=idx %>" value="<%= Utils.addEntities(filter[2]) %>" />
					<%
					idx++;
				}
	} %>	
           <label for="rpp"><fmt:message key="search.results.perpage"/></label>
           <select name="rpp" onchange="javascript:jQuery('#rppUpdate').click();">
<%
               for (int i : new Integer[]{5,10,20,50})
               {
                   String selected = (i == rpp ? "selected=\"selected\"" : "");
%>
                   <option value="<%= i %>" <%= selected %>><%= i %></option>
<%
               }
%>
           </select>
           &nbsp;|&nbsp;
<%
           if (sortOptions.size() > 0)
           {
%>
               <label for="sort_by"><fmt:message key="search.results.sort-by"/></label>
               <input type="hidden" name="sort_by" value="<%= Utils.addEntities(sortedBy) %>" />
               <c:set var="sortedBy">
               <%= sortedBy %>
               </c:set>
               <% if (StringUtils.isBlank(sortedBy) || StringUtils.equalsIgnoreCase(sortedBy, "score")) { %>
               		<fmt:message key="search.sort-by.relevance"/>
               <% } else { %>
               		<fmt:message key="search.sort-by.${sortedBy}"/> (<a id="restoreScore" href="#"><fmt:message key="search.sort-by.restore-relevance"/></a>)
               <% } %>
<%
           }
%>
           <input type="hidden" name="order" value="<%= order %>" />
           <input class="sr-only" id="rppUpdate" type="submit" name="submit_search" value="<fmt:message key="search.update" />" />

<%
    if (admin_button && mapOthers.isEmpty())
    {
        %><input type="submit" class="btn btn-default" name="submit_export_metadata" value="<fmt:message key="jsp.general.metadataexport.button"/>" /><%
    }
%>
</form>
    </div>
    <div>
    <p class="pagination">&nbsp;</p>
    <ul class="pagination pull-right">
	<%
	if (pageFirst != pageCurrent)
	{
	    %><li><a href="<%= prevURL %>"><fmt:message key="jsp.search.general.previous" /></a></li><%
	}
	else
	{
	    %><li class="disabled"><span><fmt:message key="jsp.search.general.previous" /></span></li><%
	}
	
	if (pageFirst != 1)
	{
	    %><li><a href="<%= firstURL %>">1</a></li><li class="disabled"><span>...</span></li><%
	}
	
	for( long q = pageFirst; q <= pageLast; q++ )
	{
	    String myLink = "<li><a href=\""
	                    + baseURL;
	
	
	    if( q == pageCurrent )
	    {
	        myLink = "<li class=\"active\"><span>" + q + "</span></li>";
	    }
	    else
	    {
	        myLink = myLink
	            + (q-1) * qResults.getMaxResults()
	            + "\">"
	            + q
	            + "</a></li>";
	    }
	%>
	
	<%= myLink %>

	<%
	}
	
	if (pageTotal > pageLast)
	{
	    %><li class="disabled"><span>...</span></li><li><a href="<%= lastURL %>"><%= pageTotal %></a></li><%
	}
	if (pageTotal > pageCurrent)
	{
	    %><li><a href="<%= nextURL %>"><fmt:message key="jsp.search.general.next" /></a></li><%
	}
	else
	{
	    %><li class="disabled"><span><fmt:message key="jsp.search.general.next" /></span></li><%
	}
	%>
	</ul>
	</div>
<!-- give a content to the div -->
</div>
<div class="discovery-result-results">
<%
       Set<Integer> otherTypes = mapOthers.keySet();
       if (otherTypes != null && otherTypes.size() > 0)
       {
           for (Integer otype : otherTypes)
           {
               %>
               <c:set var="typeName"><%= ((ACrisObject) mapOthers.get(otype)[0].getBrowsableDSpaceObject()).getPublicPath() %></c:set>
               <div class="panel panel-info">
               <div class="panel-heading"><h6><fmt:message key="jsp.search.results.cris.${typeName}"/></h6></div>
               <dspace:browselist config="cris${typeName}" items="<%= mapOthers.get(otype) %>"  order="<%= order %>" sortBy="<%= sortIdx %>" />
               </div>
           <%
           }
       }
%>
<% if (communities.length > 0 ) { %>
    <div class="panel panel-info">
    <div class="panel-heading"><fmt:message key="jsp.search.results.comhits"/></div>
    <dspace:communitylist  communities="<%= communities %>" />
    </div>
<% } %>

<% if (collections.length > 0 ) { %>
    <div class="panel panel-info">
    <div class="panel-heading"><fmt:message key="jsp.search.results.colhits"/></div>
    <dspace:collectionlist collections="<%= collections %>" />
    </div>
<% } %>

<% if (items.length > 0) { %>
    <div class="panel panel-info">
    <div class="panel-heading"><h6><fmt:message key="jsp.search.results.itemhits"/></h6></div>
    
    <%  
	if (exportBiblioEnabled && admin_button) {
%>

		<form target="blank" class="form-inline"  id="exportform" action="<%= request.getContextPath() %>/references">

		<div id="export-biblio-panel">
	<%		
		if (cfg == null)
		{
			cfg = "refman, endnote, bibtex, refworks";
		}
		String[] cfgSplit = cfg.split("\\s*,\\s*");
		for (String format : cfgSplit) {
	%>
		<c:set var="format"><%= format %></c:set>	    
		<label class="radio-inline">
    		  <input id="${format}" type="radio" name="format" value="${format}" <c:if test="${format=='bibtex'}"> checked="checked"</c:if>/><fmt:message key="exportcitation.option.${format}" />
	    </label>

		
	<% } %>
		<label class="checkbox-inline">
			<input type="checkbox" id="email" name="email" value="true"/><fmt:message key="exportcitation.option.email" />
		</label>
			<input id="export-submit-button" class="btn btn-default" type="submit" name="submit_export" value="<fmt:message key="exportcitation.option.submitexport" />" disabled/>
		</div>	
		<dspace:itemlist items="<%= items %>" authorLimit="<%= etAl %>" radioButton="false" inputName="item_id"/>
		</form>
<% } else { %>
	<dspace:itemlist items="<%= items %>" authorLimit="<%= etAl %>" />
<% } %>
   
    </div>
<% } %>
</div>
<%-- if the result page is enought long... --%>
<% if ((communities.length + collections.length + items.length) > 10) {%>
<%-- show again the navigation info/links --%>
<div class="discovery-result-pagination">
    <%-- <p align="center">Results <//%=qResults.getStart()+1%>-<//%=qResults.getStart()+qResults.getHitHandles().size()%> of --%>
	<div class="alert alert-info"><fmt:message key="jsp.search.results.results">
        <fmt:param><%=qResults.getStart()+1%></fmt:param>
        <fmt:param><%=lastHint%></fmt:param>
        <fmt:param><%=qResults.getTotalSearchResults()%></fmt:param>
        <fmt:param><%=(float) qResults.getSearchTime() / 1000 %></fmt:param>
    </fmt:message></div>
<div>
<p class="pagination">&nbsp;</p>    
    <ul class="pagination pull-right">
<%
if (pageFirst != pageCurrent)
{
    %><li><a href="<%= prevURL %>"><fmt:message key="jsp.search.general.previous" /></a></li><%
}
else
{
    %><li class="disabled"><span><fmt:message key="jsp.search.general.previous" /></span></li><%
}    

if (pageFirst != 1)
{
    %><li><a href="<%= firstURL %>">1</a></li><li class="disabled"><span>...</span></li><%
}

for( long q = pageFirst; q <= pageLast; q++ )
{
    String myLink = "<li><a href=\""
                    + baseURL;


    if( q == pageCurrent )
    {
        myLink = "<li class=\"active\"><span>" + q + "</span></li>";
    }
    else
    {
        myLink = myLink
            + (q-1) * qResults.getMaxResults()
            + "\">"
            + q
            + "</a></li>";
    }
%>

<%= myLink %>

<%
}

if (pageTotal > pageLast)
{
    %><li class="disabled"><span>...</span></li><li><a href="<%= lastURL %>"><%= pageTotal %></a></li><%
}
if (pageTotal > pageCurrent)
{
    %><li><a href="<%= nextURL %>"><fmt:message key="jsp.search.general.next" /></a></li><%
}
else
{
    %><li class="disabled"><span><fmt:message key="jsp.search.general.next" /></span></li><%
}
%>
</ul>
</div>
<!-- give a content to the div -->
</div>
<% } %>
<% } %>
<dspace:sidebar>


<h3 class="facets"><fmt:message key="jsp.search.facet.refine" /></h3>

<%
		DiscoverySearchFilterFacet facetGlobalConf = (DiscoverySearchFilterFacet) request.getAttribute("facetGlobalConfig");
		if(facetGlobalConf!=null) {
		    String fGlobal = facetGlobalConf.getIndexFieldName();
			if(qResults!=null) {
		    List<FacetResult> facetGlobal = qResults.getFacetResult(fGlobal);
		    String fkeyGlobal = "jsp.search.facet.refine."+fGlobal;
		    if (facetGlobal != null && facetGlobal.size() > 0) {
		    %>
		    <div id="globalFacet" class="facetsBox">
		    <div id="facet_<%= fkeyGlobal %>" class="panel panel-primary">
		    <div class="panel-heading"><h4><fmt:message key="<%= fkeyGlobal %>" /></h4></div>
		    <ul class="list-group"><%
		    boolean activeGlobalFacet = false;
		    for (FacetResult fvalue : facetGlobal)
		    { 
		    	if (StringUtils.equals(searchScope, fvalue.getAuthorityKey())) {
		    		activeGlobalFacet = true;
		    	} else {
		    		activeGlobalFacet = false;
		    	}
		        %><li class="list-group-item<%= activeGlobalFacet?" active":""%>"><span class="badge"><%= fvalue.getCount() %></span> <a href="<%= request.getContextPath()
	                + "/simple-search?query="
	                + URLEncoder.encode(query,"UTF-8")                                
	                + "&amp;location="+URLEncoder.encode(fvalue.getAuthorityKey(),"UTF-8") %>"
	                title="<fmt:message key="jsp.search.facet.narrow"><fmt:param><%=fvalue.getDisplayedValue() %></fmt:param></fmt:message>">
	                <%= StringUtils.abbreviate(fvalue.getDisplayedValue(),36) %></a></li><%
		    }
		    %></ul></div>
		    </div><%
			} 
			}
		}
%>

<%
	boolean brefine = false;
	
	List<DiscoverySearchFilterFacet> facetsConf = (List<DiscoverySearchFilterFacet>) request.getAttribute("facetsConfig");
	Map<String, Boolean> showFacets = new HashMap<String, Boolean>();
		
	for (DiscoverySearchFilterFacet facetConf : facetsConf)
	{
		if(qResults!=null) {
		    String f = facetConf.getIndexFieldName();
		    List<FacetResult> facet = qResults.getFacetResult(f);
		    if (facet.size() == 0)
		    {
		        facet = qResults.getFacetResult(f+".year");
			    if (facet.size() == 0)
			    {
			        showFacets.put(f, false);
			        continue;
			    }
		    }
		    boolean showFacet = false;
		    for (FacetResult fvalue : facet)
		    { 
				if(!appliedFilterQueries.contains(f+"::"+fvalue.getFilterType()+"::"+fvalue.getAsFilterQuery()))
			    {
			        showFacet = true;
			        break;
			    }
		    }
		    showFacets.put(f, showFacet);
		    brefine = brefine || showFacet;
		}
	}
	if (brefine) {
%>

<div id="facets" class="facetsBox">

<%
	for (DiscoverySearchFilterFacet facetConf : facetsConf)
	{
	    String f = facetConf.getIndexFieldName();
	    if (!showFacets.get(f))
	        continue;
	    List<FacetResult> facet = qResults.getFacetResult(f);
	    if (facet.size() == 0)
	    {
	        facet = qResults.getFacetResult(f+".year");
	    }
	    int limit = facetConf.getFacetLimit()+1;
	    
	    String fkey = "jsp.search.facet.refine."+f;
	    %><div id="facet_<%= f %>" class="panel panel-success">
	    <div class="panel-heading"><h6><fmt:message key="<%= fkey %>" /></h6></div>
	    <ul class="list-group"><%
	    int idx = 1;
	    int currFp = UIUtil.getIntParameter(request, f+"_page");
	    if (currFp < 0)
	    {
	        currFp = 0;
	    }
	    for (FacetResult fvalue : facet)
	    { 
	        if (idx != limit && !appliedFilterQueries.contains(f+"::"+fvalue.getFilterType()+"::"+fvalue.getAsFilterQuery()))
	        {
	        %><li class="list-group-item"><span class="badge"><%= fvalue.getCount() %></span> <a href="<%= request.getContextPath()
<<<<<<< HEAD
=======
                + (!searchScope.equals("")?"/handle/"+searchScope:"")
>>>>>>> 132f37a1
                + "/simple-search?query="
                + URLEncoder.encode(query,"UTF-8")
				+ "&amp;location=" + searchScope
                + "&amp;sort_by=" + sortedBy
                + "&amp;order=" + order
                + "&amp;rpp=" + rpp
                + httpFilters
                + "&amp;etal=" + etAl
                + "&amp;filtername="+URLEncoder.encode(f,"UTF-8")
                + "&amp;filterquery="+URLEncoder.encode(fvalue.getAsFilterQuery(),"UTF-8")
                + "&amp;filtertype="+URLEncoder.encode(fvalue.getFilterType(),"UTF-8") %>"
                title="<fmt:message key="jsp.search.facet.narrow"><fmt:param><%=fvalue.getDisplayedValue() %></fmt:param></fmt:message>">
                <%= StringUtils.abbreviate(fvalue.getDisplayedValue(),36) %></a></li><%
                idx++;
	        }
	        if (idx > limit)
	        {
	            break;
	        }
	    }
	    if (currFp > 0 || idx == limit)
	    {
	        %><li class="list-group-item"><span style="visibility: hidden;">.</span>
	        <% if (currFp > 0) { %>
	        <a class="pull-left" href="<%= request.getContextPath()
<<<<<<< HEAD
=======
	            + (!searchScope.equals("")?"/handle/"+searchScope:"")
>>>>>>> 132f37a1
                + "/simple-search?query="
                + URLEncoder.encode(query,"UTF-8")
				+ "&amp;location=" + searchScope
                + "&amp;sort_by=" + sortedBy
                + "&amp;order=" + order
                + "&amp;rpp=" + rpp
                + httpFilters
                + "&amp;etal=" + etAl  
                + "&amp;"+f+"_page="+(currFp-1) %>"><fmt:message key="jsp.search.facet.refine.previous" /></a>
            <% } %>
            <% if (idx == limit) { %>
            <a href="<%= request.getContextPath()
<<<<<<< HEAD
=======
	            + (!searchScope.equals("")?"/handle/"+searchScope:"")
>>>>>>> 132f37a1
                + "/simple-search?query="
                + URLEncoder.encode(query,"UTF-8")
				+ "&amp;location=" + searchScope
                + "&amp;sort_by=" + sortedBy
                + "&amp;order=" + order
                + "&amp;rpp=" + rpp
                + httpFilters
                + "&amp;etal=" + etAl  
                + "&amp;"+f+"_page="+(currFp+1) %>"><span class="pull-right"><fmt:message key="jsp.search.facet.refine.next" /></span></a>
            <%
            }
            %></li><%
	    }
	    %></ul></div><%
	}

%>

</div>
<% } %>
</dspace:sidebar>
</dspace:layout><|MERGE_RESOLUTION|>--- conflicted
+++ resolved
@@ -51,7 +51,6 @@
 <%@ page import="org.dspace.core.ConfigurationManager" %>
 <%@page import="org.dspace.browse.BrowseInfo"%>
 <%@page import="org.dspace.browse.BrowseDSpaceObject"%>
-<%@page import="org.dspace.core.Utils"%>
 <%@page import="org.dspace.core.Utils"%>
 <%@page import="com.coverity.security.Escape"%>
 <%@page import="org.dspace.discovery.configuration.DiscoverySearchFilterFacet"%>
@@ -340,11 +339,7 @@
 		<%
 			for (DiscoverySearchFilter searchFilter : availableFilters)
 			{
-<<<<<<< HEAD
-			    String fkey = "jsp.search.filter."+searchFilter.getIndexFieldName();
-=======
 			    String fkey = "jsp.search.filter." + Escape.uriParam(searchFilter.getIndexFieldName());
->>>>>>> 132f37a1
 			    %><option value="<%= Utils.addEntities(searchFilter.getIndexFieldName()) %>"><fmt:message key="<%= fkey %>"/></option><%
 			}
 		%>
@@ -353,11 +348,7 @@
 		<%
 			for (String opt : options)
 			{
-<<<<<<< HEAD
-			    String fkey = "jsp.search.filter.op."+opt;
-=======
 			    String fkey = "jsp.search.filter.op." + Escape.uriParam(opt);
->>>>>>> 132f37a1
 			    %><option value="<%= Utils.addEntities(opt) %>"><fmt:message key="<%= fkey %>"/></option><%
 			}
 		%>
@@ -369,116 +360,6 @@
 		<input class="btn btn-default" type="submit" value="<fmt:message key="jsp.search.filter.add"/>" onclick="return validateFilters()" />
 		</form>
 		</div>        
-<<<<<<< HEAD
-=======
-<% } %>
-        <%-- Include a component for modifying sort by, order, results per page, and et-al limit --%>
-   <div class="discovery-pagination-controls panel-footer">
-   <form action="simple-search" method="get">
-   <input type="hidden" value="<%= Utils.addEntities(searchScope) %>" name="location" />
-   <input type="hidden" value="<%= Utils.addEntities(query) %>" name="query" />
-	<% if (appliedFilterQueries.size() > 0 ) { 
-				int idx = 1;
-				for (String[] filter : appliedFilters)
-				{
-				    boolean found = false;
-				    %>
-				    <input type="hidden" id="filter_field_<%=idx %>" name="filter_field_<%=idx %>" value="<%= Utils.addEntities(filter[0]) %>" />
-					<input type="hidden" id="filter_type_<%=idx %>" name="filter_type_<%=idx %>" value="<%= Utils.addEntities(filter[1]) %>" />
-					<input type="hidden" id="filter_value_<%=idx %>" name="filter_value_<%=idx %>" value="<%= Utils.addEntities(filter[2]) %>" />
-					<%
-					idx++;
-				}
-	} %>	
-           <label for="rpp"><fmt:message key="search.results.perpage"/></label>
-           <select name="rpp">
-<%
-               for (int i = 5; i <= 100 ; i += 5)
-               {
-                   String selected = (i == rpp ? "selected=\"selected\"" : "");
-%>
-                   <option value="<%= i %>" <%= selected %>><%= i %></option>
-<%
-               }
-%>
-           </select>
-           &nbsp;|&nbsp;
-<%
-           if (sortOptions.size() > 0)
-           {
-%>
-               <label for="sort_by"><fmt:message key="search.results.sort-by"/></label>
-               <select name="sort_by">
-                   <option value="score"><fmt:message key="search.sort-by.relevance"/></option>
-<%
-               for (String sortBy : sortOptions)
-               {
-                   String selected = (sortBy.equals(sortedBy) ? "selected=\"selected\"" : "");
-                   String mKey = "search.sort-by." + Utils.addEntities(sortBy);
-                   %> <option value="<%= Utils.addEntities(sortBy) %>" <%= selected %>><fmt:message key="<%= mKey %>"/></option><%
-               }
-%>
-               </select>
-<%
-           }
-%>
-           <label for="order"><fmt:message key="search.results.order"/></label>
-           <select name="order">
-               <option value="ASC" <%= ascSelected %>><fmt:message key="search.order.asc" /></option>
-               <option value="DESC" <%= descSelected %>><fmt:message key="search.order.desc" /></option>
-           </select>
-           <label for="etal"><fmt:message key="search.results.etal" /></label>
-           <select name="etal">
-<%
-               String unlimitedSelect = "";
-               if (etAl < 1)
-               {
-                   unlimitedSelect = "selected=\"selected\"";
-               }
-%>
-               <option value="0" <%= unlimitedSelect %>><fmt:message key="browse.full.etal.unlimited"/></option>
-<%
-               boolean insertedCurrent = false;
-               for (int i = 0; i <= 50 ; i += 5)
-               {
-                   // for the first one, we want 1 author, not 0
-                   if (i == 0)
-                   {
-                       String sel = (i + 1 == etAl ? "selected=\"selected\"" : "");
-                       %><option value="1" <%= sel %>>1</option><%
-                   }
-
-                   // if the current i is greated than that configured by the user,
-                   // insert the one specified in the right place in the list
-                   if (i > etAl && !insertedCurrent && etAl > 1)
-                   {
-                       %><option value="<%= etAl %>" selected="selected"><%= etAl %></option><%
-                       insertedCurrent = true;
-                   }
-
-                   // determine if the current not-special case is selected
-                   String selected = (i == etAl ? "selected=\"selected\"" : "");
-
-                   // do this for all other cases than the first and the current
-                   if (i != 0 && i != etAl)
-                   {
-%>
-                       <option value="<%= i %>" <%= selected %>><%= i %></option>
-<%
-                   }
-               }
-%>
-           </select>
-           <input class="btn btn-default" type="submit" name="submit_search" value="<fmt:message key="search.update" />" />
-
-<%
-    if (admin_button)
-    {
-        %><input type="submit" class="btn btn-default" name="submit_export_metadata" value="<fmt:message key="jsp.general.metadataexport.button"/>" /><%
-    }
-%>
-</form>
->>>>>>> 132f37a1
    </div>
 <% } %>
 </div>   
@@ -514,10 +395,7 @@
     
     // create the URLs accessing the previous and next search result pages
     String baseURL =  request.getContextPath()
-<<<<<<< HEAD
-=======
                     + (!searchScope.equals("") ? "/handle/" + searchScope : "")
->>>>>>> 132f37a1
                     + "/simple-search?query="
                     + URLEncoder.encode(query,"UTF-8")
                     + "&amp;location="+ searchScope
@@ -925,10 +803,7 @@
 	        if (idx != limit && !appliedFilterQueries.contains(f+"::"+fvalue.getFilterType()+"::"+fvalue.getAsFilterQuery()))
 	        {
 	        %><li class="list-group-item"><span class="badge"><%= fvalue.getCount() %></span> <a href="<%= request.getContextPath()
-<<<<<<< HEAD
-=======
                 + (!searchScope.equals("")?"/handle/"+searchScope:"")
->>>>>>> 132f37a1
                 + "/simple-search?query="
                 + URLEncoder.encode(query,"UTF-8")
 				+ "&amp;location=" + searchScope
@@ -954,10 +829,7 @@
 	        %><li class="list-group-item"><span style="visibility: hidden;">.</span>
 	        <% if (currFp > 0) { %>
 	        <a class="pull-left" href="<%= request.getContextPath()
-<<<<<<< HEAD
-=======
 	            + (!searchScope.equals("")?"/handle/"+searchScope:"")
->>>>>>> 132f37a1
                 + "/simple-search?query="
                 + URLEncoder.encode(query,"UTF-8")
 				+ "&amp;location=" + searchScope
@@ -970,10 +842,7 @@
             <% } %>
             <% if (idx == limit) { %>
             <a href="<%= request.getContextPath()
-<<<<<<< HEAD
-=======
 	            + (!searchScope.equals("")?"/handle/"+searchScope:"")
->>>>>>> 132f37a1
                 + "/simple-search?query="
                 + URLEncoder.encode(query,"UTF-8")
 				+ "&amp;location=" + searchScope
