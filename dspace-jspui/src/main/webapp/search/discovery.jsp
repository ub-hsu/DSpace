<%--

    The contents of this file are subject to the license and copyright
    detailed in the LICENSE and NOTICE files at the root of the source
    tree and available online at

    http://www.dspace.org/license/

--%>

<%--
  - Display the form to refine the simple-search and dispaly the results of the search
  -
  - Attributes to pass in:
  -
  -   scope            - pass in if the scope of the search was a community
  -                      or a collection
  -   scopes 		   - the list of available scopes where limit the search
  -   sortOptions	   - the list of available sort options
  -   availableFilters - the list of filters available to the user
  -
  -   query            - The original query
  -   queryArgs		   - The query configuration parameters (rpp, sort, etc.)
  -   appliedFilters   - The list of applied filters (user input or facet)
  -
  -   search.error     - a flag to say that an error has occurred
  -   spellcheck	   - the suggested spell check query (if any)
  -   qResults		   - the discovery results
  -   items            - the results.  An array of Items, most relevant first
  -   communities      - results, Community[]
  -   collections      - results, Collection[]
  -
  -   admin_button     - If the user is an admin
  --%>
<<<<<<< HEAD
  
<%@page import="org.dspace.browse.BrowseInfo"%>
<%@page import="org.dspace.browse.BrowseDSpaceObject"%>
=======

<%@page import="org.dspace.core.Utils"%>
>>>>>>> 3917c341
<%@page import="org.dspace.discovery.configuration.DiscoverySearchFilterFacet"%>
<%@page import="org.dspace.app.webui.util.UIUtil"%>
<%@page import="java.util.HashMap"%>
<%@page import="java.util.ArrayList"%>
<%@page import="org.dspace.discovery.DiscoverFacetField"%>
<%@page import="org.dspace.discovery.configuration.DiscoverySearchFilter"%>
<%@page import="org.dspace.discovery.DiscoverFilterQuery"%>
<%@page import="org.dspace.discovery.DiscoverQuery"%>
<%@page import="org.apache.commons.lang.StringUtils"%>
<%@page import="java.util.Map"%>
<%@page import="org.dspace.discovery.DiscoverResult.FacetResult"%>
<%@page import="org.dspace.discovery.DiscoverResult"%>
<%@page import="org.dspace.content.DSpaceObject"%>
<%@page import="java.util.List"%>
<%@ page contentType="text/html;charset=UTF-8" %>
<%@page import="org.dspace.app.cris.model.ACrisObject" %>

<%@ taglib uri="http://java.sun.com/jsp/jstl/fmt"
    prefix="fmt" %>
<%@ taglib uri="http://java.sun.com/jsp/jstl/core"
    prefix="c" %>

<%@ taglib uri="http://www.dspace.org/dspace-tags.tld" prefix="dspace" %>
<%@ page import="java.net.URLEncoder"            %>
<%@ page import="org.dspace.content.Community"   %>
<%@ page import="org.dspace.content.Collection"  %>
<%@ page import="org.dspace.content.Item"        %>
<%@ page import="org.dspace.search.QueryResults" %>
<%@ page import="org.dspace.sort.SortOption" %>
<%@ page import="java.util.Enumeration" %>
<%@ page import="java.util.Set" %>
<%
    // Get the attributes
    DSpaceObject scope = (DSpaceObject) request.getAttribute("scope" );
    String searchScope = (String) request.getParameter("location" );
    if (searchScope == null)
    {
        searchScope = "";
    }
    List<DSpaceObject> scopes = (List<DSpaceObject>) request.getAttribute("scopes");
    List<String> sortOptions = (List<String>) request.getAttribute("sortOptions");

    String query = (String) request.getAttribute("query");
	if (query == null)
	{
	    query = "";
	}
    Boolean error_b = (Boolean)request.getAttribute("search.error");
    boolean error = (error_b == null ? false : error_b.booleanValue());
    
    DiscoverQuery qArgs = (DiscoverQuery) request.getAttribute("queryArgs");
    String sortedBy = qArgs.getSortField();
    String order = qArgs.getSortOrder().toString();
    String sortIdx = null;
    if (sortedBy != null && sortedBy.startsWith("bi_sort_"))
    {
       sortIdx = sortedBy.substring(8,sortedBy.length()-5);
    }
    String ascSelected = (SortOption.ASCENDING.equalsIgnoreCase(order)   ? "selected=\"selected\"" : "");
    String descSelected = (SortOption.DESCENDING.equalsIgnoreCase(order) ? "selected=\"selected\"" : "");
    String httpFilters ="";
	String spellCheckQuery = (String) request.getAttribute("spellcheck");
    List<DiscoverySearchFilter> availableFilters = (List<DiscoverySearchFilter>) request.getAttribute("availableFilters");
	List<String[]> appliedFilters = (List<String[]>) request.getAttribute("appliedFilters");
	List<String> appliedFilterQueries = (List<String>) request.getAttribute("appliedFilterQueries");
	if (appliedFilters != null && appliedFilters.size() >0 ) 
	{
	    int idx = 1;
	    for (String[] filter : appliedFilters)
	    {
	        httpFilters += "&amp;filter_field_"+idx+"="+URLEncoder.encode(filter[0],"UTF-8");
	        httpFilters += "&amp;filter_type_"+idx+"="+URLEncoder.encode(filter[1],"UTF-8");
	        httpFilters += "&amp;filter_value_"+idx+"="+URLEncoder.encode(filter[2],"UTF-8");
	        idx++;
	    }
	}
    int rpp          = qArgs.getMaxResults();
    int etAl         = ((Integer) request.getAttribute("etal")).intValue();

    String[] options = new String[]{"equals","contains","authority","notequals","notcontains","notauthority"};
    
    // Admin user or not
    Boolean admin_b = (Boolean)request.getAttribute("admin_button");
    boolean admin_button = (admin_b == null ? false : admin_b.booleanValue());
%>

<c:set var="dspace.layout.head.last" scope="request">
<script type="text/javascript">
	var jQ = jQuery.noConflict();
	jQ(document).ready(function() {
		jQ( "#spellCheckQuery").click(function(){
			jQ("#query").val(jQ(this).attr('data-spell'));
			jQ("#main-query-submit").click();
		});
		jQ( "#filterquery" )
			.autocomplete({
				source: function( request, response ) {
					jQ.ajax({
						url: "<%= request.getContextPath() %>/json/discovery/autocomplete?query=<%= URLEncoder.encode(query,"UTF-8")%><%= httpFilters.replaceAll("&amp;","&") %>",
						dataType: "json",
						cache: false,
						data: {
							auto_idx: jQ("#filtername").val(),
							auto_query: request.term,
							auto_sort: 'count',
							auto_type: jQ("#filtertype").val(),
							location: '<%= searchScope %>'	
						},
						success: function( data ) {
							response( jQ.map( data.autocomplete, function( item ) {
								var tmp_val = item.authorityKey;
								if (tmp_val == null || tmp_val == '')
								{
									tmp_val = item.displayedValue;
								}
								return {
									label: item.displayedValue + " (" + item.count + ")",
									value: tmp_val
								};
							}))			
						}
					})
				}
			});
        jQ('th.sortable').click(function(){
            var cls = jQ(this).attr('class');
            var pos = cls.indexOf('sort_',0);
            var endPos = cls.indexOf(' ',pos);
            if (endPos == -1) endPos = cls.length;
            var sortby = cls.substr(pos+5,endPos-pos-5);
            jQ('#update-form').find('input[name="order"]').val(jQ(this).hasClass("sorted_asc")?"DESC":"ASC");
            jQ('#update-form').find('input[name="sort_by"]').val('bi_sort_'+sortby+'_sort');
            jQ('#update-form').submit();
   		});
	});
	function validateFilters() {
		return document.getElementById("filterquery").value.length > 0;
	}
</script>		
</c:set>

<dspace:layout titlekey="jsp.search.title">

    <%-- <h1>Search Results</h1> --%>

<h2><fmt:message key="jsp.search.title"/></h2>

<div class="discovery-search-form panel panel-default">
    <%-- Controls for a repeat search --%>
	<div class="discovery-query panel-heading">
     <form id="update-form" action="simple-search" method="get">
         <label for="tlocation">
         	<fmt:message key="jsp.search.results.searchin"/>
         </label>
         <select name="location" id="tlocation">
<%
    if (scope == null)
    {
        // Scope of the search was all of DSpace.  The scope control will list
        // "all of DSpace" and the communities.
%>
                                    <%-- <option selected value="/">All of DSpace</option> --%>
                                    <option selected="selected" value="site"><fmt:message key="jsp.general.genericScope"/></option>
<%  }
    else
    {
%>
                                    <option value="site"><fmt:message key="jsp.general.genericScope"/></option>
							        <optgroup label="Repository">
     							          <option value="dspacebasic" <%="dspacebasic".equals(searchScope)?"selected=\"selected\"":"" %>>All the repository</option>
<%  }      
    for (DSpaceObject dso : scopes)
    {
%>
                                <option value="<%= dso.getHandle() %>" <%=dso.getHandle().equals(searchScope)?"selected=\"selected\"":"" %>>
                                	<%= dso.getName() %></option>
<%
    }
%>                                </select><br/>
                                <label for="query"><fmt:message key="jsp.search.results.searchfor"/></label>
                                <input type="text" size="50" id="query" name="query" value="<%= (query==null ? "" : Utils.addEntities(query)) %>"/>
                                <input type="submit" id="main-query-submit" class="btn btn-primary" value="<fmt:message key="jsp.general.go"/>" />
<% if (StringUtils.isNotBlank(spellCheckQuery)) {%>
	<p class="lead"><fmt:message key="jsp.search.didyoumean"><fmt:param><a id="spellCheckQuery" data-spell="<%= Utils.addEntities(spellCheckQuery) %>" href="#"><%= spellCheckQuery %></a></fmt:param></fmt:message></p>
<% } %>                  
                                <input type="hidden" value="<%= rpp %>" name="rpp" />
                                <input type="hidden" value="<%= sortedBy %>" name="sort_by" />
                                <input type="hidden" value="<%= order %>" name="order" />
<% if (appliedFilters.size() > 0 ) { %>                                
		<div class="discovery-search-appliedFilters">
		<span><fmt:message key="jsp.search.filter.applied" /></span>
		<%
			int idx = 1;
			for (String[] filter : appliedFilters)
			{
			    boolean found = false;
			    %>
			    <select id="filter_field_<%=idx %>" name="filter_field_<%=idx %>">
				<%
					for (DiscoverySearchFilter searchFilter : availableFilters)
					{
					    String fkey = "jsp.search.filter."+searchFilter.getIndexFieldName();
					    %><option value="<%= Utils.addEntities(searchFilter.getIndexFieldName()) %>"<% 
					            if (filter[0].equals(searchFilter.getIndexFieldName()))
					            {
					                %> selected="selected"<%
					                found = true;
					            }
					            %>><fmt:message key="<%= fkey %>"/></option><%
					}
					if (!found)
					{
					    String fkey = "jsp.search.filter."+filter[0];
					    %><option value="<%= Utils.addEntities(filter[0]) %>" selected="selected"><fmt:message key="<%= fkey %>"/></option><%
					}
				%>
				</select>
				<select id="filter_type_<%=idx %>" name="filter_type_<%=idx %>">
				<%
					for (String opt : options)
					{
					    String fkey = "jsp.search.filter.op."+opt;
					    %><option value="<%= Utils.addEntities(opt) %>"<%= opt.equals(filter[1])?" selected=\"selected\"":"" %>><fmt:message key="<%= fkey %>"/></option><%
					}
				%>
				</select>
				<input type="text" id="filter_value_<%=idx %>" name="filter_value_<%=idx %>" value="<%= Utils.addEntities(filter[2]) %>" size="45"/>
				<input class="btn btn-default" type="submit" id="submit_filter_remove_<%=idx %>" name="submit_filter_remove_<%=idx %>" value="X" />
				<br/>
				<%
				idx++;
			}
		%>
		</div>
<% } %>
<a class="btn btn-default" href="<%= request.getContextPath()+"/simple-search" %>"><fmt:message key="jsp.search.general.new-search" /></a>	
		</form>
		</div>
<% if (availableFilters.size() > 0) { %>
		<div class="discovery-search-filters panel-body">
		<h5><fmt:message key="jsp.search.filter.heading" /></h5>
		<p class="discovery-search-filters-hint"><fmt:message key="jsp.search.filter.hint" /></p>
		<form action="simple-search" method="get">
		<input type="hidden" value="<%= Utils.addEntities(searchScope) %>" name="location" />
		<input type="hidden" value="<%= Utils.addEntities(query) %>" name="query" />
		<% if (appliedFilterQueries.size() > 0 ) { 
				int idx = 1;
				for (String[] filter : appliedFilters)
				{
				    boolean found = false;
				    %>
				    <input type="hidden" id="filter_field_<%=idx %>" name="filter_field_<%=idx %>" value="<%= Utils.addEntities(filter[0]) %>" />
					<input type="hidden" id="filter_type_<%=idx %>" name="filter_type_<%=idx %>" value="<%= Utils.addEntities(filter[1]) %>" />
					<input type="hidden" id="filter_value_<%=idx %>" name="filter_value_<%=idx %>" value="<%= Utils.addEntities(filter[2]) %>" />
					<%
					idx++;
				}
		} %>
		<select id="filtername" name="filtername">
		<%
			for (DiscoverySearchFilter searchFilter : availableFilters)
			{
			    String fkey = "jsp.search.filter."+searchFilter.getIndexFieldName();
			    %><option value="<%= searchFilter.getIndexFieldName() %>"><fmt:message key="<%= fkey %>"/></option><%
			}
		%>
		</select>
		<select id="filtertype" name="filtertype">
		<%
			for (String opt : options)
			{
			    String fkey = "jsp.search.filter.op."+opt;
			    %><option value="<%= opt %>"><fmt:message key="<%= fkey %>"/></option><%
			}
		%>
		</select>
		<input type="text" id="filterquery" name="filterquery" size="45" required="required" />
		<input type="hidden" value="<%= rpp %>" name="rpp" />
		<input type="hidden" value="<%= sortedBy %>" name="sort_by" />
		<input type="hidden" value="<%= order %>" name="order" />
		<input class="btn btn-default" type="submit" value="<fmt:message key="jsp.search.filter.add"/>" onclick="return validateFilters()" />
		</form>
		</div>        
<% } %>
        <%-- Include a component for modifying sort by, order, results per page, and et-al limit --%>
   <div class="discovery-pagination-controls panel-footer">
   <form action="simple-search" method="get">
   <input type="hidden" value="<%= Utils.addEntities(searchScope) %>" name="location" />
   <input type="hidden" value="<%= Utils.addEntities(query) %>" name="query" />
	<% if (appliedFilterQueries.size() > 0 ) { 
				int idx = 1;
				for (String[] filter : appliedFilters)
				{
				    boolean found = false;
				    %>
				    <input type="hidden" id="filter_field_<%=idx %>" name="filter_field_<%=idx %>" value="<%= Utils.addEntities(filter[0]) %>" />
					<input type="hidden" id="filter_type_<%=idx %>" name="filter_type_<%=idx %>" value="<%= Utils.addEntities(filter[1]) %>" />
					<input type="hidden" id="filter_value_<%=idx %>" name="filter_value_<%=idx %>" value="<%= Utils.addEntities(filter[2]) %>" />
					<%
					idx++;
				}
	} %>	
           <label for="rpp"><fmt:message key="search.results.perpage"/></label>
           <select name="rpp">
<%
               for (int i = 5; i <= 100 ; i += 5)
               {
                   String selected = (i == rpp ? "selected=\"selected\"" : "");
%>
                   <option value="<%= i %>" <%= selected %>><%= i %></option>
<%
               }
%>
           </select>
           &nbsp;|&nbsp;
<%
           if (sortOptions.size() > 0)
           {
%>
               <label for="sort_by"><fmt:message key="search.results.sort-by"/></label>
               <select name="sort_by">
                   <option value="score"><fmt:message key="search.sort-by.relevance"/></option>
<%
               for (String sortBy : sortOptions)
               {
                   String selected = (sortBy.equals(sortedBy) ? "selected=\"selected\"" : "");
                   String mKey = "search.sort-by." + sortBy;
                   %> <option value="<%= sortBy %>" <%= selected %>><fmt:message key="<%= mKey %>"/></option><%
               }
%>
               </select>
<%
           }
%>
           <label for="order"><fmt:message key="search.results.order"/></label>
           <select name="order">
               <option value="ASC" <%= ascSelected %>><fmt:message key="search.order.asc" /></option>
               <option value="DESC" <%= descSelected %>><fmt:message key="search.order.desc" /></option>
           </select>
           <label for="etal"><fmt:message key="search.results.etal" /></label>
           <select name="etal">
<%
               String unlimitedSelect = "";
               if (etAl < 1)
               {
                   unlimitedSelect = "selected=\"selected\"";
               }
%>
               <option value="0" <%= unlimitedSelect %>><fmt:message key="browse.full.etal.unlimited"/></option>
<%
               boolean insertedCurrent = false;
               for (int i = 0; i <= 50 ; i += 5)
               {
                   // for the first one, we want 1 author, not 0
                   if (i == 0)
                   {
                       String sel = (i + 1 == etAl ? "selected=\"selected\"" : "");
                       %><option value="1" <%= sel %>>1</option><%
                   }

                   // if the current i is greated than that configured by the user,
                   // insert the one specified in the right place in the list
                   if (i > etAl && !insertedCurrent && etAl > 1)
                   {
                       %><option value="<%= etAl %>" selected="selected"><%= etAl %></option><%
                       insertedCurrent = true;
                   }

                   // determine if the current not-special case is selected
                   String selected = (i == etAl ? "selected=\"selected\"" : "");

                   // do this for all other cases than the first and the current
                   if (i != 0 && i != etAl)
                   {
%>
                       <option value="<%= i %>" <%= selected %>><%= i %></option>
<%
                   }
               }
%>
           </select>
           <input class="btn btn-default" type="submit" name="submit_search" value="<fmt:message key="search.update" />" />

<%
    if (admin_button)
    {
        %><input type="submit" class="btn btn-default" name="submit_export_metadata" value="<fmt:message key="jsp.general.metadataexport.button"/>" /><%
    }
%>
</form>
   </div>
</div>   
<% 

DiscoverResult qResults = (DiscoverResult)request.getAttribute("queryresults");
Item      [] items       = (Item[]      )request.getAttribute("items");
Community [] communities = (Community[] )request.getAttribute("communities");
Collection[] collections = (Collection[])request.getAttribute("collections");
Map<Integer, BrowseDSpaceObject[]> mapOthers = (Map<Integer, BrowseDSpaceObject[]>) request.getAttribute("resultsMapOthers");

if( error )
{
 %>
	<p align="center" class="submitFormWarn">
		<fmt:message key="jsp.search.error.discovery" />
	</p>
	<%
}
else if( qResults != null && qResults.getTotalSearchResults() == 0 )
{
 %>
    <%-- <p align="center">Search produced no results.</p> --%>
    <p align="center"><fmt:message key="jsp.search.general.noresults"/></p>
<%
}
else if( qResults != null)
{
    long pageTotal   = ((Long)request.getAttribute("pagetotal"  )).longValue();
    long pageCurrent = ((Long)request.getAttribute("pagecurrent")).longValue();
    long pageLast    = ((Long)request.getAttribute("pagelast"   )).longValue();
    long pageFirst   = ((Long)request.getAttribute("pagefirst"  )).longValue();
    
    // create the URLs accessing the previous and next search result pages
    String baseURL =  request.getContextPath()
                    + "/simple-search?query="
                    + URLEncoder.encode(query,"UTF-8")
                    + "&amp;location="+ searchScope
                    + httpFilters
                    + "&amp;sort_by=" + sortedBy
                    + "&amp;order=" + order
                    + "&amp;rpp=" + rpp
                    + "&amp;etal=" + etAl
                    + "&amp;start=";

    String nextURL = baseURL;
    String firstURL = baseURL;
    String lastURL = baseURL;

    String prevURL = baseURL
            + (pageCurrent-2) * qResults.getMaxResults();

    nextURL = nextURL
            + (pageCurrent) * qResults.getMaxResults();
    
    firstURL = firstURL +"0";
    lastURL = lastURL + (pageTotal-1) * qResults.getMaxResults();


%>
<hr/>
<div class="discovery-result-pagination row container">
<%
	long lastHint = qResults.getStart()+qResults.getMaxResults() <= qResults.getTotalSearchResults()?
	        qResults.getStart()+qResults.getMaxResults():qResults.getTotalSearchResults();
%>
    <%-- <p align="center">Results <//%=qResults.getStart()+1%>-<//%=qResults.getStart()+qResults.getHitHandles().size()%> of --%>
	<div class="alert alert-info"><fmt:message key="jsp.search.results.results">
        <fmt:param><%=qResults.getStart()+1%></fmt:param>
        <fmt:param><%=lastHint%></fmt:param>
        <fmt:param><%=qResults.getTotalSearchResults()%></fmt:param>
        <fmt:param><%=(float) qResults.getSearchTime() / 1000%></fmt:param>
    </fmt:message></div>
    <ul class="pagination pull-right">
	<%
	if (pageFirst != pageCurrent)
	{
	    %><li><a href="<%= prevURL %>"><fmt:message key="jsp.search.general.previous" /></a></li><%
	}
	else
	{
	    %><li class="disabled"><span><fmt:message key="jsp.search.general.previous" /></span></li><%
	}
	
	if (pageFirst != 1)
	{
	    %><li><a href="<%= firstURL %>">1</a></li><li>...</li><%
	}
	
	for( long q = pageFirst; q <= pageLast; q++ )
	{
	    String myLink = "<li><a href=\""
	                    + baseURL;
	
	
	    if( q == pageCurrent )
	    {
	        myLink = "<li class=\"active\"><span>" + q + "</span></li>";
	    }
	    else
	    {
	        myLink = myLink
	            + (q-1) * qResults.getMaxResults()
	            + "\">"
	            + q
	            + "</a></li>";
	    }
	%>
	
	<%= myLink %>

	<%
	}
	
	if (pageTotal > pageLast)
	{
	    %><li class="disabled"><span>...</span></li><li><a href="<%= lastURL %>"><%= pageTotal %></a></li><%
	}
	if (pageTotal > pageCurrent)
	{
	    %><li><a href="<%= nextURL %>"><fmt:message key="jsp.search.general.next" /></a></li><%
	}
	else
	{
	    %><li class="disabled"><span><fmt:message key="jsp.search.general.next" /></span></li><%
	}
	%>
	</ul>
<!-- give a content to the div -->
</div>
<div class="discovery-result-results">
<%
       Set<Integer> otherTypes = mapOthers.keySet();
       if (otherTypes != null && otherTypes.size() > 0)
       {
           for (Integer otype : otherTypes)
           {
               %>
               <c:set var="typeName"><%= ((ACrisObject) mapOthers.get(otype)[0].getBrowsableDSpaceObject()).getPublicPath() %></c:set>
               <div class="panel panel-info">
               <div class="panel-heading"><fmt:message key="jsp.search.results.cris.${typeName}"/></div>
               <dspace:browselist config="cris${typeName}" items="<%= mapOthers.get(otype) %>"  order="<%= order %>" sortBy="<%= sortIdx %>" />
               </div>
           <%
           }
       }
%>
<% if (communities.length > 0 ) { %>
    <div class="panel panel-info">
    <div class="panel-heading"><fmt:message key="jsp.search.results.comhits"/></div>
    <dspace:communitylist  communities="<%= communities %>" />
    </div>
<% } %>

<% if (collections.length > 0 ) { %>
    <div class="panel panel-info">
    <div class="panel-heading"><fmt:message key="jsp.search.results.colhits"/></div>
    <dspace:collectionlist collections="<%= collections %>" />
    </div>
<% } %>

<% if (items.length > 0) { %>
    <div class="panel panel-info">
    <div class="panel-heading"><fmt:message key="jsp.search.results.itemhits"/></div>
    <dspace:itemlist items="<%= items %>" authorLimit="<%= etAl %>" />
    </div>
<% } %>
</div>
<%-- if the result page is enought long... --%>
<% if ((communities.length + collections.length + items.length) > 10) {%>
<%-- show again the navigation info/links --%>
<div class="discovery-result-pagination row container">
    <%-- <p align="center">Results <//%=qResults.getStart()+1%>-<//%=qResults.getStart()+qResults.getHitHandles().size()%> of --%>
	<div class="alert alert-info"><fmt:message key="jsp.search.results.results">
        <fmt:param><%=qResults.getStart()+1%></fmt:param>
        <fmt:param><%=lastHint%></fmt:param>
        <fmt:param><%=qResults.getTotalSearchResults()%></fmt:param>
        <fmt:param><%=(float) qResults.getSearchTime() / 1000 %></fmt:param>
    </fmt:message></div>
    <ul class="pagination pull-right">
<%
if (pageFirst != pageCurrent)
{
    %><li><a href="<%= prevURL %>"><fmt:message key="jsp.search.general.previous" /></a></li><%
}
else
{
    %><li class="disabled"><span><fmt:message key="jsp.search.general.previous" /></span></li><%
}    

if (pageFirst != 1)
{
    %><li><a href="<%= firstURL %>">1</a></li><li class="disabled"><span>...<span></li><%
}

for( long q = pageFirst; q <= pageLast; q++ )
{
    String myLink = "<li><a href=\""
                    + baseURL;


    if( q == pageCurrent )
    {
        myLink = "<li class=\"active\"><span>" + q + "</span></li>";
    }
    else
    {
        myLink = myLink
            + (q-1) * qResults.getMaxResults()
            + "\">"
            + q
            + "</a></li>";
    }
%>

<%= myLink %>

<%
}

if (pageTotal > pageLast)
{
    %><li class="disabled"><span>...</span></li><li><a href="<%= lastURL %>"><%= pageTotal %></a></li><%
}
if (pageTotal > pageCurrent)
{
    %><li><a href="<%= nextURL %>"><fmt:message key="jsp.search.general.next" /></a></li><%
}
else
{
    %><li class="disabled"><span><fmt:message key="jsp.search.general.next" /></span></li><%
}
%>
</ul>
<!-- give a content to the div -->
</div>
<% } %>
<% } %>
<dspace:sidebar>
<%
	boolean brefine = false;
	
	List<DiscoverySearchFilterFacet> facetsConf = (List<DiscoverySearchFilterFacet>) request.getAttribute("facetsConfig");
	Map<String, Boolean> showFacets = new HashMap<String, Boolean>();
		
	for (DiscoverySearchFilterFacet facetConf : facetsConf)
	{
		if(qResults!=null) {
		    String f = facetConf.getIndexFieldName();
		    List<FacetResult> facet = qResults.getFacetResult(f);
		    if (facet.size() == 0)
		    {
		        facet = qResults.getFacetResult(f+".year");
			    if (facet.size() == 0)
			    {
			        showFacets.put(f, false);
			        continue;
			    }
		    }
		    boolean showFacet = false;
		    for (FacetResult fvalue : facet)
		    { 
				if(!appliedFilterQueries.contains(f+"::"+fvalue.getFilterType()+"::"+fvalue.getAsFilterQuery()))
			    {
			        showFacet = true;
			        break;
			    }
		    }
		    showFacets.put(f, showFacet);
		    brefine = brefine || showFacet;
		}
	}
	if (brefine) {
%>

<h3 class="facets"><fmt:message key="jsp.search.facet.refine" /></h3>
<div id="facets" class="facetsBox">

<%
	for (DiscoverySearchFilterFacet facetConf : facetsConf)
	{
	    String f = facetConf.getIndexFieldName();
	    if (!showFacets.get(f))
	        continue;
	    List<FacetResult> facet = qResults.getFacetResult(f);
	    if (facet.size() == 0)
	    {
	        facet = qResults.getFacetResult(f+".year");
	    }
	    int limit = facetConf.getFacetLimit()+1;
	    
	    String fkey = "jsp.search.facet.refine."+f;
	    %><div id="facet_<%= f %>" class="panel panel-success">
	    <div class="panel-heading"><fmt:message key="<%= fkey %>" /></div>
	    <ul class="list-group"><%
	    int idx = 1;
	    int currFp = UIUtil.getIntParameter(request, f+"_page");
	    if (currFp < 0)
	    {
	        currFp = 0;
	    }
	    for (FacetResult fvalue : facet)
	    { 
	        if (idx != limit && !appliedFilterQueries.contains(f+"::"+fvalue.getFilterType()+"::"+fvalue.getAsFilterQuery()))
	        {
	        %><li class="list-group-item"><span class="badge"><%= fvalue.getCount() %></span> <a href="<%= request.getContextPath()
                + "/simple-search?query="
                + URLEncoder.encode(query,"UTF-8")
				+ "&amp;location=" + searchScope
                + "&amp;sort_by=" + sortedBy
                + "&amp;order=" + order
                + "&amp;rpp=" + rpp
                + httpFilters
                + "&amp;etal=" + etAl
                + "&amp;filtername="+URLEncoder.encode(f,"UTF-8")
                + "&amp;filterquery="+URLEncoder.encode(fvalue.getAsFilterQuery(),"UTF-8")
                + "&amp;filtertype="+URLEncoder.encode(fvalue.getFilterType(),"UTF-8") %>"
                title="<fmt:message key="jsp.search.facet.narrow"><fmt:param><%=fvalue.getDisplayedValue() %></fmt:param></fmt:message>">
                <%= StringUtils.abbreviate(fvalue.getDisplayedValue(),36) %></a></li><%
                idx++;
	        }
	        if (idx > limit)
	        {
	            break;
	        }
	    }
	    if (currFp > 0 || idx == limit)
	    {
	        %><li class="list-group-item"><span style="visibility: hidden;">.</span>
	        <% if (currFp > 0) { %>
	        <a class="pull-left" href="<%= request.getContextPath()
                + "/simple-search?query="
                + URLEncoder.encode(query,"UTF-8")
				+ "&amp;location=" + searchScope
                + "&amp;sort_by=" + sortedBy
                + "&amp;order=" + order
                + "&amp;rpp=" + rpp
                + httpFilters
                + "&amp;etal=" + etAl  
                + "&amp;"+f+"_page="+(currFp-1) %>"><fmt:message key="jsp.search.facet.refine.previous" /></a>
            <% } %>
            <% if (idx == limit) { %>
            <a href="<%= request.getContextPath()
                + "/simple-search?query="
                + URLEncoder.encode(query,"UTF-8")
				+ "&amp;location=" + searchScope
                + "&amp;sort_by=" + sortedBy
                + "&amp;order=" + order
                + "&amp;rpp=" + rpp
                + httpFilters
                + "&amp;etal=" + etAl  
                + "&amp;"+f+"_page="+(currFp+1) %>"><span class="pull-right"><fmt:message key="jsp.search.facet.refine.next" /></span></a>
            <%
            }
            %></li><%
	    }
	    %></ul></div><%
	}

%>

</div>
<% } %>
</dspace:sidebar>
</dspace:layout><|MERGE_RESOLUTION|>--- conflicted
+++ resolved
@@ -32,14 +32,10 @@
   -
   -   admin_button     - If the user is an admin
   --%>
-<<<<<<< HEAD
   
 <%@page import="org.dspace.browse.BrowseInfo"%>
 <%@page import="org.dspace.browse.BrowseDSpaceObject"%>
-=======
-
 <%@page import="org.dspace.core.Utils"%>
->>>>>>> 3917c341
 <%@page import="org.dspace.discovery.configuration.DiscoverySearchFilterFacet"%>
 <%@page import="org.dspace.app.webui.util.UIUtil"%>
 <%@page import="java.util.HashMap"%>
