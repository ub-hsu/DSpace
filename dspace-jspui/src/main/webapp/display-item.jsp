<%--

    The contents of this file are subject to the license and copyright
    detailed in the LICENSE and NOTICE files at the root of the source
    tree and available online at

    http://www.dspace.org/license/

--%>
<%--
  - Renders a whole HTML page for displaying item metadata.  Simply includes
  - the relevant item display component in a standard HTML page.
  -
  - Attributes:
  -    display.all - Boolean - if true, display full metadata record
  -    item        - the Item to display
  -    collections - Array of Collections this item appears in.  This must be
  -                  passed in for two reasons: 1) item.getCollections() could
  -                  fail, and we're already committed to JSP display, and
  -                  2) the item might be in the process of being submitted and
  -                  a mapping between the item and collection might not
  -                  appear yet.  If this is omitted, the item display won't
  -                  display any collections.
  -    admin_button - Boolean, show admin 'edit' button
  --%>
<%@ page contentType="text/html;charset=UTF-8" %>

<%@ taglib uri="http://java.sun.com/jsp/jstl/fmt" prefix="fmt" %>

<%@ taglib uri="http://www.dspace.org/dspace-tags.tld" prefix="dspace" %>
<%@ taglib prefix="c" uri="http://java.sun.com/jsp/jstl/core"%>

<%@ page import="org.dspace.content.Collection" %>
<%@ page import="org.dspace.content.DCValue" %>
<%@ page import="org.dspace.content.Item" %>
<%@ page import="org.dspace.core.ConfigurationManager" %>
<%@ page import="org.dspace.handle.HandleManager" %>
<%@ page import="org.dspace.license.CreativeCommons" %>
<%@page import="javax.servlet.jsp.jstl.fmt.LocaleSupport"%>
<%@page import="org.dspace.versioning.Version"%>
<%@page import="org.dspace.core.Context"%>
<%@page import="org.dspace.app.webui.util.VersionUtil"%>
<%@page import="org.dspace.app.webui.util.UIUtil"%>
<%@page import="org.dspace.authorize.AuthorizeManager"%>
<%@page import="java.util.List"%>
<%@page import="org.dspace.core.Constants"%>
<%@page import="org.dspace.eperson.EPerson"%>
<%@page import="org.dspace.versioning.VersionHistory"%>
<%@page import="org.elasticsearch.common.trove.strategy.HashingStrategy"%>
<%
    // Attributes
    Boolean displayAllBoolean = (Boolean) request.getAttribute("display.all");
    boolean displayAll = (displayAllBoolean != null && displayAllBoolean.booleanValue());
    Boolean suggest = (Boolean)request.getAttribute("suggest.enable");
    boolean suggestLink = (suggest == null ? false : suggest.booleanValue());
    Item item = (Item) request.getAttribute("item");
    Collection[] collections = (Collection[]) request.getAttribute("collections");
    Boolean admin_b = (Boolean)request.getAttribute("admin_button");
    boolean admin_button = (admin_b == null ? false : admin_b.booleanValue());
    
    // get the workspace id if one has been passed
    Integer workspace_id = (Integer) request.getAttribute("workspace_id");

    // get the handle if the item has one yet
    String handle = item.getHandle();

    // CC URL & RDF
    String cc_url = CreativeCommons.getLicenseURL(item);
    String cc_rdf = CreativeCommons.getLicenseRDF(item);

    // Full title needs to be put into a string to use as tag argument
    String title = "";
    if (handle == null)
 	{
		title = "Workspace Item";
	}
	else 
	{
		DCValue[] titleValue = item.getDC("title", null, Item.ANY);
		if (titleValue.length != 0)
		{
			title = titleValue[0].value;
		}
		else
		{
			title = "Item " + handle;
		}
	}
    
<<<<<<< HEAD
    Boolean pmcEnabled = ConfigurationManager.getBooleanProperty("cris","pmc.enabled",false);
        
        
=======
    Boolean versioningEnabledBool = (Boolean)request.getAttribute("versioning.enabled");
    boolean versioningEnabled = (versioningEnabledBool!=null && versioningEnabledBool.booleanValue());
    Boolean hasVersionButtonBool = (Boolean)request.getAttribute("versioning.hasversionbutton");
    Boolean hasVersionHistoryBool = (Boolean)request.getAttribute("versioning.hasversionhistory");
    boolean hasVersionButton = (hasVersionButtonBool!=null && hasVersionButtonBool.booleanValue());
    boolean hasVersionHistory = (hasVersionHistoryBool!=null && hasVersionHistoryBool.booleanValue());
    
    Boolean newversionavailableBool = (Boolean)request.getAttribute("versioning.newversionavailable");
    boolean newVersionAvailable = (newversionavailableBool!=null && newversionavailableBool.booleanValue());
    Boolean showVersionWorkflowAvailableBool = (Boolean)request.getAttribute("versioning.showversionwfavailable");
    boolean showVersionWorkflowAvailable = (showVersionWorkflowAvailableBool!=null && showVersionWorkflowAvailableBool.booleanValue());
    
    String latestVersionHandle = (String)request.getAttribute("versioning.latestversionhandle");
    String latestVersionURL = (String)request.getAttribute("versioning.latestversionurl");
    
    VersionHistory history = (VersionHistory)request.getAttribute("versioning.history");
    List<Version> historyVersions = (List<Version>)request.getAttribute("versioning.historyversions");
>>>>>>> a075de51
%>

<%@page import="org.dspace.app.webui.servlet.MyDSpaceServlet"%>

<% if(pmcEnabled) { %>
<c:set var="dspace.layout.head.last" scope="request">
<script type="text/javascript"><!--
var j = jQuery.noConflict();

ajaxPMCCitedBy = function(args) {
        new j.ajax({
        	 url: "<%= request.getContextPath() %>/pmcCitedBy",
        	 data: { item_id: encodeURIComponent(args)}
        }).done(function(transport) {
        	var respPmc = jQuery.trim(String(transport.textContent));
        	if(respPmc=="null") {
        		j('#pmcCitedResult').html("No data found");        		
        	}
        	else {
        		j('#pmcCitedResult').html(transport);
    			j('.citedCount').show();    				
        	}
        	j('#pmcCitedCount').show();
            
			
        });
        
}

j(document).ready(function() {        
        ajaxPMCCitedBy('<%= item.getID()%>');
});
--></script>
</c:set>
<% } %>
<dspace:layout title="<%= title %>">
<%
    if (handle != null)
    {
%>

		<%		
		if (newVersionAvailable)
		   {
		%>
		<div class="alert alert-warning"><b><fmt:message key="jsp.version.notice.new_version_head"/></b>		
		<fmt:message key="jsp.version.notice.new_version_help"/><a href="<%=latestVersionURL %>"><%= latestVersionHandle %></a>
		</div>
		<%
		    }
		%>
		
		<%		
		if (showVersionWorkflowAvailable)
		   {
		%>
		<div class="alert alert-warning"><b><fmt:message key="jsp.version.notice.workflow_version_head"/></b>		
		<fmt:message key="jsp.version.notice.workflow_version_help"/>
		</div>
		<%
		    }
		%>
		

                <%-- <strong>Please use this identifier to cite or link to this item:
                <code><%= HandleManager.getCanonicalForm(handle) %></code></strong>--%>
                <div class="well"><fmt:message key="jsp.display-item.identifier"/>
                <code><%= HandleManager.getCanonicalForm(handle) %></code></div>
<%
        if (admin_button)  // admin edit button
        { %>
        <dspace:sidebar>
            <div class="panel panel-warning">
            	<div class="panel-heading"><fmt:message key="jsp.admintools"/></div>
            	<div class="panel-body">
                <form method="get" action="<%= request.getContextPath() %>/tools/edit-item">
                    <input type="hidden" name="item_id" value="<%= item.getID() %>" />
                    <%--<input type="submit" name="submit" value="Edit...">--%>
                    <input class="btn btn-default col-md-12" type="submit" name="submit" value="<fmt:message key="jsp.general.edit.button"/>" />
                </form>
                <form method="post" action="<%= request.getContextPath() %>/mydspace">
                    <input type="hidden" name="item_id" value="<%= item.getID() %>" />
                    <input type="hidden" name="step" value="<%= MyDSpaceServlet.REQUEST_EXPORT_ARCHIVE %>" />
                    <input class="btn btn-default col-md-12" type="submit" name="submit" value="<fmt:message key="jsp.mydspace.request.export.item"/>" />
                </form>
                <form method="post" action="<%= request.getContextPath() %>/mydspace">
                    <input type="hidden" name="item_id" value="<%= item.getID() %>" />
                    <input type="hidden" name="step" value="<%= MyDSpaceServlet.REQUEST_MIGRATE_ARCHIVE %>" />
                    <input class="btn btn-default col-md-12" type="submit" name="submit" value="<fmt:message key="jsp.mydspace.request.export.migrateitem"/>" />
                </form>
                <form method="post" action="<%= request.getContextPath() %>/dspace-admin/metadataexport">
                    <input type="hidden" name="handle" value="<%= item.getHandle() %>" />
                    <input class="btn btn-default col-md-12" type="submit" name="submit" value="<fmt:message key="jsp.general.metadataexport.button"/>" />
                </form>
					<% if(hasVersionButton) { %>       
                	<form method="get" action="<%= request.getContextPath() %>/tools/version">
                    	<input type="hidden" name="itemID" value="<%= item.getID() %>" />                    
                    	<input class="btn btn-default col-md-12" type="submit" name="submit" value="<fmt:message key="jsp.general.version.button"/>" />
                	</form>
                	<% } %> 
                	<% if(hasVersionHistory) { %>			                
                	<form method="get" action="<%= request.getContextPath() %>/tools/history">
                    	<input type="hidden" name="itemID" value="<%= item.getID() %>" />
                    	<input type="hidden" name="versionID" value="<%= history.getVersion(item)!=null?history.getVersion(item).getVersionId():null %>" />                    
                    	<input class="btn btn-info col-md-12" type="submit" name="submit" value="<fmt:message key="jsp.general.version.history.button"/>" />
                	</form>         	         	
					<% } %>
             </div>
          </div>
        </dspace:sidebar>
<%      } %>

<%
    }

    String displayStyle = (displayAll ? "full" : "");
%>
    <dspace:item-preview item="<%= item %>" />
    <dspace:item item="<%= item %>" collections="<%= collections %>" style="<%= displayStyle %>" />
<div class="container row">
<%
    String locationLink = request.getContextPath() + "/handle/" + handle;

    if (displayAll)
    {
%>
<%
        if (workspace_id != null)
        {
%>
    <form class="col-md-2" method="post" action="<%= request.getContextPath() %>/view-workspaceitem">
        <input type="hidden" name="workspace_id" value="<%= workspace_id.intValue() %>" />
        <input class="btn btn-default" type="submit" name="submit_simple" value="<fmt:message key="jsp.display-item.text1"/>" />
    </form>
<%
        }
        else
        {
%>
    <a class="btn btn-default" href="<%=locationLink %>?mode=simple">
        <fmt:message key="jsp.display-item.text1"/>
    </a>
<%
        }
%>
<%
    }
    else
    {
%>
<%
        if (workspace_id != null)
        {
%>
    <form class="col-md-2" method="post" action="<%= request.getContextPath() %>/view-workspaceitem">
        <input type="hidden" name="workspace_id" value="<%= workspace_id.intValue() %>" />
        <input class="btn btn-default" type="submit" name="submit_full" value="<fmt:message key="jsp.display-item.text2"/>" />
    </form>
<%
        }
        else
        {
%>
    <a class="btn btn-default" href="<%=locationLink %>?mode=full">
        <fmt:message key="jsp.display-item.text2"/>
    </a>
<%
        }
    }
<<<<<<< HEAD
%>


<% if(pmcEnabled) { %>

<div align="center">
<span>Citations:</span>
<ul>	
	<li id="pmcCitedCount" style="display: none;">PubMed Central: <div id="pmcCitedResult" class="citedByDiv"></div></li>
</ul>
</div>

<% } %>



<div align="center">
    <a class="statisticsLink" href="<%= request.getContextPath() %>/cris/stats/item.html?handle=<%=handle %>"><fmt:message key="jsp.display-item.display-statistics"/></a>
</div>
=======
>>>>>>> a075de51

    if (workspace_id != null)
    {
%>
   <form class="col-md-2" method="post" action="<%= request.getContextPath() %>/workspace">
        <input type="hidden" name="workspace_id" value="<%= workspace_id.intValue() %>"/>
        <input class="btn btn-primary" type="submit" name="submit_open" value="<fmt:message key="jsp.display-item.back_to_workspace"/>"/>
    </form>
<%
    } else {

		if (suggestLink)
        {
%>
    <a class="btn btn-success" href="<%= request.getContextPath() %>/suggest?handle=<%= handle %>" target="new_window">
       <fmt:message key="jsp.display-item.suggest"/></a>
<%
        }
%>
    <a class="statisticsLink  btn btn-primary" href="<%= request.getContextPath() %>/handle/<%= handle %>/statistics"><fmt:message key="jsp.display-item.display-statistics"/></a>

    <%-- SFX Link --%>
<%
    if (ConfigurationManager.getProperty("sfx.server.url") != null)
    {
        String sfximage = ConfigurationManager.getProperty("sfx.server.image_url");
        if (sfximage == null)
        {
            sfximage = request.getContextPath() + "/image/sfx-link.gif";
        }
%>
        <a class="btn btn-default" href="<dspace:sfxlink item="<%= item %>"/>" /><img src="<%= sfximage %>" border="0" alt="SFX Query" /></a>
<%
    }
    }
%>
</div>
<br/>
    <%-- Versioning table --%>
<%
    if (versioningEnabled && hasVersionHistory)
    {
        boolean item_history_view_admin = ConfigurationManager
                .getBooleanProperty("versioning", "item.history.view.admin");
        if(!item_history_view_admin || admin_button) {         
%>
	<div id="versionHistory" class="panel panel-info">
	<div class="panel-heading"><fmt:message key="jsp.version.history.head2" /></div>
	
	<table class="table panel-body">
		<tr>
			<th id="tt1" class="oddRowEvenCol"><fmt:message key="jsp.version.history.column1"/></th>
			<th 			
				id="tt2" class="oddRowOddCol"><fmt:message key="jsp.version.history.column2"/></th>
			<th 
				 id="tt3" class="oddRowEvenCol"><fmt:message key="jsp.version.history.column3"/></th>
			<th 
				
				id="tt4" class="oddRowOddCol"><fmt:message key="jsp.version.history.column4"/></th>
			<th 
				 id="tt5" class="oddRowEvenCol"><fmt:message key="jsp.version.history.column5"/> </th>
		</tr>
		
		<% for(Version versRow : historyVersions) {  
		
			EPerson versRowPerson = versRow.getEperson();
			String[] identifierPath = VersionUtil.addItemIdentifier(item, versRow);
		%>	
		<tr>			
			<td headers="tt1" class="oddRowEvenCol"><%= versRow.getVersionNumber() %></td>
			<td headers="tt2" class="oddRowOddCol"><a href="<%= request.getContextPath() + identifierPath[0] %>"><%= identifierPath[1] %></a><%= item.getID()==versRow.getItemID()?"<span class=\"glyphicon glyphicon-asterisk\"></span>":""%></td>
			<td headers="tt3" class="oddRowEvenCol"><% if(admin_button) { %><a
				href="mailto:<%= versRowPerson.getEmail() %>"><%=versRowPerson.getFullName() %></a><% } else { %><%=versRowPerson.getFullName() %><% } %></td>
			<td headers="tt4" class="oddRowOddCol"><%= versRow.getVersionDate() %></td>
			<td headers="tt5" class="oddRowEvenCol"><%= versRow.getSummary() %></td>
		</tr>
		<% } %>
	</table>
	<div class="panel-footer"><fmt:message key="jsp.version.history.legend"/></div>
	</div>
<%
        }
    }
%>
<br/>
    <%-- Create Commons Link --%>
<%
    if (cc_url != null)
    {
%>
    <p class="submitFormHelp alert alert-info"><fmt:message key="jsp.display-item.text3"/> <a href="<%= cc_url %>"><fmt:message key="jsp.display-item.license"/></a>
    <a href="<%= cc_url %>"><img src="<%= request.getContextPath() %>/image/cc-somerights.gif" border="0" alt="Creative Commons" style="margin-top: -5px;" class="pull-right"/></a>
    </p>
    <!--
    <%= cc_rdf %>
    -->
<%
    } else {
%>
    <p class="submitFormHelp alert alert-info"><fmt:message key="jsp.display-item.copyright"/></p>
<%
    } 
%>    
</dspace:layout><|MERGE_RESOLUTION|>--- conflicted
+++ resolved
@@ -26,9 +26,8 @@
 <%@ page contentType="text/html;charset=UTF-8" %>
 
 <%@ taglib uri="http://java.sun.com/jsp/jstl/fmt" prefix="fmt" %>
-
+<%@ taglib prefix="c" uri="http://java.sun.com/jsp/jstl/core"%>
 <%@ taglib uri="http://www.dspace.org/dspace-tags.tld" prefix="dspace" %>
-<%@ taglib prefix="c" uri="http://java.sun.com/jsp/jstl/core"%>
 
 <%@ page import="org.dspace.content.Collection" %>
 <%@ page import="org.dspace.content.DCValue" %>
@@ -86,12 +85,7 @@
 			title = "Item " + handle;
 		}
 	}
-    
-<<<<<<< HEAD
     Boolean pmcEnabled = ConfigurationManager.getBooleanProperty("cris","pmc.enabled",false);
-        
-        
-=======
     Boolean versioningEnabledBool = (Boolean)request.getAttribute("versioning.enabled");
     boolean versioningEnabled = (versioningEnabledBool!=null && versioningEnabledBool.booleanValue());
     Boolean hasVersionButtonBool = (Boolean)request.getAttribute("versioning.hasversionbutton");
@@ -109,7 +103,6 @@
     
     VersionHistory history = (VersionHistory)request.getAttribute("versioning.history");
     List<Version> historyVersions = (List<Version>)request.getAttribute("versioning.historyversions");
->>>>>>> a075de51
 %>
 
 <%@page import="org.dspace.app.webui.servlet.MyDSpaceServlet"%>
@@ -121,30 +114,31 @@
 
 ajaxPMCCitedBy = function(args) {
         new j.ajax({
-        	 url: "<%= request.getContextPath() %>/pmcCitedBy",
-        	 data: { item_id: encodeURIComponent(args)}
+                url: "<%= request.getContextPath() %>/pmcCitedBy",
+                data: { item_id: encodeURIComponent(args)}
         }).done(function(transport) {
-        	var respPmc = jQuery.trim(String(transport.textContent));
-        	if(respPmc=="null") {
-        		j('#pmcCitedResult').html("No data found");        		
-        	}
-        	else {
-        		j('#pmcCitedResult').html(transport);
-    			j('.citedCount').show();    				
-        	}
-        	j('#pmcCitedCount').show();
-            
-			
+               var respPmc = jQuery.trim(String(transport.textContent));
+               if(respPmc=="null") {
+                       j('#pmcCitedResult').html("No data found");
+               }
+               else {
+                       j('#pmcCitedResult').html(transport);
+                       j('.citedCount').show();
+               }
+               j('#pmcCitedCount').show();
+
+
         });
-        
+
 }
 
-j(document).ready(function() {        
+j(document).ready(function() {
         ajaxPMCCitedBy('<%= item.getID()%>');
 });
 --></script>
 </c:set>
 <% } %>
+
 <dspace:layout title="<%= title %>">
 <%
     if (handle != null)
@@ -279,28 +273,6 @@
 <%
         }
     }
-<<<<<<< HEAD
-%>
-
-
-<% if(pmcEnabled) { %>
-
-<div align="center">
-<span>Citations:</span>
-<ul>	
-	<li id="pmcCitedCount" style="display: none;">PubMed Central: <div id="pmcCitedResult" class="citedByDiv"></div></li>
-</ul>
-</div>
-
-<% } %>
-
-
-
-<div align="center">
-    <a class="statisticsLink" href="<%= request.getContextPath() %>/cris/stats/item.html?handle=<%=handle %>"><fmt:message key="jsp.display-item.display-statistics"/></a>
-</div>
-=======
->>>>>>> a075de51
 
     if (workspace_id != null)
     {
@@ -320,7 +292,20 @@
 <%
         }
 %>
-    <a class="statisticsLink  btn btn-primary" href="<%= request.getContextPath() %>/handle/<%= handle %>/statistics"><fmt:message key="jsp.display-item.display-statistics"/></a>
+
+<% if(pmcEnabled) { %>
+
+<div class="panel panel-info">
+<div class="panel-heading">Citations:</div>
+<ul class="panel-body">
+       <li id="pmcCitedCount" style="display: none;">PubMed Central: <div id="pmcCitedResult" class="citedByDiv"></div></li>
+</ul>
+</div>
+
+<% } %>
+
+
+    <a class="statisticsLink  btn btn-primary" href="<%= request.getContextPath() %>/cris/stats/item.html?handle=<%=handle %>"><fmt:message key="jsp.display-item.display-statistics"/></a>
 
     <%-- SFX Link --%>
 <%
