<%--

    The contents of this file are subject to the license and copyright
    detailed in the LICENSE and NOTICE files at the root of the source
    tree and available online at

    http://www.dspace.org/license/

--%>

<%--
  - Show contents of a group (name, epeople)
  -
  - Attributes:
  -   group - group to be edited
  -
  - Returns:
  -   cancel - if user wants to cancel
  -   add_eperson - go to group_eperson_select.jsp to choose eperson
  -   change_name - alter name & redisplay
  -   eperson_remove - remove eperson & redisplay
  --%>

<%@ page contentType="text/html;charset=UTF-8" %>

<%@ taglib uri="http://java.sun.com/jsp/jstl/fmt"
    prefix="fmt" %>

<%@ taglib uri="http://www.dspace.org/dspace-tags.tld" prefix="dspace" %>

<%@ page import="javax.servlet.jsp.jstl.fmt.LocaleSupport" %>

<%@ page import="org.dspace.eperson.EPerson" %>
<%@ page import="org.dspace.eperson.Group"   %>
<%@ page import="org.dspace.core.Utils" %>
<%@ page import="java.util.List" %>

<%
    Group group = (Group) request.getAttribute("group");
    List<EPerson> epeople = (List<EPerson>) request.getAttribute("members");
    
	List<Group>   groups  = (List<Group>) request.getAttribute("membergroups");
	request.setAttribute("LanguageSwitch", "hide");
        
    // Is the logged in user an admin or community admin or collection admin
    Boolean admin = (Boolean)request.getAttribute("is.admin");
    boolean isAdmin = (admin == null ? false : admin.booleanValue());
    
    Boolean communityAdmin = (Boolean)request.getAttribute("is.communityAdmin");
    boolean isCommunityAdmin = (communityAdmin == null ? false : communityAdmin.booleanValue());
    
    Boolean collectionAdmin = (Boolean)request.getAttribute("is.collectionAdmin");
    boolean isCollectionAdmin = (collectionAdmin == null ? false : collectionAdmin.booleanValue());
    
    String naviAdmin = "admin";
    String link = "/dspace-admin";
    
    if(!isAdmin && (isCommunityAdmin || isCollectionAdmin))
    {
        naviAdmin = "community-or-collection-admin";
        link = "/tools";
    }
%>

<dspace:layout style="submission" titlekey="jsp.tools.group-edit.title"
               navbar="<%= naviAdmin %>"
               locbar="link"
               parenttitlekey="jsp.administer"
               parentlink="<%= link %>"
               nocache="true">

	<h1><fmt:message key="jsp.tools.group-edit.title"/> : <%=group.getName()%> (id: <%=group.getID()%>)
	<dspace:popup page="<%= LocaleSupport.getLocalizedMessage(pageContext, \"help.collection-admin\") +\"#groupeditor\"%>"><fmt:message key="jsp.help"/></dspace:popup>
	</h1>
    <form name="epersongroup" method="post" action="">
	<div class="row"><label for="tgroup_name" class="col-md-2">
		<fmt:message key="jsp.tools.group-edit.name"/></label>
	<span class="col-md-10">
		<input class="form-control" name="group_name" id="tgroup_name" value="<%= Utils.addEntities(group.getName()) %>"/>
	</span>
	</div>
	<br/>
    <div class="alert alert-warning"><fmt:message key="jsp.tools.group-edit.heading"/></div>

    <input type="hidden" name="group_id" value="<%=group.getID()%>"/>
    
    <div class="row">
    <div class="col-md-6"> 
	    <label for="eperson_id"><fmt:message key="jsp.tools.group-edit.eperson"/></label>
	    <dspace:selecteperson multiple="true" selected="<%= epeople.toArray(new EPerson[epeople.size()]) %>"/>
    </div>
    
    <div class="col-md-6">
<<<<<<< HEAD
	    <label for="group_ids"><fmt:message key="jsp.tools.group-edit.group"/></label>
	    <dspace:selectgroup   multiple="true" selected="<%= groups  %>"/>
=======
	    <label for="eperson_id"><fmt:message key="jsp.tools.group-edit.group"/></label>
	    <dspace:selectgroup   multiple="true" selected="<%= groups.toArray(new Group[groups.size()])  %>"/>
>>>>>>> a54bf11b
	</div>
	</div>
	<br/>
    <div class="row text-center"><input class="btn btn-success" type="submit" name="submit_group_update" value="<fmt:message key="jsp.tools.group-edit.update.button"/>" onclick="javascript:finishEPerson();finishGroups();"/></div>
   </form>
</dspace:layout><|MERGE_RESOLUTION|>--- conflicted
+++ resolved
@@ -91,13 +91,8 @@
     </div>
     
     <div class="col-md-6">
-<<<<<<< HEAD
 	    <label for="group_ids"><fmt:message key="jsp.tools.group-edit.group"/></label>
-	    <dspace:selectgroup   multiple="true" selected="<%= groups  %>"/>
-=======
-	    <label for="eperson_id"><fmt:message key="jsp.tools.group-edit.group"/></label>
 	    <dspace:selectgroup   multiple="true" selected="<%= groups.toArray(new Group[groups.size()])  %>"/>
->>>>>>> a54bf11b
 	</div>
 	</div>
 	<br/>
