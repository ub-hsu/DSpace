<%--

    The contents of this file are subject to the license and copyright
    detailed in the LICENSE and NOTICE files at the root of the source
    tree and available online at

    http://www.dspace.org/license/

--%>

<%--
  - Display list of Groups, with 'edit' and 'delete' buttons next to them
  -
  - Attributes:
  -
  -   groups - Group [] of groups to work on
  --%>

<%@ page contentType="text/html;charset=UTF-8" %>

<%@ taglib uri="http://java.sun.com/jsp/jstl/fmt"
    prefix="fmt" %>
    
<%@ taglib uri="http://www.dspace.org/dspace-tags.tld" prefix="dspace" %>

<%@ page import="javax.servlet.jsp.jstl.fmt.LocaleSupport" %>

<%@ page import="org.dspace.eperson.EPerson" %>
<%@ page import="org.dspace.eperson.Group" %>
<<<<<<< HEAD
group-<%@ page import="java.util.List" %>
=======
<%@ page import="org.dspace.core.Utils" %>
<%@ page import="java.util.List" %>
>>>>>>> 813800ce

<%
    List<Group> groups =
        (List<Group>) request.getAttribute("groups");
        
    // Is the logged in user an admin or community admin or collection admin
    Boolean admin = (Boolean)request.getAttribute("is.admin");
    boolean isAdmin = (admin == null ? false : admin.booleanValue());
    
    Boolean communityAdmin = (Boolean)request.getAttribute("is.communityAdmin");
    boolean isCommunityAdmin = (communityAdmin == null ? false : communityAdmin.booleanValue());
    
    Boolean collectionAdmin = (Boolean)request.getAttribute("is.collectionAdmin");
    boolean isCollectionAdmin = (collectionAdmin == null ? false : collectionAdmin.booleanValue());
    
    String naviAdmin = "admin";
    String link = "/dspace-admin";
    
    if(!isAdmin && (isCommunityAdmin || isCollectionAdmin))
    {
        naviAdmin = "community-or-collection-admin";
        link = "/tools";
    }
	String search = (String) request.getAttribute("search");
	if (search == null) search = "";

%>

<dspace:layout style="submission" titlekey="jsp.tools.group-list.title"
               navbar="<%= naviAdmin %>"
               locbar="link"
               parenttitlekey="jsp.administer"
               parentlink="<%= link %>"
               nocache="true">

    <%--  <h1>Group Editor</h1> --%>
    <h1><fmt:message key="jsp.tools.group-list.title"/>
    <%-- <dspace:popup page="/help/site-admin.html#groups">Help...</dspace:popup> --%>
	<dspace:popup page="<%= LocaleSupport.getLocalizedMessage(pageContext, \"help.site-admin\") + \"#groups\"%>"><fmt:message key="jsp.help"/></dspace:popup>
    </h1>
    
  	
	<p class="alert alert-info"><fmt:message key="jsp.tools.group-list.note1"/></p>	
	<p class="alert alert-warning"><fmt:message key="jsp.tools.group-list.note2"/></p>

<center>
	<form class="form-inline" method="get">
	    <label for="search"><fmt:message key="jsp.tools.eperson-list.search.query"/></label>
	    <input class="form-control" style="width:200px;"type="text" name="search" value="<%= search %>"/>
	    <input class="btn btn-success" type="submit" value="<fmt:message key="jsp.tools.eperson-list.search.submit" />" />
	<%
	    if (search != null && !search.equals("")){   %>
	    <a class="btn btn-warning" href="<%= request.getContextPath() + "/tools/group-edit" %>"><fmt:message key="jsp.tools.group-list.search.return-browse" /></a>	
		<%}%>
		
	</form>
</center>
<br/>


   	
    <form method="post" action="">
        <% if(isAdmin){ %>
            <div class="row col-md-offset-5">
                    <input class="btn btn-success" type="submit" name="submit_add" value="<fmt:message key="jsp.tools.group-list.create.button"/>" />
            </div>
        <% } %>
    </form>
    
	<br/>
	
    <table class="table" summary="Group data display table">
        <tr>
            <th class="oddRowOddCol"><strong><fmt:message key="jsp.tools.group-list.id" /></strong></th>
			<th class="oddRowEvenCol"><strong><fmt:message key="jsp.tools.group-list.name"/></strong></th>
            <th class="oddRowOddCol">&nbsp;</th>
        </tr>

<%
    String row = "even";
    for (int i = 0; i < groups.size(); i++)
    {
%>
            <tr>
                <td class="<%= row %>RowOddCol"><%= groups.get(i).getID() %></td>
                <td class="<%= row %>RowEvenCol">
                    <%= Utils.addEntities(groups.get(i).getName()) %>
                </td>
                <td class="<%= row %>RowOddCol">
<%
	// no edit button for group anonymous
    if (!groups.get(i).getName().equals(Group.ANONYMOUS))
	{
%>                  
                    <form method="post" action="">
                        <input type="hidden" name="group_id" value="<%= groups.get(i).getID() %>"/>
  		        <input class="btn btn-default col-md-6" type="submit" name="submit_edit" value="<fmt:message key="jsp.tools.general.edit"/>" />
                   </form>
<%
	}

	// no delete button for group Anonymous 0 and Administrator 1 to avoid accidental deletion
	if (!groups.get(i).getName().equals(Group.ANONYMOUS) && !groups.get(i).getName().equals(Group.ADMIN))
	{
%>   
                    <form method="post" action="">
                        <input type="hidden" name="group_id" value="<%= groups.get(i).getID() %>"/>
	                <input class="btn btn-danger col-md-6" type="submit" name="submit_group_delete" value="<fmt:message key="jsp.tools.general.delete"/>" />
<%
	}
%>	                
                    </form>
                </td>
            </tr>
<%
        row = (row.equals("odd") ? "even" : "odd");
    }
%>
    </table>
</dspace:layout><|MERGE_RESOLUTION|>--- conflicted
+++ resolved
@@ -27,12 +27,8 @@
 
 <%@ page import="org.dspace.eperson.EPerson" %>
 <%@ page import="org.dspace.eperson.Group" %>
-<<<<<<< HEAD
-group-<%@ page import="java.util.List" %>
-=======
 <%@ page import="org.dspace.core.Utils" %>
 <%@ page import="java.util.List" %>
->>>>>>> 813800ce
 
 <%
     List<Group> groups =
