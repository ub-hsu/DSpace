<%--

    The contents of this file are subject to the license and copyright
    detailed in the LICENSE and NOTICE files at the root of the source
    tree and available online at

    http://www.dspace.org/license/

--%>

<%--
  - Display list of Groups, with 'edit' and 'delete' buttons next to them
  -
  - Attributes:
  -
  -   groups - Group [] of groups to work on
  --%>

<%@ page contentType="text/html;charset=UTF-8" %>

<%@ taglib uri="http://java.sun.com/jsp/jstl/fmt"
    prefix="fmt" %>
    
<%@ taglib uri="http://www.dspace.org/dspace-tags.tld" prefix="dspace" %>

<%@ page import="javax.servlet.jsp.jstl.fmt.LocaleSupport" %>

<%@ page import="org.dspace.eperson.EPerson" %>
<%@ page import="org.dspace.eperson.Group" %>
<%@ page import="java.util.List" %>

<%
<<<<<<< HEAD
    Group[] groups =
        (Group[]) request.getAttribute("groups");
	String search = (String) request.getAttribute("search");
	if (search == null) search = "";

=======
    List<Group> groups =
        (List<Group>) request.getAttribute("groups");
        
    // Is the logged in user an admin or community admin or collection admin
    Boolean admin = (Boolean)request.getAttribute("is.admin");
    boolean isAdmin = (admin == null ? false : admin.booleanValue());
    
    Boolean communityAdmin = (Boolean)request.getAttribute("is.communityAdmin");
    boolean isCommunityAdmin = (communityAdmin == null ? false : communityAdmin.booleanValue());
    
    Boolean collectionAdmin = (Boolean)request.getAttribute("is.collectionAdmin");
    boolean isCollectionAdmin = (collectionAdmin == null ? false : collectionAdmin.booleanValue());
    
    String naviAdmin = "admin";
    String link = "/dspace-admin";
    
    if(!isAdmin && (isCommunityAdmin || isCollectionAdmin))
    {
        naviAdmin = "community-or-collection-admin";
        link = "/tools";
    }
>>>>>>> a54bf11b
%>

<dspace:layout style="submission" titlekey="jsp.tools.group-list.title"
               navbar="<%= naviAdmin %>"
               locbar="link"
               parenttitlekey="jsp.administer"
               parentlink="<%= link %>"
               nocache="true">

    <%--  <h1>Group Editor</h1> --%>
    <h1><fmt:message key="jsp.tools.group-list.title"/>
    <%-- <dspace:popup page="/help/site-admin.html#groups">Help...</dspace:popup> --%>
	<dspace:popup page="<%= LocaleSupport.getLocalizedMessage(pageContext, \"help.site-admin\") + \"#groups\"%>"><fmt:message key="jsp.help"/></dspace:popup>
    </h1>
    
  	
	<p class="alert alert-info"><fmt:message key="jsp.tools.group-list.note1"/></p>	
	<p class="alert alert-warning"><fmt:message key="jsp.tools.group-list.note2"/></p>

<center>
	<form class="form-inline" method="get">
	    <label for="search"><fmt:message key="jsp.tools.eperson-list.search.query"/></label>
	    <input class="form-control" style="width:200px;"type="text" name="search" value="<%= search %>"/>
	    <input class="btn btn-success" type="submit" value="<fmt:message key="jsp.tools.eperson-list.search.submit" />" />
	<%
	    if (search != null && !search.equals("")){   %>
	    <a class="btn btn-warning" href="<%= request.getContextPath() + "/tools/group-edit" %>"><fmt:message key="jsp.tools.group-list.search.return-browse" /></a>	
		<%}%>
		
	</form>
</center>
<br/>


   	
    <form method="post" action="">
        <% if(isAdmin){ %>
            <div class="row col-md-offset-5">
                    <input class="btn btn-success" type="submit" name="submit_add" value="<fmt:message key="jsp.tools.group-list.create.button"/>" />
            </div>
        <% } %>
    </form>
    
	<br/>
	
    <table class="table" summary="Group data display table">
        <tr>
            <th class="oddRowOddCol"><strong><fmt:message key="jsp.tools.group-list.id" /></strong></th>
			<th class="oddRowEvenCol"><strong><fmt:message key="jsp.tools.group-list.name"/></strong></th>
            <th class="oddRowOddCol">&nbsp;</th>
        </tr>

<%
    String row = "even";
    for (int i = 0; i < groups.size(); i++)
    {
%>
            <tr>
                <td class="<%= row %>RowOddCol"><%= groups.get(i).getID() %></td>
                <td class="<%= row %>RowEvenCol">
                    <%= groups.get(i).getName() %>
                </td>
                <td class="<%= row %>RowOddCol">
<%
	// no edit button for group anonymous
    if (!groups.get(i).getName().equals(Group.ANONYMOUS))
	{
%>                  
                    <form method="post" action="">
                        <input type="hidden" name="group_id" value="<%= groups.get(i).getID() %>"/>
  		        <input class="btn btn-default col-md-6" type="submit" name="submit_edit" value="<fmt:message key="jsp.tools.general.edit"/>" />
                   </form>
<%
	}

	// no delete button for group Anonymous 0 and Administrator 1 to avoid accidental deletion
	if (!groups.get(i).getName().equals(Group.ANONYMOUS) && !groups.get(i).getName().equals(Group.ADMIN))
	{
%>   
                    <form method="post" action="">
                        <input type="hidden" name="group_id" value="<%= groups.get(i).getID() %>"/>
	                <input class="btn btn-danger col-md-6" type="submit" name="submit_group_delete" value="<fmt:message key="jsp.tools.general.delete"/>" />
<%
	}
%>	                
                    </form>
                </td>
            </tr>
<%
        row = (row.equals("odd") ? "even" : "odd");
    }
%>
    </table>
</dspace:layout><|MERGE_RESOLUTION|>--- conflicted
+++ resolved
@@ -27,16 +27,9 @@
 
 <%@ page import="org.dspace.eperson.EPerson" %>
 <%@ page import="org.dspace.eperson.Group" %>
-<%@ page import="java.util.List" %>
+group-<%@ page import="java.util.List" %>
 
 <%
-<<<<<<< HEAD
-    Group[] groups =
-        (Group[]) request.getAttribute("groups");
-	String search = (String) request.getAttribute("search");
-	if (search == null) search = "";
-
-=======
     List<Group> groups =
         (List<Group>) request.getAttribute("groups");
         
@@ -58,7 +51,9 @@
         naviAdmin = "community-or-collection-admin";
         link = "/tools";
     }
->>>>>>> a54bf11b
+	String search = (String) request.getAttribute("search");
+	if (search == null) search = "";
+
 %>
 
 <dspace:layout style="submission" titlekey="jsp.tools.group-list.title"
