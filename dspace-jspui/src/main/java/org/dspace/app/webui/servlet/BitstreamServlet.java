--- conflicted
+++ resolved
@@ -33,16 +33,12 @@
 import org.dspace.core.Constants;
 import org.dspace.core.Context;
 import org.dspace.core.LogManager;
-import org.dspace.core.PluginManager;
 import org.dspace.core.Utils;
-<<<<<<< HEAD
+import org.dspace.core.factory.CoreServiceFactory;
 import org.dspace.handle.factory.HandleServiceFactory;
 import org.dspace.handle.service.HandleService;
+import org.dspace.plugin.BitstreamHomeProcessor;
 import org.dspace.services.factory.DSpaceServicesFactory;
-=======
-import org.dspace.handle.HandleManager;
-import org.dspace.plugin.BitstreamHomeProcessor;
->>>>>>> bac6653d
 import org.dspace.usage.UsageEvent;
 
 /**
@@ -256,7 +252,7 @@
     {
         try
         {
-            BitstreamHomeProcessor[] chp = (BitstreamHomeProcessor[]) PluginManager.getPluginSequence(BitstreamHomeProcessor.class);
+            BitstreamHomeProcessor[] chp = (BitstreamHomeProcessor[]) CoreServiceFactory.getInstance().getPluginService().getPluginSequence(BitstreamHomeProcessor.class);
             for (int i = 0; i < chp.length; i++)
             {
                 chp[i].process(context, request, response, item);
