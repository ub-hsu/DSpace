--- conflicted
+++ resolved
@@ -139,13 +139,8 @@
 
 		String style = styleSelection.getStyleForItem(context, item, req);
 		String configLine = "";
-<<<<<<< HEAD
-		if (postfix != null && styleSelection.isConfigurationDefinedForStyle(style + "." + postfix)) {
-			configLine = styleSelection.getConfigurationForStyle(style + "." + postfix);
-=======
 		if (postfix != null && styleSelection.isConfigurationDefinedForStyle(context, style + "." + postfix, req)) {
 			configLine = styleSelection.getConfigurationForStyle(context, style + "." + postfix, req);
->>>>>>> ab3d910a
 		} else {
 			configLine = styleSelection.getConfigurationForStyle(context, style, req);
 		}
