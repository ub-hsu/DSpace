/**
 * The contents of this file are subject to the license and copyright
 * detailed in the LICENSE and NOTICE files at the root of the source
 * tree and available online at
 *
 * http://www.dspace.org/license/
 */
package org.dspace.app.webui.servlet;

import java.io.IOException;
import java.io.InputStream;
import java.sql.SQLException;

import javax.servlet.ServletConfig;
import javax.servlet.ServletException;
import javax.servlet.http.HttpServletRequest;
import javax.servlet.http.HttpServletResponse;

import org.apache.log4j.Logger;
import org.dspace.app.util.IViewer;
import org.dspace.app.webui.util.JSPManager;
import org.dspace.app.webui.util.UIUtil;
import org.dspace.authorize.AuthorizeException;
import org.dspace.authorize.factory.AuthorizeServiceFactory;
import org.dspace.content.Bitstream;
import org.dspace.content.Bundle;
<<<<<<< HEAD
import org.dspace.content.factory.ContentServiceFactory;
import org.dspace.content.service.BitstreamService;
=======
import org.dspace.content.Item;
>>>>>>> bac6653d
import org.dspace.core.ConfigurationManager;
import org.dspace.core.Constants;
import org.dspace.core.Context;
import org.dspace.core.LogManager;
import org.dspace.core.PluginManager;
import org.dspace.core.Utils;
<<<<<<< HEAD
import org.dspace.services.factory.DSpaceServicesFactory;
=======
import org.dspace.plugin.BitstreamHomeProcessor;
import org.dspace.plugin.ItemHomeProcessor;
>>>>>>> bac6653d
import org.dspace.usage.UsageEvent;

/**
 * Servlet for retrieving bitstreams. The bits are simply piped to the user.
 * <P>
 * <code>/retrieve/bitstream-id</code>
 * 
 * @author Robert Tansley
 * @version $Revision$
 */
public class RetrieveServlet extends DSpaceServlet
{
    /** log4j category */
    private static final Logger log = Logger.getLogger(RetrieveServlet.class);

    /**
     * Threshold on Bitstream size before content-disposition will be set.
     */
    private int threshold;
    
    private final transient BitstreamService bitstreamService
             = ContentServiceFactory.getInstance().getBitstreamService();
    
    @Override
	public void init(ServletConfig arg0) throws ServletException {

		super.init(arg0);
		threshold = ConfigurationManager
				.getIntProperty("webui.content_disposition_threshold");
	}
    
    @Override
    protected void doDSGet(Context context, HttpServletRequest request,
            HttpServletResponse response) throws ServletException, IOException,
            SQLException, AuthorizeException
    {
        Bitstream bitstream = null;
        boolean displayLicense = ConfigurationManager.getBooleanProperty("webui.licence_bundle.show", false);
        boolean isLicense = false;
        

        // Get the ID from the URL
        String idString = request.getPathInfo();

        if (idString != null)
        {
            // Remove leading slash
            if (idString.startsWith("/"))
            {
                idString = idString.substring(1);
            }

            // If there's a second slash, remove it and anything after it,
            // it might be a filename
            int slashIndex = idString.indexOf('/');

            if (slashIndex != -1)
            {
                idString = idString.substring(0, slashIndex);
            }

            // Find the corresponding bitstream
            try
            {
                bitstream = bitstreamService.findByIdOrLegacyId(context, idString);
            }
            catch (NumberFormatException nfe)
            {
                // Invalid ID - this will be dealt with below
            }
        }

        // Did we get a bitstream?
        if (bitstream != null)
        {
            preProcessBitstreamHome(context, request, response, bitstream);
            // Check whether we got a License and if it should be displayed
            // (Note: list of bundles may be empty array, if a bitstream is a Community/Collection logo)
            Bundle bundle = bitstream.getBundles().size()>0 ? bitstream.getBundles().get(0) : null;
            
            if (bundle!=null && 
                bundle.getName().equals(Constants.LICENSE_BUNDLE_NAME) &&
                bitstream.getName().equals(Constants.LICENSE_BITSTREAM_NAME))
            {
                    isLicense = true;
            }
            
            if (isLicense && !displayLicense && !authorizeService.isAdmin(context))
            {
                throw new AuthorizeException();
            }
            
			if (bitstream.getMetadataValue(IViewer.METADATA_STRING_PROVIDER).contains(IViewer.STOP_DOWNLOAD)
					&& !AuthorizeServiceFactory.getInstance().getAuthorizeService().isAdmin(context, bitstream)) {
				throw new AuthorizeException("Download not allowed by viewer policy");
			}
            
            log.info(LogManager.getHeader(context, "view_bitstream",
                    "bitstream_id=" + bitstream.getID()));

            DSpaceServicesFactory.getInstance().getEventService().fireEvent(
            		new UsageEvent(
            				UsageEvent.Action.VIEW,
            				request, 
            				context, 
            				bitstream));
            
            //UsageEvent ue = new UsageEvent();
           // ue.fire(request, context, AbstractUsageEvent.VIEW,
		   //Constants.BITSTREAM, bitstream.getID());

            // Pipe the bits
            InputStream is = bitstreamService.retrieve(context, bitstream);

            // Set the response MIME type
            response.setContentType(bitstream.getFormat(context).getMIMEType());

            // Response length
            response.setHeader("Content-Length", String.valueOf(bitstream
                    .getSize()));
            
    		if(threshold != -1 && bitstream.getSize() >= threshold)
    		{
    			UIUtil.setBitstreamDisposition(bitstream.getName(), request, response);
    		}

            Utils.bufferedCopy(is, response.getOutputStream());
            is.close();
            response.getOutputStream().flush();
        }
        else
        {
            // No bitstream - we got an invalid ID
            log.info(LogManager.getHeader(context, "view_bitstream",
                    "invalid_bitstream_id=" + idString));

            JSPManager.showInvalidIDError(request, response, idString,
                    Constants.BITSTREAM);
        }
    }
    
    private void preProcessBitstreamHome(Context context, HttpServletRequest request,
            HttpServletResponse response, Bitstream item)
        throws ServletException, IOException, SQLException
    {
        try
        {
            BitstreamHomeProcessor[] chp = (BitstreamHomeProcessor[]) PluginManager.getPluginSequence(BitstreamHomeProcessor.class);
            for (int i = 0; i < chp.length; i++)
            {
                chp[i].process(context, request, response, item);
            }
        }
        catch (Exception e)
        {
            log.error("caught exception: ", e);
            throw new ServletException(e);
        }
    }
}<|MERGE_RESOLUTION|>--- conflicted
+++ resolved
@@ -24,24 +24,16 @@
 import org.dspace.authorize.factory.AuthorizeServiceFactory;
 import org.dspace.content.Bitstream;
 import org.dspace.content.Bundle;
-<<<<<<< HEAD
 import org.dspace.content.factory.ContentServiceFactory;
 import org.dspace.content.service.BitstreamService;
-=======
-import org.dspace.content.Item;
->>>>>>> bac6653d
 import org.dspace.core.ConfigurationManager;
 import org.dspace.core.Constants;
 import org.dspace.core.Context;
 import org.dspace.core.LogManager;
-import org.dspace.core.PluginManager;
 import org.dspace.core.Utils;
-<<<<<<< HEAD
+import org.dspace.core.factory.CoreServiceFactory;
+import org.dspace.plugin.BitstreamHomeProcessor;
 import org.dspace.services.factory.DSpaceServicesFactory;
-=======
-import org.dspace.plugin.BitstreamHomeProcessor;
-import org.dspace.plugin.ItemHomeProcessor;
->>>>>>> bac6653d
 import org.dspace.usage.UsageEvent;
 
 /**
@@ -189,7 +181,7 @@
     {
         try
         {
-            BitstreamHomeProcessor[] chp = (BitstreamHomeProcessor[]) PluginManager.getPluginSequence(BitstreamHomeProcessor.class);
+            BitstreamHomeProcessor[] chp = (BitstreamHomeProcessor[]) CoreServiceFactory.getInstance().getPluginService().getPluginSequence(BitstreamHomeProcessor.class);
             for (int i = 0; i < chp.length; i++)
             {
                 chp[i].process(context, request, response, item);
