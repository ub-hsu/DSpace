--- conflicted
+++ resolved
@@ -7,6 +7,7 @@
  */
 package org.dspace.app.webui.util;
 
+import java.sql.SQLException;
 import java.text.MessageFormat;
 import java.util.List;
 import java.util.UUID;
@@ -16,6 +17,7 @@
 import org.apache.commons.lang.StringUtils;
 import org.apache.log4j.Logger;
 import org.dspace.content.IMetadataValue;
+import org.dspace.core.Context;
 import org.dspace.core.I18nUtil;
 
 public class ItemRefDisplayStrategy extends ASimpleDisplayStrategy implements IAtomicDisplayStrategy
@@ -45,11 +47,11 @@
         StringBuffer sb = new StringBuffer();
         for (int j = 0; j < loopLimit; j++)
         {
-<<<<<<< HEAD
-            sb.append(getDisplayForValue(hrq, field, metadataArray.get(j).getValue(), metadataArray.get(j).getAuthority(), itemid));
-=======
-            sb.append(getDisplayForValue(hrq, field, metadataArray[j].value, metadataArray[j].authority, null, -1, itemid, viewFull, browseType, disableCrossLinks, emph));
->>>>>>> 6abf6916
+            try {
+				sb.append(getDisplayForValue(UIUtil.obtainContext(hrq), hrq, field, metadataArray.get(j).getValue(), metadataArray.get(j).getAuthority(), metadataArray.get(j).getLanguage(), -1, itemid, viewFull, browseType, disableCrossLinks, emph));
+			} catch (SQLException e) {
+				log.warn(e.getMessage());
+			}
             if (j < (loopLimit - 1))
             {
                 if (colIdx != null) // we are showing metadata in a table row
@@ -92,13 +94,9 @@
         return metadata;
     }
     
-<<<<<<< HEAD
-    private String getDisplayForValue(HttpServletRequest hrq, String field, String value, String authority, UUID itemid)
-=======
     @Override
-    public String getDisplayForValue(HttpServletRequest hrq, String field, String value, String authority, String language, int confidence, int itemid, boolean viewFull, String browseType,
+    public String getDisplayForValue(Context context, HttpServletRequest hrq, String field, String value, String authority, String language, int confidence, UUID itemid, boolean viewFull, String browseType,
             boolean disableCrossLinks, boolean emph)
->>>>>>> 6abf6916
     {
     	if (StringUtils.isEmpty(authority)) return value;
         StringBuffer sb = new StringBuffer();
