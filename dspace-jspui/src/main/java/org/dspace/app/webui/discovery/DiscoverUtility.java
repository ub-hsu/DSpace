/**
 * The contents of this file are subject to the license and copyright
 * detailed in the LICENSE and NOTICE files at the root of the source
 * tree and available online at
 *
 * http://www.dspace.org/license/
 */
package org.dspace.app.webui.discovery;

import java.sql.SQLException;
import java.util.ArrayList;
import java.util.List;
import java.util.Map;
import java.util.regex.Matcher;
import java.util.regex.Pattern;

import javax.servlet.http.HttpServletRequest;

import org.apache.commons.lang.StringUtils;
import org.apache.log4j.Logger;
import org.dspace.app.webui.util.UIUtil;
import org.dspace.content.DSpaceObject;
import org.dspace.core.Context;
import org.dspace.core.LogManager;
import org.dspace.discovery.DiscoverFacetField;
import org.dspace.discovery.DiscoverQuery;
import org.dspace.discovery.DiscoverQuery.SORT_ORDER;
import org.dspace.discovery.DiscoverHitHighlightingField;
import org.dspace.discovery.DiscoverResult;
import org.dspace.discovery.DiscoverViewField;
import org.dspace.discovery.SearchServiceException;
import org.dspace.discovery.SearchUtils;
import org.dspace.discovery.configuration.DiscoveryCollapsingConfiguration;
import org.dspace.discovery.configuration.DiscoveryConfiguration;
import org.dspace.discovery.configuration.DiscoveryConfigurationParameters;
import org.dspace.discovery.configuration.DiscoveryHitHighlightFieldConfiguration;
import org.dspace.discovery.configuration.DiscoverySearchFilter;
import org.dspace.discovery.configuration.DiscoverySearchFilterFacet;
import org.dspace.discovery.configuration.DiscoverySortConfiguration;
import org.dspace.discovery.configuration.DiscoverySortFieldConfiguration;
<<<<<<< HEAD
import org.dspace.discovery.configuration.DiscoveryViewAndHighlightConfiguration;
import org.dspace.discovery.configuration.DiscoveryViewConfiguration;
import org.dspace.discovery.configuration.DiscoveryViewFieldConfiguration;
import org.dspace.handle.HandleManager;
=======
import org.dspace.handle.factory.HandleServiceFactory;
import org.dspace.handle.service.HandleService;
>>>>>>> a54bf11b

public class DiscoverUtility
{
    /** log4j category */
    private static Logger log = Logger.getLogger(DiscoverUtility.class);
    
    public static final int TYPE_FACETS = 1;
    public static final int TYPE_TAGCLOUD = 2;
    
    /**
     * Get the scope of the search using the parameter found in the request.
     * 
     * @param context
     * @param request
     * @throws IllegalStateException
     * @throws SQLException
     */
    public static DSpaceObject getSearchScope(Context context,
            HttpServletRequest request) throws IllegalStateException,
            SQLException
    {
        // Get the location parameter, if any
        String location = request.getParameter("location");
        if (location == null)
        {
            if (UIUtil.getCollectionLocation(request) != null)
            {
                return UIUtil.getCollectionLocation(request);
            }
            if (UIUtil.getCommunityLocation(request) != null)
            {
                return UIUtil.getCommunityLocation(request);
            }
            return null;
        }
        HandleService handleService = HandleServiceFactory.getInstance().getHandleService();
        DSpaceObject scope = handleService.resolveToObject(context, location);
        return scope;
    }

    public static DiscoverQuery getDiscoverQuery(Context context,
            HttpServletRequest request, DSpaceObject scope, 
            boolean enableFacet)
    {
        return getDiscoverQuery(context, request, scope,
                scope != null ? scope.getHandle() : null, enableFacet);
    }
    /**
     * Build a DiscoverQuery object using the parameter in the request
     * 
     * @param request
     * @return the query.
     * @throws SearchServiceException
     */
    public static DiscoverQuery getDiscoverQuery(Context context,
            HttpServletRequest request, DSpaceObject scope, 
            String configurationName, boolean enableFacet)
    {
        DiscoverQuery queryArgs = new DiscoverQuery();
        DiscoveryConfiguration discoveryConfiguration = SearchUtils
                .getDiscoveryConfigurationByName(configurationName);

        List<String> userFilters = setupBasicQuery(context,
                discoveryConfiguration, request, queryArgs);

        setPagination(request, queryArgs, discoveryConfiguration);

        if (enableFacet
                && !"submit_export_metadata".equals(UIUtil.getSubmitButton(
                        request, "submit")))
        {
            setFacet(context, request, scope, queryArgs,
                    discoveryConfiguration, userFilters, discoveryConfiguration
                    .getSidebarFacets(), TYPE_FACETS);
        }

        setCollapsing(context, request, queryArgs, discoveryConfiguration);
        
		DiscoveryViewAndHighlightConfiguration discoveryViewAndHighlightConfiguration = SearchUtils
				.getDiscoveryViewAndHighlightConfigurationByName(discoveryConfiguration.getId());
		if (discoveryViewAndHighlightConfiguration != null) {
			Map<String, DiscoveryViewConfiguration> viewMap = discoveryViewAndHighlightConfiguration
					.getViewConfiguration();
			for(String key : viewMap.keySet()) {
				DiscoveryViewConfiguration viewConfiguration = viewMap.get(key);
				for (DiscoveryViewFieldConfiguration viewFieldConfiguration : viewConfiguration.getMetadataHeadingFields()) {
					queryArgs.addViewField(key, new DiscoverViewField(viewFieldConfiguration.getField(), viewFieldConfiguration
						.getDecorator(), viewFieldConfiguration.isMandatory()));
				}
				if (viewConfiguration.getMetadataDescriptionFields() != null) {
					for (DiscoveryViewFieldConfiguration viewFieldConfiguration : viewConfiguration.getMetadataDescriptionFields()) {
						queryArgs.addViewField(key, new DiscoverViewField(viewFieldConfiguration.getField(), viewFieldConfiguration
							.getDecorator(), viewFieldConfiguration.isMandatory()));
					}
				}
			}
		}

        if(discoveryConfiguration.getHitHighlightingConfiguration() != null)
        {
        	Map<String, String> additionalParams = discoveryConfiguration.getHitHighlightingConfiguration().getAdditionalParams();
			if (additionalParams != null) {
				for (String addParamKey : additionalParams.keySet()) {
					queryArgs.addProperty(addParamKey, additionalParams.get(addParamKey));
				}
			}
        	
            List<DiscoveryHitHighlightFieldConfiguration> metadataFields = discoveryConfiguration.getHitHighlightingConfiguration().getMetadataFields();
            for (DiscoveryHitHighlightFieldConfiguration fieldConfiguration : metadataFields)
            {				
                queryArgs.addHitHighlightingField(new DiscoverHitHighlightingField(fieldConfiguration.getField(), fieldConfiguration.getMaxSize(), fieldConfiguration.getSnippets()));
            }
        }
        
        return queryArgs;
    }

    private static void setCollapsing(Context context, HttpServletRequest request, DiscoverQuery queryArgs,
			DiscoveryConfiguration discoveryConfiguration) {
    	DiscoveryCollapsingConfiguration collapse = discoveryConfiguration.getCollapsingConfiguration();
    	if(collapse!=null) {
    		queryArgs.addProperty("group", ""+true);
    		queryArgs.addProperty("group.limit", ""+collapse.getGroupLimit());
    		queryArgs.addProperty("group.field", collapse.getGroupField());    		
    	}  		
	}

	/**
     * Build a DiscoverQuery object using the tag cloud parameter in the request
     * 
     * @param request
     * @return the query.
     * @throws SearchServiceException
     */
    public static DiscoverQuery getTagCloudDiscoverQuery(Context context,
            HttpServletRequest request, DSpaceObject scope, boolean enableFacet)
    {
        DiscoverQuery queryArgs = new DiscoverQuery();
        DiscoveryConfiguration discoveryConfiguration = SearchUtils
                .getDiscoveryConfiguration(scope);

        List<String> userFilters = setupBasicQuery(context,
                discoveryConfiguration, request, queryArgs);

        setPagination(request, queryArgs, discoveryConfiguration);

        if (enableFacet
                && !"submit_export_metadata".equals(UIUtil.getSubmitButton(
                        request, "submit")))
        {
            setFacet(context, request, scope, queryArgs,
                    discoveryConfiguration, userFilters, discoveryConfiguration
                    .getTagCloudFacetConfiguration().getTagCloudFacets(), TYPE_TAGCLOUD);
        }

        return queryArgs;
    }
    
    /**
     * Build the DiscoverQuery object for an autocomplete search using
     * parameters in the request
     * 
     * @param context
     * @param request
     * @param scope
     * @return the query.
     */
    public static DiscoverQuery getDiscoverAutocomplete(Context context,
            HttpServletRequest request, DSpaceObject scope)
    {
        DiscoverQuery queryArgs = new DiscoverQuery();
        DiscoveryConfiguration discoveryConfiguration = SearchUtils.getDiscoveryConfiguration();
        
        setupBasicQuery(context, discoveryConfiguration, request, queryArgs);
        String autoIndex = request.getParameter("auto_idx");
        String autoQuery = request.getParameter("auto_query");
        String sort = request.getParameter("auto_sort");
        String autoType = request.getParameter("auto_type");
        if ("contains".equals(autoType) || "notcontains".equals(autoType))
        {
            autoType = DiscoveryConfigurationParameters.TYPE_STANDARD;
        }
        else if ("authority".equals(autoType) || "notauthority".equals(autoType))
        {
            autoType = DiscoveryConfigurationParameters.TYPE_AUTHORITY;
        }
        else
        {
            autoType = DiscoveryConfigurationParameters.TYPE_AC;
        }
        DiscoveryConfigurationParameters.SORT sortBy = DiscoveryConfigurationParameters.SORT.VALUE;
        if (StringUtils.isNotBlank(sort))
        {
            if ("count".equalsIgnoreCase(sort))
            {
                sortBy = DiscoveryConfigurationParameters.SORT.COUNT;
            }
            else
            {
                sortBy = DiscoveryConfigurationParameters.SORT.VALUE;
            }
        }
        // no user choices... default for autocomplete should be alphabetic 
        // sorting in all cases except empty query where count is preferable
        else if ("".equals(autoQuery))
        {
           sortBy = DiscoveryConfigurationParameters.SORT.COUNT; 
        }
        if (autoIndex == null)
        {
            autoIndex = "all";
        }
        if (autoQuery == null)
        {
            autoQuery = "";
        }
        
        int limit = UIUtil.getIntParameter(request, "autocomplete.limit");
        if (limit == -1)
        {
            limit = 10;
        }
        DiscoverFacetField autocompleteField = new DiscoverFacetField(autoIndex, 
                autoType, 
                limit, sortBy, autoQuery.toLowerCase(), false);
        queryArgs.addFacetField(autocompleteField);
        queryArgs.setMaxResults(0);
        queryArgs.setFacetMinCount(1);
        return queryArgs;
    }

    /**
     * Setup the basic query arguments: the main query and all the filters
     * (default + user). Return the list of user filter
     * 
     * @param context
     * @param request
     * @param queryArgs
     *            the query object to populate
     * @return the list of user filer (as filter query)
     */
    private static List<String> setupBasicQuery(Context context,
            DiscoveryConfiguration discoveryConfiguration,
            HttpServletRequest request, DiscoverQuery queryArgs)
    {
        // Get the query
        String query = request.getParameter("query");
        if (StringUtils.isNotBlank(query))
        {
            // Escape any special characters in this user-entered query
            query = escapeQueryChars(query);
            queryArgs.setQuery(query);
        }
        
        DiscoveryConfiguration globalConfiguration = null;
        
        boolean isGlobalConfiguration = SearchUtils.isGlobalConfiguration(discoveryConfiguration);
		if (isGlobalConfiguration 
        		|| discoveryConfiguration.isGlobalConfigurationEnabled())
        {
        	globalConfiguration = SearchUtils.getGlobalConfiguration();
        	if(isGlobalConfiguration) {
        		for(DiscoverySearchFilter searchFilter : globalConfiguration.getSearchFilters()) {
        			if(searchFilter.isDefaultFieldSearch()) {
        				queryArgs.addProperty("df", searchFilter.getIndexFieldName());
        			}
        		}
        	}
        }
        String tagging = "";
    	if(globalConfiguration!=null) {
    		tagging = "{!tag=dt}";
            List<String> defaultFilterQueries = globalConfiguration
                    .getDefaultFilterQueries();
            if (defaultFilterQueries != null)
            {
                for (String f : defaultFilterQueries)
                {
                	queryArgs.addFilterQueries(f);
                }
            }
    	}
        
		if (!DiscoveryConfiguration.GLOBAL_CONFIGURATIONNAME.equals(discoveryConfiguration.getId())) {
			List<String> defaultFilterQueries = discoveryConfiguration.getDefaultFilterQueries();
			if (defaultFilterQueries != null) {
				for (String f : defaultFilterQueries) {
					queryArgs.addFilterQueries(tagging + f);
				}
			}
		}
		
        List<String[]> filters = getFilters(request, null);
        List<String> userFilters = new ArrayList<String>();
        for (String[] f : filters)
        {
            try
            {
<<<<<<< HEAD
            String newFilterQuery = SearchUtils.getSearchService()
                    .toFilterQuery(context, f[0], f[1], f[2])
                    .getFilterQuery();
            if (StringUtils.isNotBlank(newFilterQuery))
=======
            String newFilterQuery = null;
            if (StringUtils.isNotBlank(f[0]) && StringUtils.isNotBlank(f[2]))
            {
                newFilterQuery = SearchUtils.getSearchService()
                        .toFilterQuery(context, f[0], f[1], f[2])
                        .getFilterQuery();
            }
            if (newFilterQuery != null)
>>>>>>> a54bf11b
            {
                queryArgs.addFilterQueries(tagging+newFilterQuery);
                userFilters.add(tagging+newFilterQuery);
            }
            }
            catch (SQLException e)
            {
                log.error(LogManager.getHeader(context,
                        "Error in discovery while setting up user facet query",
                        "filter_field: " + f[0] + ",filter_type:"
                                + f[1] + ",filer_value:"
                                + f[2]), e);
            }

        }

        return userFilters;

    }

    /**
     * Escape colon-space sequence in a user-entered query, based on the
     * underlying search service. This is intended to let end users paste in a
     * title containing colon-space without requiring them to escape the colon.
     *
     * @param query user-entered query string
     * @return query with colon in colon-space sequence escaped
     */
    private static String escapeQueryChars(String query)
    {
        return StringUtils.replace(query, ": ", "\\: ");
    }

    private static void setPagination(HttpServletRequest request,
            DiscoverQuery queryArgs,
            DiscoveryConfiguration discoveryConfiguration)
    {
        int start = UIUtil.getIntParameter(request, "start");
        // can't start earlier than 0 in the results!
        if (start < 0)
        {
            start = 0;
        }

        String sortBy = request.getParameter("sort_by");
        String sortOrder = request.getParameter("order");

        DiscoverySortConfiguration searchSortConfiguration = discoveryConfiguration
                .getSearchSortConfiguration();
        if (sortBy == null)
        {
            // Attempt to find the default one, if none found we use SCORE
            sortBy = "score";
            if (searchSortConfiguration != null)
            {
                for (DiscoverySortFieldConfiguration sortFieldConfiguration : searchSortConfiguration
                        .getSortFields())
                {
                    if (sortFieldConfiguration.equals(searchSortConfiguration
                            .getDefaultSort()))
                    {
                        sortBy = SearchUtils
                                .getSearchService()
                                .toSortFieldIndex(
                                        sortFieldConfiguration
                                                .getMetadataField(),
                                        sortFieldConfiguration.getType());
                    }
                }
            }
        }

        if (sortOrder == null && searchSortConfiguration != null)
        {
            sortOrder = searchSortConfiguration.getDefaultSortOrder()
                    .toString();
        }
        if (sortBy != null)
        {
            if ("asc".equalsIgnoreCase(sortOrder))
            {
                queryArgs.setSortField(sortBy, SORT_ORDER.asc);
            }
            else
            {
                queryArgs.setSortField(sortBy, SORT_ORDER.desc);
            }
        }

        int rpp = UIUtil.getIntParameter(request, "rpp");
        // Override the page setting if exporting metadata
        if ("submit_export_metadata".equals(UIUtil.getSubmitButton(request,
                "submit")))
        {
            queryArgs.setStart(0);
            queryArgs.setMaxResults(Integer.MAX_VALUE);
            // search only for items other objects are not exported
            queryArgs.addFilterQueries("search.resourcetype:2");
        }
        else
        {
            // String groupBy = request.getParameter("group_by");
            //
            // // Enable groupBy collapsing if designated
            // if (groupBy != null && !groupBy.equalsIgnoreCase("none")) {
            // /** Construct a Collapse Field Query */
            // queryArgs.addProperty("collapse.field", groupBy);
            // queryArgs.addProperty("collapse.threshold", "1");
            // queryArgs.addProperty("collapse.includeCollapsedDocs.fl",
            // "handle");
            // queryArgs.addProperty("collapse.facet", "before");
            //
            // //queryArgs.a type:Article^2
            //
            // // TODO: This is a hack to get Publications (Articles) to always
            // be at the top of Groups.
            // // TODO: I think the can be more transparently done in the solr
            // solrconfig.xml with DISMAX and boosting
            // /** sort in groups to get publications to top */
            // queryArgs.setSortField("dc.type", DiscoverQuery.SORT_ORDER.asc);
            //
            // }

            if (rpp > 0)
            {
                queryArgs.setMaxResults(rpp);
            }
            else
            {
                queryArgs.setMaxResults(discoveryConfiguration.getDefaultRpp());
            }
            queryArgs.setStart(start);
        }
    }

    private static void setFacet(Context context, HttpServletRequest request,
            DSpaceObject scope, DiscoverQuery queryArgs,
            DiscoveryConfiguration discoveryConfiguration,
            List<String> userFilters, List<DiscoverySearchFilterFacet> currentFacets, int type)
    {
        DiscoveryConfiguration globalConfiguration = null;
        
        List<DiscoverySearchFilterFacet> facets = new ArrayList<DiscoverySearchFilterFacet>();
        if (SearchUtils.isGlobalConfiguration(discoveryConfiguration) 
        		|| discoveryConfiguration.isGlobalConfigurationEnabled())
        {
        	globalConfiguration = SearchUtils.getGlobalConfiguration();
        	DiscoverySearchFilterFacet facet = new DiscoverySearchFilterFacet();
        	facet.setIndexFieldName(globalConfiguration.getCollapsingConfiguration().getGroupIndexFieldName());
        	facets.add(facet);
        }
        facets.addAll(currentFacets);
        
        log.info("facets for scope, " + scope + ": "
                + (facets != null ? facets.size() : null));

        /** enable faceting of search results */
        if (facets != null)
        {
        	queryArgs.setFacetMinCount(1);
            for (DiscoverySearchFilterFacet facet : facets)
            {
                if (facet.getType().equals(
                        DiscoveryConfigurationParameters.TYPE_DATE))
                {
                    String dateFacet = facet.getIndexFieldName() + ".year";
                    List<String> filterQueriesList = queryArgs
                            .getFilterQueries();
                    String[] filterQueries = new String[0];
                    if (filterQueriesList != null)
                    {
                        filterQueries = new String[filterQueries.length];
                        filterQueries = filterQueriesList
                                .toArray(filterQueries);
                    }
                    try
                    {
                        // Get a range query so we can create facet
                        // queries
                        // ranging from out first to our last date
                        // Attempt to determine our oldest & newest year
                        // by
                        // checking for previously selected filters
                        int oldestYear = -1;
                        int newestYear = -1;

                        for (String filterQuery : filterQueries)
                        {
                            if (filterQuery.startsWith(dateFacet + ":"))
                            {
                                // Check for a range
                                Pattern pattern = Pattern
                                        .compile("\\[(.*? TO .*?)\\]");
                                Matcher matcher = pattern.matcher(filterQuery);
                                boolean hasPattern = matcher.find();
                                if (hasPattern)
                                {
                                    filterQuery = matcher.group(0);
                                    // We have a range
                                    // Resolve our range to a first &
                                    // endyear
                                    int tempOldYear = Integer
                                            .parseInt(filterQuery.split(" TO ")[0]
                                                    .replace("[", "").trim());
                                    int tempNewYear = Integer
                                            .parseInt(filterQuery.split(" TO ")[1]
                                                    .replace("]", "").trim());

                                    // Check if we have a further filter
                                    // (or
                                    // a first one found)
                                    if (tempNewYear < newestYear
                                            || oldestYear < tempOldYear
                                            || newestYear == -1)
                                    {
                                        oldestYear = tempOldYear;
                                        newestYear = tempNewYear;
                                    }

                                }
                                else
                                {
                                    if (filterQuery.indexOf(" OR ") != -1)
                                    {
                                        // Should always be the case
                                        filterQuery = filterQuery.split(" OR ")[0];
                                    }
                                    // We should have a single date
                                    oldestYear = Integer.parseInt(filterQuery
                                            .split(":")[1].trim());
                                    newestYear = oldestYear;
                                    // No need to look further
                                    break;
                                }
                            }
                        }
                        // Check if we have found a range, if not then
                        // retrieve our first & last year by using solr
                        if (oldestYear == -1 && newestYear == -1)
                        {

                            DiscoverQuery yearRangeQuery = new DiscoverQuery();
                            yearRangeQuery.setFacetMinCount(1);
                            yearRangeQuery.setMaxResults(1);
                            // Set our query to anything that has this
                            // value
                            yearRangeQuery.addFieldPresentQueries(dateFacet);
                            // Set sorting so our last value will appear
                            // on
                            // top
                            yearRangeQuery.setSortField(dateFacet + "_sort",
                                    DiscoverQuery.SORT_ORDER.asc);
                            yearRangeQuery.addFilterQueries(filterQueries);
                            yearRangeQuery.addSearchField(dateFacet);
                            DiscoverResult lastYearResult = SearchUtils
                                    .getSearchService().search(context, scope,
                                            yearRangeQuery);

                            if (0 < lastYearResult.getDspaceObjects().size())
                            {
                                java.util.List<DiscoverResult.SearchDocument> searchDocuments = lastYearResult
                                        .getSearchDocument(lastYearResult
                                                .getDspaceObjects().get(0));
                                if (0 < searchDocuments.size()
                                        && 0 < searchDocuments
                                                .get(0)
                                                .getSearchFieldValues(dateFacet)
                                                .size())
                                {
                                    oldestYear = Integer
                                            .parseInt(searchDocuments
                                                    .get(0)
                                                    .getSearchFieldValues(
                                                            dateFacet).get(0));
                                }
                            }
                            // Now get the first year
                            yearRangeQuery.setSortField(dateFacet + "_sort",
                                    DiscoverQuery.SORT_ORDER.desc);
                            DiscoverResult firstYearResult = SearchUtils
                                    .getSearchService().search(context, scope,
                                            yearRangeQuery);
                            if (0 < firstYearResult.getDspaceObjects().size())
                            {
                                java.util.List<DiscoverResult.SearchDocument> searchDocuments = firstYearResult
                                        .getSearchDocument(firstYearResult
                                                .getDspaceObjects().get(0));
                                if (0 < searchDocuments.size()
                                        && 0 < searchDocuments
                                                .get(0)
                                                .getSearchFieldValues(dateFacet)
                                                .size())
                                {
                                    newestYear = Integer
                                            .parseInt(searchDocuments
                                                    .get(0)
                                                    .getSearchFieldValues(
                                                            dateFacet).get(0));
                                }
                            }
                            // No values found!
                            if (newestYear == -1 || oldestYear == -1)
                            {
                                continue;
                            }

                        }

                        int gap = 1;
                        // Attempt to retrieve our gap by the algorithm
                        // below
                        int yearDifference = newestYear - oldestYear;
                        if (yearDifference != 0)
                        {
                            while (10 < ((double) yearDifference / gap))
                            {
                                gap *= 10;
                            }
                        }
                        // We need to determine our top year so we can
                        // start
                        // our count from a clean year
                        // Example: 2001 and a gap from 10 we need the
                        // following result: 2010 - 2000 ; 2000 - 1990
                        // hence
                        // the top year
                        int topYear = (int) (Math.ceil((float) (newestYear)
                                / gap) * gap);

                        if (gap == 1)
                        {
                            // We need a list of our years
                            // We have a date range add faceting for our
                            // field
                            // The faceting will automatically be
                            // limited to
                            // the 10 years in our span due to our
                            // filterquery
                            queryArgs.addFacetField(new DiscoverFacetField(
                                    facet.getIndexFieldName(), facet.getType(),
<<<<<<< HEAD
                                    10, facet.getSortOrder(),false));
=======
                                    10, facet.getSortOrderSidebar()));
>>>>>>> a54bf11b
                        }
                        else
                        {
                            java.util.List<String> facetQueries = new ArrayList<String>();
                            // Create facet queries but limit then to 11
                            // (11
                            // == when we need to show a show more url)
                            for (int year = topYear; year > oldestYear
                                    && (facetQueries.size() < 11); year -= gap)
                            {
                                // Add a filter to remove the last year
                                // only
                                // if we aren't the last year
                                int bottomYear = year - gap;
                                // Make sure we don't go below our last
                                // year
                                // found
                                if (bottomYear < oldestYear)
                                {
                                    bottomYear = oldestYear;
                                }

                                // Also make sure we don't go above our
                                // newest year
                                int currentTop = year;
                                if ((year == topYear))
                                {
                                    currentTop = newestYear;
                                }
                                else
                                {
                                    // We need to do -1 on this one to
                                    // get a
                                    // better result
                                    currentTop--;
                                }
                                facetQueries.add(dateFacet + ":[" + bottomYear
                                        + " TO " + currentTop + "]");
                            }
                            for (String facetQuery : facetQueries)
                            {
                                queryArgs.addFacetQuery(facetQuery);
                            }
                        }
                    }
                    catch (Exception e)
                    {
                        log.error(
                                LogManager
                                        .getHeader(
                                                context,
                                                "Error in discovery while setting up date facet range",
                                                "date facet: " + dateFacet), e);
                    }
                }
                else
                {
                    int facetLimit = type==TYPE_FACETS?facet.getFacetLimit():-1;

                    int facetPage = UIUtil.getIntParameter(request,
                            facet.getIndexFieldName() + "_page");
                    if (facetPage < 0)
                    {
                        facetPage = 0;
                    }
                    // at most all the user filters belong to this facet
                    int alreadySelected = userFilters.size();

                    // Add one to our facet limit to make sure that if
                    // we
                    // have more then the shown facets that we show our
                    // show
                    // more url
                    // add the already selected facet so to have a full
                    // top list
                    // if possible
<<<<<<< HEAD
					if (discoveryConfiguration.isGlobalConfigurationEnabled() && facet.getIndexFieldName().equals(
							globalConfiguration.getCollapsingConfiguration().getGroupIndexFieldName())) {
						queryArgs.addFacetField(new DiscoverFacetField(facet.getIndexFieldName(),
								DiscoveryConfigurationParameters.TYPE_TEXT, facetLimit + 1 + alreadySelected, facet
										.getSortOrder(), facetPage * facetLimit, true));
					} else {
						queryArgs.addFacetField(new DiscoverFacetField(facet.getIndexFieldName(),
								DiscoveryConfigurationParameters.TYPE_TEXT, facetLimit + 1 + alreadySelected, facet
										.getSortOrder(), facetPage * facetLimit, false));
					}
=======
                    int limit = 0;
                    if (type==TYPE_FACETS){
                    	limit = facetLimit + 1 + alreadySelected;
                    }
                    else 
                    	limit = facetLimit;
                    
                    queryArgs.addFacetField(new DiscoverFacetField(facet
                            .getIndexFieldName(),
                            DiscoveryConfigurationParameters.TYPE_TEXT,
                           limit, facet
                                    .getSortOrderSidebar(), facetPage * facetLimit));
>>>>>>> a54bf11b
                }
            }
        }
    }

    public static List<String[]> getFilters(HttpServletRequest request)
    {
        return getFilters(request, null);
    }

    public static List<String[]> getFilters(HttpServletRequest request, String relationType)
    {
        String suffixRelationType = "";
        if(StringUtils.isBlank(relationType)) {
            relationType = "";
        }
        else {
            suffixRelationType = relationType + "_";
        }
        String submit = UIUtil.getSubmitButton(request, "submit");
        int ignore = -1;
        
        if (submit.startsWith("submit_filter_remove_" + suffixRelationType))
        {
            ignore = Integer.parseInt(submit.substring(("submit_filter_remove_" + suffixRelationType).length()));
        }
        List<String[]> appliedFilters = new ArrayList<String[]>();
        
        List<String> filterValue = new ArrayList<String>();
        List<String> filterOp = new ArrayList<String>();
        List<String> filterField = new ArrayList<String>();
        for (int idx = 1; ; idx++)
        {
            String op = request.getParameter("filter_type_" + suffixRelationType + idx);
            if (StringUtils.isBlank(op))
            {
                break;
            }
            else if (idx != ignore)
            {
                filterOp.add(op);
                filterField.add(request.getParameter("filter_field_" + suffixRelationType + idx));
                filterValue.add(request.getParameter("filter_value_" + suffixRelationType + idx));
            }
        }
        
        String op = request.getParameter("filtertype"+ relationType);
        if (StringUtils.isNotBlank(op))
        {
            filterOp.add(op);
            filterField.add(request.getParameter("filtername"+ relationType));
            filterValue.add(request.getParameter("filterquery"+ relationType));
        }
        
        for (int idx = 0; idx < filterOp.size(); idx++)
        {
            appliedFilters.add(new String[] { filterField.get(idx),
                    filterOp.get(idx), filterValue.get(idx) });
        }
        return appliedFilters;
    }

    // /**
    // * Build the query from the advanced search form
    // *
    // * @param request
    // * @return
    // */
    // public static String buildQuery(HttpServletRequest request)
    // {
    // int num_field = UIUtil.getIntParameter(request, "num_search_field");
    // if (num_field <= 0)
    // {
    // num_field = 3;
    // }
    // StringBuffer query = new StringBuffer();
    // buildQueryPart(query, request.getParameter("field"),
    // request.getParameter("query"), null);
    // for (int i = 1; i < num_field; i++)
    // {
    // buildQueryPart(query, request.getParameter("field" + i),
    // request.getParameter("query" + i),
    // request.getParameter("conjuction" + i));
    // }
    // return query.toString();
    // }
    //
    // private static void buildQueryPart(StringBuffer currQuery, String field,
    // String queryPart, String conjuction)
    // {
    // if (StringUtils.isBlank(queryPart))
    // {
    // return;
    // }
    // else
    // {
    // StringBuffer tmp = new StringBuffer(queryPart);
    // if (StringUtils.isNotBlank(field))
    // {
    // tmp.insert(0, field + ":(").append(")");
    // }
    //
    // if (StringUtils.isNotBlank(conjuction) && currQuery.length() > 0)
    // {
    // currQuery.append(conjuction);
    // }
    // currQuery.append(tmp);
    // }
    // }

}<|MERGE_RESOLUTION|>--- conflicted
+++ resolved
@@ -38,15 +38,13 @@
 import org.dspace.discovery.configuration.DiscoverySearchFilterFacet;
 import org.dspace.discovery.configuration.DiscoverySortConfiguration;
 import org.dspace.discovery.configuration.DiscoverySortFieldConfiguration;
-<<<<<<< HEAD
+import org.dspace.handle.HandleManager;
+import org.dspace.handle.factory.HandleServiceFactory;
+import org.dspace.handle.service.HandleService;
 import org.dspace.discovery.configuration.DiscoveryViewAndHighlightConfiguration;
 import org.dspace.discovery.configuration.DiscoveryViewConfiguration;
 import org.dspace.discovery.configuration.DiscoveryViewFieldConfiguration;
-import org.dspace.handle.HandleManager;
-=======
-import org.dspace.handle.factory.HandleServiceFactory;
-import org.dspace.handle.service.HandleService;
->>>>>>> a54bf11b
+
 
 public class DiscoverUtility
 {
@@ -345,12 +343,6 @@
         {
             try
             {
-<<<<<<< HEAD
-            String newFilterQuery = SearchUtils.getSearchService()
-                    .toFilterQuery(context, f[0], f[1], f[2])
-                    .getFilterQuery();
-            if (StringUtils.isNotBlank(newFilterQuery))
-=======
             String newFilterQuery = null;
             if (StringUtils.isNotBlank(f[0]) && StringUtils.isNotBlank(f[2]))
             {
@@ -358,8 +350,7 @@
                         .toFilterQuery(context, f[0], f[1], f[2])
                         .getFilterQuery();
             }
-            if (newFilterQuery != null)
->>>>>>> a54bf11b
+            if (StringUtils.isNotBlank(newFilterQuery))
             {
                 queryArgs.addFilterQueries(tagging+newFilterQuery);
                 userFilters.add(tagging+newFilterQuery);
@@ -700,11 +691,7 @@
                             // filterquery
                             queryArgs.addFacetField(new DiscoverFacetField(
                                     facet.getIndexFieldName(), facet.getType(),
-<<<<<<< HEAD
-                                    10, facet.getSortOrder(),false));
-=======
-                                    10, facet.getSortOrderSidebar()));
->>>>>>> a54bf11b
+                                    10, facet.getSortOrderSidebar(),false));
                         }
                         else
                         {
@@ -781,31 +768,24 @@
                     // add the already selected facet so to have a full
                     // top list
                     // if possible
-<<<<<<< HEAD
-					if (discoveryConfiguration.isGlobalConfigurationEnabled() && facet.getIndexFieldName().equals(
-							globalConfiguration.getCollapsingConfiguration().getGroupIndexFieldName())) {
-						queryArgs.addFacetField(new DiscoverFacetField(facet.getIndexFieldName(),
-								DiscoveryConfigurationParameters.TYPE_TEXT, facetLimit + 1 + alreadySelected, facet
-										.getSortOrder(), facetPage * facetLimit, true));
-					} else {
-						queryArgs.addFacetField(new DiscoverFacetField(facet.getIndexFieldName(),
-								DiscoveryConfigurationParameters.TYPE_TEXT, facetLimit + 1 + alreadySelected, facet
-										.getSortOrder(), facetPage * facetLimit, false));
-					}
-=======
+					
                     int limit = 0;
                     if (type==TYPE_FACETS){
                     	limit = facetLimit + 1 + alreadySelected;
                     }
                     else 
                     	limit = facetLimit;
-                    
-                    queryArgs.addFacetField(new DiscoverFacetField(facet
-                            .getIndexFieldName(),
-                            DiscoveryConfigurationParameters.TYPE_TEXT,
-                           limit, facet
-                                    .getSortOrderSidebar(), facetPage * facetLimit));
->>>>>>> a54bf11b
+
+					if (discoveryConfiguration.isGlobalConfigurationEnabled() && facet.getIndexFieldName().equals(
+							globalConfiguration.getCollapsingConfiguration().getGroupIndexFieldName())) {
+						queryArgs.addFacetField(new DiscoverFacetField(facet.getIndexFieldName(),
+								DiscoveryConfigurationParameters.TYPE_TEXT, limit, facet
+										.getSortOrderSidebar(), facetPage * limit, true));
+					} else {
+						queryArgs.addFacetField(new DiscoverFacetField(facet.getIndexFieldName(),
+								DiscoveryConfigurationParameters.TYPE_TEXT, limit, facet
+										.getSortOrderSidebar(), facetPage * limit, false));
+					}
                 }
             }
         }
