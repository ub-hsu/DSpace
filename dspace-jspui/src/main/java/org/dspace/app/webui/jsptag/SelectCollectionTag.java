--- conflicted
+++ resolved
@@ -24,6 +24,8 @@
 import org.dspace.app.webui.util.UIUtil;
 import org.dspace.content.Collection;
 import org.dspace.core.Context;
+import org.dspace.services.ConfigurationService;
+import org.dspace.services.factory.DSpaceServicesFactory;
 
 /**
  * Renders select element to select collection with parent community
@@ -46,7 +48,7 @@
     /** the collection id */
     private String collection = null;
 
-    
+    private final transient ConfigurationService configurationService = DSpaceServicesFactory.getInstance().getConfigurationService();
 
     public SelectCollectionTag()
     {
@@ -62,13 +64,9 @@
         {
             HttpServletRequest hrq = (HttpServletRequest) pageContext.getRequest();
             Context context = UIUtil.obtainContext(hrq);
-<<<<<<< HEAD
-            Collection[] collections = (Collection[]) hrq.getAttribute("collections");
+            List<Collection> collections = (List<Collection>) hrq.getAttribute("collections");
             
             CollectionsTree tree= CollectionUtils.getCollectionsTree(collections, false);
-=======
-            List<Collection> collections = (List<Collection>) hrq.getAttribute("collections");
->>>>>>> a54bf11b
 
             sb.append("<select");
             if (name != null)
@@ -87,34 +85,34 @@
 
             ResourceBundle msgs = ResourceBundle.getBundle("Messages", context.getCurrentLocale());
             String firstOption = msgs.getString("jsp.submit.start-lookup-submission.select.collection.defaultoption");
-<<<<<<< HEAD
          
-            if (collection == -1) sb.append(" selected=\"selected\"");
-            sb.append("<option value=\"-1\"");
-            sb.append(">").append(firstOption).append("</option>\n");
-
-=======
+            
             sb.append("<option value=\"-1\"");
             if (collection == null) sb.append(" selected=\"selected\"");
             sb.append(">").append(firstOption).append("</option>\n");
 
-            for (Collection coll : collections)
-            {
-                sb.append("<option value=\"").append(coll.getID()).append("\"");
-                if (collection.equals(coll.getID().toString()))
+            out.print(sb.toString());
+            if (!configurationService
+                    .getBooleanProperty("webui.collection.dropdown.default"))
+            {
+                collectionSelect(out, tree);
+            }
+            else
+            {
+                for (Collection coll : collections)
                 {
-                    sb.append(" selected=\"selected\"");
+                    sb.append("<option value=\"").append(coll.getID())
+                            .append("\"");
+                    if (collection.equals(coll.getID().toString()))
+                    {
+                        sb.append(" selected=\"selected\"");
+                    }
+                    sb.append(">").append(
+                            CollectionDropDown.collectionPath(context, coll))
+                            .append("</option>\n");
                 }
-                sb.append(">").append(CollectionDropDown.collectionPath(context, coll)).append("</option>\n");
-            }
-
+            }
             sb.append("</select>\n");
-
->>>>>>> a54bf11b
-            out.print(sb.toString());
-            collectionSelect(out, tree);
-   
-            out.print("</select>\n");
 
         }
         catch (IOException e)
@@ -128,7 +126,6 @@
         
         return SKIP_BODY;
     }
-<<<<<<< HEAD
     
     
 	private void collectionSelect(JspWriter out, CollectionsTree tree ) throws IOException 
@@ -161,8 +158,6 @@
 		}
 		
 	}    
-=======
->>>>>>> a54bf11b
 
     public String getKlass()
     {
