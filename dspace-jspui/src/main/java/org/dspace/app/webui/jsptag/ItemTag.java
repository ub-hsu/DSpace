--- conflicted
+++ resolved
@@ -8,40 +8,27 @@
 package org.dspace.app.webui.jsptag;
 
 import java.io.IOException;
-<<<<<<< HEAD
-import java.io.UnsupportedEncodingException;
-=======
 import java.net.URLEncoder;
->>>>>>> a54bf11b
 import java.sql.SQLException;
 import java.util.ArrayList;
+import java.util.HashMap;
 import java.util.List;
+import java.util.Locale;
+import java.util.Map;
+import java.util.MissingResourceException;
+import java.util.StringTokenizer;
+import java.util.regex.Matcher;
+import java.util.regex.Pattern;
 
 import javax.servlet.http.HttpServletRequest;
 import javax.servlet.jsp.JspException;
 import javax.servlet.jsp.JspWriter;
-import javax.servlet.jsp.PageContext;
 import javax.servlet.jsp.jstl.fmt.LocaleSupport;
 import javax.servlet.jsp.tagext.TagSupport;
 import org.apache.commons.lang.ArrayUtils;
 
 import org.apache.commons.lang.time.DateFormatUtils;
 import org.apache.log4j.Logger;
-<<<<<<< HEAD
-import org.dspace.app.util.IViewer;
-import org.dspace.app.util.MetadataExposure;
-import org.dspace.app.webui.jsptag.DisplayItemMetadataUtils.DisplayMetadata;
-import org.dspace.app.webui.util.UIUtil;
-import org.dspace.authorize.AuthorizeManager;
-import org.dspace.content.Bitstream;
-import org.dspace.content.Bundle;
-import org.dspace.content.Collection;
-import org.dspace.content.Item;
-import org.dspace.content.Metadatum;
-import org.dspace.core.ConfigurationManager;
-import org.dspace.core.Constants;
-import org.dspace.core.Context;
-=======
 import org.dspace.app.util.DCInputsReaderException;
 import org.dspace.app.util.Util;
 import org.dspace.app.util.factory.UtilServiceFactory;
@@ -70,7 +57,6 @@
 import org.dspace.core.Constants;
 import org.dspace.core.Context;
 import org.dspace.core.I18nUtil;
->>>>>>> a54bf11b
 import org.dspace.core.Utils;
 import org.dspace.core.factory.CoreServiceFactory;
 import org.dspace.eperson.Group;
@@ -228,19 +214,13 @@
     /** Whether to show preview thumbs on the item page */
     private boolean showThumbs;
 
-<<<<<<< HEAD
-=======
     /** Default DC fields to display, in absence of configuration */
     private static final String defaultFields
             = "dc.title, dc.title.alternative, dc.contributor.*, dc.subject, dc.date.issued(date), dc.publisher, dc.identifier.citation, dc.relation.ispartofseries, dc.description.abstract, dc.description, dc.identifier.govdoc, dc.identifier.uri(link), dc.identifier.isbn, dc.identifier.issn, dc.identifier.ismn, dc.identifier";
 
->>>>>>> a54bf11b
     /** log4j logger */
     private static final Logger log = Logger.getLogger(ItemTag.class);
 
-<<<<<<< HEAD
-    private static final long serialVersionUID = -3841266490729417240L;
-=======
     private final transient StyleSelection styleSelection
             = (StyleSelection) CoreServiceFactory.getInstance().getPluginService().getSinglePlugin(StyleSelection.class);
     
@@ -328,7 +308,6 @@
             urn2baseurl.put("hdl",HANDLE_DEFAULT_BASEURL);
         }
     }
->>>>>>> a54bf11b
     
     public ItemTag()
     {
@@ -341,7 +320,12 @@
     {
         try
         {
-            if (style!=null && style.equals("full"))
+            if (style == null || style.equals(""))
+            {
+                style = styleSelection.getStyleForItem(item);
+            }
+
+            if (style.equals("full"))
             {
                 renderFull();
             }
@@ -358,6 +342,10 @@
         {
             throw new JspException(ie);
         }
+        catch (DCInputsReaderException ex)
+        {
+            throw new JspException(ex);
+        }
 
         return SKIP_BODY;
     }
@@ -441,7 +429,6 @@
         JspWriter out = pageContext.getOut();
         HttpServletRequest request = (HttpServletRequest)pageContext.getRequest();
         Context context = UIUtil.obtainContext(request);
-<<<<<<< HEAD
         
         out.println("<table class=\"table itemDisplayTable\">");
 
@@ -451,257 +438,6 @@
             out.print(":&nbsp;</td><td class=\"metadataFieldValue\">");
             out.print(display.value);
             out.println("</td></tr>");
-=======
-        Locale sessionLocale = UIUtil.getSessionLocale(request);
-        String[] metadataFields = styleSelection.getConfigurationForStyle(style);
-
-        if (ArrayUtils.isEmpty(metadataFields))
-        {
-            metadataFields = defaultFields.split(",");
-        }
-
-        out.println("<table class=\"table itemDisplayTable\">");
-
-        /*
-         * Break down the configuration into fields and display them
-         * 
-         * FIXME?: it may be more efficient to do some processing once, perhaps
-         * to a more efficient intermediate class, but then it would become more
-         * difficult to reload the configuration "on the fly".
-         */
-        for (String field : metadataFields)
-        {
-            field = field.trim();
-            boolean isDate = false;
-            boolean isLink = false;
-            boolean isResolver = false;
-            boolean isNoBreakLine = false;
-            boolean isDisplay = false;
-
-            String style = null;
-            Matcher fieldStyleMatcher = fieldStylePatter.matcher(field);
-            if (fieldStyleMatcher.matches()){
-                style = fieldStyleMatcher.group(1);
-            }
-            
-            String browseIndex;
-            try
-            {
-                browseIndex = getBrowseField(field);
-            }
-            catch (BrowseException e)
-            {
-                log.error(e);
-                browseIndex = null;
-            }
-
-            // Find out if the field should rendered with a particular style
-
-            if (style != null)
-            {
-                isDate = style.contains("date");
-                isLink = style.contains("link");
-				isNoBreakLine = style.contains("nobreakline");
-				isDisplay = style.equals("inputform");
-                isResolver = style.contains("resolver") || urn2baseurl.keySet().contains(style);
-                field = field.replaceAll("\\("+style+"\\)", "");
-            } 
-
-            // Get the separate schema + element + qualifier
-
-            String[] eq = field.split("\\.");
-            String schema = eq[0];
-            String element = eq[1];
-            String qualifier = null;
-            if (eq.length > 2 && eq[2].equals("*"))
-            {
-                qualifier = Item.ANY;
-            }
-            else if (eq.length > 2)
-            {
-                qualifier = eq[2];
-            }
-
-            // check for hidden field, even if it's configured..
-            if (metadataExposureService.isHidden(context, schema, element, qualifier))
-            {
-                continue;
-            }
-
-            // FIXME: Still need to fix for metadata language?
-            List<MetadataValue> values = itemService.getMetadata(item, schema, element, qualifier, Item.ANY);
-            
-            if (values != null && values.size() > 0)
-            {
-                // Create CSS class to identify fields by their metadata name.
-		// We use underscore as separator and no wildcard qualifier
-		// because dots and asterisks are forbidden as CSS class names.
-		String metadataNameClass = "";
-		if (qualifier == null || Item.ANY.equals(qualifier)
-				|| qualifier.isEmpty()) {
-			metadataNameClass = schema + "_" + element;
-		} else {
-			metadataNameClass = schema + "_" + element + "_"
-					+ qualifier;
-		}   
-            	
-                out.print("<tr><td class=\"metadataFieldLabel " + metadataNameClass + "\">");
-
-                String label = null;
-                try
-                {
-                    label = I18nUtil.getMessage("metadata."
-                            + ("default".equals(this.style) ? "" : this.style + ".") + field,
-                            context);
-                }
-                catch (MissingResourceException e)
-                {
-                    // if there is not a specific translation for the style we
-                    // use the default one
-                    label = LocaleSupport.getLocalizedMessage(pageContext,
-                            "metadata." + field);
-                }
-                
-                out.print(label);
-                out.print(":&nbsp;</td><td class=\"metadataFieldValue " + metadataNameClass + "\">");
-                
-                //If the values are in controlled vocabulary and the display value should be shown
-                if (isDisplay){
-                    List<String> displayValues = new ArrayList<>();
-                   
-
-                    displayValues = Util.getControlledVocabulariesDisplayValueLocalized(item, values, schema, element, qualifier, sessionLocale);
-                                
-                        if (displayValues != null && !displayValues.isEmpty())
-                        {
-                            for (int d = 0; d < displayValues.size(); d++)
-                            {
-                                out.print(displayValues.get(d));
-                                if (d<displayValues.size()-1)  out.print(" <br/>");
-                                
-                            }
-                        }
-                    out.print("</td>");
-                    continue;
-                 }   
-                int j = 0;
-                for (MetadataValue val : values)
-                {
-                    if (val != null && val.getValue() != null)
-                    {
-                        if (j > 0)
-                        {
-                            if (isNoBreakLine)
-                            {
-                                String separator = ConfigurationManager
-                                        .getProperty("webui.itemdisplay.nobreakline.separator");
-                                if (separator == null)
-                                {
-                                    separator = ";&nbsp;";
-                                }
-                                out.print(separator);
-                            }
-                            else
-                            {
-                                out.print("<br />");
-                            }
-                        }
-                        j++;
-                        
-                        if (isLink)
-                        {
-                            out.print("<a href=\"" + val.getValue() + "\">"
-                                    + Utils.addEntities(val.getValue()) + "</a>");
-                        }
-                        else if (isDate)
-                        {
-                            DCDate dd = new DCDate(val.getValue());
-
-                            // Parse the date
-                            out.print(UIUtil.displayDate(dd, false, false, (HttpServletRequest)pageContext.getRequest()));
-                        }
-                        else if (isResolver)
-                        {
-                            String value = val.getValue();
-                            if (value.startsWith("http://")
-                                    || value.startsWith("https://")
-                                    || value.startsWith("ftp://")
-                                    || value.startsWith("ftps://"))
-                            {
-                                // Already a URL, print as if it was a regular link
-                                out.print("<a href=\"" + value + "\">"
-                                        + Utils.addEntities(value) + "</a>");
-                            }
-                            else
-                            {
-                                String foundUrn = null;
-                                if (!"resolver".equals(style))
-                                {
-                                    foundUrn = style;
-                                }
-                                else
-                                {
-                                    for (String checkUrn : urn2baseurl.keySet())
-                                    {
-                                        if (value.startsWith(checkUrn))
-                                        {
-                                            foundUrn = checkUrn;
-                                        }
-                                    }
-                                }
-
-                                if (foundUrn != null)
-                                {
-
-                                    if (value.startsWith(foundUrn + ":"))
-                                    {
-                                        value = value.substring(foundUrn.length()+1);
-                                    }
-
-                                    String url = urn2baseurl.get(foundUrn);
-                                    out.print("<a href=\"" + url
-                                            + value + "\">"
-                                            + Utils.addEntities(val.getValue())
-                                            + "</a>");
-                                }
-                                else
-                                {
-                                    out.print(value);
-                                }
-                            }
-
-                        }
-                        else if (browseIndex != null)
-                        {
-	                        String argument, value;
-	                        MetadataField metadataField = val.getMetadataField();
-							if ( val.getAuthority() != null &&
-	                                            val.getConfidence() >= metadataAuthorityService
-	                                                .getMinConfidence( metadataField))
-	                        {
-	                            argument = "authority";
-	                            value = val.getAuthority();
-	                        }
-	                        else
-	                        {
-	                            argument = "value";
-	                            value = val.getValue();
-	                        }
-	                    	out.print("<a class=\"" + ("authority".equals(argument)?"authority ":"") + browseIndex + "\""
-	                                                + "href=\"" + request.getContextPath() + "/browse?type=" + browseIndex + "&amp;" + argument + "="
-	                    				+ URLEncoder.encode(value, "UTF-8") + "\">" + Utils.addEntities(val.getValue())
-	                    				+ "</a>");
-	                    }
-                        else
-                        {
-                            out.print(Utils.addEntities(val.getValue()));
-                        }
-                    }
-                }
-
-                out.println("</td></tr>");
-            }
->>>>>>> a54bf11b
         }
 
         listCollections();
@@ -731,8 +467,12 @@
         // Get all the metadata
         List<MetadataValue> values = itemService.getMetadata(item, Item.ANY, Item.ANY, Item.ANY, Item.ANY);
 
+        out.println("<div class=\"panel panel-info\"><div class=\"panel-heading\">"
+                + LocaleSupport.getLocalizedMessage(pageContext,
+                        "org.dspace.app.webui.jsptag.ItemTag.full") + "</div>");
+
         // Three column table - DC field, value, language
-		out.println("<table class=\"table itemDisplayTable\">");
+        out.println("<table class=\"panel-body table itemDisplayTable\">");
         out.println("<tr><th id=\"s1\" class=\"standard\">"
                 + LocaleSupport.getLocalizedMessage(pageContext,
                         "org.dspace.app.webui.jsptag.ItemTag.dcfield")
@@ -1000,37 +740,15 @@
             				// Skip internal types
             				if (!b.getFormat(context).isInternal())
             				{
-            					List<ViewOption> viewOptions = getViewOptions(context, request, pageContext, handle, bitstreams[k]);
+            					List<ViewOption> viewOptions = getViewOptions(context, request, pageContext, handle, b);
             					
                                 // Work out what the bitstream link should be
                                 // (persistent
                                 // ID if item has Handle)
-<<<<<<< HEAD
                                 String bsLink = "target=\"_blank\" href=\"";
                                 bsLink = bsLink + viewOptions.get(0).link;
                                 bsLink = bsLink + "\">";
-=======
-                                String bsLink = "target=\"_blank\" href=\""
-                                        + request.getContextPath();
-
-                                if ((handle != null)
-                                        && (b.getSequenceID() > 0))
-                                {
-                                    bsLink = bsLink + "/bitstream/"
-                                            + item.getHandle() + "/"
-                                            + b.getSequenceID() + "/";
-                                }
-                                else
-                                {
-                                    bsLink = bsLink + "/retrieve/"
-                                            + b.getID() + "/";
-                                }
-
-                                bsLink = bsLink
-                                        + UIUtil.encodeBitstreamName(b
-                                            .getName(),
-                                            Constants.DEFAULT_ENCODING) + "\">";
->>>>>>> a54bf11b
+
 
             					out
                                     .print("<tr><td headers=\"t1\" class=\"standard break-all\">");
@@ -1140,17 +858,7 @@
 
             						if (tb != null)
             						{
-<<<<<<< HEAD
-                                        if (AuthorizeManager.authorizeActionBoolean(context, tb, Constants.READ))
-                                        {
-                                            String myPath = request.getContextPath()
-                                                + "/retrieve/"
-                                                + tb.getID()
-                                                + "/"
-                                                + UIUtil.encodeBitstreamName(tb.getName(),
-                                                		Constants.DEFAULT_ENCODING);
-=======
-                                                            if (authorizeService.authorizeActionBoolean(context, tb, Constants.READ))
+            						         if (authorizeService.authorizeActionBoolean(context, tb, Constants.READ))
                                                             {
                                                                 String myPath = request.getContextPath()
                                                                     + "/retrieve/"
@@ -1159,23 +867,18 @@
                                                                     + UIUtil.encodeBitstreamName(tb
                                             			.getName(),
                                             			Constants.DEFAULT_ENCODING);
->>>>>>> a54bf11b
 
             							out.print("<a ");
             							out.print(bsLink);
             							out.print("<img src=\"" + myPath + "\" ");
             							out.print("alt=\"" + tAltText
             									+ "\" /></a><br />");
-<<<<<<< HEAD
-                                        }
-=======
+
                                                             }
->>>>>>> a54bf11b
             						}
             					}
             					
-<<<<<<< HEAD
-								boolean authorizedToVew = AuthorizeManager.authorizeActionBoolean(context,bitstreams[k],Constants.READ);
+								boolean authorizedToVew = authorizeService.authorizeActionBoolean(context,b,Constants.READ);
 								if(context.getCurrentUser() == null || authorizedToVew){
 									if (viewOptions.size() == 1) {
 										out.print("<a class=\"btn btn-primary\" ");
@@ -1220,33 +923,14 @@
 											+ "/request-item?handle="
 											+ handle
 											+ "&bitstream-id="
-											+ bitstreams[k].getID()
+											+ b.getID()
 											+ "\">"
 											+ LocaleSupport
 													.getLocalizedMessage(
 															pageContext,
 															"org.dspace.app.webui.jsptag.ItemTag.restrict")
 											+ "</a>");
-=======
-								try {
-									if (showRequestCopy && !authorizeService
-											.authorizeActionBoolean(context,
-                                                    b,
-                                                    Constants.READ))
-										out.print("&nbsp;<a class=\"btn btn-success\" href=\""
-												+ request.getContextPath()
-												+ "/request-item?handle="
-												+ handle
-												+ "&bitstream-id="
-												+ b.getID()
-												+ "\">"
-												+ LocaleSupport
-														.getLocalizedMessage(
-																pageContext,
-																"org.dspace.app.webui.jsptag.ItemTag.restrict")
-												+ "</a>");
-								} catch (Exception e) {
->>>>>>> a54bf11b
+
 								}
             				}
 						}
