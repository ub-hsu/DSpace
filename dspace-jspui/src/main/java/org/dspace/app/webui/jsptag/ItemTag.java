/**
 * The contents of this file are subject to the license and copyright
 * detailed in the LICENSE and NOTICE files at the root of the source
 * tree and available online at
 *
 * http://www.dspace.org/license/
 */
package org.dspace.app.webui.jsptag;

import java.io.IOException;
import java.io.UnsupportedEncodingException;
import java.sql.SQLException;
import java.util.ArrayList;
import java.util.HashMap;
import java.util.List;
import java.util.Map;
import java.util.regex.Pattern;

import javax.servlet.http.HttpServletRequest;
import javax.servlet.jsp.JspException;
import javax.servlet.jsp.JspWriter;
import javax.servlet.jsp.PageContext;
import javax.servlet.jsp.jstl.fmt.LocaleSupport;
import javax.servlet.jsp.tagext.TagSupport;

import org.apache.commons.lang.time.DateFormatUtils;
import org.apache.log4j.Logger;
import org.dspace.app.util.IViewer;
import org.dspace.app.util.factory.UtilServiceFactory;
import org.dspace.app.util.service.MetadataExposureService;
import org.dspace.app.webui.jsptag.DisplayItemMetadataUtils.DisplayMetadata;
import org.dspace.app.webui.util.StyleSelection;
import org.dspace.app.webui.util.UIUtil;
import org.dspace.authorize.ResourcePolicy;
import org.dspace.authorize.factory.AuthorizeServiceFactory;
import org.dspace.authorize.service.AuthorizeService;
import org.dspace.authorize.service.ResourcePolicyService;
import org.dspace.content.Bitstream;
import org.dspace.content.Bundle;
import org.dspace.content.Collection;
import org.dspace.content.Item;
import org.dspace.content.MetadataField;
import org.dspace.content.IMetadataValue;
import org.dspace.content.authority.factory.ContentAuthorityServiceFactory;
import org.dspace.content.authority.service.MetadataAuthorityService;
import org.dspace.content.factory.ContentServiceFactory;
import org.dspace.content.service.BundleService;
import org.dspace.content.service.ItemService;
import org.dspace.content.service.WorkspaceItemService;
import org.dspace.core.ConfigurationManager;
import org.dspace.core.Constants;
import org.dspace.core.Context;
import org.dspace.core.Utils;
import org.dspace.core.factory.CoreServiceFactory;
import org.dspace.eperson.Group;
import org.dspace.eperson.factory.EPersonServiceFactory;
import org.dspace.eperson.service.GroupService;
import org.dspace.workflow.WorkflowItemService;
import org.dspace.workflow.factory.WorkflowServiceFactory;

/**
 * <P>
 * JSP tag for displaying an item.
 * </P>
 * <P>
 * The fields that are displayed can be configured in <code>dspace.cfg</code>
 * using the <code>webui.itemdisplay.(style)</code> property. The form is
 * </P>
 * 
 * <PRE>
 * 
 * &lt;schema prefix&gt;.&lt;element&gt;[.&lt;qualifier&gt;|.*][(date)|(link)], ...
 * 
 * </PRE>
 * 
 * <P>
 * For example:
 * </P>
 * 
 * <PRE>
 * 
 * dc.title = Dublin Core element 'title' (unqualified)
 * dc.title.alternative = DC element 'title', qualifier 'alternative'
 * dc.title.* = All fields with Dublin Core element 'title' (any or no qualifier)
 * dc.identifier.uri(link) = DC identifier.uri, render as a link
 * dc.date.issued(date) = DC date.issued, render as a date
 * dc.identifier.doi(doi) = DC identifier.doi, render as link to http://dx.doi.org
 * dc.identifier.hdl(handle) = DC identifier.hanlde, render as link to http://hdl.handle.net
 * dc.relation.isPartOf(resolver) = DC relation.isPartOf, render as link to the base url of the resolver 
 *                                  according to the specified urn in the metadata value (doi:xxxx, hdl:xxxxx, 
 *                                  urn:issn:xxxx, etc.)
 * 
 * </PRE>
 * 
 * <P>
 * When using "resolver" in webui.itemdisplay to render identifiers as resolvable
 * links, the base URL is taken from <code>webui.resolver.<n>.baseurl</code> 
 * where <code>webui.resolver.<n>.urn</code> matches the urn specified in the metadata value.
 * The value is appended to the "baseurl" as is, so the baseurl need to end with slash almost in any case.
 * If no urn is specified in the value it will be displayed as simple text.
 * 
 * <PRE>
 * 
 * webui.resolver.1.urn = doi
 * webui.resolver.1.baseurl = http://dx.doi.org/
 * webui.resolver.2.urn = hdl
 * webui.resolver.2.baseurl = http://hdl.handle.net/
 * 
 * </PRE>
 * 
 * For the doi and hdl urn defaults values are provided, respectively http://dx.doi.org/ and 
 * http://hdl.handle.net/ are used.<br> 
 * 
 * If a metadata value with style: "doi", "handle" or "resolver" matches a URL
 * already, it is simply rendered as a link with no other manipulation.
 * </P>
 * 
 * <PRE>
 * 
 * <P>
 * If an item has no value for a particular field, it won't be displayed. The
 * name of the field for display will be drawn from the current UI dictionary,
 * using the key:
 * </P>
 * 
 * <PRE>
 * 
 * &quot;metadata.&lt;style.&gt;.&lt;field&gt;&quot;
 * 
 * e.g. &quot;metadata.thesis.dc.title&quot; &quot;metadata.thesis.dc.contributor.*&quot;
 * &quot;metadata.thesis.dc.date.issued&quot;
 * 
 * 
 * if this key is not found will be used the more general one
 * 
 * &quot;metadata.&lt;field&gt;&quot;
 * 
 * e.g. &quot;metadata.dc.title&quot; &quot;metadata.dc.contributor.*&quot;
 * &quot;metadata.dc.date.issued&quot;
 * 
 * </PRE>
 * 
 * <P>
 * You need to specify which strategy use for select the style for an item.
 * </P>
 * 
 * <PRE>
 * 
 * plugin.single.org.dspace.app.webui.util.StyleSelection = \
 *                      org.dspace.app.webui.util.CollectionStyleSelection
 *                      #org.dspace.app.webui.util.MetadataStyleSelection
 * 
 * </PRE>
 * 
 * <P>
 * With the Collection strategy you can also specify which collections use which
 * views.
 * </P>
 * 
 * <PRE>
 * 
 * webui.itemdisplay.&lt;style&gt;.collections = &lt;collection handle&gt;, ...
 * 
 * </PRE>
 * 
 * <P>
 * FIXME: This should be more database-driven
 * </P>
 * 
 * <PRE>
 * 
 * webui.itemdisplay.thesis.collections = 123456789/24, 123456789/35
 * 
 * </PRE>
 * 
 * <P>
 * With the Metadata strategy you MUST specify which metadata use as name of the
 * style.
 * </P>
 * 
 * <PRE>
 * 
 * webui.itemdisplay.metadata-style = schema.element[.qualifier|.*]
 * 
 * e.g. &quot;dc.type&quot;
 * 
 * </PRE>
 * 
 * @author Robert Tansley
 * @version $Revision$
 */
public class ItemTag extends TagSupport
{
    private static final String HANDLE_DEFAULT_BASEURL = "http://hdl.handle.net/";

    private static final String DOI_DEFAULT_BASEURL = "http://dx.doi.org/";

    /** Item to display */
    private Item item;

    /** Collections this item appears in */
    private List<Collection> collections;

    /** The style to use - "default" or "full" */
    private String style;

    /** Whether to show preview thumbs on the item page */
    private boolean showThumbs;

    /** Default DC fields to display, in absence of configuration */
    private static final String defaultFields
            = "dc.title, dc.title.alternative, dc.contributor.*, dc.subject, dc.date.issued(date), dc.publisher, dc.identifier.citation, dc.relation.ispartofseries, dc.description.abstract, dc.description, dc.identifier.govdoc, dc.identifier.uri(link), dc.identifier.isbn, dc.identifier.issn, dc.identifier.ismn, dc.identifier";

    /** log4j logger */
    private static final Logger log = Logger.getLogger(ItemTag.class);

    /** Hashmap of linked metadata to browse, from dspace.cfg */
    private static final Map<String,String> linkedMetadata;
    
    /** Hashmap of urn base url resolver, from dspace.cfg */
    private static final Map<String,String> urn2baseurl;
    
    /** regex pattern to capture the style of a field, ie <code>schema.element.qualifier(style)</code> */
    private final Pattern fieldStylePatter = Pattern.compile(".*\\((.*)\\)");

    private static final long serialVersionUID = -3841266490729417240L;
    
    private final transient MetadataExposureService metadataExposureService
            = UtilServiceFactory.getInstance().getMetadataExposureService();

    private final transient ItemService itemService
            = ContentServiceFactory.getInstance().getItemService();

    private final transient MetadataAuthorityService metadataAuthorityService
            = ContentAuthorityServiceFactory.getInstance().getMetadataAuthorityService();

    private final transient BundleService bundleService
            = ContentServiceFactory.getInstance().getBundleService();

    private final transient AuthorizeService authorizeService
            = AuthorizeServiceFactory.getInstance().getAuthorizeService();

    private final transient WorkflowItemService workflowItemService 
            = WorkflowServiceFactory.getInstance().getWorkflowItemService();
    
    private final transient WorkspaceItemService workspaceItemService 
            = ContentServiceFactory.getInstance().getWorkspaceItemService();
    
    private final transient ResourcePolicyService resourcePolicyService 
            = AuthorizeServiceFactory.getInstance().getResourcePolicyService();
    
    private final transient GroupService groupService 
            = EPersonServiceFactory.getInstance().getGroupService();

    static {
        int i;

        linkedMetadata = new HashMap<>();
        String linkMetadata;

        i = 1;
        do {
            linkMetadata = ConfigurationManager.getProperty("webui.browse.link."+i);
            if (linkMetadata != null) {
                String[] linkedMetadataSplit = linkMetadata.split(":");
                String indexName = linkedMetadataSplit[0].trim();
                String metadataName = linkedMetadataSplit[1].trim();
                linkedMetadata.put(indexName, metadataName);
            }

            i++;
        } while (linkMetadata != null);

        urn2baseurl = new HashMap<>();

        String urn;
        i = 1;
        do {
            urn = ConfigurationManager.getProperty("webui.resolver."+i+".urn");
            if (urn != null) {
                String baseurl = ConfigurationManager.getProperty("webui.resolver."+i+".baseurl");
                if (baseurl != null){
                    urn2baseurl.put(urn, baseurl);
                } else {
                    log.warn("Wrong webui.resolver configuration, you need to specify both webui.resolver.<n>.urn and webui.resolver.<n>.baseurl: missing baseurl for n = "+i);
                }
            }

            i++;
        } while (urn != null);

        // Set sensible default if no config is found for doi & handle
        if (!urn2baseurl.containsKey("doi")){
            urn2baseurl.put("doi",DOI_DEFAULT_BASEURL);
        }

        if (!urn2baseurl.containsKey("hdl")){
            urn2baseurl.put("hdl",HANDLE_DEFAULT_BASEURL);
        }
    }
    
    public ItemTag()
    {
        super();
        getThumbSettings();
    }

    @Override
    public int doStartTag() throws JspException
    {
        try
        {
        	 if (style!=null && style.equals("full"))
            {
                renderFull();
            }
            else
            {
                render();
            }
        }
        catch (SQLException sqle)
        {
            throw new JspException(sqle);
        }
        catch (IOException ie)
        {
            throw new JspException(ie);
        }

        return SKIP_BODY;
    }

    /**
     * Get the item this tag should display
     * 
     * @return the item
     */
    public Item getItem()
    {
        return item;
    }

    /**
     * Set the item this tag should display
     * 
     * @param itemIn
     *            the item to display
     */
    public void setItem(Item itemIn)
    {
        item = itemIn;
    }

    /**
     * Get the collections this item is in
     * 
     * @return the collections
     */
    public List<Collection> getCollections()
    {
        return collections;
    }

    /**
     * Set the collections this item is in
     * 
     * @param collectionsIn
     *            the collections
     */
    public void setCollections(List<Collection> collectionsIn)
    {
        collections = collectionsIn;
    }

    /**
     * Get the style this tag should display
     * 
     * @return the style
     */
    public String getStyle()
    {
        return style;
    }

    /**
     * Set the style this tag should display
     * 
     * @param styleIn
     *            the Style to display
     */
    public void setStyle(String styleIn)
    {
        style = styleIn;
    }

    @Override
    public void release()
    {
        style = "default";
        item = null;
        collections = null;
    }

    /**
     * Render an item in the given style
     */
    private void render() throws IOException, SQLException, JspException
    {
        JspWriter out = pageContext.getOut();
        HttpServletRequest request = (HttpServletRequest)pageContext.getRequest();
        Context context = UIUtil.obtainContext(request);
        
        out.println("<table class=\"table itemDisplayTable\">");

        for (DisplayMetadata display : DisplayItemMetadataUtils.getDisplayMetadata(context, request, item, style)) {
        	out.print("<td class=\"metadataFieldLabel\">");
        	out.print(display.label);
            out.print(":&nbsp;</td><td class=\"metadataFieldValue\">");
            out.print(display.value);
            out.println("</td></tr>");
        }

        listCollections();

        out.println("</table><br/>");

        listBitstreams(context);

        if (ConfigurationManager
                .getBooleanProperty("webui.licence_bundle.show"))

        {
            out.println("<br/><br/>");
            showLicence();
        }
    }

    /**
     * Render full item record
     */
    private void renderFull() throws IOException, SQLException
    {
        JspWriter out = pageContext.getOut();
        HttpServletRequest request = (HttpServletRequest)pageContext.getRequest();
        Context context = UIUtil.obtainContext(request);

        // Get all the metadata
<<<<<<< HEAD
        List<IMetadataValue> values = itemService.getMetadata(item, Item.ANY, Item.ANY, Item.ANY, Item.ANY);

        out.println("<div class=\"panel panel-info\"><div class=\"panel-heading\">"
                + LocaleSupport.getLocalizedMessage(pageContext,
                        "org.dspace.app.webui.jsptag.ItemTag.full") + "</div>");
=======
        Metadatum[] values = item.getMetadataWithoutPlaceholder(Item.ANY, Item.ANY, Item.ANY, Item.ANY);
>>>>>>> 5deb3452

        // Three column table - DC field, value, language
        out.println("<table class=\"panel-body table itemDisplayTable\">");
        out.println("<tr><th id=\"s1\" class=\"standard\">"
                + LocaleSupport.getLocalizedMessage(pageContext,
                        "org.dspace.app.webui.jsptag.ItemTag.dcfield")
                + "</th><th id=\"s2\" class=\"standard\">"
                + LocaleSupport.getLocalizedMessage(pageContext,
                        "org.dspace.app.webui.jsptag.ItemTag.value")
                + "</th><th id=\"s3\" class=\"standard\">"
                + LocaleSupport.getLocalizedMessage(pageContext,
                        "org.dspace.app.webui.jsptag.ItemTag.lang")
                + "</th></tr>");

        for (IMetadataValue val : values)
        {
        	MetadataField field = val.getMetadataField();
            if (!metadataExposureService.isHidden(context, field.getMetadataSchema().getName(),
            		field.getElement(), field.getQualifier()))
            {
                out.print("<tr><td headers=\"s1\" class=\"metadataFieldLabel\">");
                out.print(field.getMetadataSchema().getName());
                out.print("." + field.getElement());

                if (field.getQualifier() != null)
                {
                    out.print("." + field.getQualifier());
                }

                out.print("</td><td headers=\"s2\" class=\"metadataFieldValue\">");
                out.print(Utils.addEntities(val.getValue()));
                out.print("</td><td headers=\"s3\" class=\"metadataFieldValue\">");

                if (val.getLanguage() == null)
                {
                    out.print("-");
                }
                else
                {
                    out.print(val.getLanguage());
                }

                out.println("</td></tr>");
            }
        }

        listCollections();

		out.println("</table>");

        listBitstreams(context);

        if (ConfigurationManager
                .getBooleanProperty("webui.licence_bundle.show"))
        {
            showLicence();
        }
    }

    /**
     * List links to collections if information is available
     */
    private void listCollections() throws IOException
    {
        JspWriter out = pageContext.getOut();
        HttpServletRequest request = (HttpServletRequest) pageContext
                .getRequest();

        if (collections != null)
        {
            out.print("<tr><td class=\"metadataFieldLabel\">");
            if (item.getHandle()==null)  // assume workspace item
            {
                out.print(LocaleSupport.getLocalizedMessage(pageContext,
                        "org.dspace.app.webui.jsptag.ItemTag.submitted"));
            }
            else
            {
                out.print(LocaleSupport.getLocalizedMessage(pageContext,
                          "org.dspace.app.webui.jsptag.ItemTag.appears"));
            }
            out.print("</td><td class=\"metadataFieldValue\""+
            		(style.equals("full")?"colspan=\"2\"":"")
            		+">");

            for (int i = 0; i < collections.size(); i++)
            {
                out.print("<a href=\"");
                out.print(request.getContextPath());
                out.print("/handle/");
                out.print(collections.get(i).getHandle());
                out.print("\">");
                out.print(collections.get(i).getName());
                out.print("</a><br/>");
            }

            out.println("</td></tr>");
        }
    }

    /**
     * List bitstreams in the item
     */
    private void listBitstreams(Context context) throws IOException
    {
        JspWriter out = pageContext.getOut();
        HttpServletRequest request = (HttpServletRequest) pageContext
                .getRequest();

        try
        {
        	List<Bundle> bundles = itemService.getBundles(item, "ORIGINAL");

        	boolean filesExist = false;
            
            for (Bundle bnd : bundles)
            {
            	filesExist = bnd.getBitstreams().size() > 0;
            	if (filesExist)
            	{
            		break;
            	}
            }
            
            // if user already has uploaded at least one file
        	if (filesExist)
        	{
        		out.print("<div class=\"panel panel-default\">");
        		out.println("<div class=\"panel-heading\"><h6 class=\"panel-title\">"
        				+ LocaleSupport.getLocalizedMessage(pageContext,
                                "org.dspace.app.webui.jsptag.ItemTag.files")
        				+ "</h6></div>");

        		boolean html = false;
        		String handle = item.getHandle();
        		Bitstream primaryBitstream = null;

        		List<Bundle> bunds = itemService.getBundles(item, "ORIGINAL");
        		List<Bundle> thumbs = itemService.getBundles(item, "THUMBNAIL");

        		// if item contains multiple bitstreams, display bitstream
        		// description
        		boolean multiFile = false;
        		List<Bundle> allBundles = item.getBundles();

        		for (int i = 0, filecount = 0; (i < allBundles.size())
                    	&& !multiFile; i++)
        		{
        			filecount += allBundles.get(i).getBitstreams().size();
        			multiFile = (filecount > 1);
        		}

        		// check if primary bitstream is html
        		if (bunds.get(0) != null)
        		{
        			List<Bitstream> bits = bunds.get(0).getBitstreams();

        			for (int i = 0; (i < bits.size()) && !html; i++)
        			{
        				Bitstream b = bits.get(i);
						if (b.equals(bunds.get(0).getPrimaryBitstream()))
        				{
        					html = b.getFormat(context).getMIMEType().equals(
        							"text/html");
        					primaryBitstream = b;
        				}
        			}
        		}

        		out
                    .println("<table class=\"table panel-body\"><tr><th id=\"t1\" class=\"standard\">"
                            + LocaleSupport.getLocalizedMessage(pageContext,
                                    "org.dspace.app.webui.jsptag.ItemTag.file")
                            + "</th>");

        		if (multiFile)
        		{

        			out
                        .println("<th id=\"t2\" class=\"standard\">"
                                + LocaleSupport
                                        .getLocalizedMessage(pageContext,
                                                "org.dspace.app.webui.jsptag.ItemTag.description")
                                + "</th>");
        		}

        		out.println("<th id=\"t3\" class=\"standard\">"
                    + LocaleSupport.getLocalizedMessage(pageContext,
                            "org.dspace.app.webui.jsptag.ItemTag.filesize")
                    + "</th><th id=\"t4\" class=\"standard\">"
                    + LocaleSupport.getLocalizedMessage(pageContext,
                            "org.dspace.app.webui.jsptag.ItemTag.fileformat")
                    + "</th><th>&nbsp;</th></tr>");

            	// if primary bitstream is html, display a link for only that one to
            	// HTMLServlet
            	if (html)
            	{
            		// If no real Handle yet (e.g. because Item is in workflow)
            		// we use the 'fake' Handle db-id/1234 where 1234 is the
            		// database ID of the item.
            		if (handle == null)
            		{
            			handle = "db-id/" + item.getID();
            		}

            		out.print("<tr><td headers=\"t1\" class=\"standard break-all\">");
                    out.print("<a target=\"_blank\" href=\"");
                    out.print(request.getContextPath());
                    out.print("/html/");
                    out.print(handle + "/");
                    out
                        .print(UIUtil.encodeBitstreamName(primaryBitstream
                                .getName(), Constants.DEFAULT_ENCODING));
                    out.print("\">");
                    out.print(primaryBitstream.getName());
                    out.print("</a>");
                    
                    
            		if (multiFile)
            		{
            			out.print("</td><td headers=\"t2\" class=\"standard break-all\">");

            			String desc = primaryBitstream.getDescription();
            			out.print((desc != null) ? desc : "");
            		}

            		out.print("</td><td headers=\"t3\" class=\"standard\">");
                    out.print(UIUtil.formatFileSize(primaryBitstream.getSize()));
                    out.print("</td><td headers=\"t4\" class=\"standard\">");
            		out.print(primaryBitstream.getFormatDescription(context));
            		out
                        .print("</td><td class=\"standard\"><a class=\"btn btn-primary\" target=\"_blank\" href=\"");
            		out.print(request.getContextPath());
            		out.print("/html/");
            		out.print(handle + "/");
            		out
                        .print(UIUtil.encodeBitstreamName(primaryBitstream
                                .getName(), Constants.DEFAULT_ENCODING));
            		out.print("\">"
                        + LocaleSupport.getLocalizedMessage(pageContext,
                                "org.dspace.app.webui.jsptag.ItemTag.view")
                        + "</a></td></tr>");
            	}	
            	else
            	{
            		boolean showRequestCopy = false;
            		if ("all".equalsIgnoreCase(ConfigurationManager.getProperty("request.item.type")) || 
            				("logged".equalsIgnoreCase(ConfigurationManager.getProperty("request.item.type")) &&
            						context.getCurrentUser() != null))
                        {
            			showRequestCopy = true;
                        }
                        
                        // check whether bitstreams with access restrictions for
                        // anonymous users. Label bitstreams accordingly.
                        boolean labelResctrictedBitstreams =
                                ConfigurationManager.getBooleanProperty(
                                        "webui.itemdisplay.label.restricted.bitstreams",
                                        true);
                        
            		for (Bundle bundle : bundles)
            		{
            			List<Bitstream> bitstreams = bundle.getBitstreams();

            			for (Bitstream b : bitstreams)
            			{
            				// Skip internal types
            				if (!b.getFormat(context).isInternal())
            				{
            					List<ViewOption> viewOptions = getViewOptions(context, request, pageContext, handle, b);
            					
                                // Work out what the bitstream link should be
                                // (persistent
                                // ID if item has Handle)
                                String bsLink = "target=\"_blank\" href=\"";
                                bsLink = bsLink + viewOptions.get(0).link;
                                bsLink = bsLink + "\">";


            					out
                                    .print("<tr><td headers=\"t1\" class=\"standard break-all\">");
                                out.print("<a ");
            					out.print(bsLink);
            					out.print(b.getName());
                                out.print("</a>");
                                // check whether the Bitstream is readable for 
                                // anonymous users
                                boolean anonymousReadable = false;
                                List<ResourcePolicy> policies = resourcePolicyService.find(
                                                context,
                                                b,
                                                groupService.findByName(context, Group.ANONYMOUS),
                                                Constants.READ);
                                ResourcePolicy rp = null;
                                for (ResourcePolicy policy : policies)
                                {
                                    // we expect to find one policy with the same
                                    // group, cation and bitstream only.
                                    // so we can assume that this loop will be 
                                    // run once only.
                                    // Even if it is rune multiple times, we
                                    // won't have a big problem here
                                    rp = policy;
                                    // if we found a policy allowing anonymous
                                    // group to read the bitstream, mark it as
                                    // being anoymous readable and leave the loop
                                    if (resourcePolicyService.isDateValid(policy))
                                    {
                                        anonymousReadable = true;
                                        break;
                                    }
                                }
                                
                                // we need to check for workspace and worflow 
                                // items, item read policies from the owning
                                // collection as well, if we did not found 
                                // read policies already.
                                if (rp == null && !anonymousReadable)
                                {
                                    Collection parent = null;
                                    
                                    if (workspaceItemService.findByItem(context, item) != null)
                                    {
                                        parent = workspaceItemService.findByItem(context, item).getCollection();
                                    } else if (workflowItemService.findByItem(context, item) != null)
                                    {
                                        parent = workflowItemService.findByItem(context, item).getCollection();
                                    }
                                    if (parent != null)
                                    {
                                        anonymousReadable = !authorizeService.getPoliciesActionFilter(
                                                        context,
                                                        parent,
                                                        Constants.DEFAULT_ITEM_READ).isEmpty();
                                    }
                                }

                                if (labelResctrictedBitstreams && !anonymousReadable)
                                {
                                    out.print("<br /><i class=\"label label-info\">");
                                    if (rp == null
                                            || rp.getEndDate() != null
                                            || rp.getStartDate() == null)
                                    {
                                        out.print(LocaleSupport.getLocalizedMessage(
                                                pageContext,
                                                "org.dspace.app.webui.jsptag.ItemTag.accessRestricted"));
                                    } else {
                                        out.print(LocaleSupport.getLocalizedMessage(
                                                pageContext,
                                                "org.dspace.app.webui.jsptag.ItemTag.restrictionUntil"));
                                        out.print(" " + DateFormatUtils.format(rp.getStartDate(), "yyyy-MM-dd"));
                                    }
                                    out.print("</i>");
                                }

                                

            					if (multiFile)
            					{
            						out
                                        .print("</td><td headers=\"t2\" class=\"standard break-all\">");

            						String desc = b.getDescription();
            						out.print((desc != null) ? desc : "");
            					}

            					out
                                    .print("</td><td headers=\"t3\" class=\"standard\">");
                                out.print(UIUtil.formatFileSize(b.getSize()));
            					out
                                .print("</td><td headers=\"t4\" class=\"standard\">");
            					out.print(b.getFormatDescription(context));
            					out
                                    .print("</td><td class=\"standard\" align=\"center\">");

            					// is there a thumbnail bundle?
            					if ((thumbs.size() > 0) && showThumbs)
            					{
            						String tName = b.getName() + ".jpg";
                                    String tAltText = LocaleSupport.getLocalizedMessage(pageContext, "org.dspace.app.webui.jsptag.ItemTag.thumbnail");
            						Bitstream tb = bundleService
                                        .	getBitstreamByName(thumbs.get(0), tName);

            						if (tb != null)
            						{
            						         if (authorizeService.authorizeActionBoolean(context, tb, Constants.READ))
                                                            {
                                                                String myPath = request.getContextPath()
                                                                    + "/retrieve/"
                                                                    + tb.getID()
                                                                    + "/"
                                                                    + UIUtil.encodeBitstreamName(tb
                                            			.getName(),
                                            			Constants.DEFAULT_ENCODING);

            							out.print("<a ");
            							out.print(bsLink);
            							out.print("<img src=\"" + myPath + "\" ");
            							out.print("alt=\"" + tAltText
            									+ "\" /></a><br />");

                                                            }
            						}
            					}
            					
								boolean authorizedToVew = authorizeService.authorizeActionBoolean(context,b,Constants.READ);
								if(context.getCurrentUser() == null || authorizedToVew){
									if (viewOptions.size() == 1) {
										out.print("<a class=\"btn btn-primary\" ");
		            					out
		                                    .print(bsLink
		                                            + LocaleSupport
		                                                    .getLocalizedMessage(
		                                                            pageContext,
		                                                            "org.dspace.app.webui.jsptag.ItemTag.view")
		                                            + "</a>");
									}
									else {
										out.println("&nbsp;&nbsp;<div class=\"btn-group\">");
										out.print("<a class=\"btn btn-primary\" href=\""+ viewOptions.get(0).link + "\">");
										out.print(viewOptions.get(0).label);
										out.println("</a>");
									
										out.print("<button type=\"button\" class=\"btn btn-primary dropdown-toggle\" data-toggle=\"dropdown\" "
												+ " aria-haspopup=\"true\" aria-expanded=\"false\"> "
												+ " <span class=\"caret\"></span> <span class=\"sr-only\">Toggle Dropdown</span> </button>");
										out.print("<ul class=\"dropdown-menu\"> ");
										
										for (int idx = 1; idx < viewOptions.size()-1; idx++) {
											out.print("<li><a href=\""+ viewOptions.get(idx).link + "\">");
											out.print(viewOptions.get(0).label);
											out.print("</a></li>");
										}
										
										if (viewOptions.size() > 2) {
											out.print("<li role=\"separator\" class=\"divider\"></li> ");
										}
										out.print("<li><a href=\""+ viewOptions.get(viewOptions.size()-1).link + "\">");
										out.print(viewOptions.get(viewOptions.size()-1).label);
										out.print("</a></li>");
										out.print("</ul> </div>");
									}
								}	
								
								if (!authorizedToVew && showRequestCopy){
									out.print("&nbsp;<a class=\"btn btn-success\" href=\""
											+ request.getContextPath()
											+ "/request-item?handle="
											+ handle
											+ "&bitstream-id="
											+ b.getID()
											+ "\">"
											+ LocaleSupport
													.getLocalizedMessage(
															pageContext,
															"org.dspace.app.webui.jsptag.ItemTag.restrict")
											+ "</a>");

								}
            				}
						}
						out.print("</td></tr>");
            		}
            	}

            	out.println("</table>");
                out.println("</div>");
        	}
        }
        catch(SQLException sqle)
        {
        	throw new IOException(sqle.getMessage(), sqle);
        }
    }

    private void getThumbSettings()
    {
        showThumbs = ConfigurationManager
                .getBooleanProperty("webui.item.thumbnail.show");
    }

    /**
     * Link to the item licence
     */
    private void showLicence() throws IOException
    {
        JspWriter out = pageContext.getOut();
        HttpServletRequest request = (HttpServletRequest) pageContext
                .getRequest();

        List<Bundle> bundles = null;
        try
        {
        	bundles = itemService.getBundles(item, "LICENSE");
        }
        catch(SQLException sqle)
        {
        	throw new IOException(sqle.getMessage(), sqle);
        }

        out.println("<table align=\"center\" class=\"table attentionTable\"><tr>");

        out.println("<td class=\"attentionCell\"><p><strong>"
                + LocaleSupport.getLocalizedMessage(pageContext,
                        "org.dspace.app.webui.jsptag.ItemTag.itemprotected")
                + "</strong></p>");

        for (Bundle bundle : bundles)
        {
            List<Bitstream> bitstreams = bundle.getBitstreams();

            for (Bitstream b : bitstreams)
            {
				out.print("<div class=\"text-center\">");
                out.print("<strong><a class=\"btn btn-primary\" target=\"_blank\" href=\"");
                out.print(request.getContextPath());
                out.print("/retrieve/");
                out.print(b.getID() + "/");
                out.print(UIUtil.encodeBitstreamName(b.getName(),
                        Constants.DEFAULT_ENCODING));
                out
                        .print("\">"
                                + LocaleSupport
                                        .getLocalizedMessage(pageContext,
                                                "org.dspace.app.webui.jsptag.ItemTag.viewlicence")
                                + "</a></strong></div>");
            }
        }

        out.println("</td></tr></table>");
    }

    public static class ViewOption {
    	String label;
    	String link;
    }
    
	public static List<ViewOption> getViewOptions(Context context, HttpServletRequest request, PageContext pageContext,
			String handle, Bitstream bit) throws UnsupportedEncodingException {
		List<ViewOption> results = new ArrayList<ViewOption>();

		List<String> externalProviders = bit.getMetadataValue(IViewer.METADATA_STRING_PROVIDER);
		if(externalProviders!=null) {
			for (String externalProvider : externalProviders) {
				ViewOption opt = new ViewOption();
				opt.link = request.getContextPath() + "/explore?bitstream_id=" + bit.getID() + "&handle=" + handle
						+ "&provider=" + externalProvider;
				opt.label = LocaleSupport.getLocalizedMessage(pageContext,
						"org.dspace.app.webui.jsptag.ItemTag.explore." + externalProvider);
				results.add(opt);
			}
		}

		ViewOption opt = new ViewOption();
		opt.link = request.getContextPath();

		if ((handle != null) && (bit.getSequenceID() > 0)) {
			opt.link = opt.link + "/bitstream/" + handle + "/" + bit.getSequenceID() + "/";
		} else {
			opt.link = opt.link + "/retrieve/" + bit.getID() + "/";
		}

		opt.link = opt.link + UIUtil.encodeBitstreamName(bit.getName(), Constants.DEFAULT_ENCODING);
		opt.label = LocaleSupport
                .getLocalizedMessage(
                        pageContext,
                        "org.dspace.app.webui.jsptag.ItemTag.view");
		results.add(opt);
		return results;
    }
}<|MERGE_RESOLUTION|>--- conflicted
+++ resolved
@@ -29,7 +29,6 @@
 import org.dspace.app.util.factory.UtilServiceFactory;
 import org.dspace.app.util.service.MetadataExposureService;
 import org.dspace.app.webui.jsptag.DisplayItemMetadataUtils.DisplayMetadata;
-import org.dspace.app.webui.util.StyleSelection;
 import org.dspace.app.webui.util.UIUtil;
 import org.dspace.authorize.ResourcePolicy;
 import org.dspace.authorize.factory.AuthorizeServiceFactory;
@@ -38,9 +37,9 @@
 import org.dspace.content.Bitstream;
 import org.dspace.content.Bundle;
 import org.dspace.content.Collection;
+import org.dspace.content.IMetadataValue;
 import org.dspace.content.Item;
 import org.dspace.content.MetadataField;
-import org.dspace.content.IMetadataValue;
 import org.dspace.content.authority.factory.ContentAuthorityServiceFactory;
 import org.dspace.content.authority.service.MetadataAuthorityService;
 import org.dspace.content.factory.ContentServiceFactory;
@@ -51,7 +50,6 @@
 import org.dspace.core.Constants;
 import org.dspace.core.Context;
 import org.dspace.core.Utils;
-import org.dspace.core.factory.CoreServiceFactory;
 import org.dspace.eperson.Group;
 import org.dspace.eperson.factory.EPersonServiceFactory;
 import org.dspace.eperson.service.GroupService;
@@ -446,15 +444,11 @@
         Context context = UIUtil.obtainContext(request);
 
         // Get all the metadata
-<<<<<<< HEAD
-        List<IMetadataValue> values = itemService.getMetadata(item, Item.ANY, Item.ANY, Item.ANY, Item.ANY);
+        List<IMetadataValue> values = itemService.getMetadataWithoutPlaceholder(item, Item.ANY, Item.ANY, Item.ANY, Item.ANY);
 
         out.println("<div class=\"panel panel-info\"><div class=\"panel-heading\">"
                 + LocaleSupport.getLocalizedMessage(pageContext,
                         "org.dspace.app.webui.jsptag.ItemTag.full") + "</div>");
-=======
-        Metadatum[] values = item.getMetadataWithoutPlaceholder(Item.ANY, Item.ANY, Item.ANY, Item.ANY);
->>>>>>> 5deb3452
 
         // Three column table - DC field, value, language
         out.println("<table class=\"panel-body table itemDisplayTable\">");
@@ -999,8 +993,13 @@
 		List<ViewOption> results = new ArrayList<ViewOption>();
 
 		List<String> externalProviders = bit.getMetadataValue(IViewer.METADATA_STRING_PROVIDER);
+		boolean showDownload = true;
 		if(externalProviders!=null) {
 			for (String externalProvider : externalProviders) {
+			if (IViewer.STOP_DOWNLOAD.equals(externalProvider)) {
+				showDownload = false;
+				continue;
+			}
 				ViewOption opt = new ViewOption();
 				opt.link = request.getContextPath() + "/explore?bitstream_id=" + bit.getID() + "&handle=" + handle
 						+ "&provider=" + externalProvider;
@@ -1010,6 +1009,7 @@
 			}
 		}
 
+		if (showDownload) {
 		ViewOption opt = new ViewOption();
 		opt.link = request.getContextPath();
 
@@ -1025,6 +1025,7 @@
                         pageContext,
                         "org.dspace.app.webui.jsptag.ItemTag.view");
 		results.add(opt);
+		}
 		return results;
     }
 }