/**
 * The contents of this file are subject to the license and copyright
 * detailed in the LICENSE and NOTICE files at the root of the source
 * tree and available online at
 *
 * http://www.dspace.org/license/
 */
package org.dspace.app.webui.servlet;

import java.io.IOException;
import java.sql.SQLException;
import java.util.UUID;

import javax.servlet.ServletException;
import javax.servlet.http.HttpServletRequest;
import javax.servlet.http.HttpServletResponse;

import org.apache.log4j.Logger;
import org.dspace.app.webui.util.JSPManager;
import org.dspace.app.webui.util.UIUtil;
import org.dspace.app.webui.util.VersionUtil;
import org.dspace.authorize.AuthorizeException;
import org.dspace.content.Item;
import org.dspace.content.factory.ContentServiceFactory;
import org.dspace.content.service.ItemService;
import org.dspace.core.Context;

/**
 * Servlet to handling the versioning of the item
 * 
 * @author Pascarelli Luigi Andrea
 * @version $Revision$
 */
public class VersionItemServlet extends DSpaceServlet
{

    /** log4j category */
    private static final Logger log = Logger.getLogger(VersionItemServlet.class);

    private final transient ItemService itemService =
            ContentServiceFactory.getInstance().getItemService();

    @Override
    protected void doDSGet(Context context, HttpServletRequest request, HttpServletResponse response)
            throws ServletException, IOException, SQLException,
            AuthorizeException
    {
<<<<<<< HEAD
        UUID itemID = UIUtil.getUUIDParameter(request,"itemID");
        Item item = itemService.find(context,itemID);
=======
        context.turnOffItemWrapper();
    	Integer itemID = UIUtil.getIntParameter(request,"itemID");
        Item item = Item.find(context,itemID);
>>>>>>> dfd74f8c
        String submit = UIUtil.getSubmitButton(request,"submit");
        if (submit!=null && submit.equals("submit")){
            request.setAttribute("itemID", itemID);
            JSPManager.showJSP(request, response,
                    "/tools/version-summary.jsp");
            return;
        }
        
        String summary = request.getParameter("summary");
        if (submit!=null && submit.equals("submit_version")){                        
            Integer wsid = VersionUtil.processCreateNewVersion(context, item.getID(), summary);            
            response.sendRedirect(request.getContextPath()+"/submit?resume=" + wsid);
            context.complete();
            return;
        }
        else if (submit!=null && submit.equals("submit_update_version")){
            String versionID = request.getParameter("versionID");
            request.setAttribute("itemID", itemID);
            request.setAttribute("versionID", versionID);
            JSPManager.showJSP(request, response,
                    "/tools/version-update-summary.jsp");
            return;
        }
        
        //Send us back to the item page if we cancel !
        response.sendRedirect(request.getContextPath() + "/handle/" + item.getHandle());
        context.complete();
        
    }

    @Override
    protected void doDSPost(Context context, HttpServletRequest request,
            HttpServletResponse response) throws ServletException, IOException,
            SQLException, AuthorizeException
    {
        // If this is not overridden, we invoke the raw HttpServlet "doGet" to
        // indicate that POST is not supported by this servlet.
        doDSGet(UIUtil.obtainContext(request), request, response);
    }

}<|MERGE_RESOLUTION|>--- conflicted
+++ resolved
@@ -45,14 +45,9 @@
             throws ServletException, IOException, SQLException,
             AuthorizeException
     {
-<<<<<<< HEAD
+		context.turnOffItemWrapper();
         UUID itemID = UIUtil.getUUIDParameter(request,"itemID");
         Item item = itemService.find(context,itemID);
-=======
-        context.turnOffItemWrapper();
-    	Integer itemID = UIUtil.getIntParameter(request,"itemID");
-        Item item = Item.find(context,itemID);
->>>>>>> dfd74f8c
         String submit = UIUtil.getSubmitButton(request,"submit");
         if (submit!=null && submit.equals("submit")){
             request.setAttribute("itemID", itemID);
