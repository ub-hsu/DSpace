--- conflicted
+++ resolved
@@ -860,16 +860,9 @@
         {
             Group selfClaimGroup = Group.findByName(context,
                     nameGroupSelfClaim);
-<<<<<<< HEAD
-            if (selfClaimGroup != null)
-=======
             if (selfClaimGroup != null && Group.isMember(context, selfClaimGroup.getID()))
->>>>>>> e2d7c7ba
-            {
-                if (Group.isMember(context, selfClaimGroup.getID()))
-                {
-                    selfClaim = true;
-                }
+            {
+                selfClaim = true;
             }
         }
         
