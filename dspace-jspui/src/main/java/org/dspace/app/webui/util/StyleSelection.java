/**
 * The contents of this file are subject to the license and copyright
 * detailed in the LICENSE and NOTICE files at the root of the source
 * tree and available online at
 *
 * http://www.dspace.org/license/
 */
package org.dspace.app.webui.util;

import java.sql.SQLException;

import org.dspace.content.Item;
/**
 * Interface for a strategy of style selection
 *  
 * @author Andrea Bollini
 * @version $Revision$
 */
public interface StyleSelection
{
    /**
     * Define which display style use for the item.
     * 
     * @param item
     * @return the style name to use for display simple metadata of the item 
     * @throws SQLException
     */
    public String getStyleForItem(Item item) throws SQLException;

    /**
     * Get the configuration of the style passed as argument.
     * The configuration has the following syntax: <code>schema.element[.qualifier|.*][(display-option)]</code> 
     * 
     * @param style
     * @return An array of Strings each containing a metadata field and if given a display option.
     */
<<<<<<< HEAD
    public String getConfigurationForStyle(String style);
    
    /**
     * Return true if the requested configuration is defined, it doesn't fallback to default configuration
     * @param style
     * @return
     */
    public boolean isConfigurationDefinedForStyle(String style);
=======
    public String[] getConfigurationForStyle(String style);
>>>>>>> a54bf11b
}<|MERGE_RESOLUTION|>--- conflicted
+++ resolved
@@ -34,8 +34,7 @@
      * @param style
      * @return An array of Strings each containing a metadata field and if given a display option.
      */
-<<<<<<< HEAD
-    public String getConfigurationForStyle(String style);
+    public String[] getConfigurationForStyle(String style);
     
     /**
      * Return true if the requested configuration is defined, it doesn't fallback to default configuration
@@ -43,7 +42,4 @@
      * @return
      */
     public boolean isConfigurationDefinedForStyle(String style);
-=======
-    public String[] getConfigurationForStyle(String style);
->>>>>>> a54bf11b
 }