--- conflicted
+++ resolved
@@ -7,13 +7,6 @@
  */
 package org.dspace.app.webui.jsptag;
 
-<<<<<<< HEAD
-import java.io.IOException;
-import java.util.StringTokenizer;
-import java.util.regex.Matcher;
-import java.util.regex.Pattern;
-
-=======
 import java.awt.image.BufferedImage;
 import java.io.IOException;
 import java.io.InputStream;
@@ -25,21 +18,15 @@
 import java.util.StringTokenizer;
 
 import javax.imageio.ImageIO;
->>>>>>> a54bf11b
 import javax.servlet.http.HttpServletRequest;
 import javax.servlet.jsp.JspException;
 import javax.servlet.jsp.JspWriter;
 import javax.servlet.jsp.jstl.fmt.LocaleSupport;
 import javax.servlet.jsp.tagext.TagSupport;
-<<<<<<< HEAD
-
-=======
->>>>>>> a54bf11b
 import org.apache.commons.lang.ArrayUtils;
 
 import org.apache.commons.lang.StringUtils;
 import org.apache.log4j.Logger;
-<<<<<<< HEAD
 import org.dspace.app.webui.util.DateDisplayStrategy;
 import org.dspace.app.webui.util.DefaultDisplayStrategy;
 import org.dspace.app.webui.util.IDisplayMetadataValueStrategy;
@@ -47,17 +34,6 @@
 import org.dspace.app.webui.util.ResolverDisplayStrategy;
 import org.dspace.app.webui.util.ThumbDisplayStrategy;
 import org.dspace.app.webui.util.TitleDisplayStrategy;
-import org.dspace.browse.BrowseException;
-import org.dspace.browse.BrowseIndex;
-import org.dspace.browse.CrossLinks;
-import org.dspace.content.Metadatum;
-import org.dspace.content.Item;
-import org.dspace.core.ConfigurationManager;
-import org.dspace.core.PluginManager;
-import org.dspace.sort.SortException;
-import org.dspace.sort.SortOption;
-import org.dspace.utils.DSpace;
-=======
 import org.dspace.app.webui.util.UIUtil;
 import org.dspace.authorize.AuthorizeException;
 import org.dspace.authorize.factory.AuthorizeServiceFactory;
@@ -78,10 +54,11 @@
 import org.dspace.core.Constants;
 import org.dspace.core.Context;
 import org.dspace.core.Utils;
+import org.dspace.core.factory.CoreServiceFactory;
+import org.dspace.core.service.PluginService;
 import org.dspace.services.ConfigurationService;
 import org.dspace.services.factory.DSpaceServicesFactory;
 import org.dspace.sort.SortOption;
->>>>>>> a54bf11b
 
 /**
  * Tag for display a list of items
@@ -89,14 +66,8 @@
  * @author Robert Tansley
  * @version $Revision$
  */
-<<<<<<< HEAD
 public class ItemListTag extends TagSupport {
-    private static Logger log = Logger.getLogger(ItemListTag.class);
-=======
-public class ItemListTag extends TagSupport
-{
     private static final Logger log = Logger.getLogger(ItemListTag.class);
->>>>>>> a54bf11b
 
     /** Items to display */
     private List<Item> items;
@@ -112,7 +83,7 @@
 
     /** Config browse/search width and height */
     private static int thumbItemListMaxWidth;
-
+    
 	/**
 	 * Specify if the user can select one or more items (checkbox or radio
 	 * button). The html input element is included only if the inputName
@@ -148,7 +119,6 @@
 
     private int authorLimit = -1;
     
-
 	/**
 	 * regex pattern to capture the style of a field, ie
 	 * <code>schema.element.qualifier(style)</code>
@@ -166,60 +136,28 @@
 
     private static final long serialVersionUID = 348762897199116432L;
     
-    private final transient MetadataAuthorityService metadataAuthorityService
-            = ContentAuthorityServiceFactory.getInstance().getMetadataAuthorityService();
-
-    private final transient BitstreamService bitstreamService
-            = ContentServiceFactory.getInstance().getBitstreamService();
-    
     private final transient ConfigurationService configurationService
              = DSpaceServicesFactory.getInstance().getConfigurationService();
 
-    private final transient AuthorizeService authorizeService
-            = AuthorizeServiceFactory.getInstance().getAuthorizeService();
-
+    protected PluginService pluginService = CoreServiceFactory.getInstance().getPluginService();
+    
     /** Config to use a specific configuration */
     private String config = null;
-    
-	static {
-
-<<<<<<< HEAD
-        showThumbs = ConfigurationManager
+
+    static
+    {
+
+        showThumbs = DSpaceServicesFactory.getInstance().getConfigurationService().
                 .getBooleanProperty("webui.browse.thumbnail.show");
         
-        thumbItemListMaxWidth = ConfigurationManager
+        thumbItemListMaxWidth = DSpaceServicesFactory.getInstance().getConfigurationService().
                 .getIntProperty("webui.browse.thumbnail.maxwidth");
         
-		if (showThumbs) {
-            DEFAULT_LIST_FIELDS = "thumbnail, dc.date.issued(date), dc.title, dc.contributor.*";
-            DEFAULT_LIST_WIDTHS = "*, 130, 60%, 40%";
-		} else {
-            DEFAULT_LIST_FIELDS = "dc.date.issued(date), dc.title, dc.contributor.*";
-            DEFAULT_LIST_WIDTHS = "130, 60%, 40%";
-        }
-
-        // get the date and title fields
-		String dateLine = ConfigurationManager
-				.getProperty("webui.browse.index.date");
-		if (dateLine != null) {
-            dateField = dateLine;
-        }
-
-		String titleLine = ConfigurationManager
-				.getProperty("webui.browse.index.title");
-		if (titleLine != null) {
-            titleField = titleLine;
-        }
-
-		String authorLine = ConfigurationManager
-				.getProperty("webui.browse.author-field");
-		if (authorLine != null) {
-=======
         if (showThumbs)
         {
             DEFAULT_LIST_FIELDS = new String[] {"thumbnail", "dc.date.issued(date)", "dc.title", "dc.contributor.*"};
             DEFAULT_LIST_WIDTHS = new String[] {"*", "130", "60%", "40%"};
-        }
+        } 
         else
         {
             DEFAULT_LIST_FIELDS = new String[] {"dc.date.issued(date)", "dc.title", "dc.contributor.*"};
@@ -242,29 +180,26 @@
         String authorLine = DSpaceServicesFactory.getInstance().getConfigurationService().getProperty("webui.browse.author-field");
         if (authorLine != null)
         {
->>>>>>> a54bf11b
             authorField = authorLine;
         }
     }
 
-	public ItemListTag() {
+    public ItemListTag()
+    {
         super();
     }
 
-<<<<<<< HEAD
-	public int doStartTag() throws JspException {
-=======
     @Override
     public int doStartTag() throws JspException
     {
->>>>>>> a54bf11b
         JspWriter out = pageContext.getOut();
         HttpServletRequest hrq = (HttpServletRequest) pageContext.getRequest();
 
         boolean emphasiseDate = false;
         boolean emphasiseTitle = false;
 
-		if (emphColumn != null) {
+        if (emphColumn != null)
+        {
             emphasiseDate = emphColumn.equalsIgnoreCase("date");
             emphasiseTitle = emphColumn.equalsIgnoreCase("title");
         }
@@ -273,80 +208,6 @@
         String[] browseFields  = null;
         String[] browseWidths = null;
 
-<<<<<<< HEAD
-		if (sortOption != null) {
-			if (configLine == null) {
-				configLine = ConfigurationManager
-						.getProperty("webui.itemlist.sort."
-								+ sortOption.getName() + ".columns");
-				widthLine = ConfigurationManager
-						.getProperty("webui.itemlist.sort."
-								+ sortOption.getName() + ".widths");
-			}
-
-			if (configLine == null) {
-				configLine = ConfigurationManager.getProperty("webui.itemlist."
-						+ sortOption.getName() + ".columns");
-				widthLine = ConfigurationManager.getProperty("webui.itemlist."
-						+ sortOption.getName() + ".widths");
-            }
-        }
-        
-		if (config != null)
-        {
-		    configLine = ConfigurationManager.getProperty("webui.itemlist."
-                    + config + ".columns");
-		    widthLine = ConfigurationManager
-                    .getProperty("webui.itemlist." + config + ".widths");
-        }
-        
-		if (configLine == null) {
-			configLine = ConfigurationManager
-					.getProperty("webui.itemlist.columns");
-			widthLine = ConfigurationManager
-					.getProperty("webui.itemlist.widths");
-        }
-
-        // Have we read a field configration from dspace.cfg?
-		if (configLine != null) {
-			// If thumbnails are disabled, strip out any thumbnail column from
-			// the configuration
-			if (!showThumbs && configLine.contains("thumbnail")) {
-                // Ensure we haven't got any nulls
-                configLine = configLine  == null ? "" : configLine;
-                widthLine  = widthLine   == null ? "" : widthLine;
-
-                // Tokenize the field and width lines
-                StringTokenizer llt = new StringTokenizer(configLine,  ",");
-                StringTokenizer wlt = new StringTokenizer(widthLine, ",");
-
-                StringBuilder newLLine = new StringBuilder();
-                StringBuilder newWLine = new StringBuilder();
-				while (llt.hasMoreTokens() || wlt.hasMoreTokens()) {
-					String listTok = llt.hasMoreTokens() ? llt.nextToken()
-							: null;
-					String widthTok = wlt.hasMoreTokens() ? wlt.nextToken()
-							: null;
-
-					// Only use the Field and Width tokens, if the field isn't
-					// 'thumbnail'
-					if (listTok == null || !listTok.trim().equals("thumbnail")) {
-						if (listTok != null) {
-							if (newLLine.length() > 0) {
-                                newLLine.append(",");
-                            }
-
-                            newLLine.append(listTok);
-                        }
-
-						if (widthTok != null) {
-							if (newWLine.length() > 0) {
-                                newWLine.append(",");
-                            }
-
-                            newWLine.append(widthTok);
-                        }
-=======
         if (sortOption != null)
         {
             if (ArrayUtils.isEmpty(browseFields))
@@ -362,10 +223,19 @@
             }
         }
 
+        if (config!=null)
+        {
+            browseFields = configurationService.getArrayProperty("webui.itemlist." + config + ".columns");
+            browseWidths  = configurationService.getArrayProperty("webui.itemlist." + config + ".widths");
+        }
+        
+
         if (ArrayUtils.isEmpty(browseFields))
         {
             browseFields = configurationService.getArrayProperty("webui.itemlist.columns");
             browseWidths  = configurationService.getArrayProperty("webui.itemlist.widths");
+
+
         }
 
         // Have we read a field configration from dspace.cfg?
@@ -383,33 +253,10 @@
                     if(ArrayUtils.isNotEmpty(browseWidths))
                     {
                        browseWidths = (String[]) ArrayUtils.remove(browseWidths, thumbnailIndex);
->>>>>>> a54bf11b
                     }
                 }
             }
-<<<<<<< HEAD
 		} else {
-            configLine = DEFAULT_LIST_FIELDS;
-            widthLine = DEFAULT_LIST_WIDTHS;
-        }
-
-		// Arrays used to hold the information we will require when outputting
-		// each row
-		String[] fieldArr = configLine == null ? new String[0] : configLine
-				.split("\\s*,\\s*");
-		String[] widthArr = widthLine == null ? new String[0] : widthLine
-				.split("\\s*,\\s*");
-		// boolean isDate[] = new boolean[fieldArr.length];
-        boolean emph[]     = new boolean[fieldArr.length];
-        String useRender[] = new String[fieldArr.length];
-        boolean isAuthor[] = new boolean[fieldArr.length];
-        boolean viewFull[] = new boolean[fieldArr.length];
-        String[] browseType = new String[fieldArr.length];
-        String[] cOddOrEven = new String[fieldArr.length];
-=======
-        }
-        else
-        {
             browseFields = DEFAULT_LIST_FIELDS;
             browseWidths = DEFAULT_LIST_WIDTHS;
         }
@@ -421,31 +268,13 @@
         boolean viewFull[] = new boolean[browseFields.length];
         String[] browseType = new String[browseFields.length];
         String[] cOddOrEven = new String[browseFields.length];
->>>>>>> a54bf11b
-
-		try {
+
+        try
+        {
             // Get the interlinking configuration too
             CrossLinks cl = new CrossLinks();
 
             // Get a width for the table
-<<<<<<< HEAD
-			String tablewidth = ConfigurationManager
-					.getProperty("webui.itemlist.tablewidth");
-
-			// If we have column widths, output a fixed layout table - faster
-			// for browsers to render
-			// but not if we have to add an 'edit item' button - we can't know
-			// how big it will be
-			if (widthArr.length > 0 && widthArr.length == fieldArr.length
-					&& !linkToEdit) {
-				// If the table width has been specified, we can make this a
-				// fixed layout
-				if (!StringUtils.isEmpty(tablewidth)) {
-					out.println("<table border=\"0\" style=\"width: "
-							+ tablewidth
-							+ "; table-layout: fixed;\" align=\"center\" class=\"table table-hover\" summary=\"This table browses all dspace content\">");
-				} else {
-=======
             String tablewidth = configurationService.getProperty("webui.itemlist.tablewidth");
 
             // If we have column widths, output a fixed layout table - faster for browsers to render
@@ -459,7 +288,6 @@
                 }
                 else
                 {
->>>>>>> a54bf11b
                     // Otherwise, don't constrain the width
 					out.println("<table border=\"0\" align=\"center\" class=\"table table-hover\" summary=\"This table browses all dspace content\">");
                 }
@@ -467,21 +295,6 @@
                 // Output the known column widths
                 out.print("<colgroup>");
 
-<<<<<<< HEAD
-				out.print("<col width=\"5\" />");
-
-				for (int w = 0; w < widthArr.length; w++) {
-                    out.print("<col width=\"");
-
-					// For a thumbnail column of width '*', use the configured
-					// max width for thumbnails
-					if (fieldArr[w].equals("thumbnail")
-							&& widthArr[w].equals("*")) {
-                        out.print(thumbItemListMaxWidth);
-					} else {
-						out.print(StringUtils.isEmpty(widthArr[w]) ? "*"
-								: widthArr[w]);
-=======
                 for (int w = 0; w < browseWidths.length; w++)
                 {
                     out.print("<col width=\"");
@@ -490,46 +303,32 @@
                     if (browseFields[w].equals("thumbnail") && browseWidths[w].equals("*"))
                     {
                         out.print(thumbItemListMaxWidth);
-                    }
+					}
                     else
                     {
                         out.print(StringUtils.isEmpty(browseWidths[w]) ? "*" : browseWidths[w]);
->>>>>>> a54bf11b
                     }
 
                     out.print("\" />");
                 }
 
                 out.println("</colgroup>");
-			} else if (!StringUtils.isEmpty(tablewidth)) {
-				out.println("<table width=\""
-						+ tablewidth
-						+ "\" align=\"center\" class=\"table table-hover\" summary=\"This table browses all dspace content\">");
-			} else {
-                out.println("<table align=\"center\" class=\"table table-hover\" summary=\"This table browses all dspace content\">");
-            }
+            }
+            else if (!StringUtils.isEmpty(tablewidth))
+            {
+                out.println("<table width=\"" + tablewidth + "\" align=\"center\" class=\"table table-hover\" summary=\"This table browses all dspace content\">");
+			}
+            else
+            {
+                out.println("<table align=\"center\" class=\"table\" summary=\"This table browses all dspace content\">");
+			}
 
             // Output the table headers
             out.println("<tr>");
 
-<<<<<<< HEAD
-			if (inputName != null) { // cilea, add the checkbox column
-				out.println("<th>");
-				if (!radioButton) { // add a "checkall" button
-					out.print("<input data-checkboxname=\""+inputName+"\" name=\""+inputName+"checker\" id=\""+inputName+"checker\" type=\"checkbox\" onclick=\"itemListCheckAll('"+inputName+"')\"/>");
-				}
-				out.print("</th>");
-			}
-
-			out.print("<th />");
-
-			for (int colIdx = 0; colIdx < fieldArr.length; colIdx++) {
-                String field = fieldArr[colIdx].toLowerCase().trim();
-=======
             for (int colIdx = 0; colIdx < browseFields.length; colIdx++)
             {
                 String field = browseFields[colIdx].toLowerCase().trim();
->>>>>>> a54bf11b
                 cOddOrEven[colIdx] = (((colIdx + 1) % 2) == 0 ? "Odd" : "Even");
 
                 String style = null;
@@ -559,23 +358,26 @@
                 browseFields[colIdx] = field;
 
                 // find out if this is the author column
-				if (field.equals(authorField)) {
+                if (field.equals(authorField))
+                {
                     isAuthor[colIdx] = true;
                 }
 
-				// find out if this field needs to link out to other browse
-				// views
-				if (cl.hasLink(field)) {
+                // find out if this field needs to link out to other browse views
+                if (cl.hasLink(field))
+                {
                     browseType[colIdx] = cl.getLinkType(field);
-					viewFull[colIdx] = BrowseIndex.getBrowseIndex(
-							browseType[colIdx]).isItemIndex();
+                    viewFull[colIdx] = BrowseIndex.getBrowseIndex(browseType[colIdx]).isItemIndex();
                 }
 
                 // find out if we are emphasising this field
-				if (field.equals(emphColumn)) {
+                if (field.equals(emphColumn))
+                {
                     emph[colIdx] = true;
-				} else if ((field.equals(dateField) && emphasiseDate)
-						|| (field.equals(titleField) && emphasiseTitle)) {
+                }
+                else if ((field.equals(dateField) && emphasiseDate) ||
+                        (field.equals(titleField) && emphasiseTitle))
+                {
                     emph[colIdx] = true;
                 }
 
@@ -586,6 +388,7 @@
 				String css = "oddRow";
 				String csssort = ""; 
                 String message = "itemlist." + field;
+                
 				String thJs = null;
 
 				for (SortOption tmpSo : SortOption.getSortOptions()) {
@@ -626,23 +429,23 @@
                         + (emph[colIdx] ? "</strong>" : "") + "</th>");
             }
 
-			if (linkToEdit) {
+            if (linkToEdit)
+            {
                 String id = "t" + Integer.toString(cOddOrEven.length + 1);
-				String css = "oddRow" + cOddOrEven[cOddOrEven.length - 2]
-						+ "Col";
+                String css = "oddRow" + cOddOrEven[cOddOrEven.length - 2] + "Col";
 
                 // output the header
                 out.print("<th id=\"" + id +  "\" class=\"" + css + "\">"
-						+ (emph[emph.length - 2] ? "<strong>" : "") + "&nbsp;" // LocaleSupport.getLocalizedMessage(pageContext,
-																				// message)
+                        + (emph[emph.length - 2] ? "<strong>" : "")
+                        + "&nbsp;" //LocaleSupport.getLocalizedMessage(pageContext, message)
                         + (emph[emph.length - 2] ? "</strong>" : "") + "</th>");
             }
 
             out.print("</tr>");
 
             // now output each item row
-<<<<<<< HEAD
-			for (int i = 0; i < items.length; i++) {
+            for (Item item : items)
+            {
                 // now prepare the XHTML frag for this division
             	out.print("<tr>"); 
                 String rOddOrEven;
@@ -664,18 +467,9 @@
 				out.print("<td align=\"right\" class=\"oddRowOddCol\">"
 						+ (itemStart + i) + "</td>");
 
-				for (int colIdx = 0; colIdx < fieldArr.length; colIdx++) {
-                    String field = fieldArr[colIdx];
-=======
-            for (Item item : items)
-            {
-                // now prepare the XHTML frag for this division
-            	out.print("<tr>"); 
-
                 for (int colIdx = 0; colIdx < browseFields.length; colIdx++)
                 {
                     String field = browseFields[colIdx];
->>>>>>> a54bf11b
 
                     // get the schema and the element qualifier pair
                     // (Note, the schema is not used for anything yet)
@@ -687,7 +481,8 @@
 
                     String[] tokens = { "", "", "" };
                     int k = 0;
-					while (eq.hasMoreTokens()) {
+                    while(eq.hasMoreTokens())
+                    {
                         tokens[k] = eq.nextToken().toLowerCase().trim();
                         k++;
                     }
@@ -696,8 +491,7 @@
                     String qualifier = tokens[2];
                     
                     // first get hold of the relevant metadata for this column
-<<<<<<< HEAD
-                    Metadatum[] metadataArray = null;
+                    List<MetadataValue> metadataArray;
                     
                     if (schema.equalsIgnoreCase("extra")) {
                     	
@@ -707,44 +501,32 @@
 							val = String.valueOf(obj);
 						}
                     	if (StringUtils.isNotBlank(val)) {
-                    		metadataArray = new Metadatum[1];
-                    		metadataArray[0] = new Metadatum();
-                    		metadataArray[0].value = val;
-                    		metadataArray[0].schema = "extra";
-                    		metadataArray[0].element = element;
+                    		metadataArray = new ArrayList<>();
+                    		MetadataValue metadataValue = new MetadataValue();
+                    		metadataValue.setValue(val);
+                    		metadataValue.setSchema("extra");
+                    		metadataValue.setElement(element);
+                    		metadataArray.add(metadataValue);
                     	}
                     }
                     else {
 	                    
-						if (qualifier.equals("*")) {
-							metadataArray = items[i].getMetadata(schema, element,
-									Item.ANY, Item.ANY);
-						} else if (qualifier.equals("")) {
-							metadataArray = items[i].getMetadata(schema, element,
-									null, Item.ANY);
-						} else {
-							metadataArray = items[i].getMetadata(schema, element,
-									qualifier, Item.ANY);
-	                    }
-=======
-                    List<MetadataValue> metadataArray;
-                    if (qualifier.equals("*"))
-                    {
-                        metadataArray = itemService.getMetadata(item, schema, element, Item.ANY, Item.ANY);
-                    }
-                    else if (qualifier.equals(""))
-                    {
-                        metadataArray = itemService.getMetadata(item, schema, element, null, Item.ANY);
-                    }
-                    else
-                    {
-                        metadataArray = itemService.getMetadata(item, schema, element, qualifier, Item.ANY);
->>>>>>> a54bf11b
+                        if (qualifier.equals("*"))
+                        {
+                            metadataArray = itemService.getMetadata(item, schema, element, Item.ANY, Item.ANY);
+                        }
+                        else if (qualifier.equals(""))
+                        {
+                            metadataArray = itemService.getMetadata(item, schema, element, null, Item.ANY);
+                        }
+                        else
+                        {
+                            metadataArray = itemService.getMetadata(item, schema, element, qualifier, Item.ANY);
+                        }
                     }
                     // save on a null check which would make the code untidy
-<<<<<<< HEAD
 					if (metadataArray == null) {
-                        metadataArray = new Metadatum[0];
+                        metadataArray = new ArrayList<>();
                     }
 
                     // now prepare the content of the table division
@@ -752,135 +534,6 @@
 					if (isAuthor[colIdx]) {
                         limit = (authorLimit <= 0 ? metadataArray.length
                                 : authorLimit);
-=======
-                    if (metadataArray == null)
-                    {
-                        metadataArray = new ArrayList<>();
-                    }
-
-                    // now prepare the content of the table division
-                    String metadata = "-";
-                    if (field.equals("thumbnail"))
-                    {
-                        metadata = getThumbMarkup(hrq, item);
-                    }
-                    else  if (field.startsWith("mark_"))
-                    {
-                        metadata = UIUtil.getMarkingMarkup(hrq, item, field);
-                    }
-                    if (metadataArray.size() > 0)
-                    {
-                        // format the date field correctly
-                        if (isDate[colIdx])
-                        {
-                            DCDate dd = new DCDate(metadataArray.get(0).getValue());
-                            metadata = UIUtil.displayDate(dd, false, false, hrq);
-                        }
-                        // format the title field correctly for withdrawn items (ie. don't link)
-                        else if (field.equals(titleField) && item.isWithdrawn())
-                        {
-                            metadata = Utils.addEntities(metadataArray.get(0).getValue());
-                        }
-                        // format the title field correctly
-                        else if (field.equals(titleField))
-                        {
-                            metadata = "<a href=\"" + hrq.getContextPath() + "/handle/"
-                            + item.getHandle() + "\">"
-                            + Utils.addEntities(metadataArray.get(0).getValue())
-                            + "</a>";
-                        }
-                        // format all other fields
-                        else
-                        {
-                            // limit the number of records if this is the author field (if
-                            // -1, then the limit is the full list)
-                            boolean truncated = false;
-                            int loopLimit = metadataArray.size();
-                            if (isAuthor[colIdx])
-                            {
-                                int fieldMax = (authorLimit > 0 ? authorLimit : metadataArray.size());
-                                loopLimit = (fieldMax > metadataArray.size() ? metadataArray.size() : fieldMax);
-                                truncated = (fieldMax < metadataArray.size());
-                                log.debug("Limiting output of field " + field + " to " + Integer.toString(loopLimit) + " from an original " + Integer.toString(metadataArray.size()));
-                            }
-
-                            StringBuffer sb = new StringBuffer();
-                            for (int j = 0; j < loopLimit; j++)
-                            {
-                                String startLink = "";
-                                String endLink = "";
-                                if (!StringUtils.isEmpty(browseType[colIdx]) && !disableCrossLinks)
-                                {
-                                    String argument;
-                                    String value;
-                                    if (metadataArray.get(j).getAuthority() != null &&
-                                            metadataArray.get(j).getConfidence() >= metadataAuthorityService
-                                                .getMinConfidence(metadataArray.get(j).getMetadataField()))
-                                    {
-                                        argument = "authority";
-                                        value = metadataArray.get(j).getAuthority();
-                                    }
-                                    else
-                                    {
-                                        argument = "value";
-                                        value = metadataArray.get(j).getValue();
-                                    }
-                                    if (viewFull[colIdx])
-                                    {
-                                        argument = "vfocus";
-                                    }
-                                    startLink = "<a href=\"" + hrq.getContextPath() + "/browse?type=" + browseType[colIdx] + "&amp;" +
-                                        argument + "=" + URLEncoder.encode(value,"UTF-8");
-
-                                    if (metadataArray.get(j).getLanguage() != null)
-                                    {
-                                        startLink = startLink + "&amp;" +
-                                            argument + "_lang=" + URLEncoder.encode(metadataArray.get(j).getLanguage(), "UTF-8");
-                                    }
-
-                                    if ("authority".equals(argument))
-                                    {
-                                        startLink += "\" class=\"authority " +browseType[colIdx] + "\">";
-                                    }
-                                    else
-                                    {
-                                        startLink = startLink + "\">";
-                                    }
-                                    endLink = "</a>";
-                                }
-                                sb.append(startLink);
-                                sb.append(Utils.addEntities(metadataArray.get(j).getValue()));
-                                sb.append(endLink);
-                                if (j < (loopLimit - 1))
-                                {
-                                    sb.append("; ");
-                                }
-                            }
-                            if (truncated)
-                            {
-                                String etal = LocaleSupport.getLocalizedMessage(pageContext, "itemlist.et-al");
-                                sb.append(", ").append(etal);
-                            }
-                            metadata = "<em>" + sb.toString() + "</em>";
-                        }
-                    }
-                    //In case title has no value, replace it with "undefined" so as the user has something to
-                	//click in order to access the item page
-                    else if (field.equals(titleField)){
-                    	String undefined = LocaleSupport.getLocalizedMessage(pageContext, "itemlist.title.undefined");
-                    	if (item.isWithdrawn())
-                        {
-                            metadata = "<span style=\"font-style:italic\">("+undefined+")</span>";
-                        }
-                        // format the title field correctly (as long as the item isn't withdrawn, link to it)
-                        else
-                        {
-                            metadata = "<a href=\"" + hrq.getContextPath() + "/handle/"
-                            + item.getHandle() + "\">"
-                            + "<span style=\"font-style:italic\">("+undefined+")</span>"
-                            + "</a>";
-                        }
->>>>>>> a54bf11b
                     }
                     
                     IDisplayMetadataValueStrategy strategy = getMetadataDisplayStrategy(useRender, colIdx);
@@ -902,24 +555,17 @@
 
                     
                     String id = "t" + Integer.toString(colIdx + 1);
-<<<<<<< HEAD
                     out.print("<td headers=\"" + id + "\" class=\""
 							+ rOddOrEven + "Row" + cOddOrEven[colIdx]
 							+ "Col\" " + (extras != null ? extras : "") + ">"
 							+ metadata + "</td>");
-=======
-                    out.print("<td headers=\"" + id + "\" "
-                    	+  extras + ">"
-                        + (emph[colIdx] ? "<strong>" : "") + metadata + (emph[colIdx] ? "</strong>" : "")
-                        + "</td>");
->>>>>>> a54bf11b
                 }
 
                 // Add column for 'edit item' links
-				if (linkToEdit) {
+                if (linkToEdit)
+                {
                     String id = "t" + Integer.toString(cOddOrEven.length + 1);
 
-<<<<<<< HEAD
 					if (inputName != null) { // subform is not allowed in html
 												// so we need to use a
 												// javascript on the onclick...
@@ -948,12 +594,6 @@
 								+ "<input type=\"hidden\" name=\"handle\" value=\""
 								+ items[i].getHandle()
 								+ "\" />"
-=======
-                        out.print("<td headers=\"" + id + "\" "
-                            + "nowrap=\"nowrap\">"
-                            + "<form method=\"get\" action=\"" + hrq.getContextPath() + "/tools/edit-item\">"
-                            + "<input type=\"hidden\" name=\"handle\" value=\"" + item.getHandle() + "\" />"
->>>>>>> a54bf11b
                             + "<input type=\"submit\" value=\"Edit Item\" /></form>"
                             + "</td>");
                     }
@@ -964,92 +604,58 @@
 
             // close the table
             out.println("</table>");
-
-		} catch (IOException ie) {
+        }
+        catch (IOException ie)
+        {
             throw new JspException(ie);
-		} catch (BrowseException e) {
-			throw new JspException(e);
-		} catch (SortException e) {
+        }
+        catch (BrowseException e)
+        {
             throw new JspException(e);
+        } catch (SortException e) {
+            throw new JspException(e);
         }
 
         return SKIP_BODY;
     }
 
-	private String getMetadataDisplayByStrategy(HttpServletRequest hrq, boolean[] emph, boolean[] viewFull,
-			String[] browseType, int i, int colIdx, String field, Metadatum[] metadataArray, int limit,
-			IDisplayMetadataValueStrategy strategy) {
-		String metadata = "";
-		try {
-			metadata = strategy.getMetadataDisplay(hrq, limit,
-					viewFull[colIdx], browseType[colIdx], colIdx,
-					field, metadataArray, items[i],
-					disableCrossLinks, emph[colIdx]);
-		} catch (Exception e) {
-			log.error("Error getMetadataDisplay on "
-					+ items[i].getHandle());
-		}
-		return metadata;
-	}
-
-	private IDisplayMetadataValueStrategy getMetadataDisplayStrategy(String[] useRender, int colIdx) {
-		IDisplayMetadataValueStrategy strategy = (IDisplayMetadataValueStrategy) PluginManager
-		        .getNamedPlugin(
-		                IDisplayMetadataValueStrategy.class,
-		                useRender[colIdx]);
-		
-		// fallback compatibility
-		if (strategy == null) {
-			if (useRender[colIdx].equalsIgnoreCase("title")) {
-		        strategy = new TitleDisplayStrategy();
-			} else if (useRender[colIdx].equalsIgnoreCase("date")) {
-		        strategy = new DateDisplayStrategy();
-			} else if (useRender[colIdx]
-					.equalsIgnoreCase("thumbnail")) {
-		        strategy = new ThumbDisplayStrategy();
-			} else if (useRender[colIdx].equalsIgnoreCase("link")) {
-		        strategy = new LinkDisplayStrategy();
-			} else if (useRender[colIdx]
-					.equalsIgnoreCase("default")) {
-		        strategy = new DefaultDisplayStrategy();
-			} else {
-				// if the plugin instantiation fails try to use the
-				// resolver catch all strategy
-				strategy = new ResolverDisplayStrategy();
-		    }
-		}
-		return strategy;
-	}
-
-	public int getAuthorLimit() {
+    public int getAuthorLimit()
+    {
         return authorLimit;
     }
 
-	public void setAuthorLimit(int al) {
+    public void setAuthorLimit(int al)
+    {
         authorLimit = al;
     }
 
-	public boolean getLinkToEdit() {
+    public boolean getLinkToEdit()
+    {
         return linkToEdit;
     }
 
-	public void setLinkToEdit(boolean edit) {
+    public void setLinkToEdit(boolean edit)
+    {
         this.linkToEdit = edit;
     }
 
-	public boolean getDisableCrossLinks() {
+    public boolean getDisableCrossLinks()
+    {
         return disableCrossLinks;
     }
 
-	public void setDisableCrossLinks(boolean links) {
+    public void setDisableCrossLinks(boolean links)
+    {
         this.disableCrossLinks = links;
     }
 
-	public SortOption getSortOption() {
+    public SortOption getSortOption()
+    {
         return sortOption;
     }
 
-	public void setSortOption(SortOption so) {
+    public void setSortOption(SortOption so)
+    {
         sortOption = so;
     }
 
@@ -1058,14 +664,9 @@
      *
      * @return the items
      */
-<<<<<<< HEAD
-	public Item[] getItems() {
-        return (Item[]) ArrayUtils.clone(items);
-=======
     public List<Item> getItems()
     {
         return items;
->>>>>>> a54bf11b
     }
 
     /**
@@ -1074,14 +675,9 @@
      * @param itemsIn
      *            the items
      */
-<<<<<<< HEAD
-	public void setItems(Item[] itemsIn) {
-        items = (Item[]) ArrayUtils.clone(itemsIn);
-=======
     public void setItems(List<Item> itemsIn)
     {
         items = itemsIn;
->>>>>>> a54bf11b
     }
 
     /**
@@ -1089,7 +685,8 @@
      *
      * @return the row to highlight
      */
-	public String getHighlightrow() {
+    public String getHighlightrow()
+    {
         return String.valueOf(highlightRow);
     }
 
@@ -1099,13 +696,20 @@
      * @param highlightRowIn
      *            the row to highlight or -1 for no highlight
      */
-	public void setHighlightrow(String highlightRowIn) {
-		if ((highlightRowIn == null) || highlightRowIn.equals("")) {
+    public void setHighlightrow(String highlightRowIn)
+    {
+        if ((highlightRowIn == null) || highlightRowIn.equals(""))
+        {
             highlightRow = -1;
-		} else {
-			try {
+        }
+        else
+        {
+            try
+            {
                 highlightRow = Integer.parseInt(highlightRowIn);
-			} catch (NumberFormatException nfe) {
+            }
+            catch (NumberFormatException nfe)
+            {
                 highlightRow = -1;
             }
         }
@@ -1116,7 +720,8 @@
      *
      * @return the column to emphasise
      */
-	public String getEmphcolumn() {
+    public String getEmphcolumn()
+    {
         return emphColumn;
     }
 
@@ -1126,12 +731,14 @@
      * @param emphColumnIn
      *            column to emphasise
      */
-	public void setEmphcolumn(String emphColumnIn) {
+    public void setEmphcolumn(String emphColumnIn)
+    {
         emphColumn = emphColumnIn;
     }
 
-<<<<<<< HEAD
-	public void release() {
+    @Override
+    public void release()
+    {
         highlightRow = -1;
         emphColumn = null;
         items = null;
@@ -1140,7 +747,8 @@
 		isDesc = false;
 	}
 
-	// allem modified: get-set methods for custom attribute
+
+	// get-set methods for custom attribute
 	public int getItemStart() {
 		return itemStart;
 	}
@@ -1148,174 +756,87 @@
 	public void setItemStart(int iStart) {
 		itemStart = iStart;
 	}
-=======
-    @Override
-    public void release()
-    {
-        highlightRow = -1;
-        emphColumn = null;
-        items = null;
-    }
-
-    /* get the required thumbnail config items */
-    private static void getThumbSettings()
-    {
-        ConfigurationService configurationService =
-                DSpaceServicesFactory.getInstance().getConfigurationService();
-        
-        showThumbs = configurationService
-                .getBooleanProperty("webui.browse.thumbnail.show");
-
-        if (showThumbs)
-        {
-            thumbItemListMaxHeight = configurationService
-                    .getIntProperty("webui.browse.thumbnail.maxheight");
-
-            if (thumbItemListMaxHeight == 0)
-            {
-                thumbItemListMaxHeight = configurationService
-                        .getIntProperty("thumbnail.maxheight");
-            }
-
-            thumbItemListMaxWidth = configurationService
-                    .getIntProperty("webui.browse.thumbnail.maxwidth");
-
-            if (thumbItemListMaxWidth == 0)
-            {
-                thumbItemListMaxWidth = configurationService
-                        .getIntProperty("thumbnail.maxwidth");
-            }
-        }
-
-        String linkBehaviour = configurationService
-                .getProperty("webui.browse.thumbnail.linkbehaviour");
->>>>>>> a54bf11b
 
 	public void setInputName(String inputName) {
 		this.inputName = inputName;
     }
 
-<<<<<<< HEAD
 	public void setRadioButton(boolean radioButton) {
 		this.radioButton = radioButton;
 	}
-=======
-    /*
-     * Get the (X)HTML width and height attributes. As the browser is being used
-     * for scaling, we only scale down otherwise we'll get hideously chunky
-     * images. This means the media filter should be run with the maxheight and
-     * maxwidth set greater than or equal to the size of the images required in
-     * the search/browse
-     */
-    private String getScalingAttr(HttpServletRequest hrq, Bitstream bitstream)
-            throws JspException
-    {
-        BufferedImage buf;
-
+
+	public void setOrder(String order) {
+			if (SortOption.DESCENDING.equalsIgnoreCase(order))
+				isDesc = true;
+			else
+				isDesc = false;
+		}
+
+	public void setConfig(String config)
+    {
+		this.config = config;
+	}
+
+    private String getMetadataDisplayByStrategy(HttpServletRequest hrq,
+            boolean[] emph, boolean[] viewFull, String[] browseType, int i,
+            int colIdx, String field, Metadatum[] metadataArray, int limit,
+            IDisplayMetadataValueStrategy strategy)
+    {
+        String metadata = "";
         try
         {
-            Context c = UIUtil.obtainContext(hrq);
-
-            InputStream is = bitstreamService.retrieve(c, bitstream);
-
-            //AuthorizeManager.authorizeAction(bContext, this, Constants.READ);
-            // 	read in bitstream's image
-            buf = ImageIO.read(is);
-            is.close();
-        }
-        catch (IOException | AuthorizeException | SQLException ex)
-        {
-            throw new JspException(ex.getMessage(), ex);
-        }
-
-        // now get the image dimensions
-        float xsize = (float) buf.getWidth(null);
-        float ysize = (float) buf.getHeight(null);
-
-        // scale by x first if needed
-        if (xsize > (float) thumbItemListMaxWidth)
-        {
-            // calculate scaling factor so that xsize * scale = new size (max)
-            float scale_factor = (float) thumbItemListMaxWidth / xsize;
-
-            // now reduce x size and y size
-            xsize = xsize * scale_factor;
-            ysize = ysize * scale_factor;
-        }
-
-        // scale by y if needed
-        if (ysize > (float) thumbItemListMaxHeight)
-        {
-            float scale_factor = (float) thumbItemListMaxHeight / ysize;
-
-            // now reduce x size
-            // and y size
-            xsize = xsize * scale_factor;
-            ysize = ysize * scale_factor;
-        }
-
-        StringBuffer sb = new StringBuffer("width=\"").append(xsize).append(
-                "\" height=\"").append(ysize).append("\"");
->>>>>>> a54bf11b
-
-	public void setOrder(String order) {
-		if (SortOption.DESCENDING.equalsIgnoreCase(order))
-			isDesc = true;
-		else
-			isDesc = false;
-	}
-
-    public void setConfig(String config)
-    {
-<<<<<<< HEAD
-        this.config = config;
-    }
-=======
-        try
-        {
-            Context c = UIUtil.obtainContext(hrq);
-            Thumbnail thumbnail = itemService.getThumbnail(c, item, linkToBitstream);
-
-            if (thumbnail == null || !authorizeService.authorizeActionBoolean(c, thumbnail.getThumb(), Constants.READ))
-            {
-                return "";
-            }
-            StringBuffer thumbFrag = new StringBuffer();
-
-            if (linkToBitstream)
-            {
-                Bitstream original = thumbnail.getOriginal();
-                String link = hrq.getContextPath() + "/bitstream/" + item.getHandle() + "/" + original.getSequenceID() + "/" +
-                                UIUtil.encodeBitstreamName(original.getName(), Constants.DEFAULT_ENCODING);
-                thumbFrag.append("<a target=\"_blank\" href=\"" + link + "\" />");
+            metadata = strategy.getMetadataDisplay(hrq, limit, viewFull[colIdx],
+                    browseType[colIdx], colIdx, field, metadataArray, items[i],
+                    disableCrossLinks, emph[colIdx]);
+        }
+        catch (Exception e)
+        {
+            log.error("Error getMetadataDisplay on " + items[i].getHandle());
+        }
+        return metadata;
+    }
+
+    private IDisplayMetadataValueStrategy getMetadataDisplayStrategy(
+            String[] useRender, int colIdx)
+    {
+        IDisplayMetadataValueStrategy strategy = (IDisplayMetadataValueStrategy) pluginService
+                .getNamedPlugin(IDisplayMetadataValueStrategy.class,
+                        useRender[colIdx]);
+
+        // fallback compatibility
+        if (strategy == null)
+        {
+            if (useRender[colIdx].equalsIgnoreCase("title"))
+            {
+                strategy = new TitleDisplayStrategy();
+            }
+            else if (useRender[colIdx].equalsIgnoreCase("date"))
+            {
+                strategy = new DateDisplayStrategy();
+            }
+            else if (useRender[colIdx].equalsIgnoreCase("thumbnail"))
+            {
+                strategy = new ThumbDisplayStrategy();
+            }
+            else if (useRender[colIdx].equalsIgnoreCase("link"))
+            {
+                strategy = new LinkDisplayStrategy();
+            }
+            else if (useRender[colIdx].equalsIgnoreCase("default"))
+            {
+                strategy = new DefaultDisplayStrategy();
+            }
+            else if (useRender[colIdx].startsWith("mark_"))
+            {
+                strategy = new MarkingDisplayStrategy();
             }
             else
             {
-                String link = hrq.getContextPath() + "/handle/" + item.getHandle();
-                thumbFrag.append("<a href=\"" + link + "\" />");
-            }
-
-            Bitstream thumb = thumbnail.getThumb();
-            String img = hrq.getContextPath() + "/retrieve/" + thumb.getID() + "/" +
-                        UIUtil.encodeBitstreamName(thumb.getName(), Constants.DEFAULT_ENCODING);
-            String alt = thumb.getName();
-            String scAttr = getScalingAttr(hrq, thumb);
-            thumbFrag.append("<img src=\"")
-                    .append(img)
-                    .append("\" alt=\"").append(alt).append("\" ")
-                     .append(scAttr)
-                     .append("/ border=\"0\"></a>");
-
-            return thumbFrag.toString();
-        }
-        catch (SQLException sqle)
-        {
-            throw new JspException(sqle.getMessage(), sqle);
-        }
-        catch (UnsupportedEncodingException e)
-        {
-            throw new JspException("Server does not support DSpace's default encoding. ", e);
-        }
-	}
->>>>>>> a54bf11b
+                // if the plugin instantiation fails try to use the
+                // resolver catch all strategy
+                strategy = new ResolverDisplayStrategy();
+            }
+        }
+        return strategy;
+    }
 }