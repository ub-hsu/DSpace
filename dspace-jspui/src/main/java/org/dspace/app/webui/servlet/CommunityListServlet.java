/**
 * The contents of this file are subject to the license and copyright
 * detailed in the LICENSE and NOTICE files at the root of the source
 * tree and available online at
 *
 * http://www.dspace.org/license/
 */
package org.dspace.app.webui.servlet;

import java.io.IOException;
import java.sql.SQLException;
import java.util.ArrayList;
import java.util.HashMap;
import java.util.List;
import java.util.Map;
import java.util.concurrent.locks.*;

import javax.servlet.ServletException;
import javax.servlet.http.HttpServletRequest;
import javax.servlet.http.HttpServletResponse;

import org.apache.log4j.Logger;
import org.dspace.app.webui.util.JSPManager;
import org.dspace.authorize.AuthorizeException;
import org.dspace.authorize.AuthorizeManager;
import org.dspace.content.Collection;
import org.dspace.content.Community;
import org.dspace.core.Context;
import org.dspace.core.LogManager;
import org.dspace.eperson.EPerson;
import org.dspace.eperson.Subscribe;

/**
 * Servlet for listing communities (and collections within them)
 * 
 * @author Robert Tansley
 * @version $Revision$
 */
public class CommunityListServlet extends DSpaceServlet
{
    
    // This will map community IDs to arrays of collections
    private Map<Integer, Collection[]> colMap;

    // This will map communityIDs to arrays of sub-communities
    private Map<Integer, Community[]> commMap;
    private static final Object staticLock = new Object();
    
    /** log4j category */
    private static Logger log = Logger.getLogger(CommunityListServlet.class);

    protected void doDSGet(Context context, HttpServletRequest request,
            HttpServletResponse response) throws ServletException, IOException,
            SQLException, AuthorizeException
    { 
           synchronized (staticLock) 
           {
            colMap = new HashMap<Integer, Collection[]>();
            commMap = new HashMap<Integer, Community[]>();

            log.info(LogManager.getHeader(context, "view_community_list", ""));

            Community[] communities = Community.findAllTop(context);

            for (int com = 0; com < communities.length; com++) 
            {
                build(communities[com]);
            }

            // can they admin communities?
            if (AuthorizeManager.isAdmin(context)) 
            {
                // set a variable to create an edit button
                request.setAttribute("admin_button", Boolean.TRUE);
            }
<<<<<<< HEAD
            
            EPerson currUser = context.getCurrentUser();
            List<Integer> commIDsubs = new ArrayList<Integer>();
            List<Integer> collIDsubs = new ArrayList<Integer>();
            if (currUser != null)
            {
                commIDsubs = Subscribe.getCommunityIDSubscriptions(context, currUser);
                collIDsubs = Subscribe.getCollectionIDSubscriptions(context, currUser);
                
            }
            request.setAttribute("subscription_communities", commIDsubs);
=======
>>>>>>> 73a14a5c

            request.setAttribute("communities", communities);
            request.setAttribute("collections.map", colMap);
            request.setAttribute("subcommunities.map", commMap);
            JSPManager.showJSP(request, response, "/community-list.jsp");
           }
    }
    /*
     * Get all subcommunities and collections from a community
     */
    private void build(Community c) throws SQLException {

        Integer comID = Integer.valueOf(c.getID());

        // Find collections in community
        Collection[] colls = c.getCollections();
        colMap.put(comID, colls);

        // Find subcommunties in community
        Community[] comms = c.getSubcommunities();
        
        // Get all subcommunities for each communities if they have some
        if (comms.length > 0) 
        {
            commMap.put(comID, comms);
            
            for (int sub = 0; sub < comms.length; sub++) {
                
                build(comms[sub]);
            }
        }
    }
}<|MERGE_RESOLUTION|>--- conflicted
+++ resolved
@@ -73,7 +73,6 @@
                 // set a variable to create an edit button
                 request.setAttribute("admin_button", Boolean.TRUE);
             }
-<<<<<<< HEAD
             
             EPerson currUser = context.getCurrentUser();
             List<Integer> commIDsubs = new ArrayList<Integer>();
@@ -85,8 +84,6 @@
                 
             }
             request.setAttribute("subscription_communities", commIDsubs);
-=======
->>>>>>> 73a14a5c
 
             request.setAttribute("communities", communities);
             request.setAttribute("collections.map", colMap);
