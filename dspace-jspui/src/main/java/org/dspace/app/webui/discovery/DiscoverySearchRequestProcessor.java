--- conflicted
+++ resolved
@@ -66,15 +66,15 @@
 
 public class DiscoverySearchRequestProcessor implements SearchRequestProcessor
 {
-	private static final int ITEMMAP_RESULT_PAGE_SIZE = 50;
-
-	private static String msgKey = "org.dspace.app.webui.servlet.FeedServlet";
-
-	/** log4j category */
-	private static Logger log = Logger.getLogger(DiscoverySearchRequestProcessor.class);
-
-	// locale-sensitive metadata labels
-	private Map<String, Map<String, String>> localeLabels = null;
+    private static final int ITEMMAP_RESULT_PAGE_SIZE = 50;
+
+    private static String msgKey = "org.dspace.app.webui.servlet.FeedServlet";
+
+    /** log4j category */
+    private static Logger log = Logger.getLogger(DiscoverySearchRequestProcessor.class);
+
+    // locale-sensitive metadata labels
+    private Map<String, Map<String, String>> localeLabels = null;
 
     private List<String> searchIndices = null;
     
@@ -162,7 +162,7 @@
         }
         DiscoverQuery queryArgs = DiscoverUtility.getDiscoverQuery(context,
                 request, container, false);
-        String query = request.getParameter("query");
+        String query = queryArgs.getQuery();
 
         // Perform the search
         DiscoverResult qResults = null;
@@ -216,7 +216,7 @@
             localeLabels.put(locale.toString(), labelMap);
         }
         return labelMap;
-	}
+    }
 
     private Map<String, String> getLocaleLabels(Locale locale)
     {
@@ -260,7 +260,6 @@
             throw new SearchProcessorException(e.getMessage(), e);
         }
 
-<<<<<<< HEAD
 		DiscoveryConfiguration discoveryConfiguration = SearchUtils.getDiscoveryConfigurationByName(configurationName);
 		List<DiscoverySortFieldConfiguration> sortFields = discoveryConfiguration.getSearchSortConfiguration()
 				.getSortFields();
@@ -380,140 +379,6 @@
 			}
 
 			// Log
-=======
-        DiscoveryConfiguration discoveryConfiguration = SearchUtils
-                .getDiscoveryConfiguration(scope);
-        List<DiscoverySortFieldConfiguration> sortFields = discoveryConfiguration
-                .getSearchSortConfiguration().getSortFields();
-        List<String> sortOptions = new ArrayList<String>();
-        for (DiscoverySortFieldConfiguration sortFieldConfiguration : sortFields)
-        {
-            String sortField = SearchUtils.getSearchService().toSortFieldIndex(
-                    sortFieldConfiguration.getMetadataField(),
-                    sortFieldConfiguration.getType());
-            sortOptions.add(sortField);
-        }
-        request.setAttribute("sortOptions", sortOptions);
-        
-        DiscoverQuery queryArgs = DiscoverUtility.getDiscoverQuery(context,
-                request, scope, true);
-
-        queryArgs.setSpellCheck(discoveryConfiguration.isSpellCheckEnabled()); 
-        
-        List<DiscoverySearchFilterFacet> availableFacet = discoveryConfiguration
-                .getSidebarFacets();
-        
-        request.setAttribute("facetsConfig",
-                availableFacet != null ? availableFacet
-                        : new ArrayList<DiscoverySearchFilterFacet>());
-        int etal = UIUtil.getIntParameter(request, "etal");
-        if (etal == -1)
-        {
-            etal = ConfigurationManager
-                    .getIntProperty("webui.itemlist.author-limit");
-        }
-
-        request.setAttribute("etal", etal);
-
-        String query = request.getParameter("query");
-        request.setAttribute("query", query);
-        request.setAttribute("queryArgs", queryArgs);
-        List<DiscoverySearchFilter> availableFilters = discoveryConfiguration
-                .getSearchFilters();
-        request.setAttribute("availableFilters", availableFilters);
-
-        List<String[]> appliedFilters = DiscoverUtility.getFilters(request);
-        request.setAttribute("appliedFilters", appliedFilters);
-        List<String> appliedFilterQueries = new ArrayList<String>();
-        for (String[] filter : appliedFilters)
-        {
-            appliedFilterQueries.add(filter[0] + "::" + filter[1] + "::"
-                    + filter[2]);
-        }
-        request.setAttribute("appliedFilterQueries", appliedFilterQueries);
-        List<DSpaceObject> scopes = new ArrayList<DSpaceObject>();
-        if (scope == null)
-        {
-            List<Community> topCommunities;
-            try
-            {
-                topCommunities = communityService.findAllTop(context);
-            }
-            catch (SQLException e)
-            {
-                throw new SearchProcessorException(e.getMessage(), e);
-            }
-            for (Community com : topCommunities)
-            {
-                scopes.add(com);
-            }
-        }
-        else
-        {
-            try
-            {
-				DSpaceObject pDso = ContentServiceFactory.getInstance().getDSpaceObjectService(scope)
-						.getParentObject(context, scope);
-                while (pDso != null)
-                {
-                    // add to the available scopes in reverse order
-                    scopes.add(0, pDso);
-                    pDso = ContentServiceFactory.getInstance().getDSpaceObjectService(pDso)
-    						.getParentObject(context, pDso);
-                }
-                scopes.add(scope);
-                if (scope instanceof Community)
-                {
-                    List<Community> comms = ((Community) scope).getSubcommunities();
-                    for (Community com : comms)
-                    {
-                        scopes.add(com);
-                    }
-                    List<Collection> colls = ((Community) scope).getCollections();
-                    for (Collection col : colls)
-                    {
-                        scopes.add(col);
-                    }
-                }
-            }
-            catch (SQLException e)
-            {
-                throw new SearchProcessorException(e.getMessage(), e);
-            }
-        }
-        request.setAttribute("scope", scope);
-        request.setAttribute("scopes", scopes);
-
-        // Perform the search
-        DiscoverResult qResults = null;
-        try
-        {
-            qResults = SearchUtils.getSearchService().search(context, scope,
-                    queryArgs);
-            
-            List<Community> resultsListComm = new ArrayList<Community>();
-            List<Collection> resultsListColl = new ArrayList<Collection>();
-            List<Item> resultsListItem = new ArrayList<Item>();
-
-            for (DSpaceObject dso : qResults.getDspaceObjects())
-            {
-                if (dso instanceof Item)
-                {
-                    resultsListItem.add((Item) dso);
-                }
-                else if (dso instanceof Collection)
-                {
-                    resultsListColl.add((Collection) dso);
-
-                }
-                else if (dso instanceof Community)
-                {
-                    resultsListComm.add((Community) dso);
-                }
-            }
-
-            // Log
->>>>>>> c6e097fc
             log.info(LogManager.getHeader(context, "search", "scope=" + scope
                     + ",query=\"" + query + "\",results=("
                     + resultsListComm.size() + ","
@@ -575,7 +440,6 @@
         {
 			log.error(
                     LogManager.getHeader(context, "search", "query="
-<<<<<<< HEAD
                             + queryArgs.getQuery() + ",scope=" + scope
 							+ ",error=" + e.getMessage()), e);
 			request.setAttribute("search.error", true);
@@ -597,29 +461,6 @@
 	 * @throws IOException
 	 * @throws ServletException
 	 */
-=======
-                            + query + ",scope=" + scope
-                            + ",error=" + e.getMessage()), e);
-            request.setAttribute("search.error", true);
-            request.setAttribute("search.error.message", e.getMessage());
-        }
-
-        JSPManager.showJSP(request, response, "/search/discovery.jsp");
-    }
-
-    /**
-     * Export the search results as a csv file
-     * 
-     * @param context
-     *            The DSpace context
-     * @param response
-     *            The request object
-     * @param items
-     *            The result items
-     * @throws IOException
-     * @throws ServletException
-     */
->>>>>>> c6e097fc
     protected void exportMetadata(Context context,
             HttpServletResponse response, List<Item> items) throws IOException,
             ServletException
@@ -651,23 +492,23 @@
 		return;
 	}
 
-	/**
-	 * Method for constructing the discovery advanced search form
-	 * 
+    /**
+     * Method for constructing the discovery advanced search form
+     * 
      * author: Andrea Bollini
-	 */
-	@Override
+     */
+    @Override
     public void doAdvancedSearch(Context context, HttpServletRequest request,
             HttpServletResponse response) throws SearchProcessorException,
             IOException, ServletException
             {
-		// just redirect to the simple search servlet.
-		// The advanced form is always displayed with Discovery togheter with
-		// the search result
-		// the first access to the advanced form performs a search for
-		// "anythings" (SOLR *:*)
-		response.sendRedirect(request.getContextPath() + "/simple-search");
-	}
+                // just redirect to the simple search servlet.
+                // The advanced form is always displayed with Discovery togheter with
+                // the search result
+                // the first access to the advanced form performs a search for
+                // "anythings" (SOLR *:*)
+                response.sendRedirect(request.getContextPath() + "/simple-search");
+            }
 
     /**
      * Method for searching authors in item map
@@ -725,14 +566,14 @@
         
         JSPManager.showJSP(request, response, "itemmap-browse.jsp");
     }
-
-	@Override
+    
+    @Override
     public String getI18NKeyPrefix()
     {
-		return "jsp.search.filter.";
-	}
-
-	@Override
+        return "jsp.search.filter.";
+    }
+    
+    @Override
     public List<String> getSearchIndices()
     {
 		init();
