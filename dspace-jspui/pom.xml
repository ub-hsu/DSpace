--- conflicted
+++ resolved
@@ -13,11 +13,7 @@
    <parent>
       <groupId>org.dspace</groupId>
       <artifactId>dspace-parent</artifactId>
-<<<<<<< HEAD
       <version>CRIS-5.6.2-SNAPSHOT</version>
-=======
-      <version>6.1-SNAPSHOT</version>
->>>>>>> a54bf11b
       <relativePath>..</relativePath>
    </parent>
 
@@ -110,15 +106,6 @@
         <dependency>
             <groupId>javax.servlet</groupId>
             <artifactId>jstl</artifactId>
-<<<<<<< HEAD
-=======
-            <version>1.2</version>
-        </dependency>
-        <dependency>
-            <groupId>taglibs</groupId>
-            <artifactId>standard</artifactId>
-            <version>1.1.2</version>
->>>>>>> a54bf11b
         </dependency>
 		<dependency>
 		    <groupId>org.apache.taglibs</groupId>
