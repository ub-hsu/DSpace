<project xmlns="http://maven.apache.org/POM/4.0.0" xmlns:xsi="http://www.w3.org/2001/XMLSchema-instance" xsi:schemaLocation="http://maven.apache.org/POM/4.0.0 http://maven.apache.org/maven-v4_0_0.xsd">
    <modelVersion>4.0.0</modelVersion>
    <groupId>org.dspace</groupId>
    <artifactId>dspace-rdf</artifactId>
    <packaging>war</packaging>
    <name>DSpace RDF</name>
    <description>Parent project for the RDF API and Webapp</description>

    <parent>
        <groupId>org.dspace</groupId>
        <artifactId>dspace-parent</artifactId>
<<<<<<< HEAD
        <version>CRIS-6.0.0-SNAPSHOT</version>
=======
        <version>CRIS-6.3.0-SNAPSHOT</version>
>>>>>>> da936b65
        <relativePath>..</relativePath>
    </parent>

    <properties>
        <!-- This is the path to the root [dspace-src] directory. -->
        <root.basedir>${basedir}/..</root.basedir>
    </properties>

    <dependencies>
        <!-- Use jena to create, store and load rdf -->
        <dependency>
            <groupId>org.apache.jena</groupId>
            <artifactId>apache-jena-libs</artifactId>
            <exclusions>
                <exclusion>
                    <artifactId>jackson-core</artifactId>
                    <groupId>com.fasterxml.jackson.core</groupId>
                </exclusion>
                <exclusion>
                    <artifactId>jackson-databind</artifactId>
                    <groupId>com.fasterxml.jackson.core</groupId>
                </exclusion>
            </exclusions>
            <type>pom</type>
        </dependency>

        <dependency>
            <groupId>org.dspace</groupId>
            <artifactId>dspace-api</artifactId>
        </dependency>
        <dependency>
            <groupId>org.dspace</groupId>
            <artifactId>dspace-services</artifactId>
        </dependency>

		<!-- Spring 3 dependencies -->
		<dependency>
			<groupId>org.springframework</groupId>
			<artifactId>spring-core</artifactId>
		</dependency>
 
		<dependency>
			<groupId>org.springframework</groupId>
			<artifactId>spring-context</artifactId>
		</dependency>
 
		<dependency>
			<groupId>org.springframework</groupId>
			<artifactId>spring-web</artifactId>
		</dependency>

        <dependency>
            <groupId>javax.servlet</groupId>
            <artifactId>javax.servlet-api</artifactId>
            <scope>provided</scope>
        </dependency>
        <dependency>
            <groupId>log4j</groupId>
            <artifactId>log4j</artifactId>
        </dependency>
        <dependency>
            <groupId>commons-lang</groupId>
            <artifactId>commons-lang</artifactId>
        </dependency>
    </dependencies>
</project><|MERGE_RESOLUTION|>--- conflicted
+++ resolved
@@ -9,11 +9,7 @@
     <parent>
         <groupId>org.dspace</groupId>
         <artifactId>dspace-parent</artifactId>
-<<<<<<< HEAD
-        <version>CRIS-6.0.0-SNAPSHOT</version>
-=======
         <version>CRIS-6.3.0-SNAPSHOT</version>
->>>>>>> da936b65
         <relativePath>..</relativePath>
     </parent>
 
