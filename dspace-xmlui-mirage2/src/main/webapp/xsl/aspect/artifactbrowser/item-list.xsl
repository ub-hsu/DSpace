<!--

    The contents of this file are subject to the license and copyright
    detailed in the LICENSE and NOTICE files at the root of the source
    tree and available online at

    http://www.dspace.org/license/

-->

<!--
    Rendering of a list of items (e.g. in a search or
    browse results page)

    Author: art.lowel at atmire.com
    Author: lieven.droogmans at atmire.com
    Author: ben at atmire.com
    Author: Alexey Maslov

-->

<xsl:stylesheet
    xmlns:i18n="http://apache.org/cocoon/i18n/2.1"
    xmlns:dri="http://di.tamu.edu/DRI/1.0/"
    xmlns:mets="http://www.loc.gov/METS/"
    xmlns:dim="http://www.dspace.org/xmlns/dspace/dim"
    xmlns:xlink="http://www.w3.org/TR/xlink/"
    xmlns:xsl="http://www.w3.org/1999/XSL/Transform" version="1.0"
    xmlns:atom="http://www.w3.org/2005/Atom"
    xmlns:ore="http://www.openarchives.org/ore/terms/"
    xmlns:oreatom="http://www.openarchives.org/ore/atom/"
    xmlns="http://www.w3.org/1999/xhtml"
    xmlns:xalan="http://xml.apache.org/xalan"
    xmlns:encoder="xalan://java.net.URLEncoder"
    xmlns:util="org.dspace.app.xmlui.utils.XSLUtils"
    xmlns:confman="org.dspace.core.ConfigurationManager"
    exclude-result-prefixes="xalan encoder i18n dri mets dim xlink xsl util confman">

    <xsl:output indent="yes"/>

    <!--these templates are modfied to support the 2 different item list views that
    can be configured with the property 'xmlui.theme.mirage.item-list.emphasis' in dspace.cfg-->

    <xsl:template name="itemSummaryList-DIM">
        <xsl:variable name="itemWithdrawn" select="./mets:dmdSec/mets:mdWrap[@OTHERMDTYPE='DIM']/mets:xmlData/dim:dim/@withdrawn" />

        <xsl:variable name="href">
            <xsl:choose>
                <xsl:when test="$itemWithdrawn">
                    <xsl:value-of select="@OBJEDIT"/>
                </xsl:when>
                <xsl:otherwise>
                    <xsl:value-of select="@OBJID"/>
                </xsl:otherwise>
            </xsl:choose>
        </xsl:variable>

        <xsl:variable name="emphasis" select="confman:getProperty('xmlui.theme.mirage.item-list.emphasis')"/>
        <xsl:choose>
            <xsl:when test="'file' = $emphasis">


                <div class="item-wrapper row">
                    <div class="col-sm-3 hidden-xs">
                        <xsl:apply-templates select="./mets:fileSec" mode="artifact-preview">
                            <xsl:with-param name="href" select="$href"/>
                        </xsl:apply-templates>
                    </div>

                    <div class="col-sm-9">
                        <xsl:apply-templates select="./mets:dmdSec/mets:mdWrap[@OTHERMDTYPE='DIM']/mets:xmlData/dim:dim"
                                             mode="itemSummaryList-DIM-metadata">
                            <xsl:with-param name="href" select="$href"/>
                        </xsl:apply-templates>
                    </div>

                </div>
            </xsl:when>
            <xsl:otherwise>
                <xsl:apply-templates select="./mets:dmdSec/mets:mdWrap[@OTHERMDTYPE='DIM']/mets:xmlData/dim:dim"
                                     mode="itemSummaryList-DIM-metadata"><xsl:with-param name="href" select="$href"/></xsl:apply-templates>
            </xsl:otherwise>
        </xsl:choose>
    </xsl:template>

    <!--handles the rendering of a single item in a list in file mode-->
    <!--handles the rendering of a single item in a list in metadata mode-->
    <xsl:template match="dim:dim" mode="itemSummaryList-DIM-metadata">
        <xsl:param name="href"/>
        <div class="artifact-description">
            <h4 class="artifact-title">
                <xsl:element name="a">
                    <xsl:attribute name="href">
                        <xsl:value-of select="$href"/>
                    </xsl:attribute>
                    <xsl:choose>
                        <xsl:when test="dim:field[@element='title']">
                            <xsl:value-of select="dim:field[@element='title'][1]/node()"/>
                        </xsl:when>
                        <xsl:otherwise>
                            <i18n:text>xmlui.dri2xhtml.METS-1.0.no-title</i18n:text>
                        </xsl:otherwise>
                    </xsl:choose>
                </xsl:element>
                <span class="Z3988">
                    <xsl:attribute name="title">
                        <xsl:call-template name="renderCOinS"/>
                    </xsl:attribute>
                    &#xFEFF; <!-- non-breaking space to force separating the end tag -->
                </span>
            </h4>
            <div class="artifact-info">
                <span class="author h4">
                    <small>
                    <xsl:choose>
                        <xsl:when test="dim:field[@element='contributor'][@qualifier='author']">
                            <xsl:for-each select="dim:field[@element='contributor'][@qualifier='author']">
                                <span>
                                  <xsl:if test="@authority">
                                    <xsl:attribute name="class"><xsl:text>ds-dc_contributor_author-authority</xsl:text></xsl:attribute>
                                  </xsl:if>
                                  <xsl:copy-of select="node()"/>
                                </span>
                                <xsl:if test="count(following-sibling::dim:field[@element='contributor'][@qualifier='author']) != 0">
                                    <xsl:text>; </xsl:text>
                                </xsl:if>
                            </xsl:for-each>
                        </xsl:when>
                        <xsl:when test="dim:field[@element='creator']">
                            <xsl:for-each select="dim:field[@element='creator']">
                                <xsl:copy-of select="node()"/>
                                <xsl:if test="count(following-sibling::dim:field[@element='creator']) != 0">
                                    <xsl:text>; </xsl:text>
                                </xsl:if>
                            </xsl:for-each>
                        </xsl:when>
                        <xsl:when test="dim:field[@element='contributor']">
                            <xsl:for-each select="dim:field[@element='contributor']">
                                <xsl:copy-of select="node()"/>
                                <xsl:if test="count(following-sibling::dim:field[@element='contributor']) != 0">
                                    <xsl:text>; </xsl:text>
                                </xsl:if>
                            </xsl:for-each>
                        </xsl:when>
                        <xsl:otherwise>
                            <i18n:text>xmlui.dri2xhtml.METS-1.0.no-author</i18n:text>
                        </xsl:otherwise>
                    </xsl:choose>
                    </small>
                </span>
                <xsl:text> </xsl:text>
                <xsl:if test="dim:field[@element='date' and @qualifier='issued']">
	                <span class="publisher-date h4">  <small>
	                    <xsl:text>(</xsl:text>
	                    <xsl:if test="dim:field[@element='publisher']">
	                        <span class="publisher">
	                            <xsl:copy-of select="dim:field[@element='publisher']/node()"/>
	                        </span>
	                        <xsl:text>, </xsl:text>
	                    </xsl:if>
	                    <span class="date">
	                        <xsl:value-of select="substring(dim:field[@element='date' and @qualifier='issued']/node(),1,10)"/>
	                    </span>
	                    <xsl:text>)</xsl:text>
                        </small></span>
                </xsl:if>
            </div>
            <xsl:if test="dim:field[@element = 'description' and @qualifier='abstract']">
                <xsl:variable name="abstract" select="dim:field[@element = 'description' and @qualifier='abstract']/node()"/>
                <div class="artifact-abstract">
                    <xsl:value-of select="util:shortenString($abstract, 220, 10)"/>
                </div>
            </xsl:if>
        </div>
    </xsl:template>

    <xsl:template name="itemDetailList-DIM">
        <xsl:call-template name="itemSummaryList-DIM"/>
    </xsl:template>


    <xsl:template match="mets:fileSec" mode="artifact-preview">
        <xsl:param name="href"/>
        <div class="thumbnail artifact-preview">
            <a class="image-link" href="{$href}">
                <xsl:choose>
                    <xsl:when test="mets:fileGrp[@USE='THUMBNAIL']">
<<<<<<< HEAD
                        <img class="img-responsive img-thumbnail" alt="xmlui.mirage2.item-list.thumbnail" i18n:attr="alt">
                            <xsl:attribute name="src">
                                <xsl:value-of
                                        select="mets:fileGrp[@USE='THUMBNAIL']/mets:file/mets:FLocat[@LOCTYPE='URL']/@xlink:href"/>
                            </xsl:attribute>
                        </img>
=======
                        <!-- Checking if Thumbnail is restricted and if so, show a restricted image --> 
                        <xsl:variable name="src">
                            <xsl:value-of select="mets:fileGrp[@USE='THUMBNAIL']/mets:file/mets:FLocat[@LOCTYPE='URL']/@xlink:href"/>
                        </xsl:variable>
                        <xsl:choose>
                            <xsl:when test="contains($src,'isAllowed=n')">
                                <div style="width: 100%; text-align: center">
                                    <i aria-hidden="true" class="glyphicon  glyphicon-lock"></i>
                                </div>
                            </xsl:when>
                            <xsl:otherwise>
                                <img class="img-responsive img-thumbnail" alt="xmlui.mirage2.item-list.thumbnail" i18n:attr="alt">
                                    <xsl:attribute name="src">
                                        <xsl:value-of select="$src"/>
                                    </xsl:attribute>
                                </img>
                            </xsl:otherwise>
                        </xsl:choose>
>>>>>>> da936b65
                    </xsl:when>
                    <xsl:otherwise>
                        <img class="img-thumbnail" alt="xmlui.mirage2.item-list.thumbnail" i18n:attr="alt">
                            <xsl:attribute name="data-src">
                                <xsl:text>holder.js/100%x</xsl:text>
                                <xsl:value-of select="$thumbnail.maxheight"/>
                                <xsl:text>/text:No Thumbnail</xsl:text>
                            </xsl:attribute>
                        </img>
                    </xsl:otherwise>
                </xsl:choose>
            </a>
        </div>
    </xsl:template>




    <!--
        Rendering of a list of items (e.g. in a search or
        browse results page)

        Author: art.lowel at atmire.com
        Author: lieven.droogmans at atmire.com
        Author: ben at atmire.com
        Author: Alexey Maslov

    -->



        <!-- Generate the info about the item from the metadata section -->
        <xsl:template match="dim:dim" mode="itemSummaryList-DIM">
            <xsl:variable name="itemWithdrawn" select="@withdrawn" />
            <div class="artifact-description">
                <div class="artifact-title">
                    <xsl:element name="a">
                        <xsl:attribute name="href">
                            <xsl:choose>
                                <xsl:when test="$itemWithdrawn">
                                    <xsl:value-of select="ancestor::mets:METS/@OBJEDIT" />
                                </xsl:when>
                                <xsl:otherwise>
                                    <xsl:value-of select="ancestor::mets:METS/@OBJID" />
                                </xsl:otherwise>
                            </xsl:choose>
                        </xsl:attribute>
                        <xsl:choose>
                            <xsl:when test="dim:field[@element='title']">
                                <xsl:value-of select="dim:field[@element='title'][1]/node()"/>
                            </xsl:when>
                            <xsl:otherwise>
                                <i18n:text>xmlui.dri2xhtml.METS-1.0.no-title</i18n:text>
                            </xsl:otherwise>
                        </xsl:choose>
                    </xsl:element>
                </div>
                <span class="Z3988">
                    <xsl:attribute name="title">
                        <xsl:call-template name="renderCOinS"/>
                    </xsl:attribute>
                    &#xFEFF; <!-- non-breaking space to force separating the end tag -->
                </span>
                <div class="artifact-info">
                    <span class="author">
                        <xsl:choose>
                            <xsl:when test="dim:field[@element='contributor'][@qualifier='author']">
                                <xsl:for-each select="dim:field[@element='contributor'][@qualifier='author']">
                                    <span>
                                        <xsl:if test="@authority">
                                            <xsl:attribute name="class"><xsl:text>ds-dc_contributor_author-authority</xsl:text></xsl:attribute>
                                        </xsl:if>
                                        <xsl:copy-of select="node()"/>
                                    </span>
                                    <xsl:if test="count(following-sibling::dim:field[@element='contributor'][@qualifier='author']) != 0">
                                        <xsl:text>; </xsl:text>
                                    </xsl:if>
                                </xsl:for-each>
                            </xsl:when>
                            <xsl:when test="dim:field[@element='creator']">
                                <xsl:for-each select="dim:field[@element='creator']">
                                    <xsl:copy-of select="node()"/>
                                    <xsl:if test="count(following-sibling::dim:field[@element='creator']) != 0">
                                        <xsl:text>; </xsl:text>
                                    </xsl:if>
                                </xsl:for-each>
                            </xsl:when>
                            <xsl:when test="dim:field[@element='contributor']">
                                <xsl:for-each select="dim:field[@element='contributor']">
                                    <xsl:copy-of select="node()"/>
                                    <xsl:if test="count(following-sibling::dim:field[@element='contributor']) != 0">
                                        <xsl:text>; </xsl:text>
                                    </xsl:if>
                                </xsl:for-each>
                            </xsl:when>
                            <xsl:otherwise>
                                <i18n:text>xmlui.dri2xhtml.METS-1.0.no-author</i18n:text>
                            </xsl:otherwise>
                        </xsl:choose>
                    </span>
                    <xsl:text> </xsl:text>
                    <xsl:if test="dim:field[@element='date' and @qualifier='issued'] or dim:field[@element='publisher']">
                        <span class="publisher-date">
                            <xsl:text>(</xsl:text>
                            <xsl:if test="dim:field[@element='publisher']">
                                <span class="publisher">
                                    <xsl:copy-of select="dim:field[@element='publisher']/node()"/>
                                </span>
                                <xsl:text>, </xsl:text>
                            </xsl:if>
                            <span class="date">
                                <xsl:value-of select="substring(dim:field[@element='date' and @qualifier='issued']/node(),1,10)"/>
                            </span>
                            <xsl:text>)</xsl:text>
                        </span>
                    </xsl:if>
                </div>
            </div>
        </xsl:template>

</xsl:stylesheet><|MERGE_RESOLUTION|>--- conflicted
+++ resolved
@@ -185,14 +185,6 @@
             <a class="image-link" href="{$href}">
                 <xsl:choose>
                     <xsl:when test="mets:fileGrp[@USE='THUMBNAIL']">
-<<<<<<< HEAD
-                        <img class="img-responsive img-thumbnail" alt="xmlui.mirage2.item-list.thumbnail" i18n:attr="alt">
-                            <xsl:attribute name="src">
-                                <xsl:value-of
-                                        select="mets:fileGrp[@USE='THUMBNAIL']/mets:file/mets:FLocat[@LOCTYPE='URL']/@xlink:href"/>
-                            </xsl:attribute>
-                        </img>
-=======
                         <!-- Checking if Thumbnail is restricted and if so, show a restricted image --> 
                         <xsl:variable name="src">
                             <xsl:value-of select="mets:fileGrp[@USE='THUMBNAIL']/mets:file/mets:FLocat[@LOCTYPE='URL']/@xlink:href"/>
@@ -211,7 +203,6 @@
                                 </img>
                             </xsl:otherwise>
                         </xsl:choose>
->>>>>>> da936b65
                     </xsl:when>
                     <xsl:otherwise>
                         <img class="img-thumbnail" alt="xmlui.mirage2.item-list.thumbnail" i18n:attr="alt">
