--- conflicted
+++ resolved
@@ -703,11 +703,7 @@
                     <hr/>
                     <div class="col-xs-7 col-sm-8">
                         <div>
-<<<<<<< HEAD
-                            <a href="http://www.dspace.org/" target="_blank">DSpace software</a> copyright&#160;&#169;&#160;2002-2015&#160; <a href="http://www.duraspace.org/" target="_blank">DuraSpace</a>
-=======
                             <a href="http://www.dspace.org/" target="_blank">DSpace software</a> copyright&#160;&#169;&#160;2002-2016&#160; <a href="http://www.duraspace.org/" target="_blank">DuraSpace</a>
->>>>>>> a54bf11b
                         </div>
                         <div class="hidden-print">
                             <a>
