<<<<<<< HEAD
<project xmlns="http://maven.apache.org/POM/4.0.0" xmlns:xsi="http://www.w3.org/2001/XMLSchema-instance" xsi:schemaLocation="http://maven.apache.org/POM/4.0.0 http://maven.apache.org/maven-v4_0_0.xsd">
	
	<parent>
		<artifactId>dspace-parent</artifactId>
		<groupId>org.dspace</groupId>
		<version>1.8.0-SNAPSHOT</version>
	</parent>
	
	<modelVersion>4.0.0</modelVersion>
	<groupId>org.dspace</groupId>
	<artifactId>dspace-stats</artifactId>
	<name>DSpace Solr Statistics Logging Client Library</name>
	<version>1.8.0-SNAPSHOT</version>
	<description>Library of Shared UsageEvent and EventConsumer Tools for Logging to Solr.</description>

	<!--
		The Subversion repository location is used by Continuum to update
		against when changes have occured, this spawns a new build cycle and
		releases snapshots into the snapshot repository below.
	-->
	<scm>
		<connection>scm:svn:http://scm.dspace.org/svn/repo/dspace/trunk/dspace-stats</connection>
		<developerConnection>scm:svn:https://scm.dspace.org/svn/repo/dspace/trunk/dspace-stats</developerConnection>
		<url>http://scm.dspace.org/svn/repo/dspace/trunk/dspace-stats</url>
	</scm>

	<developers>
		<developer>
			<name>Ben Bosman</name>
			<email>ben at atmire.com</email>
			<url>http://www.atmire.com</url>
			<organization>@MIRE</organization>
			<organizationUrl>http://www.atmire.com</organizationUrl>
			<timezone>+1</timezone>
		</developer>
		<developer>
			<name>Mark Diggory</name>
			<email>mdiggory at atmire.com</email>
			<url>http://www.atmire.com</url>
			<organization>@MIRE</organization>
			<organizationUrl>http://www.atmire.com</organizationUrl>
			<timezone>-5</timezone>
		</developer>
		<developer>
			<name>Lieven Droogmans</name>
			<email>lieven at atmire.com</email>
			<url>http://www.atmire.com</url>
			<organization>@MIRE</organization>
			<organizationUrl>http://www.atmire.com</organizationUrl>
			<timezone>+1</timezone>
		</developer>
		<developer>
			<name>Art Lowel</name>
			<email>art at atmire.com</email>
			<url>http://www.atmire.com</url>
			<organization>@MIRE</organization>
			<organizationUrl>http://www.atmire.com</organizationUrl>
			<timezone>+1</timezone>
		</developer>
		<developer>
			<name>Kevin Van de velde</name>
			<email>kevin at atmire.com</email>
			<url>http://www.atmire.com</url>
			<organization>@MIRE</organization>
			<organizationUrl>http://www.atmire.com</organizationUrl>
			<timezone>+1</timezone>
		</developer>
	</developers>
   
    <contributors />

	<dependencies>
        <dependency>
            <groupId>org.dspace</groupId>
            <artifactId>dspace-services-api</artifactId>
        </dependency>
        <dependency>
            <groupId>org.dspace</groupId>
            <artifactId>dspace-api</artifactId>
        </dependency>
		<dependency>
			<groupId>org.apache.solr</groupId>
			<artifactId>solr-solrj</artifactId>
            <version>1.4.1</version>
		</dependency>
		<dependency>
			<groupId>org.dspace.dependencies</groupId>
			<artifactId>dspace-geoip</artifactId>
			<version>1.2.3</version>
		</dependency>
		<dependency>
			<groupId>org.apache.ant</groupId>
			<artifactId>ant</artifactId>
		</dependency>
		<dependency>
			<groupId>org.dspace.dnsjava</groupId>
			<artifactId>dnsjava</artifactId>
			<version>2.0.6</version>
		</dependency>
		<dependency>
			<groupId>javax.servlet</groupId>
			<artifactId>servlet-api</artifactId>
			<scope>provided</scope>
		</dependency>
        <dependency>
            <groupId>org.ostermiller</groupId>
            <artifactId>utils</artifactId>
            <version>1.07.00</version>
        </dependency>
	</dependencies>
   
   <reporting>
      <excludeDefaults>false</excludeDefaults>
      <plugins>
         <plugin>
            <artifactId>maven-javadoc-plugin</artifactId>
        <configuration>
      
          <minmemory>128m</minmemory>
          <maxmemory>1g</maxmemory>
       
       </configuration>
         </plugin>
         <plugin>
            <artifactId>maven-jxr-plugin</artifactId>
            <configuration>
               <aggregate>true</aggregate>
            </configuration>
         </plugin>
         <plugin>
            <artifactId>maven-site-plugin</artifactId>
         </plugin>
      </plugins>
   </reporting>
=======
<project xmlns="http://maven.apache.org/POM/4.0.0" xmlns:xsi="http://www.w3.org/2001/XMLSchema-instance" xsi:schemaLocation="http://maven.apache.org/POM/4.0.0 http://maven.apache.org/maven-v4_0_0.xsd">
	
	<parent>
		<artifactId>dspace-parent</artifactId>
		<groupId>org.dspace</groupId>
		<version>1.7.1</version>
	</parent>
	
	<modelVersion>4.0.0</modelVersion>
	<groupId>org.dspace</groupId>
	<artifactId>dspace-stats</artifactId>
	<name>DSpace Solr Statistics Logging Client Library</name>
	<version>1.7.1</version>
	<description>Library of Shared UsageEvent and EventConsumer Tools for Logging to Solr.</description>

	<!--
		The Subversion repository location is used by Continuum to update
		against when changes have occured, this spawns a new build cycle and
		releases snapshots into the snapshot repository below.
	-->
	<scm>
		<connection>scm:svn:http://scm.dspace.org/svn/repo/dspace/tags/dspace-1.7.1</connection>
		<developerConnection>scm:svn:https://scm.dspace.org/svn/repo/dspace/tags/dspace-1.7.1</developerConnection>
		<url>http://scm.dspace.org/svn/repo/dspace/tags/dspace-1.7.1</url>
	</scm>

	<developers>
		<developer>
			<name>Ben Bosman</name>
			<email>ben at atmire.com</email>
			<url>http://www.atmire.com</url>
			<organization>@MIRE</organization>
			<organizationUrl>http://www.atmire.com</organizationUrl>
			<timezone>+1</timezone>
		</developer>
		<developer>
			<name>Mark Diggory</name>
			<email>mdiggory at atmire.com</email>
			<url>http://www.atmire.com</url>
			<organization>@MIRE</organization>
			<organizationUrl>http://www.atmire.com</organizationUrl>
			<timezone>-5</timezone>
		</developer>
		<developer>
			<name>Lieven Droogmans</name>
			<email>lieven at atmire.com</email>
			<url>http://www.atmire.com</url>
			<organization>@MIRE</organization>
			<organizationUrl>http://www.atmire.com</organizationUrl>
			<timezone>+1</timezone>
		</developer>
		<developer>
			<name>Art Lowel</name>
			<email>art at atmire.com</email>
			<url>http://www.atmire.com</url>
			<organization>@MIRE</organization>
			<organizationUrl>http://www.atmire.com</organizationUrl>
			<timezone>+1</timezone>
		</developer>
		<developer>
			<name>Kevin Van de velde</name>
			<email>kevin at atmire.com</email>
			<url>http://www.atmire.com</url>
			<organization>@MIRE</organization>
			<organizationUrl>http://www.atmire.com</organizationUrl>
			<timezone>+1</timezone>
		</developer>
	</developers>
   
    <contributors />

	<dependencies>
        <dependency>
            <groupId>org.dspace</groupId>
            <artifactId>dspace-services-api</artifactId>
        </dependency>
        <dependency>
            <groupId>org.dspace</groupId>
            <artifactId>dspace-api</artifactId>
        </dependency>
		<dependency>
			<groupId>org.apache.solr</groupId>
			<artifactId>solr-solrj</artifactId>
            <version>1.4.1</version>
		</dependency>
		<dependency>
			<groupId>org.dspace.dependencies</groupId>
			<artifactId>dspace-geoip</artifactId>
			<version>1.2.3</version>
		</dependency>
		<dependency>
			<groupId>org.apache.ant</groupId>
			<artifactId>ant</artifactId>
		</dependency>
		<dependency>
			<groupId>org.dspace.dnsjava</groupId>
			<artifactId>dnsjava</artifactId>
			<version>2.0.6</version>
		</dependency>
		<dependency>
			<groupId>javax.servlet</groupId>
			<artifactId>servlet-api</artifactId>
			<scope>provided</scope>
		</dependency>
        <dependency>
            <groupId>org.ostermiller</groupId>
            <artifactId>utils</artifactId>
            <version>1.07.00</version>
        </dependency>
	</dependencies>
   
   <reporting>
      <excludeDefaults>false</excludeDefaults>
      <plugins>
         <plugin>
            <artifactId>maven-javadoc-plugin</artifactId>
        <configuration>
      
          <minmemory>128m</minmemory>
          <maxmemory>1g</maxmemory>
       
       </configuration>
         </plugin>
         <plugin>
            <artifactId>maven-jxr-plugin</artifactId>
            <configuration>
               <aggregate>true</aggregate>
            </configuration>
         </plugin>
         <plugin>
            <artifactId>maven-site-plugin</artifactId>
         </plugin>
      </plugins>
   </reporting>
>>>>>>> 37a6f5e8
</project><|MERGE_RESOLUTION|>--- conflicted
+++ resolved
@@ -1,139 +1,3 @@
-<<<<<<< HEAD
-<project xmlns="http://maven.apache.org/POM/4.0.0" xmlns:xsi="http://www.w3.org/2001/XMLSchema-instance" xsi:schemaLocation="http://maven.apache.org/POM/4.0.0 http://maven.apache.org/maven-v4_0_0.xsd">
-	
-	<parent>
-		<artifactId>dspace-parent</artifactId>
-		<groupId>org.dspace</groupId>
-		<version>1.8.0-SNAPSHOT</version>
-	</parent>
-	
-	<modelVersion>4.0.0</modelVersion>
-	<groupId>org.dspace</groupId>
-	<artifactId>dspace-stats</artifactId>
-	<name>DSpace Solr Statistics Logging Client Library</name>
-	<version>1.8.0-SNAPSHOT</version>
-	<description>Library of Shared UsageEvent and EventConsumer Tools for Logging to Solr.</description>
-
-	<!--
-		The Subversion repository location is used by Continuum to update
-		against when changes have occured, this spawns a new build cycle and
-		releases snapshots into the snapshot repository below.
-	-->
-	<scm>
-		<connection>scm:svn:http://scm.dspace.org/svn/repo/dspace/trunk/dspace-stats</connection>
-		<developerConnection>scm:svn:https://scm.dspace.org/svn/repo/dspace/trunk/dspace-stats</developerConnection>
-		<url>http://scm.dspace.org/svn/repo/dspace/trunk/dspace-stats</url>
-	</scm>
-
-	<developers>
-		<developer>
-			<name>Ben Bosman</name>
-			<email>ben at atmire.com</email>
-			<url>http://www.atmire.com</url>
-			<organization>@MIRE</organization>
-			<organizationUrl>http://www.atmire.com</organizationUrl>
-			<timezone>+1</timezone>
-		</developer>
-		<developer>
-			<name>Mark Diggory</name>
-			<email>mdiggory at atmire.com</email>
-			<url>http://www.atmire.com</url>
-			<organization>@MIRE</organization>
-			<organizationUrl>http://www.atmire.com</organizationUrl>
-			<timezone>-5</timezone>
-		</developer>
-		<developer>
-			<name>Lieven Droogmans</name>
-			<email>lieven at atmire.com</email>
-			<url>http://www.atmire.com</url>
-			<organization>@MIRE</organization>
-			<organizationUrl>http://www.atmire.com</organizationUrl>
-			<timezone>+1</timezone>
-		</developer>
-		<developer>
-			<name>Art Lowel</name>
-			<email>art at atmire.com</email>
-			<url>http://www.atmire.com</url>
-			<organization>@MIRE</organization>
-			<organizationUrl>http://www.atmire.com</organizationUrl>
-			<timezone>+1</timezone>
-		</developer>
-		<developer>
-			<name>Kevin Van de velde</name>
-			<email>kevin at atmire.com</email>
-			<url>http://www.atmire.com</url>
-			<organization>@MIRE</organization>
-			<organizationUrl>http://www.atmire.com</organizationUrl>
-			<timezone>+1</timezone>
-		</developer>
-	</developers>
-   
-    <contributors />
-
-	<dependencies>
-        <dependency>
-            <groupId>org.dspace</groupId>
-            <artifactId>dspace-services-api</artifactId>
-        </dependency>
-        <dependency>
-            <groupId>org.dspace</groupId>
-            <artifactId>dspace-api</artifactId>
-        </dependency>
-		<dependency>
-			<groupId>org.apache.solr</groupId>
-			<artifactId>solr-solrj</artifactId>
-            <version>1.4.1</version>
-		</dependency>
-		<dependency>
-			<groupId>org.dspace.dependencies</groupId>
-			<artifactId>dspace-geoip</artifactId>
-			<version>1.2.3</version>
-		</dependency>
-		<dependency>
-			<groupId>org.apache.ant</groupId>
-			<artifactId>ant</artifactId>
-		</dependency>
-		<dependency>
-			<groupId>org.dspace.dnsjava</groupId>
-			<artifactId>dnsjava</artifactId>
-			<version>2.0.6</version>
-		</dependency>
-		<dependency>
-			<groupId>javax.servlet</groupId>
-			<artifactId>servlet-api</artifactId>
-			<scope>provided</scope>
-		</dependency>
-        <dependency>
-            <groupId>org.ostermiller</groupId>
-            <artifactId>utils</artifactId>
-            <version>1.07.00</version>
-        </dependency>
-	</dependencies>
-   
-   <reporting>
-      <excludeDefaults>false</excludeDefaults>
-      <plugins>
-         <plugin>
-            <artifactId>maven-javadoc-plugin</artifactId>
-        <configuration>
-      
-          <minmemory>128m</minmemory>
-          <maxmemory>1g</maxmemory>
-       
-       </configuration>
-         </plugin>
-         <plugin>
-            <artifactId>maven-jxr-plugin</artifactId>
-            <configuration>
-               <aggregate>true</aggregate>
-            </configuration>
-         </plugin>
-         <plugin>
-            <artifactId>maven-site-plugin</artifactId>
-         </plugin>
-      </plugins>
-   </reporting>
-=======
 <project xmlns="http://maven.apache.org/POM/4.0.0" xmlns:xsi="http://www.w3.org/2001/XMLSchema-instance" xsi:schemaLocation="http://maven.apache.org/POM/4.0.0 http://maven.apache.org/maven-v4_0_0.xsd">
 	
 	<parent>
@@ -268,5 +132,4 @@
          </plugin>
       </plugins>
    </reporting>
->>>>>>> 37a6f5e8
 </project>