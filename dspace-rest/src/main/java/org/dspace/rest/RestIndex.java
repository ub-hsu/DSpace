/**
 * The contents of this file are subject to the license and copyright
 * detailed in the LICENSE and NOTICE files at the root of the source
 * tree and available online at
 *
 * http://www.dspace.org/license/
 */
package org.dspace.rest;

import java.io.UnsupportedEncodingException;
import java.sql.SQLException;

import javax.servlet.ServletContext;
import javax.ws.rs.*;
import javax.ws.rs.core.*;
import javax.ws.rs.core.Context;

import org.apache.log4j.Logger;
import org.dspace.eperson.EPerson;
import org.dspace.eperson.factory.EPersonServiceFactory;
import org.dspace.eperson.service.EPersonService;
import org.dspace.rest.common.Status;
import org.dspace.rest.exceptions.ContextException;

/**
 * Root of RESTful api. It provides login and logout. Also have method for
 * printing every method which is provides by RESTful api.
 *
 * @author Rostislav Novak (Computing and Information Centre, CTU in Prague)
 *
 */
@Path("/")
public class RestIndex {
    protected EPersonService epersonService = EPersonServiceFactory.getInstance().getEPersonService();
    private static Logger log = Logger.getLogger(RestIndex.class);

    /**
     * Return html page with information about REST api. It contains methods all
     * methods provide by REST api.
     *
<<<<<<< HEAD
     * @return HTML page which has information about all methods of REST api.
=======
     * @param servletContext
     *     Context of the servlet container.
     * @return HTML page which has information about all methods of REST API.
>>>>>>> 1b5ada2d
     */
    @GET
    @Produces(MediaType.TEXT_HTML)
    public String sayHtmlHello(@Context ServletContext servletContext)
    {
        // TODO Better graphics, add arguments to all methods. (limit, offset, item and so on)
        return "<html><title>DSpace REST - index</title>" +
                "<body>"
                    + "<h1>DSpace REST API</h1>" +
                    "Server path: " + servletContext.getContextPath() +
                    "<h2>Index</h2>" +
                        "<ul>" +
                            "<li>GET / - Return this page.</li>" +
                            "<li>GET /test - Return the string \"REST api is running\" for testing purposes.</li>" +
                            "<li>POST /login - Method for logging into the DSpace RESTful API. You must post the parameters \"email\" and \"password\". Example: \"email=test@dspace&password=pass\". Returns a JSESSIONID cookie which can be used for future authenticated requests.</li>" +
<<<<<<< HEAD
                            "<li>GET /shibboleth-login - Method for logging into the DSpace RESTful API with Shibboleth. You must configure Shibboleth to pass the Shibboleth session to this endpoint. This will return you a JSESSIONID cookie which must be included in future requests.</li>" +
                            "<li>GET /status - Method for retrieving information on the current authenticated user. The request must include the JSESSIONID cookie.</li>" +
                            "<li>GET /logout - Method for logging out of the DSpace RESTful API. The request must include the JSESSIONID cookie.</li>" +
=======
                            "<li>POST /logout - Method for logging out of the DSpace RESTful API. The request must include the \"rest-dspace-token\" token</li> header." +
>>>>>>> 1b5ada2d
                        "</ul>" +
                    "<h2>Communities</h2>" +
                        "<ul>" +
                            "<li>GET /communities - Return an array of all communities in DSpace.</li>" +
                            "<li>GET /communities/top-communities - Returns an array of all top-leve communities in DSpace.</li>" +
                            "<li>GET /communities/{communityId} - Returns a community with the specified ID.</li>" +
                            "<li>GET /communities/{communityId}/collections - Returns an array of collections of the specified community.</li>" +
                            "<li>GET /communities/{communityId}/communities - Returns an array of subcommunities of the specified community.</li>" +
                            "<li>POST /communities - Create a new top-level community. You must post a community.</li>" +
                            "<li>POST /communities/{communityId}/collections - Create a new collection in the specified community. You must post a collection.</li>" +
                            "<li>POST /communities/{communityId}/communities - Create a new subcommunity in the specified community. You must post a community.</li>" +
                            "<li>PUT /communities/{communityId} - Update the specified community.</li>" +
                            "<li>DELETE /communities/{communityId} - Delete the specified community.</li>" +
                            "<li>DELETE /communities/{communityId}/collections/{collectionId} - Delete the specified collection in the specified community.</li>" +
                            "<li>DELETE /communities/{communityId}/communities/{communityId2} - Delete the specified subcommunity (communityId2) in the specified community (communityId).</li>" +
                        "</ul>" +
                    "<h2>Collections</h2>" +
                    "<ul>" +
                          "<li>GET /collections - Return all DSpace collections in array.</li>" +
                          "<li>GET /collections/{collectionId} - Return a collection with the specified ID.</li>" +
                          "<li>GET /collections/{collectionId}/items - Return all items of the specified collection.</li>" +
                          "<li>POST /collections/{collectionId}/items - Create an item in the specified collection. You must post an item.</li>" +
                          "<li>POST /collections/find-collection - Find a collection by name.</li>" +
                          "<li>PUT /collections/{collectionId} </li> - Update the specified collection. You must post a collection." +
                          "<li>DELETE /collections/{collectionId} - Delete the specified collection from DSpace.</li>" +
                          "<li>DELETE /collections/{collectionId}/items/{itemId} - Delete the specified item (itemId) in the specified collection (collectionId). </li>" +
                      "</ul>" +
                      "<h2>Items</h2>" +
                      "<ul>" +
                          "<li>GET /items - Return a list of items.</li>" +
                          "<li>GET /items/{item id} - Return the specified item.</li>" +
                          "<li>GET /items/{item id}/metadata - Return metadata of the specified item.</li>" +
                          "<li>GET /items/{item id}/bitstreams - Return bitstreams of the specified item.</li>" +
                          "<li>POST /items/find-by-metadata-field - Find items by the specified metadata value.</li>" +
                          "<li>POST /items/{item id}/metadata - Add metadata to the specified item.</li>" +
                          "<li>POST /items/{item id}/bitstreams - Add a bitstream to the specified item.</li>" +
                          "<li>PUT /items/{item id}/metadata - Update metadata in the specified item.</li>" +
                          "<li>DELETE /items/{item id} - Delete the specified item.</li>" +
                          "<li>DELETE /items/{item id}/metadata - Clear metadata of the specified item.</li>" +
                          "<li>DELETE /items/{item id}/bitstreams/{bitstream id} - Delete the specified bitstream of the specified item.</li>" +
                      "</ul>" +
                      "<h2>Bitstreams</h2>" +
                      "<ul>" +
                          "<li>GET /bitstreams - Return all bitstreams in DSpace.</li>" +
                          "<li>GET /bitstreams/{bitstream id} - Return the specified bitstream.</li>" +
                          "<li>GET /bitstreams/{bitstream id}/policy - Return policies of the specified bitstream.</li>" +
                          "<li>GET /bitstreams/{bitstream id}/retrieve - Return the contents of the specified bitstream.</li>" +
                          "<li>POST /bitstreams/{bitstream id}/policy - Add a policy to the specified bitstream.</li>" +
                          "<li>PUT /bitstreams/{bitstream id}/data - Update the contents of the specified bitstream.</li>" +
                          "<li>PUT /bitstreams/{bitstream id} - Update metadata of the specified bitstream.</li>" +
                          "<li>DELETE /bitstreams/{bitstream id} - Delete the specified bitstream from DSpace.</li>" +
                          "<li>DELETE /bitstreams/{bitstream id}/policy/{policy_id} - Delete the specified bitstream policy.</li>" +
                      "</ul>" +
                      "<h2>Hierarchy</h2>" +
                      "<ul>" +
                          "<li>GET /hierarchy - Return hierarchy of communities and collections in tree form. Each object is minimally populated (name, handle, id) for efficient retrieval.</li>" +
                      "</ul>" +
                    "<h2>Metadata and Schema Registry</h2>" +
                    "<ul>" +
                        "<li>GET /registries/schema - Return the list of metadata schemas in the registry</li>" +
                        "<li>GET /registries/schema/{schema_prefix} - Returns the specified metadata schema</li>" +
                        "<li>GET /registries/schema/{schema_prefix}/metadata-fields/{element} - Returns the metadata field within a schema with an unqualified element name</li>" +
                        "<li>GET /registries/schema/{schema_prefix}/metadata-fields/{element}/{qualifier} - Returns the metadata field within a schema with a qualified element name</li>" +
                        "<li>POST /registries/schema/ - Add a schema to the schema registry</li>" +
                        "<li>POST /registries/schema/{schema_prefix}/metadata-fields - Add a metadata field to the specified schema</li>" +
                        "<li>GET /registries/metadata-fields/{field_id} - Return the specified metadata field</li>" +
                        "<li>PUT /registries/metadata-fields/{field_id} - Update the specified metadata field</li>" +
                        "<li>DELETE /registries/metadata-fields/{field_id} - Delete the specified metadata field from the metadata field registry</li>" +
                        "<li>DELETE /registries/schema/{schema_id} - Delete the specified schema from the schema registry</li>" +
                    "</ul>" +
                    "<h2>Query/Reporting Tools</h2>" +
                    "<ul>" +
                        "<li>GET /reports - Return a list of report tools built on the rest api</li>" +
                        "<li>GET /reports/{nickname} - Return a redirect to a specific report</li>" +
                        "<li>GET /filters - Return a list of use case filters available for quality control reporting</li>" +
                        "<li>GET /filtered-collections - Return collections and item counts based on pre-defined filters</li>" +
                        "<li>GET /filtered-collections/{collection_id} - Return items and item counts for a collection based on pre-defined filters</li>" +
                        "<li>GET /filtered-items - Retrieve a set of items based on a metadata query and a set of filters</li>" +
                    "</ul>" +
                "</body></html> ";
    }

    /**
     * Method only for testing whether the REST API is running.
     *
     * @return String "REST api is running."
     */
    @GET
    @Path("/test")
    public String test()
    {
        return "REST api is running.";
    }

    /**
     * Method to login a user into REST API.
     *
     * @return Returns response code OK and a token. Otherwise returns response
     *         code FORBIDDEN(403).
     */
    @POST
    @Path("/login")
    @Consumes({ MediaType.APPLICATION_JSON, MediaType.APPLICATION_XML })
    public Response login(@QueryParam("email") String user, @QueryParam("password") String password)
    {
        //If you can get here, you should be authenticated, the actual login is handled by spring security.
        //If not, the provided credentials are invalid.

        return getLoginResponse("Authentication failed for user " + user + ": The credentials you provided are not valid.");
    }

    @GET
    @Path("/shibboleth-login")
    @Consumes({MediaType.APPLICATION_JSON, MediaType.APPLICATION_XML})
    public Response shibbolethLogin()
    {
<<<<<<< HEAD
        //If you can get here, you should be authenticated, the actual login is handled by spring security.
        //If not, no valid Shibboleth session is present or Shibboleth config is missing.

        /* Make sure to apply
           - AuthType shibboleth
           - ShibRequireSession On
           - ShibUseHeaders On
           - require valid-user
           to this endpoint. The Shibboleth daemon will then take care of redirecting you to the login page if
           necessary.
         */

        return getLoginResponse("Shibboleth authentication failed: No valid Shibboleth session could be found.");
    }

    protected Response getLoginResponse(String failedMessage) {
        //Get the context and check if we have an authenticated eperson

        org.dspace.core.Context context = null;
        try {
            context = Resource.createContext();
        } catch (ContextException e) {
            log.error("Unable to create context: " + e.getMessage(), e);
            return Response.serverError().entity(e.getMessage()).build();
        } catch (SQLException e) {
            log.error("Unable to load user information from the database: " + e.getMessage(), e);
            return Response.serverError().entity(e.getMessage()).build();
        } catch (WebApplicationException e) {
            log.warn("REST API authentication failed.");
            context = null;
        }

        if(context == null || context.getCurrentUser() == null) {
            return Response.status(Response.Status.FORBIDDEN)
                    .entity(failedMessage)
                    .build();
        } else {
            //We have a user, so the login was successful.
            return Response.ok().build();
        }
=======
        //If you can get here, you are authenticated, the actual login is handled by spring security
        return Response.ok().build();
    }

    @GET
    @Path("/login-shibboleth")
    @Consumes({MediaType.APPLICATION_JSON, MediaType.APPLICATION_XML})
    public Response shibbolethLoginEndPoint()
    {
        org.dspace.core.Context context = null;
        try
        {
            context = Resource.createContext();
            AuthenticationService authenticationService = AuthenticateServiceFactory.getInstance().getAuthenticationService();
            Iterator<AuthenticationMethod> authenticationMethodIterator = authenticationService.authenticationMethodIterator();
            while (authenticationMethodIterator.hasNext())
            {
                AuthenticationMethod authenticationMethod = authenticationMethodIterator.next();
                if (authenticationMethod instanceof ShibAuthentication)
                {
                    //TODO: Perhaps look for a better way of handling this ?
                    org.dspace.services.model.Request currentRequest = new DSpace().getRequestService().getCurrentRequest();
                    String loginPageURL = authenticationMethod.loginPageURL(context, currentRequest.getHttpServletRequest(), currentRequest.getHttpServletResponse());
                    if (StringUtils.isNotBlank(loginPageURL))
                    {
                        currentRequest.getHttpServletResponse().sendRedirect(loginPageURL);
                    }
                }
            }
            context.abort();
        }
        catch (ContextException | SQLException | IOException e)
        {
            Resource.processException("Shibboleth endpoint error:  " + e.getMessage(), context);
        }
        finally
        {
            if (context != null && context.isValid())
            {
                context.abort();
            }

        }
        return Response.ok().build();
>>>>>>> 1b5ada2d
    }

    /**
     * Method to logout a user from DSpace REST API. Removes the token and user from
     * TokenHolder.
     *
     * @param headers
     *            Request header which contains the header named
     *            "rest-dspace-token" containing the token as value.
     * @return Return response OK, otherwise BAD_REQUEST, if there was a problem with
     *         logout or the token is incorrect.
     */
    @POST
    @Path("/logout")
    @Consumes({ MediaType.APPLICATION_JSON, MediaType.APPLICATION_XML })
    public Response logout(@Context HttpHeaders headers)
    {
        //If you can get here, you are logged out, this actual logout is handled by spring security
        return Response.ok().build();
    }

    /**
     * Method to check current status of the service and logged in user.
     *
     * okay: true | false
     * authenticated: true | false
     * epersonEMAIL: user@example.com
     * epersonNAME: John Doe
     * @param headers
     *     Request header which contains the header named
     *     "rest-dspace-token" containing the token as value.
     * @return status the Status object with information about REST API
     * @throws UnsupportedEncodingException
     *     The Character Encoding is not supported.
     */
    @GET
    @Path("/status")
    @Consumes({MediaType.APPLICATION_JSON, MediaType.APPLICATION_XML})
    public Status status(@Context HttpHeaders headers)
        throws UnsupportedEncodingException
    {
        org.dspace.core.Context context = null;

        try
        {
            context = Resource.createContext();
            EPerson ePerson = context.getCurrentUser();

            if (ePerson != null)
            {
                //DB EPerson needed since token won't have full info, need context
                EPerson dbEPerson = epersonService.findByEmail(context, ePerson.getEmail());

                Status status = new Status(dbEPerson.getEmail(), dbEPerson.getFullName());
                return status;
            }
        }
        catch (ContextException e)
        {
            Resource.processException("Status context error: " + e.getMessage(), context);
        }
        catch (SQLException e)
        {
            Resource.processException("Status eperson db lookup error: " + e.getMessage(), context);
        }
        finally
        {
            context.abort();
        }

        //fallback status, unauth
        return new Status();
    }
}<|MERGE_RESOLUTION|>--- conflicted
+++ resolved
@@ -7,20 +7,32 @@
  */
 package org.dspace.rest;
 
+import java.io.IOException;
 import java.io.UnsupportedEncodingException;
 import java.sql.SQLException;
+import java.util.Iterator;
 
 import javax.servlet.ServletContext;
-import javax.ws.rs.*;
+import javax.ws.rs.Consumes;
+import javax.ws.rs.GET;
+import javax.ws.rs.POST;
+import javax.ws.rs.Path;
+import javax.ws.rs.Produces;
 import javax.ws.rs.core.*;
 import javax.ws.rs.core.Context;
 
+import org.apache.commons.lang3.StringUtils;
 import org.apache.log4j.Logger;
+import org.dspace.authenticate.AuthenticationMethod;
+import org.dspace.authenticate.ShibAuthentication;
+import org.dspace.authenticate.factory.AuthenticateServiceFactory;
+import org.dspace.authenticate.service.AuthenticationService;
 import org.dspace.eperson.EPerson;
 import org.dspace.eperson.factory.EPersonServiceFactory;
 import org.dspace.eperson.service.EPersonService;
 import org.dspace.rest.common.Status;
 import org.dspace.rest.exceptions.ContextException;
+import org.dspace.utils.DSpace;
 
 /**
  * Root of RESTful api. It provides login and logout. Also have method for
@@ -38,13 +50,9 @@
      * Return html page with information about REST api. It contains methods all
      * methods provide by REST api.
      *
-<<<<<<< HEAD
-     * @return HTML page which has information about all methods of REST api.
-=======
      * @param servletContext
      *     Context of the servlet container.
      * @return HTML page which has information about all methods of REST API.
->>>>>>> 1b5ada2d
      */
     @GET
     @Produces(MediaType.TEXT_HTML)
@@ -60,13 +68,7 @@
                             "<li>GET / - Return this page.</li>" +
                             "<li>GET /test - Return the string \"REST api is running\" for testing purposes.</li>" +
                             "<li>POST /login - Method for logging into the DSpace RESTful API. You must post the parameters \"email\" and \"password\". Example: \"email=test@dspace&password=pass\". Returns a JSESSIONID cookie which can be used for future authenticated requests.</li>" +
-<<<<<<< HEAD
-                            "<li>GET /shibboleth-login - Method for logging into the DSpace RESTful API with Shibboleth. You must configure Shibboleth to pass the Shibboleth session to this endpoint. This will return you a JSESSIONID cookie which must be included in future requests.</li>" +
-                            "<li>GET /status - Method for retrieving information on the current authenticated user. The request must include the JSESSIONID cookie.</li>" +
-                            "<li>GET /logout - Method for logging out of the DSpace RESTful API. The request must include the JSESSIONID cookie.</li>" +
-=======
                             "<li>POST /logout - Method for logging out of the DSpace RESTful API. The request must include the \"rest-dspace-token\" token</li> header." +
->>>>>>> 1b5ada2d
                         "</ul>" +
                     "<h2>Communities</h2>" +
                         "<ul>" +
@@ -170,12 +172,10 @@
     @POST
     @Path("/login")
     @Consumes({ MediaType.APPLICATION_JSON, MediaType.APPLICATION_XML })
-    public Response login(@QueryParam("email") String user, @QueryParam("password") String password)
-    {
-        //If you can get here, you should be authenticated, the actual login is handled by spring security.
-        //If not, the provided credentials are invalid.
-
-        return getLoginResponse("Authentication failed for user " + user + ": The credentials you provided are not valid.");
+    public Response login()
+    {
+        //If you can get here, you are authenticated, the actual login is handled by spring security
+        return Response.ok().build();
     }
 
     @GET
@@ -183,48 +183,6 @@
     @Consumes({MediaType.APPLICATION_JSON, MediaType.APPLICATION_XML})
     public Response shibbolethLogin()
     {
-<<<<<<< HEAD
-        //If you can get here, you should be authenticated, the actual login is handled by spring security.
-        //If not, no valid Shibboleth session is present or Shibboleth config is missing.
-
-        /* Make sure to apply
-           - AuthType shibboleth
-           - ShibRequireSession On
-           - ShibUseHeaders On
-           - require valid-user
-           to this endpoint. The Shibboleth daemon will then take care of redirecting you to the login page if
-           necessary.
-         */
-
-        return getLoginResponse("Shibboleth authentication failed: No valid Shibboleth session could be found.");
-    }
-
-    protected Response getLoginResponse(String failedMessage) {
-        //Get the context and check if we have an authenticated eperson
-
-        org.dspace.core.Context context = null;
-        try {
-            context = Resource.createContext();
-        } catch (ContextException e) {
-            log.error("Unable to create context: " + e.getMessage(), e);
-            return Response.serverError().entity(e.getMessage()).build();
-        } catch (SQLException e) {
-            log.error("Unable to load user information from the database: " + e.getMessage(), e);
-            return Response.serverError().entity(e.getMessage()).build();
-        } catch (WebApplicationException e) {
-            log.warn("REST API authentication failed.");
-            context = null;
-        }
-
-        if(context == null || context.getCurrentUser() == null) {
-            return Response.status(Response.Status.FORBIDDEN)
-                    .entity(failedMessage)
-                    .build();
-        } else {
-            //We have a user, so the login was successful.
-            return Response.ok().build();
-        }
-=======
         //If you can get here, you are authenticated, the actual login is handled by spring security
         return Response.ok().build();
     }
@@ -269,7 +227,6 @@
 
         }
         return Response.ok().build();
->>>>>>> 1b5ada2d
     }
 
     /**
