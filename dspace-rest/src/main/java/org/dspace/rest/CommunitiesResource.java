--- conflicted
+++ resolved
@@ -32,9 +32,9 @@
 
 /**
  * Class which provides CRUD methods over communities.
- *
+ * 
  * @author Rostislav Novak (Computing and Information Centre, CTU in Prague)
- *
+ * 
  */
 @Path("/communities")
 public class CommunitiesResource extends Resource
@@ -48,7 +48,7 @@
     /**
      * Returns community with basic properties. If you want more, use expand
      * parameter or method for community collections or subcommunities.
-     *
+     * 
      * @param communityId
      *            Id of community in DSpace.
      * @param expand
@@ -87,10 +87,6 @@
             writeStats(dspaceCommunity, UsageEvent.Action.VIEW, user_ip, user_agent, xforwardedfor, headers,
                     request, context);
 
-<<<<<<< HEAD
-          
-=======
->>>>>>> a54bf11b
             community = new Community(dspaceCommunity, servletContext, expand, context);
             context.complete();
 
@@ -116,13 +112,13 @@
 
     /**
      * Return all communities in DSpace.
-     *
+     * 
      * @param expand
      *            String in which is what you want to add to returned instance
      *            of community. Options are: "all", "parentCommunity",
      *            "collections", "subCommunities" and "logo". If you want to use
      *            multiple options, it must be separated by commas.
-     *
+     * 
      * @param limit
      *            Maximum communities in array. Default value is 100.
      * @param offset
@@ -167,14 +163,8 @@
             {
                 if (authorizeService.authorizeActionBoolean(context, dspaceCommunities.get(i), org.dspace.core.Constants.READ))
                 {
-<<<<<<< HEAD
-                    
-                    Community community = new Community(dspaceCommunities[i], servletContext, expand, context);
-                    writeStats(dspaceCommunities[i], UsageEvent.Action.VIEW, user_ip, user_agent,
-=======
                     Community community = new Community(dspaceCommunities.get(i), servletContext, expand, context);
                     writeStats(dspaceCommunities.get(i), UsageEvent.Action.VIEW, user_ip, user_agent,
->>>>>>> a54bf11b
                             xforwardedfor, headers, request, context);
                     communities.add(community);
                 }
@@ -202,13 +192,13 @@
     /**
      * Return all top communities in DSpace. Top communities are communities on
      * the root of tree.
-     *
+     * 
      * @param expand
      *            String in which is what you want to add to returned instance
      *            of community. Options are: "all", "parentCommunity",
      *            "collections", "subCommunities" and "logo". If you want to use
      *            multiple options, it must be separated by commas.
-     *
+     * 
      * @param limit
      *            Maximum communities in array. Default value is 100.
      * @param offset
@@ -255,14 +245,8 @@
             {
                 if (authorizeService.authorizeActionBoolean(context, dspaceCommunities.get(i), org.dspace.core.Constants.READ))
                 {
-<<<<<<< HEAD
-                    
-                    Community community = new Community(dspaceCommunities[i], servletContext, expand, context);
-                    writeStats(dspaceCommunities[i], UsageEvent.Action.VIEW, user_ip, user_agent,
-=======
                     Community community = new Community(dspaceCommunities.get(i), servletContext, expand, context);
                     writeStats(dspaceCommunities.get(i), UsageEvent.Action.VIEW, user_ip, user_agent,
->>>>>>> a54bf11b
                             xforwardedfor, headers, request, context);
                     communities.add(community);
                 }
@@ -289,7 +273,7 @@
 
     /**
      * Return all collections of community.
-     *
+     * 
      * @param communityId
      *            Id of community in DSpace.
      * @param expand
@@ -346,14 +330,8 @@
             {
                 if (authorizeService.authorizeActionBoolean(context, dspaceCollections.get(i), org.dspace.core.Constants.READ))
                 {
-<<<<<<< HEAD
-                    
-                    collections.add(new Collection(dspaceCollections[i], servletContext, expand, context, 20, 0));
-                    writeStats(dspaceCollections[i], UsageEvent.Action.VIEW, user_ip, user_agent,
-=======
                     collections.add(new Collection(dspaceCollections.get(i), servletContext, expand, context, 20, 0));
                     writeStats(dspaceCollections.get(i), UsageEvent.Action.VIEW, user_ip, user_agent,
->>>>>>> a54bf11b
                             xforwardedfor, headers, request, context);
                 }
             }
@@ -381,7 +359,7 @@
 
     /**
      * Return all subcommunities of community.
-     *
+     * 
      * @param communityId
      *            Id of community in DSpace.
      * @param expand
@@ -438,14 +416,8 @@
             {
                 if (authorizeService.authorizeActionBoolean(context, dspaceCommunities.get(i), org.dspace.core.Constants.READ))
                 {
-<<<<<<< HEAD
-                    
-                    communities.add(new Community(dspaceCommunities[i], servletContext, expand, context));
-                    writeStats(dspaceCommunities[i], UsageEvent.Action.VIEW, user_ip, user_agent,
-=======
                     communities.add(new Community(dspaceCommunities.get(i), servletContext, expand, context));
                     writeStats(dspaceCommunities.get(i), UsageEvent.Action.VIEW, user_ip, user_agent,
->>>>>>> a54bf11b
                             xforwardedfor, headers, request, context);
                 }
             }
@@ -475,7 +447,7 @@
     /**
      * Create community at top level. Creating community at top level has
      * permission only admin.
-     *
+     * 
      * @param community
      *            Community which will be created at top level of communities.
      * @param headers
@@ -524,10 +496,6 @@
             communityService.setMetadata(context, dspaceCommunity, org.dspace.content.Community.SIDEBAR_TEXT, community.getSidebarText());
             communityService.update(context, dspaceCommunity);
 
-<<<<<<< HEAD
-            
-=======
->>>>>>> a54bf11b
             retCommunity = new Community(dspaceCommunity, servletContext, "", context);
             context.complete();
         }
@@ -555,7 +523,7 @@
 
     /**
      * Create collection in community.
-     *
+     * 
      * @param communityId
      *            Id of community in DSpace.
      * @param collection
@@ -595,18 +563,6 @@
             org.dspace.content.Collection dspaceCollection = collectionService.create(context, dspaceCommunity);
             collectionService.setMetadata(context, dspaceCollection, "license", collection.getLicense());
             // dspaceCollection.setLogo(collection.getLogo()); // TODO Add this option.
-<<<<<<< HEAD
-            dspaceCollection.setMetadata("name", collection.getName());
-            dspaceCollection.setMetadata(org.dspace.content.Collection.COPYRIGHT_TEXT, collection.getCopyrightText());
-            dspaceCollection.setMetadata(org.dspace.content.Collection.INTRODUCTORY_TEXT, collection.getIntroductoryText());
-            dspaceCollection.setMetadata(org.dspace.content.Collection.SHORT_DESCRIPTION, collection.getShortDescription());
-            dspaceCollection.setMetadata(org.dspace.content.Collection.SIDEBAR_TEXT, collection.getSidebarText());
-            dspaceCollection.setLicense(collection.getLicense());
-            dspaceCollection.update();
-            dspaceCommunity.update();
-
-            
-=======
             collectionService.setMetadata(context, dspaceCollection, "name", collection.getName());
             collectionService.setMetadata(context, dspaceCollection, org.dspace.content.Collection.COPYRIGHT_TEXT, collection.getCopyrightText());
             collectionService.setMetadata(context, dspaceCollection, org.dspace.content.Collection.INTRODUCTORY_TEXT, collection.getIntroductoryText());
@@ -614,7 +570,6 @@
             collectionService.setMetadata(context, dspaceCollection, org.dspace.content.Collection.SIDEBAR_TEXT, collection.getSidebarText());
             collectionService.update(context, dspaceCollection);
             communityService.update(context, dspaceCommunity);
->>>>>>> a54bf11b
             retCollection = new Collection(dspaceCollection, servletContext, "", context, 100, 0);
             context.complete();
 
@@ -648,7 +603,7 @@
 
     /**
      * Create subcommunity in community.
-     *
+     * 
      * @param communityId
      *            Id of community in DSpace, in which will be created
      *            subcommunity.
@@ -697,10 +652,6 @@
             communityService.update(context, dspaceCommunity);
             communityService.update(context, dspaceParentCommunity);
 
-<<<<<<< HEAD
-            
-=======
->>>>>>> a54bf11b
             retCommunity = new Community(dspaceCommunity, servletContext, "", context);
             context.complete();
 
@@ -733,7 +684,7 @@
     /**
      * Update community. Replace all information about community except: id,
      * handle and expandle items.
-     *
+     * 
      * @param communityId
      *            Id of community in DSpace.
      * @param community
@@ -800,7 +751,7 @@
 
     /**
      * Delete community from DSpace. It delete it everything with community!
-     *
+     * 
      * @param communityId
      *            Id of community in DSpace.
      * @param headers
@@ -867,7 +818,7 @@
 
     /**
      * Delete collection in community.
-     *
+     * 
      * @param communityId
      *            Id of community in DSpace.
      * @param collectionId
@@ -967,7 +918,7 @@
 
     /**
      * Delete subcommunity in community.
-     *
+     * 
      * @param parentCommunityId
      *            Id of community in DSpace.
      * @param subcommunityId
@@ -1070,7 +1021,7 @@
      * Find community from DSpace database. It is encapsulation of method
      * org.dspace.content.Community.find with checking if item exist and if user
      * logged into context has permission to do passed action.
-     *
+     * 
      * @param context
      *            Context of actual logged user.
      * @param id
