--- conflicted
+++ resolved
@@ -47,13 +47,6 @@
 {
     private static Logger log = Logger.getLogger(CommunitiesResource.class);
 
-<<<<<<< HEAD
-    private static final boolean writeStatistics;
-	
-	static{
-		writeStatistics=ConfigurationManager.getBooleanProperty("rest","stats",false);
-	}
-=======
     /**
      * Returns community with basic properties. If you want more, use expand
      * parameter or method for community collections or subcommunities.
@@ -279,7 +272,6 @@
         log.trace("All top communities successfully read.");
         return communities.toArray(new Community[0]);
     }
->>>>>>> b7a469d5
 
     /**
      * Return all collections of community.
@@ -306,22 +298,6 @@
      *             with reading community from database(SQLException).
      */
     @GET
-<<<<<<< HEAD
-    @Path("/")
-    @Produces({MediaType.APPLICATION_JSON, MediaType.APPLICATION_XML})
-    public org.dspace.rest.common.Community[] list(@QueryParam("expand") String expand) {
-        org.dspace.core.Context context = null;
-        try {
-            context = new org.dspace.core.Context();
-
-            org.dspace.content.Community[] topCommunities = org.dspace.content.Community.findAllTop(context);
-            ArrayList<org.dspace.rest.common.Community> communityArrayList = new ArrayList<org.dspace.rest.common.Community>();
-            for(org.dspace.content.Community community : topCommunities) {
-                if(AuthorizeManager.authorizeActionBoolean(context, community, org.dspace.core.Constants.READ)) {
-                    //Only list communities that this user has access to.
-                    org.dspace.rest.common.Community restCommunity = new org.dspace.rest.common.Community(community, expand, context);
-                    communityArrayList.add(restCommunity);
-=======
     @Path("/{community_id}/collections")
     @Produces({ MediaType.APPLICATION_JSON, MediaType.APPLICATION_XML })
     public Collection[] getCommunityCollections(@PathParam("community_id") Integer communityId,
@@ -359,7 +335,6 @@
                     collections.add(new Collection(dspaceCollections[i], expand, context, 20, 0));
                     writeStats(dspaceCollections[i], UsageEvent.Action.VIEW, user_ip, user_agent,
                             xforwardedfor, headers, request, context);
->>>>>>> b7a469d5
                 }
             }
 
@@ -380,23 +355,8 @@
             processFinally(context);
         }
 
-<<<<<<< HEAD
-        } catch (SQLException e) {
-            log.error(e.getMessage());
-            throw new WebApplicationException(Response.Status.INTERNAL_SERVER_ERROR);
-        } finally {
-            if(context != null) {
-                try {
-                    context.complete();
-                } catch (SQLException e) {
-                    log.error(e.getMessage() + " occurred while trying to close");
-                }
-            }
-        }
-=======
         log.trace("Community(id=" + communityId + ") collections were successfully read.");
         return collections.toArray(new Collection[0]);
->>>>>>> b7a469d5
     }
 
     /**
@@ -750,70 +710,6 @@
      */
     @PUT
     @Path("/{community_id}")
-<<<<<<< HEAD
-    @Produces({MediaType.APPLICATION_JSON, MediaType.APPLICATION_XML})
-    public org.dspace.rest.common.Community getCommunity(@PathParam("community_id") Integer community_id, @QueryParam("expand") String expand,
-    		@QueryParam("userIP") String user_ip, @QueryParam("userAgent") String user_agent, @QueryParam("xforwarderfor") String xforwarderfor,
-    		@Context HttpHeaders headers, @Context HttpServletRequest request) {
-        org.dspace.core.Context context = null;
-        try {
-            context = new org.dspace.core.Context();
-
-            org.dspace.content.Community community = org.dspace.content.Community.find(context, community_id);
-            if(AuthorizeManager.authorizeActionBoolean(context, community, org.dspace.core.Constants.READ)) {
-            	if(writeStatistics){
-    				writeStats(context, community_id, user_ip, user_agent, xforwarderfor, headers, request);
-    			}
-                return new org.dspace.rest.common.Community(community, expand, context);
-            } else {
-                throw new WebApplicationException(Response.Status.UNAUTHORIZED);
-            }
-        } catch (SQLException e) {
-            log.error(e.getMessage());
-            throw new WebApplicationException(Response.Status.INTERNAL_SERVER_ERROR);
-        } finally {
-            if(context != null) {
-                try {
-                    context.complete();
-                } catch (SQLException e) {
-                    log.error(e.getMessage() + " occurred while trying to close");
-                }
-            }
-        }
-    }
-    
-    private void writeStats(org.dspace.core.Context context, Integer community_id, String user_ip, String user_agent,
- 			String xforwarderfor, HttpHeaders headers,
- 			HttpServletRequest request) {
- 		
-     	try{
-     		DSpaceObject community = DSpaceObject.find(context, Constants.COMMUNITY, community_id);
-     		
-     		if(user_ip==null || user_ip.length()==0){
-     			new DSpace().getEventService().fireEvent(
- 	                     new UsageEvent(
- 	                                     UsageEvent.Action.VIEW,
- 	                                     request,
- 	                                     context,
- 	                                    community));
-     		} else{
- 	    		new DSpace().getEventService().fireEvent(
- 	                     new UsageEvent(
- 	                                     UsageEvent.Action.VIEW,
- 	                                     user_ip,
- 	                                     user_agent,
- 	                                     xforwarderfor,
- 	                                     context,
- 	                                    community));
-     		}
-     		log.debug("fired event");
-     		
- 		} catch(SQLException ex){
- 			log.error("SQL exception can't write usageEvent \n" + ex);
- 		}
-     		
- 	}
-=======
     @Consumes({ MediaType.APPLICATION_JSON, MediaType.APPLICATION_XML })
     public Response updateCommunity(@PathParam("community_id") Integer communityId, Community community,
             @QueryParam("userIP") String user_ip, @QueryParam("userAgent") String user_agent,
@@ -1194,5 +1090,4 @@
         }
         return community;
     }
->>>>>>> b7a469d5
 }