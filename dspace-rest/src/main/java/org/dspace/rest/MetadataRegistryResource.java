--- conflicted
+++ resolved
@@ -101,11 +101,7 @@
     @Path("/schema")
     @Produces({ MediaType.APPLICATION_JSON, MediaType.APPLICATION_XML })
     public MetadataSchema[] getSchemas(@QueryParam("expand") @DefaultValue("fields") String expand, 
-<<<<<<< HEAD
-    		@QueryParam("userIP") String user_ip, @QueryParam("userAgent") String user_agent,
-=======
             @QueryParam("userIP") String user_ip, @QueryParam("userAgent") String user_agent,
->>>>>>> 1b5ada2d
             @QueryParam("xforwardedfor") String xforwardedfor, @Context HttpHeaders headers, @Context HttpServletRequest request)
             throws WebApplicationException
     {
@@ -177,11 +173,7 @@
     @Path("/schema/{schema_prefix}")
     @Produces({ MediaType.APPLICATION_JSON, MediaType.APPLICATION_XML })
     public MetadataSchema getSchema(@PathParam("schema_prefix") String schemaPrefix, @QueryParam("expand") @DefaultValue("fields") String expand,
-<<<<<<< HEAD
-    		@QueryParam("userIP") String user_ip, @QueryParam("userAgent") String user_agent,
-=======
             @QueryParam("userIP") String user_ip, @QueryParam("userAgent") String user_agent,
->>>>>>> 1b5ada2d
             @QueryParam("xforwardedfor") String xforwardedfor, @Context HttpHeaders headers, @Context HttpServletRequest request)
             throws WebApplicationException
     {
@@ -254,15 +246,6 @@
     @Path("/schema/{schema_prefix}/metadata-fields/{element}")
     @Produces({ MediaType.APPLICATION_JSON, MediaType.APPLICATION_XML })
     public MetadataField getMetadataFieldUnqualified(@PathParam("schema_prefix") String schemaPrefix,
-<<<<<<< HEAD
-    		@PathParam("element") String element,
-    		@QueryParam("expand") String expand,
-    		@QueryParam("userIP") String user_ip, @QueryParam("userAgent") String user_agent,
-            @QueryParam("xforwardedfor") String xforwardedfor, @Context HttpHeaders headers, @Context HttpServletRequest request)
-            throws WebApplicationException
-    {
-    	return getMetadataFieldQualified(schemaPrefix, element, "", expand, user_ip, user_agent, xforwardedfor, headers, request);
-=======
             @PathParam("element") String element,
             @QueryParam("expand") String expand,
             @QueryParam("userIP") String user_ip, @QueryParam("userAgent") String user_agent,
@@ -270,7 +253,6 @@
             throws WebApplicationException
     {
         return getMetadataFieldQualified(schemaPrefix, element, "", expand, user_ip, user_agent, xforwardedfor, headers, request);
->>>>>>> 1b5ada2d
     }
     
     /**
@@ -392,13 +374,8 @@
     @Path("/metadata-fields/{field_id}")
     @Produces({ MediaType.APPLICATION_JSON, MediaType.APPLICATION_XML })
     public MetadataField getMetadataField(@PathParam("field_id") Integer fieldId,  
-<<<<<<< HEAD
-    		@QueryParam("expand") @DefaultValue("parentSchema") String expand,
-    		@QueryParam("userIP") String user_ip, @QueryParam("userAgent") String user_agent,
-=======
             @QueryParam("expand") @DefaultValue("parentSchema") String expand,
             @QueryParam("userIP") String user_ip, @QueryParam("userAgent") String user_agent,
->>>>>>> 1b5ada2d
             @QueryParam("xforwardedfor") String xforwardedfor, @Context HttpHeaders headers, @Context HttpServletRequest request)
             throws WebApplicationException
     {
