--- conflicted
+++ resolved
@@ -48,7 +48,7 @@
 
 /**
  * This class provides all CRUD operation over collections.
- *
+ * 
  * @author Rostislav Novak (Computing and Information Centre, CTU in Prague)
  */
 @Path("/collections")
@@ -65,7 +65,7 @@
     /**
      * Return instance of collection with passed id. You can add more properties
      * through expand parameter.
-     *
+     * 
      * @param collectionId
      *            Id of collection in DSpace.
      * @param expand
@@ -114,10 +114,6 @@
             writeStats(dspaceCollection, UsageEvent.Action.VIEW, user_ip, user_agent, xforwardedfor,
                     headers, request, context);
 
-<<<<<<< HEAD
-            
-=======
->>>>>>> a54bf11b
             collection = new Collection(dspaceCollection, servletContext, expand, context, limit, offset);
             context.complete();
 
@@ -143,7 +139,7 @@
     /**
      * Return array of all collections in DSpace. You can add more properties
      * through expand parameter.
-     *
+     * 
      * @param expand
      *            String in which is what you want to add to returned instance
      *            of collection. Options are: "all", "parentCommunityList",
@@ -195,15 +191,8 @@
             {
                 if (authorizeService.authorizeActionBoolean(context, dspaceCollection, org.dspace.core.Constants.READ))
                 {
-<<<<<<< HEAD
-                    /*Collection collection = new org.dspace.rest.common.Collection(dspaceCollection, null, context, limit,
-                            offset);*/
-                    Collection collection = new org.dspace.rest.common.Collection(dspaceCollection, servletContext, null, context, limit,
-                             offset);
-=======
                     Collection collection = new org.dspace.rest.common.Collection(dspaceCollection, servletContext, null, context, limit,
                             offset);
->>>>>>> a54bf11b
                     collections.add(collection);
                     writeStats(dspaceCollection, UsageEvent.Action.VIEW, user_ip, user_agent,
                             xforwardedfor, headers, request, context);
@@ -231,7 +220,7 @@
     /**
      * Return array of items in collection. You can add more properties to items
      * with expand parameter.
-     *
+     * 
      * @param collectionId
      *            Id of collection in DSpace.
      * @param expand
@@ -290,17 +279,10 @@
                 {
                     if (itemService.isItemListedForUser(context, dspaceItem))
                     {
-<<<<<<< HEAD
-                        
-=======
->>>>>>> a54bf11b
                         items.add(new Item(dspaceItem, servletContext, expand, context));
                         writeStats(dspaceItem, UsageEvent.Action.VIEW, user_ip, user_agent, xforwardedfor,
                                 headers, request, context);
                     }
-                } else {
-                    //Advance the iterator to offset.
-                    dspaceItems.nextID();
                 }
             }
 
@@ -325,7 +307,7 @@
 
     /**
      * Create item in collection. Item can be without filled metadata.
-     *
+     * 
      * @param collectionId
      *            Id of collection in which will be item created.
      * @param item
@@ -345,7 +327,7 @@
      *             collection or IOException or problem with index item into
      *             browse index. It is thrown by NOT_FOUND and UNATHORIZED
      *             status codes, too.
-     *
+     * 
      */
     @POST
     @Path("/{collection_id}/items")
@@ -382,23 +364,11 @@
                     itemService.addMetadata(context, dspaceItem, data[0], data[1], data[2], entry.getLanguage(), entry.getValue());
                 }
             }
-<<<<<<< HEAD
-            workspaceItem.update();
-
-            // Index item to browse.
-            org.dspace.browse.IndexBrowse browse = new org.dspace.browse.IndexBrowse(context);
-            browse.indexItem(dspaceItem);
-=======
->>>>>>> a54bf11b
 
             log.trace("Installing item to collection(id=" + collectionId + ").");
             dspaceItem = installItemService.installItem(context, workspaceItem);
             workspaceItemService.update(context, workspaceItem);
 
-<<<<<<< HEAD
-            
-=======
->>>>>>> a54bf11b
             returnItem = new Item(dspaceItem, servletContext, "", context);
 
             context.complete();
@@ -430,7 +400,7 @@
 
     /**
      * Update collection. It replace all properties.
-     *
+     * 
      * @param collectionId
      *            Id of collection in DSpace.
      * @param collection
@@ -502,7 +472,7 @@
 
     /**
      * Delete collection.
-     *
+     * 
      * @param collectionId
      *            Id of collection which will be deleted.
      * @param headers
@@ -570,10 +540,10 @@
 
     /**
      * Delete item in collection.
-     *
+     * 
      * @param collectionId
      *            Id of collection which will be deleted.
-     *
+     * 
      * @param itemId
      *            Id of item in colletion.
      * @return It returns status code: OK(200). NOT_FOUND(404) if item or
@@ -674,7 +644,7 @@
 
     /**
      * Search for first collection with passed name.
-     *
+     * 
      * @param name
      *            Name of collection.
      * @param headers
@@ -708,10 +678,6 @@
                 {
                     if (dspaceCollection.getName().equals(name))
                     {
-<<<<<<< HEAD
-                        
-=======
->>>>>>> a54bf11b
                         collection = new Collection(dspaceCollection, servletContext, "", context, 100, 0);
                         break;
                     }
@@ -742,12 +708,7 @@
         }
         else
         {
-<<<<<<< HEAD
-            log.info("Collection was found with id(" + collection.getId() + ").");
-            
-=======
             log.info("Collection was found with id(" + collection.getUUID() + ").");
->>>>>>> a54bf11b
         }
         return collection;
     }
@@ -756,7 +717,7 @@
      * Find collection from DSpace database. It is encapsulation of method
      * org.dspace.content.Collection.find with checking if item exist and if
      * user logged into context has permission to do passed action.
-     *
+     * 
      * @param context
      *            Context of actual logged user.
      * @param id
