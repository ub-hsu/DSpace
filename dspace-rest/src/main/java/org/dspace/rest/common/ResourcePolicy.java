--- conflicted
+++ resolved
@@ -10,191 +10,13 @@
 import com.fasterxml.jackson.annotation.JsonIgnore;
 import org.dspace.eperson.EPerson;
 import org.dspace.eperson.Group;
-<<<<<<< HEAD
-=======
 
->>>>>>> 1b5ada2d
 import java.util.Date;
 
 import javax.xml.bind.annotation.XmlRootElement;
 
 @XmlRootElement(name = "resourcepolicy")
 public class ResourcePolicy{
-<<<<<<< HEAD
-	
-	public enum Action {
-		READ, WRITE, DELETE;
-	}
-	
-	private Integer id;
-	private Action action;
-	private String epersonId;   //UUID
-	private String groupId;     //UUID
-	private String resourceId;  //UUID
-	private String resourceType;
-	private String rpDescription;
-	private String rpName;
-	private String rpType;
-	private Date startDate;
-	private Date endDate;
-	
-	public ResourcePolicy() {}
-	
-	public ResourcePolicy(org.dspace.authorize.ResourcePolicy dspacePolicy) {
-		this.id = dspacePolicy.getID();
-		
-		switch(dspacePolicy.getAction()) {
-		case org.dspace.core.Constants.READ:
-			this.action = Action.READ;
-			break;
-		case org.dspace.core.Constants.WRITE:
-			this.action = Action.WRITE;
-			break;
-		case org.dspace.core.Constants.DELETE:
-			this.action = Action.DELETE;
-			break;
-		}
-
-                EPerson ePerson = dspacePolicy.getEPerson();
-                if(ePerson != null) {
-                    this.epersonId = ePerson.getID().toString();
-                }
-
-                Group group = dspacePolicy.getGroup();
-                if(group != null) {
-                    this.groupId = group.getID().toString();
-                }
-
-		this.resourceId = dspacePolicy.getdSpaceObject().getID().toString();
-		this.rpDescription = dspacePolicy.getRpDescription();
-		this.rpName = dspacePolicy.getRpName();
-		this.rpType = dspacePolicy.getRpType();
-		this.startDate = dspacePolicy.getStartDate();
-		this.endDate = dspacePolicy.getEndDate();
-		switch(dspacePolicy.getdSpaceObject().getType()) {
-		case org.dspace.core.Constants.BITSTREAM:
-			this.resourceType = "bitstream";
-			break;
-		case org.dspace.core.Constants.ITEM:
-			this.resourceType = "item";
-			break;
-		case org.dspace.core.Constants.COLLECTION:
-			this.resourceType = "collection";
-			break;
-		case org.dspace.core.Constants.COMMUNITY:
-			this.resourceType = "community";
-			break;
-		case org.dspace.core.Constants.BUNDLE:
-			this.resourceType = "bundle";
-			break;
-		default:
-			this.resourceType = "";
-			break;
-		}
-	}
-
-	public Integer getId() {
-		return id;
-	}
-
-	public void setId(Integer id) {
-		this.id = id;
-	}
-
-	public Action getAction() {
-		return action;
-	}
-	
-	@JsonIgnore
-	public int getActionInt(){
-		switch(action) {
-		case READ:
-			return org.dspace.core.Constants.READ;
-		case WRITE:
-			return org.dspace.core.Constants.WRITE;
-		case DELETE:
-			return org.dspace.core.Constants.DELETE;
-		}
-		return org.dspace.core.Constants.READ;
-	}
-
-	public void setAction(Action action) {
-		this.action = action;
-	}
-
-	public String getEpersonId() {
-		return epersonId;
-	}
-
-	public void setEpersonId(String epersonId) {
-		this.epersonId = epersonId;
-	}
-
-	public String getGroupId() {
-		return groupId;
-	}
-
-	public void setGroupId(String groupId) {
-		this.groupId = groupId;
-	}
-
-	public String getResourceId() {
-		return resourceId;
-	}
-
-	public void setResourceId(String resourceId) {
-		this.resourceId = resourceId;
-	}
-
-	public String getResourceType() {
-		return resourceType;
-	}
-
-	public void setResourceType(String resourceType) {
-		this.resourceType = resourceType;
-	}
-
-	public String getRpDescription() {
-		return rpDescription;
-	}
-
-	public void setRpDescription(String rpDescription) {
-		this.rpDescription = rpDescription;
-	}
-
-	public String getRpName() {
-		return rpName;
-	}
-
-	public void setRpName(String rpName) {
-		this.rpName = rpName;
-	}
-
-	public String getRpType() {
-		return rpType;
-	}
-
-	public void setRpType(String rpType) {
-		this.rpType = rpType;
-	}
-
-	public Date getStartDate() {
-		return startDate;
-	}
-
-	public void setStartDate(Date startDate) {
-		this.startDate = startDate;
-	}
-
-	public Date getEndDate() {
-		return endDate;
-	}
-
-	public void setEndDate(Date endDate) {
-		this.endDate = endDate;
-	}
-	
-=======
     
     public enum Action {
         READ, WRITE, DELETE;
@@ -369,5 +191,4 @@
     public void setEndDate(Date endDate) {
         this.endDate = endDate;
     }
->>>>>>> 1b5ada2d
 }