/**
 * The contents of this file are subject to the license and copyright
 * detailed in the LICENSE and NOTICE files at the root of the source
 * tree and available online at
 *
 * http://www.dspace.org/license/
 */
package org.dspace.rest.common;

import java.sql.SQLException;
import java.util.ArrayList;
import java.util.Arrays;
import java.util.List;

import javax.servlet.ServletContext;
import javax.xml.bind.annotation.XmlRootElement;

import org.apache.log4j.Logger;
import org.dspace.content.Bundle;
import org.dspace.content.factory.ContentServiceFactory;
import org.dspace.content.service.BitstreamService;
import org.dspace.content.service.BundleService;
import org.dspace.core.Constants;
import org.dspace.core.Context;
<<<<<<< HEAD
=======
import org.dspace.utils.DSpace;
>>>>>>> a54bf11b

/**
 * Created with IntelliJ IDEA.
 * User: peterdietz
 * Date: 9/21/13
 * Time: 12:54 AM
 * To change this template use File | Settings | File Templates.
 */
@XmlRootElement(name = "bitstream")
public class Bitstream extends DSpaceObject {
    protected BitstreamService bitstreamService = ContentServiceFactory.getInstance().getBitstreamService();
    protected BundleService bundleService = ContentServiceFactory.getInstance().getBundleService();

    Logger log = Logger.getLogger(Bitstream.class);

    private String bundleName;
    private String description;
    private String format;
    private String mimeType;
    private Long sizeBytes;
    private DSpaceObject parentObject;
    private String retrieveLink;
    private CheckSum checkSum;
    private Integer sequenceId;

    private ResourcePolicy[] policies = null;

    public Bitstream() {

    }

<<<<<<< HEAD
   
    public Bitstream(org.dspace.content.Bitstream bitstream, ServletContext servletContext, String expand, Context context) throws SQLException{
	        super(bitstream, servletContext);
	        setup(bitstream, servletContext, expand, context);
     }

    
	public void setup(org.dspace.content.Bitstream bitstream, ServletContext servletContext, String expand, Context context) throws SQLException{
=======
    public Bitstream(org.dspace.content.Bitstream bitstream, ServletContext servletContext, String expand, Context context) throws SQLException{
        super(bitstream, servletContext);
        setup(bitstream, servletContext, expand, context);
    }

    public void setup(org.dspace.content.Bitstream bitstream, ServletContext servletContext, String expand, Context context) throws SQLException{
>>>>>>> a54bf11b
        List<String> expandFields = new ArrayList<String>();
        if(expand != null) {
            expandFields = Arrays.asList(expand.split(","));
        }

        //A logo bitstream might not have a bundle...
        if(bitstream.getBundles() != null & bitstream.getBundles().size() >= 0) {
            if(bitstreamService.getParentObject(context, bitstream).getType() == Constants.ITEM) {
                bundleName = bitstream.getBundles().get(0).getName();
            }
        }

        description = bitstream.getDescription();
        format = bitstreamService.getFormatDescription(context, bitstream);
        sizeBytes = bitstream.getSize();
<<<<<<< HEAD
        retrieveLink = "/bitstreams/" + bitstream.getID() + "/retrieve";
        mimeType = bitstream.getFormat().getMIMEType();      
=======
        String path = new DSpace().getRequestService().getCurrentRequest().getHttpServletRequest().getContextPath();
        retrieveLink = path + "/bitstreams/" + bitstream.getID() + "/retrieve";
        mimeType = bitstreamService.getFormat(context, bitstream).getMIMEType();
>>>>>>> a54bf11b
        sequenceId = bitstream.getSequenceID();
        CheckSum checkSum = new CheckSum();
        checkSum.setCheckSumAlgorith(bitstream.getChecksumAlgorithm());
        checkSum.setValue(bitstream.getChecksum());
        this.setCheckSum(checkSum);

        if(expandFields.contains("parent") || expandFields.contains("all")) {
<<<<<<< HEAD
            parentObject = new DSpaceObject(bitstream.getParentObject(), servletContext);
=======
            parentObject = new DSpaceObject(bitstreamService.getParentObject(context, bitstream), servletContext);
>>>>>>> a54bf11b
        } else {
            this.addExpand("parent");
        }

        if(expandFields.contains("policies") || expandFields.contains("all")) {
            // Find policies without context.
        	List<ResourcePolicy> tempPolicies = new ArrayList<ResourcePolicy>();
        	List<Bundle> bundles = bitstream.getBundles();
			for (Bundle bundle : bundles) {
				List<org.dspace.authorize.ResourcePolicy> bitstreamsPolicies = bundleService.getBitstreamPolicies(context, bundle);
				for (org.dspace.authorize.ResourcePolicy policy : bitstreamsPolicies) {
                    if(policy.getdSpaceObject().equals(bitstream)) {
                        tempPolicies.add(new ResourcePolicy(policy));
                    }
				}
			}

			policies = tempPolicies.toArray(new ResourcePolicy[0]);
        } else {
            this.addExpand("policies");
        }

        if(!expandFields.contains("all")) {
            this.addExpand("all");
        }
    }

    public Integer getSequenceId() {
		return sequenceId;
	}

	public void setSequenceId(Integer sequenceId) {
		this.sequenceId = sequenceId;
	}

	public String getBundleName() {
        return bundleName;
    }

    public void setBundleName(String bundleName) {
		this.bundleName = bundleName;
	}

	public void setDescription(String description) {
		this.description = description;
	}

	public void setFormat(String format) {
		this.format = format;
	}

	public void setMimeType(String mimeType) {
		this.mimeType = mimeType;
	}

	public void setSizeBytes(Long sizeBytes) {
		this.sizeBytes = sizeBytes;
	}

	public void setParentObject(DSpaceObject parentObject) {
		this.parentObject = parentObject;
	}

	public void setRetrieveLink(String retrieveLink) {
		this.retrieveLink = retrieveLink;
	}

	public String getDescription() {
        return description;
    }

    public String getFormat() {
        return format;
    }

    public String getMimeType() {
        return mimeType;
    }

    public Long getSizeBytes() {
        return sizeBytes;
    }

    public String getRetrieveLink() {
        return retrieveLink;
    }

    public DSpaceObject getParentObject() {
        return parentObject;
    }

    public CheckSum getCheckSum() {
		return checkSum;
	}

    public void setCheckSum(CheckSum checkSum) {
		this.checkSum = checkSum;
	}

	public ResourcePolicy[] getPolicies() {
		return policies;
	}

	public void setPolicies(ResourcePolicy[] policies) {
		this.policies = policies;
	}


}<|MERGE_RESOLUTION|>--- conflicted
+++ resolved
@@ -22,10 +22,7 @@
 import org.dspace.content.service.BundleService;
 import org.dspace.core.Constants;
 import org.dspace.core.Context;
-<<<<<<< HEAD
-=======
 import org.dspace.utils.DSpace;
->>>>>>> a54bf11b
 
 /**
  * Created with IntelliJ IDEA.
@@ -50,30 +47,19 @@
     private String retrieveLink;
     private CheckSum checkSum;
     private Integer sequenceId;
-
+    
     private ResourcePolicy[] policies = null;
-
+    
     public Bitstream() {
 
     }
 
-<<<<<<< HEAD
-   
-    public Bitstream(org.dspace.content.Bitstream bitstream, ServletContext servletContext, String expand, Context context) throws SQLException{
-	        super(bitstream, servletContext);
-	        setup(bitstream, servletContext, expand, context);
-     }
-
-    
-	public void setup(org.dspace.content.Bitstream bitstream, ServletContext servletContext, String expand, Context context) throws SQLException{
-=======
     public Bitstream(org.dspace.content.Bitstream bitstream, ServletContext servletContext, String expand, Context context) throws SQLException{
         super(bitstream, servletContext);
         setup(bitstream, servletContext, expand, context);
     }
 
     public void setup(org.dspace.content.Bitstream bitstream, ServletContext servletContext, String expand, Context context) throws SQLException{
->>>>>>> a54bf11b
         List<String> expandFields = new ArrayList<String>();
         if(expand != null) {
             expandFields = Arrays.asList(expand.split(","));
@@ -89,14 +75,9 @@
         description = bitstream.getDescription();
         format = bitstreamService.getFormatDescription(context, bitstream);
         sizeBytes = bitstream.getSize();
-<<<<<<< HEAD
-        retrieveLink = "/bitstreams/" + bitstream.getID() + "/retrieve";
-        mimeType = bitstream.getFormat().getMIMEType();      
-=======
         String path = new DSpace().getRequestService().getCurrentRequest().getHttpServletRequest().getContextPath();
         retrieveLink = path + "/bitstreams/" + bitstream.getID() + "/retrieve";
         mimeType = bitstreamService.getFormat(context, bitstream).getMIMEType();
->>>>>>> a54bf11b
         sequenceId = bitstream.getSequenceID();
         CheckSum checkSum = new CheckSum();
         checkSum.setCheckSumAlgorith(bitstream.getChecksumAlgorithm());
@@ -104,11 +85,7 @@
         this.setCheckSum(checkSum);
 
         if(expandFields.contains("parent") || expandFields.contains("all")) {
-<<<<<<< HEAD
-            parentObject = new DSpaceObject(bitstream.getParentObject(), servletContext);
-=======
             parentObject = new DSpaceObject(bitstreamService.getParentObject(context, bitstream), servletContext);
->>>>>>> a54bf11b
         } else {
             this.addExpand("parent");
         }
@@ -125,7 +102,7 @@
                     }
 				}
 			}
-
+			
 			policies = tempPolicies.toArray(new ResourcePolicy[0]);
         } else {
             this.addExpand("policies");
@@ -199,11 +176,11 @@
     public DSpaceObject getParentObject() {
         return parentObject;
     }
-
+    
     public CheckSum getCheckSum() {
 		return checkSum;
 	}
-
+    
     public void setCheckSum(CheckSum checkSum) {
 		this.checkSum = checkSum;
 	}
@@ -215,6 +192,6 @@
 	public void setPolicies(ResourcePolicy[] policies) {
 		this.policies = policies;
 	}
-
-
+    
+    
 }