--- conflicted
+++ resolved
@@ -85,11 +85,7 @@
         this.setCheckSum(checkSum);
 
         if(expandFields.contains("parent") || expandFields.contains("all")) {
-<<<<<<< HEAD
-            parentObject = new DSpaceObject(bitstream.getParentObject());
-=======
             parentObject = new DSpaceObject(bitstreamService.getParentObject(context, bitstream), servletContext);
->>>>>>> da936b65
         } else {
             this.addExpand("parent");
         }
