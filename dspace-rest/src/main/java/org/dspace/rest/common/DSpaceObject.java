/**
 * The contents of this file are subject to the license and copyright
 * detailed in the LICENSE and NOTICE files at the root of the source
 * tree and available online at
 *
 * http://www.dspace.org/license/
 */
package org.dspace.rest.common;

import org.atteo.evo.inflector.English;
<<<<<<< HEAD
=======
import org.dspace.content.factory.ContentServiceFactory;
import org.dspace.content.service.DSpaceObjectService;
>>>>>>> a54bf11b
import org.dspace.rest.Resource;

import javax.servlet.ServletContext;
import javax.xml.bind.annotation.XmlElement;
import javax.xml.bind.annotation.XmlRootElement;

import java.util.ArrayList;
import java.util.List;
import java.util.UUID;

/**
 * Created with IntelliJ IDEA.
 * User: peterdietz
 * Date: 10/7/13
 * Time: 12:11 PM
 * To change this template use File | Settings | File Templates.
 */
@XmlRootElement(name = "dspaceobject")
public class DSpaceObject {

    private String uuid;

    private String name;
    private String handle;
    private String type;

    @XmlElement(name = "link", required = true)
    private String link;

    @XmlElement(required = true)
    private ArrayList<String> expand = new ArrayList<String>();

    public DSpaceObject() {

    }

<<<<<<< HEAD
    //public DSpaceObject(org.dspace.content.DSpaceObject dso) {
	public DSpaceObject(org.dspace.content.DSpaceObject dso, ServletContext servletContext) {
        setId(dso.getID());
        //setUUID(dso.getID().toString());
        setName(dso.getName());
        setHandle(dso.getHandle());
        setType(dso.getTypeText().toLowerCase());

        link = createLink(servletContext);
    }

	public Integer getId() {
        return id;
    }

    public void setId(Integer id) {
        this.id = id;
=======
    public DSpaceObject(org.dspace.content.DSpaceObject dso, ServletContext servletContext) {
        setUUID(dso.getID().toString());
        setName(dso.getName());
        setHandle(dso.getHandle());
        DSpaceObjectService dspaceObjectService = ContentServiceFactory.getInstance().getDSpaceObjectService(dso);
        setType(dspaceObjectService.getTypeText(dso).toLowerCase());
        link = createLink(servletContext);
>>>>>>> a54bf11b
    }

    public String getName(){
        return this.name;
    }

    public void setName(String name) {
        this.name = name;
    }

    public String getHandle() {
        return handle;
    }

    public void setHandle(String handle) {
        this.handle = handle;
    }

    public String getLink() {
<<<<<<< HEAD
        
=======
>>>>>>> a54bf11b
        return link;
    }

    public String getType() {
        return this.type;
    }

    public void setType(String type) {
        this.type = type;
    }

   
    public List<String> getExpand() {
        return expand;
    }

    public void setExpand(ArrayList<String> expand) {
        this.expand = expand;
    }

    public void addExpand(String expandableAttribute) {
        this.expand.add(expandableAttribute);
    }

<<<<<<< HEAD
     private String createLink(ServletContext context){
	        return context.getContextPath() + "/" + English.plural(getType()) + "/" + getId();
   }
=======
    public String getUUID() {
        return uuid;
    }

    public void setUUID(String uuid) {
        this.uuid = uuid;
    }

    private String createLink(ServletContext context){
        return context.getContextPath() + "/" + English.plural(getType()) + "/" + getUUID();
    }
>>>>>>> a54bf11b
}<|MERGE_RESOLUTION|>--- conflicted
+++ resolved
@@ -8,11 +8,8 @@
 package org.dspace.rest.common;
 
 import org.atteo.evo.inflector.English;
-<<<<<<< HEAD
-=======
 import org.dspace.content.factory.ContentServiceFactory;
 import org.dspace.content.service.DSpaceObjectService;
->>>>>>> a54bf11b
 import org.dspace.rest.Resource;
 
 import javax.servlet.ServletContext;
@@ -49,25 +46,6 @@
 
     }
 
-<<<<<<< HEAD
-    //public DSpaceObject(org.dspace.content.DSpaceObject dso) {
-	public DSpaceObject(org.dspace.content.DSpaceObject dso, ServletContext servletContext) {
-        setId(dso.getID());
-        //setUUID(dso.getID().toString());
-        setName(dso.getName());
-        setHandle(dso.getHandle());
-        setType(dso.getTypeText().toLowerCase());
-
-        link = createLink(servletContext);
-    }
-
-	public Integer getId() {
-        return id;
-    }
-
-    public void setId(Integer id) {
-        this.id = id;
-=======
     public DSpaceObject(org.dspace.content.DSpaceObject dso, ServletContext servletContext) {
         setUUID(dso.getID().toString());
         setName(dso.getName());
@@ -75,7 +53,6 @@
         DSpaceObjectService dspaceObjectService = ContentServiceFactory.getInstance().getDSpaceObjectService(dso);
         setType(dspaceObjectService.getTypeText(dso).toLowerCase());
         link = createLink(servletContext);
->>>>>>> a54bf11b
     }
 
     public String getName(){
@@ -95,10 +72,6 @@
     }
 
     public String getLink() {
-<<<<<<< HEAD
-        
-=======
->>>>>>> a54bf11b
         return link;
     }
 
@@ -110,7 +83,7 @@
         this.type = type;
     }
 
-   
+
     public List<String> getExpand() {
         return expand;
     }
@@ -123,11 +96,6 @@
         this.expand.add(expandableAttribute);
     }
 
-<<<<<<< HEAD
-     private String createLink(ServletContext context){
-	        return context.getContextPath() + "/" + English.plural(getType()) + "/" + getId();
-   }
-=======
     public String getUUID() {
         return uuid;
     }
@@ -139,5 +107,4 @@
     private String createLink(ServletContext context){
         return context.getContextPath() + "/" + English.plural(getType()) + "/" + getUUID();
     }
->>>>>>> a54bf11b
 }