/**
 * The contents of this file are subject to the license and copyright
 * detailed in the LICENSE and NOTICE files at the root of the source
 * tree and available online at
 *
 * http://www.dspace.org/license/
 */
package org.dspace.rest.common;

import org.apache.log4j.Logger;
import org.dspace.app.util.factory.UtilServiceFactory;
import org.dspace.app.util.service.MetadataExposureService;
import org.dspace.authorize.factory.AuthorizeServiceFactory;
import org.dspace.authorize.service.AuthorizeService;
import org.dspace.content.Bundle;
import org.dspace.content.MetadataField;
import org.dspace.content.IMetadataValue;
import org.dspace.content.factory.ContentServiceFactory;
import org.dspace.content.service.ItemService;
import org.dspace.core.Context;

import javax.servlet.ServletContext;
import javax.ws.rs.WebApplicationException;
import javax.xml.bind.annotation.XmlElement;
import javax.xml.bind.annotation.XmlRootElement;

import java.sql.SQLException;
import java.util.ArrayList;
import java.util.Arrays;
import java.util.List;

/**
 * Created with IntelliJ IDEA.
 * User: peterdietz
 * Date: 9/19/13
 * Time: 4:50 PM
 * To change this template use File | Settings | File Templates.
 */
@SuppressWarnings("deprecation")
@XmlRootElement(name = "item")
public class Item extends DSpaceObject {
    protected ItemService itemService = ContentServiceFactory.getInstance().getItemService();
    protected MetadataExposureService metadataExposureService = UtilServiceFactory.getInstance().getMetadataExposureService();
    protected AuthorizeService authorizeService = AuthorizeServiceFactory.getInstance().getAuthorizeService();

    Logger log = Logger.getLogger(Item.class);

    String isArchived;
    String isWithdrawn;
    String lastModified;

    Collection parentCollection;
    List<Collection> parentCollectionList;
    List<Community> parentCommunityList;
    List<MetadataEntry> metadata;
    List<Bitstream> bitstreams;

    public Item(){}

    public Item(org.dspace.content.Item item, ServletContext servletContext, String expand, Context context)
        throws SQLException, WebApplicationException
    {
        super(item, servletContext);
        setup(item, servletContext, expand, context);
    }

    private void setup(org.dspace.content.Item item, ServletContext servletContext, String expand, Context context)
        throws SQLException
    {
        List<String> expandFields = new ArrayList<String>();
        if (expand != null)
        {
            expandFields = Arrays.asList(expand.split(","));
        }

        if (expandFields.contains("metadata") || expandFields.contains("all"))
        {
            metadata = new ArrayList<MetadataEntry>();
<<<<<<< HEAD
            List<IMetadataValue> metadataValues = itemService.getMetadata(item, org.dspace.content.Item.ANY, org.dspace.content.Item.ANY, org.dspace.content.Item.ANY, org.dspace.content.Item.ANY);

            for (IMetadataValue metadataValue : metadataValues) {
=======
            List<MetadataValue> metadataValues = itemService.getMetadata(
                item, org.dspace.content.Item.ANY, org.dspace.content.Item.ANY,
                org.dspace.content.Item.ANY, org.dspace.content.Item.ANY);

            for (MetadataValue metadataValue : metadataValues)
            {
>>>>>>> 1b5ada2d
                MetadataField metadataField = metadataValue.getMetadataField();
                if (!metadataExposureService.isHidden(context,
                    metadataField.getMetadataSchema().getName(),
                    metadataField.getElement(),
                    metadataField.getQualifier()))
                {
                    metadata.add(new MetadataEntry(metadataField.toString('.'),
                        metadataValue.getValue(), metadataValue.getLanguage()));
                }
            }
        }
        else
        {
            this.addExpand("metadata");
        }

        this.setArchived(Boolean.toString(item.isArchived()));
        this.setWithdrawn(Boolean.toString(item.isWithdrawn()));
        this.setLastModified(item.getLastModified().toString());

        if (expandFields.contains("parentCollection") || expandFields.contains("all"))
        {
            if (item.getOwningCollection() != null)
            {
                this.parentCollection = new Collection(item.getOwningCollection(),
                    servletContext, null, context, null, null);
            }
            else
            {
                this.addExpand("parentCollection");
            }
        }
        else
        {
            this.addExpand("parentCollection");
        }

        if (expandFields.contains("parentCollectionList") || expandFields.contains("all"))
        {
            this.parentCollectionList = new ArrayList<Collection>();
            List<org.dspace.content.Collection> collections = item.getCollections();
            for (org.dspace.content.Collection collection : collections)
            {
                this.parentCollectionList.add(new Collection(collection,
                    servletContext, null, context, null, null));
            }
        }
        else
        {
            this.addExpand("parentCollectionList");
        }

        if (expandFields.contains("parentCommunityList") || expandFields.contains("all"))
        {
            this.parentCommunityList = new ArrayList<Community>();
            List<org.dspace.content.Community> communities = itemService.getCommunities(context, item);

            for (org.dspace.content.Community community : communities)
            {
                this.parentCommunityList.add(new Community(community, servletContext, null, context));
            }
        }
        else
        {
            this.addExpand("parentCommunityList");
        }

        //TODO: paging - offset, limit
        if (expandFields.contains("bitstreams") || expandFields.contains("all"))
        {
            bitstreams = new ArrayList<Bitstream>();

            List<Bundle> bundles = item.getBundles();
            for (Bundle bundle : bundles)
            {

                List<org.dspace.content.Bitstream> itemBitstreams = bundle.getBitstreams();
                for (org.dspace.content.Bitstream itemBitstream : itemBitstreams)
                {
                    if (authorizeService.authorizeActionBoolean(context, itemBitstream, org.dspace.core.Constants.READ))
                    {
                        bitstreams.add(new Bitstream(itemBitstream, servletContext, null, context));
                    }
                }
            }
        }
        else
        {
            this.addExpand("bitstreams");
        }

        if (!expandFields.contains("all"))
        {
            this.addExpand("all");
        }
    }

    public String getArchived() {
        return isArchived;
    }

    public void setArchived(String archived) {
        isArchived = archived;
    }

    public String getWithdrawn() {
        return isWithdrawn;
    }

    public void setWithdrawn(String withdrawn) {
        isWithdrawn = withdrawn;
    }

    public String getLastModified() {
        return lastModified;
    }

    public void setLastModified(String lastModified) {
        this.lastModified = lastModified;
    }

    public Collection getParentCollection() {
        return parentCollection;
    }

    public List<Collection> getParentCollectionList() {
        return parentCollectionList;
    }

    public List<MetadataEntry> getMetadata() {
        return metadata;
    }

    public List<Bitstream> getBitstreams() {
        return bitstreams;
    }

    public List<Community> getParentCommunityList() {
        return parentCommunityList;
    }

    public void setParentCollection(Collection parentCollection) {
        this.parentCollection = parentCollection;
    }

    public void setParentCollectionList(List<Collection> parentCollectionList) {
        this.parentCollectionList = parentCollectionList;
    }

    public void setParentCommunityList(List<Community> parentCommunityList) {
        this.parentCommunityList = parentCommunityList;
    }

    @XmlElement(required = true)
    public void setMetadata(List<MetadataEntry> metadata) {
        this.metadata = metadata;
    }

    public void setBitstreams(List<Bitstream> bitstreams) {
        this.bitstreams = bitstreams;
    }
}<|MERGE_RESOLUTION|>--- conflicted
+++ resolved
@@ -14,7 +14,7 @@
 import org.dspace.authorize.service.AuthorizeService;
 import org.dspace.content.Bundle;
 import org.dspace.content.MetadataField;
-import org.dspace.content.IMetadataValue;
+import org.dspace.content.MetadataValue;
 import org.dspace.content.factory.ContentServiceFactory;
 import org.dspace.content.service.ItemService;
 import org.dspace.core.Context;
@@ -76,18 +76,12 @@
         if (expandFields.contains("metadata") || expandFields.contains("all"))
         {
             metadata = new ArrayList<MetadataEntry>();
-<<<<<<< HEAD
-            List<IMetadataValue> metadataValues = itemService.getMetadata(item, org.dspace.content.Item.ANY, org.dspace.content.Item.ANY, org.dspace.content.Item.ANY, org.dspace.content.Item.ANY);
-
-            for (IMetadataValue metadataValue : metadataValues) {
-=======
             List<MetadataValue> metadataValues = itemService.getMetadata(
                 item, org.dspace.content.Item.ANY, org.dspace.content.Item.ANY,
                 org.dspace.content.Item.ANY, org.dspace.content.Item.ANY);
 
             for (MetadataValue metadataValue : metadataValues)
             {
->>>>>>> 1b5ada2d
                 MetadataField metadataField = metadataValue.getMetadataField();
                 if (!metadataExposureService.isHidden(context,
                     metadataField.getMetadataSchema().getName(),
