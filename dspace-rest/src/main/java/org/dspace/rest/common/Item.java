/**
 * The contents of this file are subject to the license and copyright
 * detailed in the LICENSE and NOTICE files at the root of the source
 * tree and available online at
 *
 * http://www.dspace.org/license/
 */
package org.dspace.rest.common;

import org.apache.log4j.Logger;
import org.dspace.app.util.factory.UtilServiceFactory;
import org.dspace.app.util.service.MetadataExposureService;
import org.dspace.authorize.factory.AuthorizeServiceFactory;
import org.dspace.authorize.service.AuthorizeService;
import org.dspace.content.Bundle;
import org.dspace.content.MetadataField;
import org.dspace.content.MetadataValue;
import org.dspace.content.factory.ContentServiceFactory;
import org.dspace.content.service.ItemService;
import org.dspace.core.Context;

import javax.servlet.ServletContext;
import javax.ws.rs.WebApplicationException;
import javax.xml.bind.annotation.XmlElement;
import javax.xml.bind.annotation.XmlRootElement;

import java.sql.SQLException;
import java.util.ArrayList;
import java.util.Arrays;
import java.util.List;

/**
 * Created with IntelliJ IDEA.
 * User: peterdietz
 * Date: 9/19/13
 * Time: 4:50 PM
 * To change this template use File | Settings | File Templates.
 */
@SuppressWarnings("deprecation")
@XmlRootElement(name = "item")
public class Item extends DSpaceObject {
    protected ItemService itemService = ContentServiceFactory.getInstance().getItemService();
    protected MetadataExposureService metadataExposureService = UtilServiceFactory.getInstance().getMetadataExposureService();
    protected AuthorizeService authorizeService = AuthorizeServiceFactory.getInstance().getAuthorizeService();

    Logger log = Logger.getLogger(Item.class);

    String isArchived;
    String isWithdrawn;
    String lastModified;

    Collection parentCollection;
    List<Collection> parentCollectionList;
    List<Community> parentCommunityList;
    List<MetadataEntry> metadata;
    List<Bitstream> bitstreams;

    public Item(){}

<<<<<<< HEAD
    //Changed constructor
    public Item(org.dspace.content.Item item, ServletContext servletContext, String expand, Context context) throws SQLException, WebApplicationException{
		super(item, servletContext);
		 setup(item, servletContext, expand, context);
     }

    
	private void setup(org.dspace.content.Item item, ServletContext servletContext, String expand, Context context) throws SQLException{
=======
    public Item(org.dspace.content.Item item, ServletContext servletContext, String expand, Context context) throws SQLException, WebApplicationException{
        super(item, servletContext);
        setup(item, servletContext, expand, context);
    }

    private void setup(org.dspace.content.Item item, ServletContext servletContext, String expand, Context context) throws SQLException{
>>>>>>> a54bf11b
        List<String> expandFields = new ArrayList<String>();
        if(expand != null) {
            expandFields = Arrays.asList(expand.split(","));
        }

        if(expandFields.contains("metadata") || expandFields.contains("all")) {
            metadata = new ArrayList<MetadataEntry>();
            List<MetadataValue> metadataValues = itemService.getMetadata(item, org.dspace.content.Item.ANY, org.dspace.content.Item.ANY, org.dspace.content.Item.ANY, org.dspace.content.Item.ANY);

            for (MetadataValue metadataValue : metadataValues) {
                MetadataField metadataField = metadataValue.getMetadataField();
                if (!metadataExposureService.isHidden(context, metadataField.getMetadataSchema().getName(), metadataField.getElement(), metadataField.getQualifier())) {
                    metadata.add(new MetadataEntry(metadataField.toString('.'), metadataValue.getValue(), metadataValue.getLanguage()));
                }
            }
        } else {
            this.addExpand("metadata");
        }

        this.setArchived(Boolean.toString(item.isArchived()));
        this.setWithdrawn(Boolean.toString(item.isWithdrawn()));
        this.setLastModified(item.getLastModified().toString());

        if(expandFields.contains("parentCollection") || expandFields.contains("all")) {
<<<<<<< HEAD
            this.parentCollection = new Collection(item.getOwningCollection(), servletContext, null, context, null, null);
		            } else {
		                this.addExpand("parentCollection");
            }
=======
        	if (item.getOwningCollection() != null) {
                this.parentCollection = new Collection(item.getOwningCollection(), servletContext, null, context, null, null);
            } else {
                this.addExpand("parentCollection");
            }
        } else {
            this.addExpand("parentCollection");
        }
>>>>>>> a54bf11b

        if(expandFields.contains("parentCollectionList") || expandFields.contains("all")) {
            this.parentCollectionList = new ArrayList<Collection>();
            List<org.dspace.content.Collection> collections = item.getCollections();
            for(org.dspace.content.Collection collection : collections) {
                this.parentCollectionList.add(new Collection(collection, servletContext, null, context, null, null));
            }
        } else {
            this.addExpand("parentCollectionList");
        }

        if(expandFields.contains("parentCommunityList") || expandFields.contains("all")) {
            this.parentCommunityList = new ArrayList<Community>();
            List<org.dspace.content.Community> communities = itemService.getCommunities(context, item);

            for(org.dspace.content.Community community : communities) {
<<<<<<< HEAD
                //this.parentCommunityList.add(new Community(community, null, context));
=======
>>>>>>> a54bf11b
                this.parentCommunityList.add(new Community(community, servletContext, null, context));
            }
        } else {
            this.addExpand("parentCommunityList");
        }

        //TODO: paging - offset, limit
        if(expandFields.contains("bitstreams") || expandFields.contains("all")) {
            bitstreams = new ArrayList<Bitstream>();

            List<Bundle> bundles = item.getBundles();
            for(Bundle bundle : bundles) {

                List<org.dspace.content.Bitstream> itemBitstreams = bundle.getBitstreams();
                for(org.dspace.content.Bitstream itemBitstream : itemBitstreams) {
<<<<<<< HEAD
                    if(AuthorizeManager.authorizeActionBoolean(context, itemBitstream, org.dspace.core.Constants.READ)) {
=======
                    if(authorizeService.authorizeActionBoolean(context, itemBitstream, org.dspace.core.Constants.READ)) {
>>>>>>> a54bf11b
                        bitstreams.add(new Bitstream(itemBitstream, servletContext, null, context));
                    }
                }
            }
        } else {
            this.addExpand("bitstreams");
        }

        if(!expandFields.contains("all")) {
            this.addExpand("all");
        }
    }

    public String getArchived() {
        return isArchived;
    }

    public void setArchived(String archived) {
        isArchived = archived;
    }

    public String getWithdrawn() {
        return isWithdrawn;
    }

    public void setWithdrawn(String withdrawn) {
        isWithdrawn = withdrawn;
    }

    public String getLastModified() {
        return lastModified;
    }

    public void setLastModified(String lastModified) {
        this.lastModified = lastModified;
    }

    public Collection getParentCollection() {
        return parentCollection;
    }

    public List<Collection> getParentCollectionList() {
        return parentCollectionList;
    }

    public List<MetadataEntry> getMetadata() {
        return metadata;
    }

    public List<Bitstream> getBitstreams() {
        return bitstreams;
    }

    public List<Community> getParentCommunityList() {
        return parentCommunityList;
    }

	public void setParentCollection(Collection parentCollection) {
		this.parentCollection = parentCollection;
	}

	public void setParentCollectionList(List<Collection> parentCollectionList) {
		this.parentCollectionList = parentCollectionList;
	}

	public void setParentCommunityList(List<Community> parentCommunityList) {
		this.parentCommunityList = parentCommunityList;
	}

	@XmlElement(required = true)
	public void setMetadata(List<MetadataEntry> metadata) {
		this.metadata = metadata;
	}

	public void setBitstreams(List<Bitstream> bitstreams) {
		this.bitstreams = bitstreams;
	}
}<|MERGE_RESOLUTION|>--- conflicted
+++ resolved
@@ -57,23 +57,12 @@
 
     public Item(){}
 
-<<<<<<< HEAD
-    //Changed constructor
-    public Item(org.dspace.content.Item item, ServletContext servletContext, String expand, Context context) throws SQLException, WebApplicationException{
-		super(item, servletContext);
-		 setup(item, servletContext, expand, context);
-     }
-
-    
-	private void setup(org.dspace.content.Item item, ServletContext servletContext, String expand, Context context) throws SQLException{
-=======
     public Item(org.dspace.content.Item item, ServletContext servletContext, String expand, Context context) throws SQLException, WebApplicationException{
         super(item, servletContext);
         setup(item, servletContext, expand, context);
     }
 
     private void setup(org.dspace.content.Item item, ServletContext servletContext, String expand, Context context) throws SQLException{
->>>>>>> a54bf11b
         List<String> expandFields = new ArrayList<String>();
         if(expand != null) {
             expandFields = Arrays.asList(expand.split(","));
@@ -98,12 +87,6 @@
         this.setLastModified(item.getLastModified().toString());
 
         if(expandFields.contains("parentCollection") || expandFields.contains("all")) {
-<<<<<<< HEAD
-            this.parentCollection = new Collection(item.getOwningCollection(), servletContext, null, context, null, null);
-		            } else {
-		                this.addExpand("parentCollection");
-            }
-=======
         	if (item.getOwningCollection() != null) {
                 this.parentCollection = new Collection(item.getOwningCollection(), servletContext, null, context, null, null);
             } else {
@@ -112,7 +95,6 @@
         } else {
             this.addExpand("parentCollection");
         }
->>>>>>> a54bf11b
 
         if(expandFields.contains("parentCollectionList") || expandFields.contains("all")) {
             this.parentCollectionList = new ArrayList<Collection>();
@@ -129,10 +111,6 @@
             List<org.dspace.content.Community> communities = itemService.getCommunities(context, item);
 
             for(org.dspace.content.Community community : communities) {
-<<<<<<< HEAD
-                //this.parentCommunityList.add(new Community(community, null, context));
-=======
->>>>>>> a54bf11b
                 this.parentCommunityList.add(new Community(community, servletContext, null, context));
             }
         } else {
@@ -148,11 +126,7 @@
 
                 List<org.dspace.content.Bitstream> itemBitstreams = bundle.getBitstreams();
                 for(org.dspace.content.Bitstream itemBitstream : itemBitstreams) {
-<<<<<<< HEAD
-                    if(AuthorizeManager.authorizeActionBoolean(context, itemBitstream, org.dspace.core.Constants.READ)) {
-=======
                     if(authorizeService.authorizeActionBoolean(context, itemBitstream, org.dspace.core.Constants.READ)) {
->>>>>>> a54bf11b
                         bitstreams.add(new Bitstream(itemBitstream, servletContext, null, context));
                     }
                 }
