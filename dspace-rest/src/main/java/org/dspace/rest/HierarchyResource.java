/**
 * The contents of this file are subject to the license and copyright
 * detailed in the LICENSE and NOTICE files at the root of the source
 * tree and available online at
 *
 * http://www.dspace.org/license/
 */
package org.dspace.rest;


import org.apache.log4j.Logger;
import org.dspace.authorize.factory.AuthorizeServiceFactory;
import org.dspace.authorize.service.AuthorizeService;
import org.dspace.content.Collection;
import org.dspace.content.Community;
import org.dspace.content.Site;
import org.dspace.content.factory.ContentServiceFactory;
import org.dspace.content.service.CommunityService;
import org.dspace.content.service.SiteService;
import org.dspace.rest.common.HierarchyCollection;
import org.dspace.rest.common.HierarchyCommunity;
import org.dspace.rest.common.HierarchySite;
import org.dspace.services.ConfigurationService;
import org.dspace.services.factory.DSpaceServicesFactory;

import javax.servlet.http.HttpServletRequest;
import javax.ws.rs.*;
import javax.ws.rs.core.Context;
import javax.ws.rs.core.MediaType;
import javax.ws.rs.core.HttpHeaders;

import java.io.UnsupportedEncodingException;
import java.sql.SQLException;
import java.util.ArrayList;
import java.util.List;


/*
 * This class retrieves the community hierarchy in an optimized format.
 * 
 * @author Terry Brady, Georgetown University
 */
@Path("/hierarchy")
@Produces({ MediaType.APPLICATION_JSON, MediaType.APPLICATION_XML })
public class HierarchyResource extends Resource {
    private static Logger log = Logger.getLogger(HierarchyResource.class);
    protected SiteService siteService = ContentServiceFactory.getInstance().getSiteService();
    protected CommunityService communityService = ContentServiceFactory.getInstance().getCommunityService();
    protected AuthorizeService authorizeService = AuthorizeServiceFactory.getInstance().getAuthorizeService();
    protected ConfigurationService configurationService = DSpaceServicesFactory.getInstance().getConfigurationService();
    
    /**
     * @param user_agent
     *     User agent string (specifies browser used and its version).
     * @param xforwardedfor
     *     When accessed via a reverse proxy, the application sees the proxy's IP as the
     *     source of the request. The proxy may be configured to add the
     *     "X-Forwarded-For" HTTP header containing the original IP of the client
     *     so that the reverse-proxied application can get the client's IP.
     * @param headers
     *     If you want to access the collection as the user logged into the
     *     context. The value of the "rest-dspace-token" header must be set
     *     to the token received from the login method response.
     * @param request
     *     Servlet's HTTP request object.
     * @return Return instance of collection. It can also return status code
     *     NOT_FOUND(404) if id of collection is incorrect or status code
     * @throws UnsupportedEncodingException 
     *     The Character Encoding is not supported.
     * @throws WebApplicationException
     *     It is thrown when was problem with database reading
     *     (SQLException) or problem with creating
     *     context(ContextException). It is thrown by NOT_FOUND and
     *     UNATHORIZED status codes, too.
     */
    @GET
    @Produces({MediaType.APPLICATION_JSON, MediaType.APPLICATION_XML})
    public HierarchySite getHierarchy(
<<<<<<< HEAD
    		@QueryParam("userAgent") String user_agent, @QueryParam("xforwardedfor") String xforwardedfor,
    		@Context HttpHeaders headers, @Context HttpServletRequest request) throws UnsupportedEncodingException, WebApplicationException {
		
		org.dspace.core.Context context = null;
		HierarchySite repo = new HierarchySite();
		
=======
            @QueryParam("userAgent") String user_agent, @QueryParam("xforwardedfor") String xforwardedfor,
            @Context HttpHeaders headers, @Context HttpServletRequest request) throws UnsupportedEncodingException, WebApplicationException {
        
        org.dspace.core.Context context = null;
        HierarchySite repo = new HierarchySite();
        
>>>>>>> 1b5ada2d
        try {
            context = createContext();
            if (!configurationService.getBooleanProperty("rest.hierarchy-authenticate", true)) {
                context.turnOffAuthorisationSystem();                
            }

            Site site = siteService.findSite(context);
            repo.setId(site.getID().toString());
            repo.setName(site.getName());
            repo.setHandle(site.getHandle());
            List<Community> dspaceCommunities = communityService.findAllTop(context);
            processCommunity(context, repo, dspaceCommunities);
        } catch (Exception e) {
            processException(e.getMessage(), context);
        } finally {
            if (context != null) {
                try {
                    context.complete();
                } catch (SQLException e) {
                    log.error(e.getMessage() + " occurred while trying to close");
                }
            }
        }
        return repo;
    }
    
    
    private void processCommunity(org.dspace.core.Context context, HierarchyCommunity parent, List<Community> communities) throws SQLException {
        if (communities == null) {
            return;
        }
        if (communities.size() == 0) {
            return;
        }
        List<HierarchyCommunity> parentComms = new ArrayList<HierarchyCommunity>();
        parent.setCommunities(parentComms);
        for(Community comm: communities) {
            if (!authorizeService.authorizeActionBoolean(context, comm, org.dspace.core.Constants.READ)) {
                continue;
            }
            HierarchyCommunity mycomm = new HierarchyCommunity(comm.getID().toString(), comm.getName(), comm.getHandle());
            parentComms.add(mycomm);
            List<Collection> colls = comm.getCollections();
            if (colls.size() > 0) {
                List<HierarchyCollection> myColls = new ArrayList<HierarchyCollection>();
                mycomm.setCollections(myColls);
                for(Collection coll: colls) {
                    if (!authorizeService.authorizeActionBoolean(context, coll, org.dspace.core.Constants.READ)) {
                        continue;
                    }
                    HierarchyCollection mycoll = new HierarchyCollection(coll.getID().toString(), coll.getName(), coll.getHandle());
                    myColls.add(mycoll);
                }
            }
            processCommunity(context, mycomm, comm.getSubcommunities());
        }        
        
    }
}<|MERGE_RESOLUTION|>--- conflicted
+++ resolved
@@ -76,21 +76,12 @@
     @GET
     @Produces({MediaType.APPLICATION_JSON, MediaType.APPLICATION_XML})
     public HierarchySite getHierarchy(
-<<<<<<< HEAD
-    		@QueryParam("userAgent") String user_agent, @QueryParam("xforwardedfor") String xforwardedfor,
-    		@Context HttpHeaders headers, @Context HttpServletRequest request) throws UnsupportedEncodingException, WebApplicationException {
-		
-		org.dspace.core.Context context = null;
-		HierarchySite repo = new HierarchySite();
-		
-=======
             @QueryParam("userAgent") String user_agent, @QueryParam("xforwardedfor") String xforwardedfor,
             @Context HttpHeaders headers, @Context HttpServletRequest request) throws UnsupportedEncodingException, WebApplicationException {
         
         org.dspace.core.Context context = null;
         HierarchySite repo = new HierarchySite();
         
->>>>>>> 1b5ada2d
         try {
             context = createContext();
             if (!configurationService.getBooleanProperty("rest.hierarchy-authenticate", true)) {
