--- conflicted
+++ resolved
@@ -15,8 +15,8 @@
 import org.apache.log4j.Logger;
 import org.dspace.content.Bitstream;
 import org.dspace.content.Bundle;
-import org.dspace.content.IMetadataValue;
 import org.dspace.content.Item;
+import org.dspace.content.MetadataValue;
 import org.dspace.content.factory.ContentServiceFactory;
 import org.dspace.content.service.ItemService;
 import org.dspace.core.Context;
@@ -259,51 +259,6 @@
         return hasBitstreamMime(context, BundleName.ORIGINAL, item, mimeList);
     }
 
-<<<<<<< HEAD
-	static boolean hasMetadataMatch(Item item, String fieldList, Pattern regex) {
-		if (fieldList.equals("*")) {
-			for(IMetadataValue md: itemService.getMetadata(item, org.dspace.content.Item.ANY, org.dspace.content.Item.ANY, org.dspace.content.Item.ANY, org.dspace.content.Item.ANY)){
-				if (regex.matcher(md.getValue()).matches()) {
-					return true;
-				}				
-			}
-		} else {
-			for(String field: fieldList.split(",")) {
-				for(IMetadataValue md: itemService.getMetadataByMetadataString(item, field.trim())){
-					if (regex.matcher(md.getValue()).matches()) {
-						return true;
-					}
-				}			
-			}			
-		}
-		
-		return false;
-	}
-
-	static boolean hasOnlyMetadataMatch(Item item, String fieldList, Pattern regex) {
-		boolean matches = false;
-		if (fieldList.equals("*")) {
-			for(IMetadataValue md: itemService.getMetadata(item, org.dspace.content.Item.ANY, org.dspace.content.Item.ANY, org.dspace.content.Item.ANY, org.dspace.content.Item.ANY)){
-				if (regex.matcher(md.getValue()).matches()) {
-					matches = true;
-				} else {
-					return false;
-				}
-			}
-		} else {
-			for(String field: fieldList.split(",")) {
-				for(IMetadataValue md: itemService.getMetadataByMetadataString(item, field.trim())){
-					if (regex.matcher(md.getValue()).matches()) {
-						matches = true;
-					} else {
-						return false;
-					}
-				}			
-			}
-		}
-		return matches;
-	}
-=======
     static boolean hasBitstreamMime(Context context, BundleName bundleName, Item item, String[] mimeList) {
         return countBitstreamMime(context, bundleName, item, mimeList) > 0;
     }
@@ -373,7 +328,6 @@
         }
         return matches;
     }
->>>>>>> 1b5ada2d
 
     static boolean recentlyModified(Item item, int days) {
         Calendar cal = Calendar.getInstance();
