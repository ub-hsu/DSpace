/**
 * The contents of this file are subject to the license and copyright
 * detailed in the LICENSE and NOTICE files at the root of the source
 * tree and available online at
 *
 * http://www.dspace.org/license/
 */
package org.dspace.rest;

import org.apache.log4j.Logger;
import org.dspace.authorize.AuthorizeManager;
import org.dspace.core.Constants;
import org.dspace.handle.HandleManager;
import org.dspace.rest.common.Collection;
import org.dspace.rest.common.Community;
import org.dspace.rest.common.DSpaceObject;
import org.dspace.rest.common.Item;
import org.dspace.rest.exceptions.ContextException;

import javax.ws.rs.*;
import javax.ws.rs.core.Context;
import javax.ws.rs.core.HttpHeaders;
import javax.ws.rs.core.MediaType;
import javax.ws.rs.core.Response;
import java.sql.SQLException;

/**
 * Created with IntelliJ IDEA.
 * User: peterdietz
 * Date: 10/7/13
 * Time: 1:54 PM
 * To change this template use File | Settings | File Templates.
 */
@Path("/handle")
public class HandleResource extends Resource {
    private static Logger log = Logger.getLogger(HandleResource.class);

    @GET
    @Path("/{prefix}/{suffix}")
    @Produces({MediaType.APPLICATION_JSON, MediaType.APPLICATION_XML})
    public org.dspace.rest.common.DSpaceObject getObject(@PathParam("prefix") String prefix,
            @PathParam("suffix") String suffix, @QueryParam("expand") String expand,
            @Context HttpHeaders headers) throws WebApplicationException{
        org.dspace.core.Context context = null;
<<<<<<< HEAD
=======
        DSpaceObject result = null;

>>>>>>> 132f37a1
        try {
            context = createContext(getUser(headers));

            org.dspace.content.DSpaceObject dso = HandleManager.resolveToObject(context, prefix + "/" + suffix);
            if(dso == null) {
                throw new WebApplicationException(Response.Status.NOT_FOUND);
            }
            log.info("DSO Lookup by handle: [" + prefix + "] / [" + suffix + "] got result of: " + dso.getTypeText() + "_" + dso.getID());

            if(AuthorizeManager.authorizeActionBoolean(context, dso, org.dspace.core.Constants.READ)) {
                switch(dso.getType()) {
                    case Constants.COMMUNITY:
                        result = new Community((org.dspace.content.Community) dso, expand, context);
                        break;
                    case Constants.COLLECTION:
                        result =  new Collection((org.dspace.content.Collection) dso, expand, context, null, null);
                        break;
                    case Constants.ITEM:
                        result =  new Item((org.dspace.content.Item) dso, expand, context);
                        break;
                    default:
                        result = new DSpaceObject(dso);
                }
            } else {
                throw new WebApplicationException(Response.Status.UNAUTHORIZED);
            }

            context.complete();

        } catch (SQLException e) {
            processException("Could not read handle(" + prefix  + "/" + suffix + "), SQLException. Message: " + e.getMessage(), context);
        } catch (ContextException e) {
            processException("Could not read handle(" + prefix  + "/" + suffix + "), ContextException. Message: " + e.getMessage(), context);
        } finally{
           processFinally(context);
        }

<<<<<<< HEAD
        return null;
=======
        return result;
>>>>>>> 132f37a1
    }
}<|MERGE_RESOLUTION|>--- conflicted
+++ resolved
@@ -42,11 +42,8 @@
             @PathParam("suffix") String suffix, @QueryParam("expand") String expand,
             @Context HttpHeaders headers) throws WebApplicationException{
         org.dspace.core.Context context = null;
-<<<<<<< HEAD
-=======
         DSpaceObject result = null;
 
->>>>>>> 132f37a1
         try {
             context = createContext(getUser(headers));
 
@@ -84,10 +81,6 @@
            processFinally(context);
         }
 
-<<<<<<< HEAD
-        return null;
-=======
         return result;
->>>>>>> 132f37a1
     }
 }