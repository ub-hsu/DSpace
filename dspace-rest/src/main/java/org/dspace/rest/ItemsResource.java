--- conflicted
+++ resolved
@@ -61,28 +61,6 @@
 public class ItemsResource extends Resource
 {
 
-<<<<<<< HEAD
-    @GET
-    @Path("/{item_id}")
-    @Produces({MediaType.APPLICATION_JSON, MediaType.APPLICATION_XML})
-    public org.dspace.rest.common.Item getItem(@PathParam("item_id") Integer item_id, @QueryParam("expand") String expand,
-    		@QueryParam("userIP") String user_ip, @QueryParam("userAgent") String user_agent, @QueryParam("xforwarderfor") String xforwarderfor,
-    		@Context HttpHeaders headers, @Context HttpServletRequest request) throws WebApplicationException {
-
-        org.dspace.core.Context context = null;
-        try {
-            context = new org.dspace.core.Context();
-
-            org.dspace.content.Item item = org.dspace.content.Item.find(context, item_id);
-
-            if(AuthorizeManager.authorizeActionBoolean(context, item, org.dspace.core.Constants.READ)) {
-            	if(writeStatistics){
-    				writeStats(context, item_id, user_ip, user_agent, xforwarderfor, headers, request);
-    			}
-                return new org.dspace.rest.common.Item(item, expand, context);
-            } else {
-                throw new WebApplicationException(Response.Status.UNAUTHORIZED);
-=======
     private static final Logger log = Logger.getLogger(ItemsResource.class);
 
     /**
@@ -663,7 +641,6 @@
                 {
                     dspaceItem.addMetadata(data[0], data[1], data[2], entry.getLanguage(), entry.getValue());
                 }
->>>>>>> b7a469d5
             }
 
             dspaceItem.update();
@@ -743,14 +720,6 @@
         {
             processException("Could not delete item(id=" + itemId + "), AuthorizeException. Message: " + e, context);
             throw new WebApplicationException(Response.Status.INTERNAL_SERVER_ERROR);
-        } finally {
-            if(context != null) {
-                try {
-                    context.complete();
-                } catch (SQLException e) {
-                    log.error(e.getMessage() + " occurred while trying to close");
-                }
-            }
         }
         catch (IOException e)
         {
@@ -768,42 +737,6 @@
         log.info("Item(id=" + itemId + ") was successfully deleted.");
         return Response.status(Status.OK).build();
     }
-<<<<<<< HEAD
-    
-    
-    private void writeStats(org.dspace.core.Context context, Integer item_id, String user_ip, String user_agent,
-			String xforwarderfor, HttpHeaders headers,
-			HttpServletRequest request) {
-		
-    	try{
-    		DSpaceObject item = DSpaceObject.find(context, Constants.ITEM, item_id);
-    		
-    		if(user_ip==null || user_ip.length()==0){
-    			new DSpace().getEventService().fireEvent(
-	                     new UsageEvent(
-	                                     UsageEvent.Action.VIEW,
-	                                     request,
-	                                     context,
-	                                     item));
-    		} else{
-	    		new DSpace().getEventService().fireEvent(
-	                     new UsageEvent(
-	                                     UsageEvent.Action.VIEW,
-	                                     user_ip,
-	                                     user_agent,
-	                                     xforwarderfor,
-	                                     context,
-	                                     item));
-    		}
-    		log.debug("fired event");
-    		
-		} catch(SQLException ex){
-			log.error("SQL exception can't write usageEvent \n" + ex);
-		}
-    		
-	}
-=======
->>>>>>> b7a469d5
 
     /**
      * Delete all item metadata.
