--- conflicted
+++ resolved
@@ -533,14 +533,9 @@
                         dspacePolicy.setStartDate(date);
                     }
 
-<<<<<<< HEAD
-                    dspacePolicy.update();
-                    dspaceBitstream.updateLastModified();
-=======
                     resourcePolicyService.update(context, dspacePolicy);
 
                     bitstreamService.updateLastModified(context, dspaceBitstream);
->>>>>>> da936b65
                 }
             }
 
