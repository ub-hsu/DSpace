--- conflicted
+++ resolved
@@ -1023,12 +1023,7 @@
                 TableRow row = iterator.next();
                 org.dspace.content.Item dspaceItem = this.findItem(context, row.getIntColumn("RESOURCE_ID"),
                         org.dspace.core.Constants.READ);
-<<<<<<< HEAD
-                
-                Item item = new Item(dspaceItem, servletContext, "", context);
-=======
-                Item item = new Item(dspaceItem, expand, context);
->>>>>>> 85f21953
+                Item item = new Item(dspaceItem, servletContext, expand, context);
                 writeStats(dspaceItem, UsageEvent.Action.VIEW, user_ip, user_agent, xforwardedfor, headers,
                         request, context);
                 items.add(item);
