--- conflicted
+++ resolved
@@ -42,19 +42,15 @@
  * context, write statistics, processsing exceptions, splitting a key of
  * metadata, string representation of action and method for getting the logged
  * in user from the token in request header.
- *
+ * 
  * @author Rostislav Novak (Computing and Information Centre, CTU in Prague)
- *
+ * 
  */
 public class Resource
 {
 
     @javax.ws.rs.core.Context public ServletContext servletContext;
 
-<<<<<<< HEAD
-
-=======
->>>>>>> a54bf11b
     private static Logger log = Logger.getLogger(Resource.class);
 
     private static final boolean writeStatistics;
@@ -63,10 +59,6 @@
         writeStatistics = DSpaceServicesFactory.getInstance().getConfigurationService().getBooleanProperty("rest.stats", false);
     }
 
-    
-     public String getServletContextPath() {
-	        return servletContext.getContextPath();
-    }
     /**
      * Create context to work with DSpace database. It can create context
      * with or without a logged in user (retrieved from SecurityContextHolder). Throws
@@ -74,13 +66,7 @@
      * with reading from database. Throws AuthorizeException if there was
      * a problem with authorization to read from the database. Throws Exception
      * if there was a problem creating context.
-<<<<<<< HEAD
-     *
-     * @param person
-     *            User which will be logged in context.
-=======
-     * 
->>>>>>> a54bf11b
+     * 
      * @return Newly created context with the logged in user unless the specified user was null.
      *         If user is null, create the context without a logged in user.
      * @throws ContextException
@@ -143,7 +129,7 @@
     /**
      * Process exception, print message to logger error stream and abort DSpace
      * context.
-     *
+     * 
      * @param message
      *            Message, which will be printed to error stream.
      * @param context
@@ -182,7 +168,7 @@
 
     /**
      * Split string with regex ".".
-     *
+     * 
      * @param key
      *            String which will be splitted.
      * @return String array filed with separated string.
@@ -215,7 +201,7 @@
     /**
      * Return string representation of values
      * org.dspace.core.Constants.{READ,WRITE,DELETE}.
-     *
+     * 
      * @param action
      *            Constant from org.dspace.core.Constants.*
      * @return String representation. read or write or delete.
@@ -247,39 +233,4 @@
         return actionStr;
     }
 
-<<<<<<< HEAD
-    /**
-     * Return EPerson based on stored token in headers under
-     * "rest-dspace-token".
-     *
-     * @param headers
-     *            Only must have "rest-api-token" for successfull return of
-     *            user.
-     * @return Return EPerson logged under token in headers. If token was wrong
-     *         or header rest-dspace-token was missing, returns null.
-     */
-    protected static EPerson getUser(HttpHeaders headers)
-    {
-        List<String> list = headers.getRequestHeader(TokenHolder.TOKEN_HEADER);
-        String token = null;
-        if ((list != null) && (list.size() > 0))
-        {
-            token = list.get(0);
-            return TokenHolder.getEPerson(token);
-        }
-        return null;
-    }
-
-    protected static String getToken(HttpHeaders headers) {
-        List<String> list = headers.getRequestHeader(TokenHolder.TOKEN_HEADER);
-        String token = null;
-        if ((list != null) && (list.size() > 0))
-        {
-            token = list.get(0);
-            return token;
-        }
-        return null;
-    }
-=======
->>>>>>> a54bf11b
 }