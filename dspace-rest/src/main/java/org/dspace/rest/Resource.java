--- conflicted
+++ resolved
@@ -49,11 +49,7 @@
 public class Resource
 {
 
-<<<<<<< HEAD
-    @javax.ws.rs.core.Context public static ServletContext servletContext;
-=======
     @javax.ws.rs.core.Context public ServletContext servletContext;
->>>>>>> da936b65
 
     private static Logger log = Logger.getLogger(Resource.class);
 
@@ -63,9 +59,6 @@
         writeStatistics = DSpaceServicesFactory.getInstance().getConfigurationService().getBooleanProperty("rest.stats", false);
     }
 
-    static public String getServletContextPath() {
-        return servletContext.getContextPath();
-    }
     /**
      * Create context to work with DSpace database. It can create context
      * with or without a logged in user (retrieved from SecurityContextHolder). Throws
