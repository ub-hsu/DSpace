<project xmlns="http://maven.apache.org/POM/4.0.0" xmlns:xsi="http://www.w3.org/2001/XMLSchema-instance" xsi:schemaLocation="http://maven.apache.org/POM/4.0.0 http://maven.apache.org/maven-v4_0_0.xsd">
    <modelVersion>4.0.0</modelVersion>
    <groupId>org.dspace</groupId>
    <artifactId>dspace-rest</artifactId>
    <packaging>war</packaging>
    <version>CRIS-6.3.0-SNAPSHOT</version>
    <name>DSpace REST :: API and Implementation</name>
    <description>DSpace RESTful Web Services API</description>
    <url>http://demo.dspace.org</url>

    <parent>
        <groupId>org.dspace</groupId>
        <artifactId>dspace-parent</artifactId>
        <version>CRIS-6.3.0-SNAPSHOT</version>
        <relativePath>..</relativePath>
    </parent>

    <properties>
        <!-- This is the path to the root [dspace-src] directory. -->
        <root.basedir>${basedir}/..</root.basedir>
        <spring-security.version>3.2.9.RELEASE</spring-security.version>
    </properties>
    <build>
        <plugins>
            <plugin>
                <groupId>org.apache.maven.plugins</groupId>
                <artifactId>maven-war-plugin</artifactId>
                <configuration>
                    <attachClasses>true</attachClasses>
                    <!-- Filter the web.xml (needed for IDE compatibility/debugging) -->
                    <filteringDeploymentDescriptors>true</filteringDeploymentDescriptors>
                </configuration>
            </plugin>
            <plugin>
                <groupId>com.mycila</groupId>
                <artifactId>license-maven-plugin</artifactId>
                <configuration>
                    <!--Exclude license check for XMLUI files which don't need it-->
                    <excludes>
                        <exclude>**/static/reports/spin.js</exclude>
                        <exclude>**/static/reports/README.md</exclude>
                        <exclude>**/*.xsd</exclude>
                    </excludes>
                </configuration>
            </plugin>
        </plugins>
    </build>

    <dependencies>
        <!-- Jersey, for RESTful web services -->
        <dependency>
            <groupId>org.glassfish.jersey.core</groupId>
            <artifactId>jersey-server</artifactId>
            <version>${jersey.version}</version>
        </dependency>
        <dependency>
            <groupId>org.glassfish.jersey.containers</groupId>
            <artifactId>jersey-container-servlet</artifactId>
            <version>${jersey.version}</version>
        </dependency>
        <dependency>
            <groupId>org.glassfish.jersey.media</groupId>
            <artifactId>jersey-media-json-jackson</artifactId>
            <version>${jersey.version}</version>
            <exclusions>
                <!-- Pinned to 2.5.4 below, this is because the current version number includes both 2.5.4 AND 2.5.0 jackson-annotations-->
                <exclusion>
                    <groupId>com.fasterxml.jackson.core</groupId>
                    <artifactId>jackson-annotations</artifactId>
                </exclusion>
                <exclusion>
<<<<<<< HEAD
                	<artifactId>jackson-jaxrs-base</artifactId>
                	<groupId>com.fasterxml.jackson.jaxrs</groupId>
=======
                    <groupId>com.fasterxml.jackson.core</groupId>
                    <artifactId>jackson-jaxrs-base</artifactId>
                </exclusion>
                <exclusion>
                    <groupId>com.fasterxml.jackson.core</groupId>
                    <artifactId>jackson-jaxrs-json-provider</artifactId>
                </exclusion>
                <exclusion>
                    <groupId>com.fasterxml.jackson.core</groupId>
                    <artifactId>jackson-module-jaxb-annotations</artifactId>
                </exclusion>
                <exclusion>
                    <groupId>com.fasterxml.jackson.jaxrs</groupId>
                    <artifactId>jackson-jaxrs-base</artifactId>
                </exclusion>
                <exclusion>
                    <groupId>com.fasterxml.jackson.jaxrs</groupId>
                    <artifactId>jackson-jaxrs-json-provider</artifactId>
                </exclusion>
                <exclusion>
                    <groupId>com.fasterxml.jackson.module</groupId>
                    <artifactId>jackson-module-jaxb-annotations</artifactId>
>>>>>>> c6e097fc
                </exclusion>
            </exclusions>
        </dependency>

<<<<<<< HEAD
		<dependency>
			<groupId>com.fasterxml.jackson.core</groupId>
			<artifactId>jackson-annotations</artifactId>
		</dependency>
	      
=======
        <dependency>
            <groupId>com.fasterxml.jackson.core</groupId>
            <artifactId>jackson-annotations</artifactId>
            <version>${jackson.version}</version>
        </dependency>
        <dependency>
            <groupId>com.fasterxml.jackson.jaxrs</groupId>
            <artifactId>jackson-jaxrs-base</artifactId>
            <version>${jackson.version}</version>
        </dependency>
        <dependency>
            <groupId>com.fasterxml.jackson.jaxrs</groupId>
            <artifactId>jackson-jaxrs-json-provider</artifactId>
            <version>${jackson.version}</version>
        </dependency>
        <dependency>
            <groupId>com.fasterxml.jackson.module</groupId>
            <artifactId>jackson-module-jaxb-annotations</artifactId>
            <version>${jackson.version}</version>
        </dependency>

>>>>>>> c6e097fc
        <!-- Spring 3 dependencies -->
        <dependency>
            <groupId>org.springframework</groupId>
            <artifactId>spring-core</artifactId>
        </dependency>
 
        <dependency>
            <groupId>org.springframework</groupId>
            <artifactId>spring-context</artifactId>
        </dependency>
 
        <dependency>
            <groupId>org.springframework</groupId>
            <artifactId>spring-web</artifactId>
        </dependency>
		
        <!-- Jersey + Spring -->
        <dependency>
            <groupId>org.glassfish.jersey.ext</groupId>
            <artifactId>jersey-spring3</artifactId>
            <version>2.22.1</version>
            <exclusions>
                <exclusion>
                    <groupId>org.springframework</groupId>
                    <artifactId>spring</artifactId>
                </exclusion>
                <exclusion>
                    <groupId>org.springframework</groupId>
                    <artifactId>spring-core</artifactId>
                </exclusion>
                <exclusion>
                    <groupId>org.springframework</groupId>
                    <artifactId>spring-web</artifactId>
                </exclusion>
                <exclusion>
                    <groupId>org.springframework</groupId>
                    <artifactId>spring-beans</artifactId>
                </exclusion>
                <exclusion>
                    <groupId>org.springframework</groupId>
                    <artifactId>spring-context</artifactId>
                </exclusion>
                <exclusion>
                    <groupId>org.springframework</groupId>
                    <artifactId>spring-aop</artifactId>
                </exclusion>
            </exclusions>
        </dependency>
        <dependency>
            <groupId>org.springframework.security</groupId>
            <artifactId>spring-security-core</artifactId>
            <version>${spring-security.version}</version>
            <exclusions>
                <!-- Latest version will be provided by spring-context-->
                <exclusion>
                    <groupId>org.springframework</groupId>
                    <artifactId>spring-expression</artifactId>
                </exclusion>
            </exclusions>
        </dependency>
        <dependency>
            <groupId>org.springframework.security</groupId>
            <artifactId>spring-security-web</artifactId>
            <version>${spring-security.version}</version>
            <exclusions>
                <!-- Latest version will be provided by spring-context-->
                <exclusion>
                    <groupId>org.springframework</groupId>
                    <artifactId>spring-expression</artifactId>
                </exclusion>
            </exclusions>
        </dependency>
        <dependency>
            <groupId>org.springframework.security</groupId>
            <artifactId>spring-security-config</artifactId>
            <version>${spring-security.version}</version>
        </dependency>

        <dependency>
            <groupId>cglib</groupId>
            <artifactId>cglib</artifactId>
            <version>2.2.2</version>
        </dependency>

        <!-- Use DSpace, for now, an older version to minimize spring generated dependency on Discovery -->
        <dependency>
            <groupId>org.dspace</groupId>
            <artifactId>dspace-api</artifactId>
            <exclusions>
                <exclusion>
                    <groupId>com.fasterxml.jackson.core</groupId>
                    <artifactId>jackson-core</artifactId>
                </exclusion>
                <exclusion>
                    <groupId>com.fasterxml.jackson.core</groupId>
                    <artifactId>jackson-databind</artifactId>
                </exclusion>
                <exclusion>
                    <groupId>com.fasterxml.jackson.core</groupId>
                    <artifactId>jackson-annotations</artifactId>
                </exclusion>
            </exclusions>
        </dependency>

        <!-- Connecting to DSpace datasource sets a dependency on Postgres DB-->
        <dependency>
            <groupId>org.apache.commons</groupId>
            <artifactId>commons-dbcp2</artifactId>
        </dependency>
        <dependency>
            <groupId>org.postgresql</groupId>
            <artifactId>postgresql</artifactId>
        </dependency>
        <dependency>
            <groupId>javax.servlet</groupId>
            <artifactId>javax.servlet-api</artifactId>
            <version>3.1.0</version>
            <scope>provided</scope>
        </dependency>
        <dependency>
            <groupId>org.atteo</groupId>
            <artifactId>evo-inflector</artifactId>
            <version>1.2.1</version>
        </dependency>
        <dependency>
            <groupId>log4j</groupId>
            <artifactId>log4j</artifactId>
        </dependency>
        <dependency>
            <groupId>org.dspace</groupId>
            <artifactId>dspace-services</artifactId>
        </dependency>
        
   	   <dependency>
            <groupId>net.sf.ehcache</groupId>
            <artifactId>ehcache-core</artifactId>
            <version>2.4.3</version>
        </dependency>

    </dependencies>
</project><|MERGE_RESOLUTION|>--- conflicted
+++ resolved
@@ -69,66 +69,17 @@
                     <artifactId>jackson-annotations</artifactId>
                 </exclusion>
                 <exclusion>
-<<<<<<< HEAD
                 	<artifactId>jackson-jaxrs-base</artifactId>
                 	<groupId>com.fasterxml.jackson.jaxrs</groupId>
-=======
-                    <groupId>com.fasterxml.jackson.core</groupId>
-                    <artifactId>jackson-jaxrs-base</artifactId>
-                </exclusion>
-                <exclusion>
-                    <groupId>com.fasterxml.jackson.core</groupId>
-                    <artifactId>jackson-jaxrs-json-provider</artifactId>
-                </exclusion>
-                <exclusion>
-                    <groupId>com.fasterxml.jackson.core</groupId>
-                    <artifactId>jackson-module-jaxb-annotations</artifactId>
-                </exclusion>
-                <exclusion>
-                    <groupId>com.fasterxml.jackson.jaxrs</groupId>
-                    <artifactId>jackson-jaxrs-base</artifactId>
-                </exclusion>
-                <exclusion>
-                    <groupId>com.fasterxml.jackson.jaxrs</groupId>
-                    <artifactId>jackson-jaxrs-json-provider</artifactId>
-                </exclusion>
-                <exclusion>
-                    <groupId>com.fasterxml.jackson.module</groupId>
-                    <artifactId>jackson-module-jaxb-annotations</artifactId>
->>>>>>> c6e097fc
-                </exclusion>
-            </exclusions>
-        </dependency>
-
-<<<<<<< HEAD
+                </exclusion>
+            </exclusions>
+        </dependency>
+
 		<dependency>
 			<groupId>com.fasterxml.jackson.core</groupId>
 			<artifactId>jackson-annotations</artifactId>
 		</dependency>
 	      
-=======
-        <dependency>
-            <groupId>com.fasterxml.jackson.core</groupId>
-            <artifactId>jackson-annotations</artifactId>
-            <version>${jackson.version}</version>
-        </dependency>
-        <dependency>
-            <groupId>com.fasterxml.jackson.jaxrs</groupId>
-            <artifactId>jackson-jaxrs-base</artifactId>
-            <version>${jackson.version}</version>
-        </dependency>
-        <dependency>
-            <groupId>com.fasterxml.jackson.jaxrs</groupId>
-            <artifactId>jackson-jaxrs-json-provider</artifactId>
-            <version>${jackson.version}</version>
-        </dependency>
-        <dependency>
-            <groupId>com.fasterxml.jackson.module</groupId>
-            <artifactId>jackson-module-jaxb-annotations</artifactId>
-            <version>${jackson.version}</version>
-        </dependency>
-
->>>>>>> c6e097fc
         <!-- Spring 3 dependencies -->
         <dependency>
             <groupId>org.springframework</groupId>
