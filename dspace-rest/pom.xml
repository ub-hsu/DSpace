--- conflicted
+++ resolved
@@ -3,21 +3,14 @@
     <groupId>org.dspace</groupId>
     <artifactId>dspace-rest</artifactId>
     <packaging>war</packaging>
-<<<<<<< HEAD
-=======
     <version>4.2</version>
->>>>>>> 2f756662
     <name>DSpace RESTful web services API</name>
     <url>http://demo.dspace.org</url>
 
     <parent>
         <groupId>org.dspace</groupId>
         <artifactId>dspace-parent</artifactId>
-<<<<<<< HEAD
-        <version>CRIS-4.1.3-SNAPSHOT</version>
-=======
-        <version>4.2</version>
->>>>>>> 2f756662
+        <version>CRIS-4.2.0-SNAPSHOT</version>
         <relativePath>..</relativePath>
     </parent>
 
