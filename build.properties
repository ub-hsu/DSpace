/webui.submit

# This file should be customised to suit your build environment.
# Note that not all configuration is handled here, only the most common
# properties that tend to differ between build environments. 
# For adjusting global settings or more complex settings, edit the relevant config file.
#
# IMPORTANT: Do not remove or comment out settings in build.properties
# When you edit the "build.properties" file (or a custom *.properties file),
# take care not to remove or comment out any settings. Doing so, may cause
# your final "dspace.cfg" file to be misconfigured with regards to that
# particular setting.  Instead, if you wish to remove/disable a particular
# setting, just clear out its value.  For example, if you don't want to be
# notified of new user registrations, ensure the "mail.registration.notify"
# setting has no value, e.g. "mail.registration.notify="
#

##########################
# SERVER CONFIGURATION #
##########################

# DSpace installation directory. This is the location where you want
# to install DSpace. NOTE: this value will be copied over to the
# "dspace.dir" setting in the final "dspace.cfg" file. It can be
# modified later on in your "dspace.cfg", if needed.
dspace.install.dir=/opt/dspace

# DSpace host name - should match base URL.  Do not include port number
dspace.hostname = dspace6.ub.hsu-hh.de

# DSpace base host URL.  Include port number etc.
dspace.baseUrl = http://dspace6.ub.hsu-hh.de:8080

# The user interface you will be using for DSpace. Common usage is either xmlui or jspui
dspace.ui = jspui

# Full link your end users will use to access DSpace. In most cases, this will be the baseurl followed by
# the context path to the UI you are using.
#
# Alternatively, you can use a url redirect or deploy the web application under the servlet container root.
# In this case, make sure to remove the /${dspace.ui} from the dspace.url property.
dspace.url = ${dspace.baseUrl}/${dspace.ui}

# Name of the site
dspace.name = DSpace-CRIS at HSU

# Solr server
solr.server=http://localhost:8080/solr

# Multicore SOLR prefix (keep empty if you run SOLR for just one DSpace-CRIS installation)
solr.multicorePrefix=

# Default language for metadata values
default.language = de_DE

##########################
# DATABASE CONFIGURATION #
##########################

# Uncomment the appropriate block below for your database.
# postgres
db.name=postgres
db.driver=org.postgresql.Driver
db.url=jdbc:postgresql://localhost:5432/dspace
db.username=dspace
db.password=dspacePW

# oracle
#db.driver= oracle.jdbc.OracleDriver
#db.url=jdbc:oracle:thin:@//localhost:1521/xe
#db.username=dspace
#db.password=dspace

# Schema name - if your database contains multiple schemas, you can avoid
# problems with retrieving the definitions of duplicate object names by
# specifying the schema name that is used for DSpace.
# ORACLE USAGE NOTE: In Oracle, schema is equivalent to "username". This means
# specifying a "db.schema" is often unnecessary (i.e. you can leave it blank),
# UNLESS your Oracle DB Account (in db.username) has access to multiple schemas.
db.schema = 

# Maximum number of DB connections in pool
db.maxconnections = 30

# Maximum time to wait before giving up if all connections in pool are busy (milliseconds)
db.maxwait = 5000

# Maximum number of idle connections in pool (-1 = unlimited)
db.maxidle = -1

# Determine if prepared statement should be cached. (default is true)
db.statementpool = true

# Specify a name for the connection pool (useful if you have multiple applications sharing Tomcat's dbcp)
# If not specified, defaults to 'dspacepool'
db.poolname = dspacepool

#######################
# EMAIL CONFIGURATION #
#######################

# SMTP mail server
mail.server = bibfire.ub.hsu-hh.de

# SMTP mail server authentication username and password (if required)
# mail.server.username = myusername
# mail.server.password = mypassword
mail.server.username=
mail.server.password=

# SMTP mail server alternate port (defaults to 25)
mail.server.port = 25

# From address for mail
mail.from.address = bibedv@hsu-bibliothek.de

# Currently limited to one recipient!
mail.feedback.recipient = bibedv@hsu-bibliothek.de

# General site administration (Webmaster) e-mail
mail.admin = bibedv@hsu-bibliothek.de

# Recipient for server errors and alerts
#mail.alert.recipient = email-address-here
mail.alert.recipient=bibedv@hsu-bibliothek.de

# Recipient for new user registration emails
#mail.registration.notify = email-address-here
mail.registration.notify=hermes@hsu-bibliothek.de

# An option is added to disable the mailserver. By default, this property is set to false
# By setting mail.server.disabled = true, DSpace will not send out emails.
# It will instead log the subject of the email which should have been sent
# This is especially useful for development and test environments where production data is used when testing functionality.
# If the mail.server.fixedRecipient is not empty then only in the case mail.server.disabled = true all email will be sent to this email address.
mail.server.disabled = false
mail.fixedRecipient =

########################
# HANDLE CONFIGURATION #
########################

# Canonical Handle URL prefix
#
# By default, DSpace is configured to use http://hdl.handle.net/
# as the canonical URL prefix when generating dc.identifier.uri
# during submission, and in the 'identifier' displayed in JSPUI
# item record pages.
#
# If you do not subscribe to CNRI's handle service, you can change this
# to match the persistent URL service you use, or you can force DSpace
# to use your site's URL, eg.
#handle.canonical.prefix = ${dspace.url}/handle/
#
# Note that this will not alter dc.identifer.uri metadata for existing
# items (only for subsequent submissions), but it will alter the URL 
# in JSPUI's 'identifier' message on item record pages for existing items.
#
# If omitted, the canonical URL prefix will be http://hdl.handle.net/
handle.canonical.prefix = https://doi.org/

# CNRI Handle prefix
handle.prefix = 10.24405/

#######################
# PROXY CONFIGURATION #
#######################
# uncomment and specify both properties if proxy server required
# proxy server for external http requests - use regular hostname without port number
http.proxy.host =

# port number of proxy server
http.proxy.port =

#####################
# LOGLEVEL SETTINGS #
#####################
loglevel.other = WARN
# loglevel.other: Log level for other third-party tools/APIs used by DSpace
# Possible values (from most to least info): DEBUG, INFO, WARN, ERROR, FATAL
loglevel.dspace = DEBUG
# loglevel.dspace: Log level for all DSpace-specific code (org.dspace.*)
# Possible values (from most to least info): DEBUG, INFO, WARN, ERROR, FATAL

#############
# Hibernate #
#############
hibernate.dialect = org.hibernate.dialect.PostgreSQLDialect
#hibernate.dialect = org.hibernate.dialect.Oracle10gDialect

#####################
# ORCID
#####################
#Production Registry
#Step 	   | 	Member API 								   |	Public API
#--------------------------------------------------------------------------------------------------------
#Authorize |	https://orcid.org/oauth/authorize          | 	https://orcid.org/oauth/authorize
#Exchange  |	https://orcid.org/oauth/token 		       | 	https://orcid.org/oauth/token
#Use 	   |	https://api.orcid.org/v2.0 	               |	https://pub.orcid.org/v2.0
#--------------------------------------------------------------------------------------------------------
#
#Sandbox
#Step 	   | 	Member API 								   |	Public API
#--------------------------------------------------------------------------------------------------------
#Authorize | 	https://sandbox.orcid.org/oauth/authorize  |	https://sandbox.orcid.org/oauth/authorize
#Exchange  | 	https://sandbox.orcid.org/oauth/token  	   |	https://sandbox.orcid.org/oauth/token
#Use 	   |    https://api.sandbox.orcid.org/v2.0 	       |	https://pub.sandbox.orcid.org/v2.0
#--------------------------------------------------------------------------------------------------------
authentication-oauth.orcid-api-url = https://pub.orcid.org/v2.0
authentication-oauth.application-token-url = https://orcid.org/oauth/token
authentication-oauth.application-authorize-url = https://orcid.org/oauth/authorize

# register for free on ORCID to use an institutional Public API
# IMPORTANT!! Please fill authentication-oauth.application-client-name with name of client registered into orcid registries (need by the putcode flow retrieve) 
authentication-oauth.application-client-name =
authentication-oauth.application-client-id =
authentication-oauth.application-client-secret =
authentication-oauth.application-client-redirect = ${dspace.baseUrl}/oauth-login

# If you have only PUBLIC API the scope need to be; /authenticate scope now includes /read-public scope
authentication-oauth.application-client-scope =/authenticate
# if you have MEMBER API the suggested scopes are as following; /authenticate scope now includes /read-public scope
#authentication-oauth.application-client-scope =/authenticate /read-limited /person/update /activities/update

### AMETRICS ###
### scopus see http://dev.elsevier.com/ ###
cris.ametrics.elsevier.scopus.enabled = false
cris.ametrics.elsevier.scopus.endpoint = http://api.elsevier.com/content/search/scopus
cris.ametrics.elsevier.scopus.apikey = 
### Article Match Retrieval (AMR) http://wokinfo.com/directlinks/amrfaq/ ###
cris.ametrics.thomsonreuters.wos.enabled = false
cris.ametrics.thomsonreuters.wos.endpoint = https://ws.isiknowledge.com/cps/xrpc
###GOOGLE SCHOLAR###
cris.ametrics.google.scholar.enabled = true
###ALTMETRIC###
cris.ametrics.altmetric.enabled = true
#########

### GOOGLE ANALYTICS ###
jspui.google.analytics.key	=

### LOOKUP SUBMISSION PROVIDER CONFIGURATION ###
#For Scopus service (note that by default the service is disabled see bte.xml) you need to obtain an API Key from Scopus. Once you get it, add it to the following configuration value
submission.lookup.scopus.apikey =
#use SciVal or Scopus service
submission.lookup.scivalcontent.apikey =
#For WOS (note that by default the service is disabled see bte.xml) require access to http://search.webofknowledge.com/esti/wokmws/ws/WokSearch
submission.lookup.webofknowledge.ip.authentication = false
# or
submission.lookup.webofknowledge.user =
submission.lookup.webofknowledge.password =
# Pubmed Europe (note that by default the service is disabled see bte.xml)
#########

### BATCH PROVIDER ###
# Configuration for batch (Example below) 
# pubmedeurope.query.param.default=( AFF:"Your institution" )
# please note that the scripts automatically add AND PUB_YEAR:[$LAST_RUN TO 2999-12-31] 
pubmedeurope.query.param.default=

#query.param.default=( OO:"Your institution" )
wos.query.param.default=

#query.param.default=affilorg("Your institution")
scopus.query.param.default=
##########

#### DOI Datacite and Crossref ####
doi.admin.feature = false

## Datacite Warning:  there is special test prefix 10.5072 available to all datacentres. Please use it for all your testing DOIs. Your real prefix should not be used for test DOIs. Note that DOIs with test prefix will behave like any other DOI, e.g. they can be normally resolved. They will not be exposed by upcoming services like search and OAI, though. Periodically we purge all 10.5072 datasets from the system.
#doi.prefix = 10.5072
doi.prefix = 10.5072

# Datacite
doi.list = thesisdoi
doi.pending.infoquery = dc.utils.processdoi:datacite

# Crossref
#doi.list = pgthesis,conference
#doi.pending.infoquery = dc.utils.processdoi:crossref

datacite.username =
datacite.password =
#live or test
datacite.mode = test
#datacite.allowed.domain =
crosswalk.datacite.depositor = 
crosswalk.datacite.registrant =

crossref.username =
crossref.password =
#live or test
crossref.mode = test
crosswalk.crossref.depositor =
crosswalk.crossref.registrant =

community-list.show.all = true 

### CKAN DATASTORE PROVIDER
ckan.datastore.url =
ckan.datastore.apikey = 
ckan.datastore.orgname =

### IIIF Image Server
<<<<<<< HEAD
iiif.image.server.url = 
iiif.image.server.folder =
iiif.search.server.url =
iiif.autocomplete.server.url =
iiif.imagemagick-convert-path =
=======
iiif.image.server.url =
iiif.image.server.folder =
iiif.pdf-image.server.url =
# the following are image server dependent
iiif.image.server.link-extension.required = false
iiif.image.server.link-filepath.separator = !
iiif.search.server.url =
iiif.autocomplete.server.url =
iiif.imagemagick-convert-path =
# base url of the service able to expose as web annotation the textual content of each canvas in a specific manifest
iiif.wa.server.url =
>>>>>>> ab3d910a

### OCR Integration ###
ocr.tesseract.path =
ocr.hocr-deposit.server.url =
ocr.pdfTextLocation-deposit.server.url =

<<<<<<< HEAD
proxyservlet.use.default.httpclient = false

=======
### AV Streaming ###
av-stream.server.url =
av-stream.server.folder =
av-stream.stream.original = true
ffmpeg.path = /usr/bin/ffmpeg
ffprobe.path = /usr/bin/ffprobe
m4box.path = /usr/bin/mp4box

### MISC ###
proxyservlet.use.default.httpclient = false

cris.system.script.subscribe.binditemtorp = true

cris.system.store.private.field = true

>>>>>>> ab3d910a
### GOOGLEAPI KEY for GOOGLE MAPS
key.googleapi.maps =

### COOKIES POLICY POPUP ###
cookies.policy.enabled = true

### CORE Recommender - https://core.ac.uk/###
core-aggregator.enabled = false
core-aggregator.credentials =

######## GROBID ##########
cris.grobid.service.endpoint =

######## RESOURCESYNC ##########
resourcesync.base-url = ${dspace.baseUrl}/rs

######## ECOMMERCE ############
ecommerce.enabled = false
ecommerce.base-url =
ecommerce.shopmanager.key =
ecommerce.shopmanager.secret =
ecommerce.webhook.secret =<|MERGE_RESOLUTION|>--- conflicted
+++ resolved
@@ -42,7 +42,7 @@
 dspace.url = ${dspace.baseUrl}/${dspace.ui}
 
 # Name of the site
-dspace.name = DSpace-CRIS at HSU
+dspace.name = openHSU
 
 # Solr server
 solr.server=http://localhost:8080/solr
@@ -100,7 +100,7 @@
 #######################
 
 # SMTP mail server
-mail.server = bibfire.ub.hsu-hh.de
+mail.server = bibmail.ub.hsu-hh.de
 
 # SMTP mail server authentication username and password (if required)
 # mail.server.username = myusername
@@ -112,17 +112,17 @@
 mail.server.port = 25
 
 # From address for mail
-mail.from.address = bibedv@hsu-bibliothek.de
+mail.from.address = dspace-noreply@hsu-bibliothek.de
 
 # Currently limited to one recipient!
-mail.feedback.recipient = bibedv@hsu-bibliothek.de
+mail.feedback.recipient = dspace-help@hsu-bibliothek.de
 
 # General site administration (Webmaster) e-mail
-mail.admin = bibedv@hsu-bibliothek.de
+mail.admin = dspace@hsu-bibliothek.de
 
 # Recipient for server errors and alerts
 #mail.alert.recipient = email-address-here
-mail.alert.recipient=bibedv@hsu-bibliothek.de
+mail.alert.recipient=dspace@hsu-bibliothek.de
 
 # Recipient for new user registration emails
 #mail.registration.notify = email-address-here
@@ -303,13 +303,6 @@
 ckan.datastore.orgname =
 
 ### IIIF Image Server
-<<<<<<< HEAD
-iiif.image.server.url = 
-iiif.image.server.folder =
-iiif.search.server.url =
-iiif.autocomplete.server.url =
-iiif.imagemagick-convert-path =
-=======
 iiif.image.server.url =
 iiif.image.server.folder =
 iiif.pdf-image.server.url =
@@ -321,17 +314,12 @@
 iiif.imagemagick-convert-path =
 # base url of the service able to expose as web annotation the textual content of each canvas in a specific manifest
 iiif.wa.server.url =
->>>>>>> ab3d910a
 
 ### OCR Integration ###
 ocr.tesseract.path =
 ocr.hocr-deposit.server.url =
 ocr.pdfTextLocation-deposit.server.url =
 
-<<<<<<< HEAD
-proxyservlet.use.default.httpclient = false
-
-=======
 ### AV Streaming ###
 av-stream.server.url =
 av-stream.server.folder =
@@ -347,12 +335,11 @@
 
 cris.system.store.private.field = true
 
->>>>>>> ab3d910a
 ### GOOGLEAPI KEY for GOOGLE MAPS
 key.googleapi.maps =
 
 ### COOKIES POLICY POPUP ###
-cookies.policy.enabled = true
+cookies.policy.enabled = false
 
 ### CORE Recommender - https://core.ac.uk/###
 core-aggregator.enabled = false
