--- conflicted
+++ resolved
@@ -59,11 +59,9 @@
 import org.dspace.content.DSpaceObject;
 import org.dspace.content.Item;
 import org.dspace.content.crosswalk.CrosswalkException;
-import org.dspace.uri.ResolvableIdentifier;
-import org.dspace.uri.IdentifierService;
-import org.dspace.uri.IdentifierException;
 import org.dspace.core.ConfigurationManager;
 import org.dspace.core.Context;
+import org.dspace.handle.HandleManager;
 import org.xml.sax.SAXException;
 
 /**
@@ -158,72 +156,10 @@
 	 * @return Return the correct adaptor or null if none found.
 	 */
 	private AbstractAdapter resolveAdapter(Context context) throws SQLException 
-	{
-        try {
-            Request request = ObjectModelHelper.getRequest(objectModel);
-            String contextPath = request.getContextPath();
-
-<<<<<<< HEAD
-            // Determine the correct adatper to use for this item
-            String uri = parameters.getParameter("handle",null);
-            String internal = parameters.getParameter("internal",null);
-
-            AbstractAdapter adapter = null;
-            if (uri != null)
-            {
-                ResolvableIdentifier ri = IdentifierService.resolve(context, uri);
-                DSpaceObject dso = (DSpaceObject) IdentifierService.getResource(context, ri);
-
-// Handles can be either items or containers.
-                if (dso instanceof Item)
-                    adapter = new ItemAdapter((Item) dso, contextPath);
-                else if (dso instanceof Collection || dso instanceof Community)
-                	adapter = new ContainerAdapter(context, dso, contextPath);
-            }
-            else if (internal != null)
-            {
-// Internal identifier, format: "type:id".
-                String[] parts = internal.split(":");
-
-                if (parts.length == 2)
-                {
-                    String type = parts[0];
-                    int id = Integer.valueOf(parts[1]);
-
-                    if ("item".equals(type))
-                    {
-                        Item item = Item.find(context,id);
-                        if (item != null)
-                            adapter = new ItemAdapter(item,contextPath);
-                    }
-                    else if ("collection".equals(type))
-                    {
-                        Collection collection = Collection.find(context,id);
-                        if (collection != null)
-                        	adapter = new ContainerAdapter(context, collection,contextPath);
-                    }
-                    else if ("community".equals(type))
-                    {
-                        Community community = Community.find(context,id);
-                        if (community != null)
-                        	adapter = new ContainerAdapter(context, community,contextPath);
-                    }
-                    else if ("repository".equals(type))
-                    {
-                        if (ConfigurationManager.getProperty("handle.prefix").equals(String.valueOf(id)))
-                            adapter = new RepositoryAdapter(context,contextPath);
-                    }
-
-                }
-            }
-            return adapter;
-        }
-        catch (IdentifierException e)
-        {
-            throw new RuntimeException(e);
-        }
-    }
-=======
+	{			
+		Request request = ObjectModelHelper.getRequest(objectModel);
+        String contextPath = request.getContextPath();
+
         // Determine the correct adatper to use for this item
         String handle = parameters.getParameter("handle",null);
         String internal = parameters.getParameter("internal",null);
@@ -278,7 +214,6 @@
          }
 		 return adapter;
 	}
->>>>>>> a68d3779
 	
 	/**
 	 * Configure the adapter according to the supplied parameters.
