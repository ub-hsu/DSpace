--- conflicted
+++ resolved
@@ -1,15 +1,9 @@
 /*
  * CommunityViewer.java
  *
-<<<<<<< HEAD
- * Version: $Revision: 1.22 $
- *
- * Date: $Date: 2006/08/30 19:16:56 $
-=======
  * Version: $Revision$
  *
  * Date: $Date$
->>>>>>> a68d3779
  *
  * Copyright (c) 2002, Hewlett-Packard Company and Massachusetts
  * Institute of Technology.  All rights reserved.
@@ -50,11 +44,8 @@
 import java.sql.SQLException;
 
 import org.apache.cocoon.caching.CacheableProcessingComponent;
-<<<<<<< HEAD
-=======
 import org.apache.cocoon.environment.ObjectModelHelper;
 import org.apache.cocoon.environment.Request;
->>>>>>> a68d3779
 import org.apache.cocoon.util.HashUtil;
 import org.apache.excalibur.source.SourceValidity;
 import org.apache.log4j.Logger;
@@ -63,11 +54,7 @@
 import org.dspace.app.xmlui.utils.DSpaceValidity;
 import org.dspace.app.xmlui.utils.HandleUtil;
 import org.dspace.app.xmlui.utils.UIException;
-<<<<<<< HEAD
-import org.dspace.app.xmlui.utils.URIUtil;
-=======
 import org.dspace.app.xmlui.utils.UsageEvent;
->>>>>>> a68d3779
 import org.dspace.app.xmlui.wing.Message;
 import org.dspace.app.xmlui.wing.WingException;
 import org.dspace.app.xmlui.wing.element.Body;
@@ -81,17 +68,6 @@
 import org.dspace.browse.BrowseEngine;
 import org.dspace.browse.BrowseException;
 import org.dspace.browse.BrowseIndex;
-<<<<<<< HEAD
-import org.dspace.browse.BrowserScope;
-import org.dspace.sort.SortOption;
-import org.dspace.sort.SortException;
-import org.dspace.uri.IdentifierService;
-import org.dspace.content.Collection;
-import org.dspace.content.Community;
-import org.dspace.content.DSpaceObject;
-import org.dspace.content.Item;
-import org.dspace.core.ConfigurationManager;
-=======
 import org.dspace.browse.BrowseItem;
 import org.dspace.browse.BrowserScope;
 import org.dspace.sort.SortOption;
@@ -101,7 +77,6 @@
 import org.dspace.content.DSpaceObject;
 import org.dspace.core.ConfigurationManager;
 import org.dspace.core.Constants;
->>>>>>> a68d3779
 import org.dspace.core.LogManager;
 import org.xml.sax.SAXException;
 
@@ -157,11 +132,7 @@
     private static final int RECENT_SUBMISISONS = 5;
 
     /** The cache of recently submitted items */
-<<<<<<< HEAD
-    private java.util.List<Item> recentSubmittedItems;
-=======
     private java.util.List<BrowseItem> recentSubmittedItems;
->>>>>>> a68d3779
     
     /** Cached validity object */
     private SourceValidity validity;
@@ -172,20 +143,12 @@
      */
     public Serializable getKey() {
         try {
-<<<<<<< HEAD
-            DSpaceObject dso = URIUtil.resolve(objectModel);
-=======
             DSpaceObject dso = HandleUtil.obtainHandle(objectModel);
->>>>>>> a68d3779
             
             if (dso == null)
                 return "0"; // no item, something is wrong
             
-<<<<<<< HEAD
-            return HashUtil.hash(IdentifierService.getCanonicalForm(dso));
-=======
             return HashUtil.hash(dso.getHandle());
->>>>>>> a68d3779
         } 
         catch (SQLException sqle)
         {
@@ -207,11 +170,7 @@
     	{
             Community community = null;
 	        try {
-<<<<<<< HEAD
-	            DSpaceObject dso = URIUtil.resolve(objectModel);
-=======
 	            DSpaceObject dso = HandleUtil.obtainHandle(objectModel);
->>>>>>> a68d3779
 	            
 	            if (dso == null)
 	                return null;
@@ -238,11 +197,7 @@
 	            }
 	
 	            // Recently submitted items
-<<<<<<< HEAD
-	            for (Item item : getRecientlySubmittedIems(community))
-=======
 	            for (BrowseItem item : getRecientlySubmittedIems(community))
->>>>>>> a68d3779
 	            {
 	                validity.add(item);
 	            }
@@ -267,11 +222,7 @@
             WingException, UIException, SQLException, IOException,
             AuthorizeException
     {
-<<<<<<< HEAD
-        DSpaceObject dso = URIUtil.resolve(objectModel);
-=======
         DSpaceObject dso = HandleUtil.obtainHandle(objectModel);
->>>>>>> a68d3779
         if (!(dso instanceof Community))
             return;
 
@@ -301,12 +252,7 @@
 				
 				String feedFormat = parts[0].trim()+"+xml";
 					
-<<<<<<< HEAD
-				// theres a problem here, the url for the feed has the format further in.	
-				String feedURL = IdentifierService.getURL(community).toString() +"/"+format.trim();
-=======
 				String feedURL = contextPath+"/feed/"+format.trim()+"/"+community.getHandle();
->>>>>>> a68d3779
 				pageMeta.addMetadata("feed", feedFormat).addContent(feedURL);
 			}
 		}
@@ -320,11 +266,7 @@
             UIException, SQLException, IOException, AuthorizeException
     {
 
-<<<<<<< HEAD
-        DSpaceObject dso = URIUtil.resolve(objectModel);
-=======
         DSpaceObject dso = HandleUtil.obtainHandle(objectModel);
->>>>>>> a68d3779
         if (!(dso instanceof Community))
             return;
 
@@ -332,13 +274,10 @@
         Community community = (Community) dso;
         Community[] subCommunities = community.getSubcommunities();
         Collection[] collections = community.getCollections();
-<<<<<<< HEAD
-=======
         
         new UsageEvent().fire((Request) ObjectModelHelper
                 .getRequest(objectModel), context, UsageEvent.VIEW,
                 Constants.ITEM, community.getID());
->>>>>>> a68d3779
 
         // Build the community viewer division.
         Division home = body.addDivision("community-home", "primary repository community");
@@ -355,11 +294,7 @@
 
             // Search query
             Division query = search.addInteractiveDivision("community-search",
-<<<<<<< HEAD
-                    IdentifierService.getURL(community).toString() + "/search",
-=======
                     contextPath + "/handle/" + community.getHandle() + "/search", 
->>>>>>> a68d3779
                     Division.METHOD_POST, "secondary search");
             
             Para para = query.addPara("search-query", null);
@@ -368,23 +303,14 @@
             para.addText("query");
             para.addContent(" ");
             para.addButton("submit").setValue(T_go);
-<<<<<<< HEAD
-            
-            query.addPara().addXref(IdentifierService.getURL(community).toString() + "/advanced-search", T_advanced_search_link);
-=======
             query.addPara().addXref(contextPath + "/handle/" + community.getHandle() + "/advanced-search", T_advanced_search_link);
->>>>>>> a68d3779
 
             // Browse by list
             Division browseDiv = search.addDivision("community-browse","secondary browse");
             List browse = browseDiv.addList("community-browse", List.TYPE_SIMPLE,
                     "community-browse");
             browse.setHead(T_head_browse);
-<<<<<<< HEAD
-            String url = IdentifierService.getURL(community).toString();
-=======
             String url = contextPath + "/handle/" + community.getHandle();
->>>>>>> a68d3779
             browse.addItemXref(url + "/browse?type=title",T_browse_titles);
             browse.addItemXref(url + "/browse?type=author",T_browse_authors);
             browse.addItemXref(url + "/browse?type=dateissued",T_browse_dates);
@@ -431,11 +357,7 @@
 
         // Reciently submitted items
         {
-<<<<<<< HEAD
-            java.util.List<Item> items = getRecientlySubmittedIems(community);
-=======
             java.util.List<BrowseItem> items = getRecientlySubmittedIems(community);
->>>>>>> a68d3779
 
             Division lastSubmittedDiv = home
                     .addDivision("community-recent-submission","secondary recent-submission");
@@ -443,11 +365,7 @@
             ReferenceSet lastSubmitted = lastSubmittedDiv.addReferenceSet(
                     "collection-last-submitted", ReferenceSet.TYPE_SUMMARY_LIST,
                     null, "recent-submissions");
-<<<<<<< HEAD
-            for (Item item : items)
-=======
             for (BrowseItem item : items)
->>>>>>> a68d3779
             {
                 lastSubmitted.addReference(item);
             }
@@ -460,11 +378,7 @@
      * @param community The community.
      */
     @SuppressWarnings("unchecked") 
-<<<<<<< HEAD
-    private java.util.List<Item> getRecientlySubmittedIems(Community community)
-=======
     private java.util.List<BrowseItem> getRecientlySubmittedIems(Community community)
->>>>>>> a68d3779
             throws SQLException
     {
         if (recentSubmittedItems != null)
@@ -516,8 +430,4 @@
     
     
     
-<<<<<<< HEAD
-}
-=======
-}
->>>>>>> a68d3779
+}