--- conflicted
+++ resolved
@@ -39,40 +39,32 @@
  */
 package org.dspace.app.xmlui.aspect.submission.workflow;
 
+import java.io.IOException;
+import java.sql.SQLException;
+
 import org.apache.cocoon.environment.ObjectModelHelper;
 import org.apache.cocoon.environment.Request;
 import org.apache.log4j.Logger;
-<<<<<<< HEAD
-=======
 import org.dspace.app.xmlui.utils.UIException;
->>>>>>> a68d3779
 import org.dspace.app.xmlui.aspect.submission.AbstractStep;
-import org.dspace.app.xmlui.utils.UIException;
 import org.dspace.app.xmlui.wing.Message;
 import org.dspace.app.xmlui.wing.WingException;
 import org.dspace.app.xmlui.wing.element.Body;
 import org.dspace.app.xmlui.wing.element.Division;
+import org.dspace.app.xmlui.wing.element.ReferenceSet;
 import org.dspace.app.xmlui.wing.element.List;
-import org.dspace.app.xmlui.wing.element.ReferenceSet;
 import org.dspace.app.xmlui.wing.element.TextArea;
 import org.dspace.authorize.AuthorizeException;
 import org.dspace.content.Collection;
 import org.dspace.content.Item;
 import org.dspace.core.LogManager;
-<<<<<<< HEAD
-import org.dspace.uri.IdentifierService;
-=======
->>>>>>> a68d3779
 import org.xml.sax.SAXException;
-
-import java.io.IOException;
-import java.sql.SQLException;
 
 /**
  * This step is used when the user has selected to
  * reject the item. Here they are asked to enter
  * a reason why the item should be rejected.
- *
+ * 
  * @author Scott Phillips
  */
 public class RejectTaskStep extends AbstractStep
@@ -80,33 +72,20 @@
     private static final Logger log = Logger.getLogger(RejectTaskStep.class);
 
     /** Language Strings **/
-<<<<<<< HEAD
-    protected static final Message T_info1 =
-=======
     protected static final Message T_info1 = 
->>>>>>> a68d3779
         message("xmlui.Submission.workflow.RejectTaskStep.info1");
-    protected static final Message T_reason =
+    protected static final Message T_reason = 
         message("xmlui.Submission.workflow.RejectTaskStep.reason");
-    protected static final Message T_reason_required =
+    protected static final Message T_reason_required = 
         message("xmlui.Submission.workflow.RejectTaskStep.reason_required");
-    protected static final Message T_submit_reject =
+    protected static final Message T_submit_reject = 
         message("xmlui.Submission.workflow.RejectTaskStep.submit_reject");
-<<<<<<< HEAD
-    protected static final Message T_submit_cancel =
-        message("xmlui.general.cancel");
-
-
-
-
-=======
     protected static final Message T_submit_cancel = 
         message("xmlui.general.cancel");
 	
 	
 	
 	
->>>>>>> a68d3779
 	/**
 	 * Establish our required parameters, abstractStep will enforce these.
 	 */
@@ -114,64 +93,59 @@
 	{
 		this.requireWorkflow = true;
 	}
-
+	
     public void addBody(Body body) throws SAXException, WingException,
             UIException, SQLException, IOException, AuthorizeException
     {
     	Item item = submission.getItem();
 		Collection collection = submission.getCollection();
-		String actionURL = IdentifierService.getURL(collection).toString() + "/workflow";
-
+		String actionURL = contextPath + "/handle/"+collection.getHandle() + "/workflow";
+    	
     	Request request = ObjectModelHelper.getRequest(objectModel);
 		String showfull = request.getParameter("showfull");
-
+		
 		// if the user selected showsimple, remove showfull.
 		if (showfull != null && request.getParameter("showsimple") != null)
 			showfull = null;
-
-
+		
+		
 
     	Division div = body.addInteractiveDivision("reject-task", actionURL, Division.METHOD_POST, "primary workflow");
         div.setHead(T_workflow_head);
-
-
+    	
+    	
         if (showfull == null)
         {
 	        ReferenceSet referenceSet = div.addReferenceSet("narf",ReferenceSet.TYPE_SUMMARY_VIEW);
 	        referenceSet.addReference(item);
 	        div.addPara().addButton("showfull").setValue(T_showfull);
-        }
+        } 
         else
         {
             ReferenceSet referenceSet = div.addReferenceSet("narf",ReferenceSet.TYPE_DETAIL_VIEW);
             referenceSet.addReference(item);
             div.addPara().addButton("showsimple").setValue(T_showsimple);
-
+            
             div.addHidden("showfull").setValue("true");
         }
-
+        
 
         List form = div.addList("reject-workflow",List.TYPE_FORM);
-
+        
         form.addItem(T_info1);
-
+        
         TextArea reason = form.addItem().addTextArea("reason");
         reason.setLabel(T_reason);
         reason.setRequired();
         reason.setSize(15, 50);
         if (this.errorFields.contains("reason"))
         	reason.addError(T_reason_required);
-
+    	
         org.dspace.app.xmlui.wing.element.Item actions = form.addItem();
         actions.addButton("submit_reject").setValue(T_submit_reject);
         actions.addButton("submit_cancel").setValue(T_submit_cancel);
-<<<<<<< HEAD
-
-        div.addHidden("submission-continue").setValue(knot.getId());
-=======
         
         div.addHidden("submission-continue").setValue(knot.getId()); 
->>>>>>> a68d3779
 
         log.info(LogManager.getHeader(context, "get_reject_reason",
                 "workflow_id=" + submission.getID() + ",item_id="
