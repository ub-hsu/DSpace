--- conflicted
+++ resolved
@@ -200,9 +200,6 @@
         }
     }
 
-<<<<<<< HEAD
-    /** What page metadata to add to the document */
-=======
     /**
      * What page metadata to add to the document.
      *
@@ -213,7 +210,6 @@
      * @throws java.io.IOException passed through.
      * @throws org.dspace.authorize.AuthorizeException passed through.
      */
->>>>>>> a54bf11b
     @Override
     public void addPageMeta(PageMeta pageMeta)
             throws SAXException, WingException, UIException, SQLException, IOException,
