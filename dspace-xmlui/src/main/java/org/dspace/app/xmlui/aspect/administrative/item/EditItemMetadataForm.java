--- conflicted
+++ resolved
@@ -107,17 +107,10 @@
         public void addBody(Body body) throws SQLException, WingException
         {
                 // Get our parameters and state
-<<<<<<< HEAD
-                int itemID = parameters.getParameterAsInteger("itemID",-1);
-                Item item = Item.find(context, itemID);
-                Metadatum[] values = item.getMetadata(Item.ANY, Item.ANY, Item.ANY, Item.ANY);
-                Arrays.sort(values, new MetadatumComparator());
-=======
                 UUID itemID = UUID.fromString(parameters.getParameter("itemID", null));
                 Item item = itemService.find(context, itemID);
                 java.util.List<MetadataValue> values = itemService.getMetadata(item, Item.ANY, Item.ANY, Item.ANY, Item.ANY);
                 Collections.sort(values, new DCValueComparator());
->>>>>>> a54bf11b
                 String baseURL = contextPath+"/admin/item?administrative-continue="+knot.getId();
 
                 Request request = ObjectModelHelper.getRequest(objectModel);
@@ -306,16 +299,6 @@
         /**
          * Compare two metadata element's name so that they may be sorted.
          */
-<<<<<<< HEAD
-        static class MetadatumComparator implements Comparator, Serializable {
-                public int compare(Object arg0, Object arg1) {
-                        final Metadatum o1 = (Metadatum)arg0;
-                        final Metadatum o2 = (Metadatum)arg1;
-                        final String s1 = o1.schema + o1.element + (o1.qualifier==null?"":("." + o1.qualifier));
-                        final  String s2 = o2.schema + o2.element + (o2.qualifier==null?"":("." + o2.qualifier));
-                        return s1.compareTo(s2);
-                }
-=======
         static class DCValueComparator implements Comparator, Serializable {
             public int compare(Object arg0, Object arg1) {
           			final MetadataValue o1 = (MetadataValue)arg0;
@@ -326,7 +309,6 @@
           			final  String s2 = o2Field.getMetadataSchema().getName() + o2Field.getElement() + (o2Field.getQualifier()==null?"":("." + o2Field.getQualifier()));
           			return s1.compareTo(s2);
           		}
->>>>>>> a54bf11b
         }
 
 }