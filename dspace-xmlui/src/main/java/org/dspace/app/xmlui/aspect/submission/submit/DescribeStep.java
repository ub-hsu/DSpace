/**
 * The contents of this file are subject to the license and copyright
 * detailed in the LICENSE and NOTICE files at the root of the source
 * tree and available online at
 *
 * http://www.dspace.org/license/
 */
package org.dspace.app.xmlui.aspect.submission.submit;

import java.io.IOException;
import java.sql.SQLException;
import java.util.ArrayList;
import java.util.Locale;

import javax.servlet.ServletException;

import org.dspace.app.util.DCInput;
import org.dspace.app.util.DCInputSet;
import org.dspace.app.util.DCInputsReader;
import org.dspace.app.util.DCInputsReaderException;
import org.dspace.app.xmlui.utils.UIException;
import org.dspace.app.xmlui.aspect.submission.AbstractSubmissionStep;
import org.dspace.app.xmlui.aspect.submission.FlowUtils;
import org.dspace.app.xmlui.wing.Message;
import org.dspace.app.xmlui.wing.WingException;
import org.dspace.app.xmlui.wing.element.Body;
import org.dspace.app.xmlui.wing.element.CheckBox;
import org.dspace.app.xmlui.wing.element.Composite;
import org.dspace.app.xmlui.wing.element.Division;
import org.dspace.app.xmlui.wing.element.Field;
import org.dspace.app.xmlui.wing.element.Instance;
import org.dspace.app.xmlui.wing.element.List;
import org.dspace.app.xmlui.wing.element.PageMeta;
import org.dspace.app.xmlui.wing.element.Params;
import org.dspace.app.xmlui.wing.element.Radio;
import org.dspace.app.xmlui.wing.element.Select;
import org.dspace.app.xmlui.wing.element.Text;
import org.dspace.app.xmlui.wing.element.TextArea;
import org.dspace.authorize.AuthorizeException;
import org.dspace.content.Collection;
import org.dspace.content.DCDate;
import org.dspace.content.DCPersonName;
import org.dspace.content.DCSeriesNumber;
import org.dspace.content.Metadatum;
import org.dspace.content.Item;
import org.dspace.content.authority.MetadataAuthorityManager;
import org.dspace.content.authority.ChoiceAuthorityManager;
import org.dspace.content.authority.Choice;
import org.dspace.content.authority.Choices;

import org.dspace.utils.DSpace;
import org.xml.sax.SAXException;

/**
 * This is a step of the item submission processes. The describe step queries
 * the user for various metadata items about the item. For the most part all the
 * questions queried are completely configurable via the input-sets.xml file.
 * This system allows for multiple pages to be defined so this step is different
 * from all other stages in that it may represent multiple stages within the
 * submission processes.
 *
 * @author Scott Phillips
 * @author Tim Donohue (updated for Configurable Submission)
 */
public class DescribeStep extends AbstractSubmissionStep
{
        /** Language Strings **/
    protected static final Message T_head =
        message("xmlui.Submission.submit.DescribeStep.head");
    protected static final Message T_unknown_field=
        message("xmlui.Submission.submit.DescribeStep.unknown_field");
    protected static final Message T_required_field=
        message("xmlui.Submission.submit.DescribeStep.required_field");
    protected static final Message T_last_name_help=
        message("xmlui.Submission.submit.DescribeStep.last_name_help");
    protected static final Message T_first_name_help=
        message("xmlui.Submission.submit.DescribeStep.first_name_help");
    protected static final Message T_year=
        message("xmlui.Submission.submit.DescribeStep.year");
    protected static final Message T_month=
        message("xmlui.Submission.submit.DescribeStep.month");
    protected static final Message T_day=
        message("xmlui.Submission.submit.DescribeStep.day");
    protected static final Message T_series_name=
        message("xmlui.Submission.submit.DescribeStep.series_name");
    protected static final Message T_report_no=
        message("xmlui.Submission.submit.DescribeStep.report_no");
        
        /**
     * A shared resource of the inputs reader. The 'inputs' are the
     * questions we ask the user to describe an item during the
     * submission process. The reader is a utility class to read
     * that configuration file.
     */
    private static DCInputsReader INPUTS_READER = null;
    private static final Message T_vocabulary_link = message("xmlui.Submission.submit.DescribeStep.controlledvocabulary.link");

    /**
     * Ensure that the inputs reader has been initialized, this method may be
     * called multiple times with no ill-effect.
     */
    private static void initializeInputsReader() throws DCInputsReaderException
    {
        if (INPUTS_READER == null)
        {
            INPUTS_READER = new DCInputsReader();
        }
    }
    
    /**
     * Return the inputs reader. Note, the reader must have been
     * initialized before the reader can be accessed.
     *
     * @return The input reader.
     */
    private static DCInputsReader getInputsReader()
    {
        return INPUTS_READER;
    }
    

        /**
         * Establish our required parameters, abstractStep will enforce these.
         */
        public DescribeStep() throws ServletException
        {
                this.requireSubmission = true;
                this.requireStep = true;
                
                // Ensure that the InputsReader is initialized.
                try
                {
                    initializeInputsReader();
                }
                catch (DCInputsReaderException e)
                {
                    throw new ServletException(e);
                }
        }
        
        public void addPageMeta(PageMeta pageMeta) throws SAXException, WingException,
        UIException, SQLException, IOException, AuthorizeException
        {
            super.addPageMeta(pageMeta);
            int collectionID = submission.getCollection().getID();
            pageMeta.addMetadata("choice", "collection").addContent(String.valueOf(collectionID));
            pageMeta.addMetadata("stylesheet", "screen", "datatables", true).addContent("../../static/Datatables/DataTables-1.8.0/media/css/datatables.css");
<<<<<<< HEAD
//            pageMeta.addMetadata("stylesheet", "screen", null, true).addContent("../../themes/AtmireModules/lib/css/datatables-overrides.css");
            pageMeta.addMetadata("stylesheet", "screen", "person-lookup", true).addContent("lib/css/person-lookup.css");
            pageMeta.addMetadata("javascript", null, "person-lookup", true).addContent("lib/js/person-lookup.js");
=======
            pageMeta.addMetadata("javascript", "static", "datatables", true).addContent("static/Datatables/DataTables-1.8.0/media/js/jquery.dataTables.min.js");
            pageMeta.addMetadata("stylesheet", "screen", "person-lookup", true).addContent("../../static/css/authority/person-lookup.css");
            pageMeta.addMetadata("javascript", null, "person-lookup", true).addContent("../../static/js/person-lookup.js");
>>>>>>> b7a469d5


            String jumpTo = submissionInfo.getJumpToField();
            if (jumpTo != null)
            {
                pageMeta.addMetadata("page", "jumpTo").addContent(jumpTo);
            }
        }

        public void addBody(Body body) throws SAXException, WingException,
        UIException, SQLException, IOException, AuthorizeException
        {
                // Obtain the inputs (i.e. metadata fields we are going to display)
                Item item = submission.getItem();
                Collection collection = submission.getCollection();
                String actionURL = contextPath + "/handle/"+collection.getHandle() + "/submit/" + knot.getId() + ".continue";

                DCInputSet inputSet;
                DCInput[] inputs;
                try
                {
                        inputSet = getInputsReader().getInputs(submission.getCollection().getHandle());
                        inputs = inputSet.getPageRows(getPage()-1, submission.hasMultipleTitles(), submission.isPublishedBefore());
                }
                catch (DCInputsReaderException se)
                {
                        throw new UIException(se);
                }

                Division div = body.addInteractiveDivision("submit-describe",actionURL,Division.METHOD_POST,"primary submission");
                div.setHead(T_submission_head);
                addSubmissionProgressList(div);

                List form = div.addList("submit-describe",List.TYPE_FORM);
                form.setHead(T_head);

                // Fetch the document type (dc.type)
                String documentType = "";
                if( (item.getMetadataByMetadataString("dc.type") != null) && (item.getMetadataByMetadataString("dc.type").length >0) )
                {
                    documentType = item.getMetadataByMetadataString("dc.type")[0].value;
                }
                
                // Iterate over all inputs and add it to the form.
                for(DCInput dcInput : inputs)
                {
                    String scope = submissionInfo.isInWorkflow() ? DCInput.WORKFLOW_SCOPE : DCInput.SUBMISSION_SCOPE;
                    boolean readonly = dcInput.isReadOnly(scope);
                    
                	// Omit fields not allowed for this document type
                    if(!dcInput.isAllowedFor(documentType))
                    {
                    	continue;
                    }
                    
                    // If the input is invisible in this scope, then skip it.
                        if (!dcInput.isVisible(scope) && !readonly)
                        {
                            continue;
                        }
                        
                        String schema = dcInput.getSchema();
                        String element = dcInput.getElement();
                        String qualifier = dcInput.getQualifier();

                        Metadatum[] dcValues = item.getMetadata(schema, element, qualifier, Item.ANY);

                        String fieldName = FlowUtils.getFieldName(dcInput);
                        String inputType = dcInput.getInputType();

                        // if this field is configured as choice control and its
                        // presentation format is SELECT, render it as select field:
                        String fieldKey = MetadataAuthorityManager.makeFieldKey(schema, element, qualifier);
                        ChoiceAuthorityManager cmgr = ChoiceAuthorityManager.getManager();
                        if (cmgr.isChoicesConfigured(fieldKey) &&
                            Params.PRESENTATION_SELECT.equals(cmgr.getPresentation(fieldKey)))
                        {
                                renderChoiceSelectField(form, fieldName, collection, dcInput, dcValues, readonly);
                        }
                        else if (inputType.equals("name"))
                        {
                                renderNameField(form, fieldName, dcInput, dcValues, readonly);
                        }
                        else if (inputType.equals("date"))
                        {
                                renderDateField(form, fieldName, dcInput, dcValues, readonly);
                        }
                        else if (inputType.equals("series"))
                        {
                                renderSeriesField(form, fieldName, dcInput, dcValues, readonly);
                        }
                        else if (inputType.equals("twobox"))
                        {
                                // We don't have a twobox field, instead it's just a
                                // one box field that the theme can render in two columns.
                                renderOneboxField(form, fieldName, dcInput, dcValues, readonly);
                        }
                        else if (inputType.equals("qualdrop_value"))
                        {
                                // Determine the real field's values. Since the qualifier is
                                // selected we need to search through all the metadata and see
                                // if any match for another field, if not we assume that this field
                                // should handle it.
                                Metadatum[] unfiltered = item.getMetadata(dcInput.getSchema(), dcInput.getElement(), Item.ANY, Item.ANY);
                                ArrayList<Metadatum> filtered = new ArrayList<Metadatum>();
                                for (Metadatum dcValue : unfiltered)
                                {
                                        String unfilteredFieldName = dcValue.element + "." + dcValue.qualifier;
                                        if ( ! inputSet.isFieldPresent(unfilteredFieldName) )
                                        {
                                                filtered.add( dcValue );
                                        }
                                }
                                
                                renderQualdropField(form, fieldName, dcInput, filtered.toArray(new Metadatum[filtered.size()]), readonly);
                        }
                        else if (inputType.equals("textarea"))
                        {
                                renderTextArea(form, fieldName, dcInput, dcValues, readonly);
                        }
                        else if (inputType.equals("dropdown"))
                        {
                                renderDropdownField(form, fieldName, dcInput, dcValues, readonly);
                        }
                        else if (inputType.equals("list"))
                        {
                                renderSelectFromListField(form, fieldName, dcInput, dcValues, readonly);
                        }
                        else if (inputType.equals("onebox"))
                        {
                                renderOneboxField(form, fieldName, dcInput, dcValues, readonly);
                        }
                        else
                        {
                                form.addItem(T_unknown_field);
                        }
                }

                // add standard control/paging buttons
        addControlButtons(form);
        }

    /**
     * Each submission step must define its own information to be reviewed
     * during the final Review/Verify Step in the submission process.
     * <P>
     * The information to review should be tacked onto the passed in
     * List object.
     * <P>
     * NOTE: To remain consistent across all Steps, you should first
     * add a sub-List object (with this step's name as the heading),
     * by using a call to reviewList.addList().   This sublist is
     * the list you return from this method!
     *
     * @param reviewList
     *      The List to which all reviewable information should be added
     * @return
     *      The new sub-List object created by this step, which contains
     *      all the reviewable information.  If this step has nothing to
     *      review, then return null!
     */
    public List addReviewSection(List reviewList) throws SAXException,
        WingException, UIException, SQLException, IOException,
        AuthorizeException
    {
        //Create a new list section for this step (and set its heading)
        List describeSection = reviewList.addList("submit-review-" + this.stepAndPage, List.TYPE_FORM);
        describeSection.setHead(T_head);
        
        //Review the values assigned to all inputs
        //on this page of the Describe step.
        DCInputSet inputSet = null;
        try
        {
            inputSet = getInputsReader().getInputs(submission.getCollection().getHandle());
        }
        catch (DCInputsReaderException se)
        {
            throw new UIException(se);
        }
        
        MetadataAuthorityManager mam = MetadataAuthorityManager.getManager();
        DCInput[] inputs = inputSet.getPageRows(getPage()-1, submission.hasMultipleTitles(), submission.isPublishedBefore());

        for (DCInput input : inputs)
        {
            // If the input is invisible in this scope, then skip it.
            String scope = submissionInfo.isInWorkflow() ? DCInput.WORKFLOW_SCOPE : DCInput.SUBMISSION_SCOPE;
            if (!input.isVisible(scope) && !input.isReadOnly(scope))
            {
                continue;
            }

            String inputType = input.getInputType();
            String pairsName = input.getPairsType();
            Metadatum[] values;

            if (inputType.equals("qualdrop_value"))
            {
                values = submission.getItem().getMetadata(input.getSchema(), input.getElement(), Item.ANY, Item.ANY);
            }
            else
            {
                values = submission.getItem().getMetadata(input.getSchema(), input.getElement(), input.getQualifier(), Item.ANY);
            }

            if (values != null && values.length > 0)
            {
                for (Metadatum value : values)
                {
                    String displayValue = null;
                    if (inputType.equals("date"))
                    {
                        DCDate date = new DCDate(value.value);
                        displayValue = date.toString();
                    }
                    else if (inputType.equals("dropdown"))
                    {
                        displayValue = input.getDisplayString(pairsName,value.value);
                    }
                    else if (inputType.equals("qualdrop_value"))
                    {
                        String qualifier = value.qualifier;
                        String displayQual = input.getDisplayString(pairsName,qualifier);
                        if (displayQual!=null && displayQual.length()>0)
                        {
                            displayValue = displayQual + ":" + value.value;
                        }
                    }
                    else
                    {
                        displayValue = value.value;
                    }

                    // Only display this field if we have a value to display
                    if (displayValue!=null && displayValue.length()>0)
                    {

                        describeSection.addLabel(input.getLabel());
                        if (mam.isAuthorityControlled(value.schema, value.element, value.qualifier))
                        {
                            String confidence = (value.authority != null && value.authority.length() > 0) ?
                                Choices.getConfidenceText(value.confidence).toLowerCase() :
                                "blank";
                            org.dspace.app.xmlui.wing.element.Item authItem =
                                describeSection.addItem("submit-review-field-with-authority", "ds-authority-confidence cf-"+confidence);
                            authItem.addContent(displayValue);
                        }
                        else
                        {
                            describeSection.addItem(displayValue);
                        }
                    }
                } // For each Metadatum
            } // If values exist
        } // For each input
        
        // return this new "describe" section
        return describeSection;
    }
    
        
        /**
         * Render a Name field to the DRI document. The name field consists of two
         * text fields, one for the last name and the other for a first name (plus
         * all other names).
         *
         * @param form
         *                      The form list to add the field to
         * @param fieldName
         *                      The field's name.
         * @param dcInput
         *                      The field's input definition
         * @param dcValues
         *                      The field's pre-existing values.
         */
        private void renderNameField(List form, String fieldName, DCInput dcInput, Metadatum[] dcValues, boolean readonly) throws WingException
        {
                // The name field is a composite field containing two text fields, one
                // for first name the other for last name.
                Composite fullName = form.addItem().addComposite(fieldName, "submit-name");
                Text lastName = fullName.addText(fieldName+"_last");
                Text firstName = fullName.addText(fieldName+"_first");

                // Setup the full name
                fullName.setLabel(dcInput.getLabel());
                fullName.setHelp(cleanHints(dcInput.getHints()));
                if (dcInput.isRequired())
                {
                    fullName.setRequired();
                }
                if (isFieldInError(fieldName))
                {
                    if (dcInput.getWarning() != null && dcInput.getWarning().length() > 0)
                    {
                        fullName.addError(dcInput.getWarning());
                    }
                    else
                    {
                        fullName.addError(T_required_field);
                    }
                }
                if (dcInput.isRepeatable() && !readonly)
                {
                    fullName.enableAddOperation();
                }
                if ((dcInput.isRepeatable() || dcValues.length > 1)  && !readonly)
                {
                    fullName.enableDeleteOperation();
                }
                String fieldKey = MetadataAuthorityManager.makeFieldKey(dcInput.getSchema(), dcInput.getElement(), dcInput.getQualifier());
                boolean isAuthorityControlled = MetadataAuthorityManager.getManager().isAuthorityControlled(fieldKey);
                if (isAuthorityControlled)
                {
                    fullName.setAuthorityControlled();
                    fullName.setAuthorityRequired(MetadataAuthorityManager.getManager().isAuthorityRequired(fieldKey));
                }
                if (ChoiceAuthorityManager.getManager().isChoicesConfigured(fieldKey))
                {
                    fullName.setChoices(fieldKey);
                    fullName.setChoicesPresentation(ChoiceAuthorityManager.getManager().getPresentation(fieldKey));
                    fullName.setChoicesClosed(ChoiceAuthorityManager.getManager().isClosed(fieldKey));
                }

                // Setup the first and last name
                lastName.setLabel(T_last_name_help);
                firstName.setLabel(T_first_name_help);
                
                if (readonly)
                {
                    lastName.setDisabled();
                    firstName.setDisabled();
                    fullName.setDisabled();
                }
                
                // Setup the field's values
                if (dcInput.isRepeatable() || dcValues.length > 1)
                {
                        for (Metadatum dcValue : dcValues)
                        {
                                DCPersonName dpn = new DCPersonName(dcValue.value);
                
                                lastName.addInstance().setValue(dpn.getLastName());
                                firstName.addInstance().setValue(dpn.getFirstNames());
                                Instance fi = fullName.addInstance();
                                fi.setValue(dcValue.value);
                                if (isAuthorityControlled)
                                {
                                    if (dcValue.authority == null || dcValue.authority.equals(""))
                                    {
                                        fi.setAuthorityValue("", "blank");
                                    }
                                    else
                                    {
                                        fi.setAuthorityValue(dcValue.authority, Choices.getConfidenceText(dcValue.confidence));
                                    }
                        }
                }
                }
                else if (dcValues.length == 1)
                {
                        DCPersonName dpn = new DCPersonName(dcValues[0].value);
                
                        lastName.setValue(dpn.getLastName());
                        firstName.setValue(dpn.getFirstNames());
                        if (isAuthorityControlled)
                        {
                            if (dcValues[0].authority == null || dcValues[0].authority.equals(""))
                            {
                                lastName.setAuthorityValue("", "blank");
                            }
                            else
                            {
                                lastName.setAuthorityValue(dcValues[0].authority, Choices.getConfidenceText(dcValues[0].confidence));
                            }
                }
        }
        }
        
        /**
         * Render a date field to the DRI document. The date field consists of
         * three component fields, a 4 character text field for the year, a select
         * box for the month, and a 2 character text field for the day.
         *
         * @param form
         *                      The form list to add the field to
         * @param fieldName
         *                      The field's name.
         * @param dcInput
         *                      The field's input definition
         * @param dcValues
         *                      The field's pre-existing values.
         */
        private void renderDateField(List form, String fieldName, DCInput dcInput, Metadatum[] dcValues, boolean readonly) throws WingException
        {
                // The date field consists of three primitive fields: a text field
                // for the year, followed by a select box of the months, follewed
                // by a text box for the day.
                Composite fullDate = form.addItem().addComposite(fieldName, "submit-date");
                Text year = fullDate.addText(fieldName+"_year");
                Select month = fullDate.addSelect(fieldName+"_month");
                Text day = fullDate.addText(fieldName+"_day");

                // Set up the full field
                fullDate.setLabel(dcInput.getLabel());
                fullDate.setHelp(cleanHints(dcInput.getHints()));
                if (dcInput.isRequired())
                {
                    fullDate.setRequired();
                }
                if (isFieldInError(fieldName))
                {
                    if (dcInput.getWarning() != null && dcInput.getWarning().length() > 0)
                    {
                        fullDate.addError(dcInput.getWarning());
                    }
                    else
                    {
                        fullDate.addError(T_required_field);
                    }
                }
                if (dcInput.isRepeatable() && !readonly)
                {
                    fullDate.enableAddOperation();
                }
                if ((dcInput.isRepeatable() || dcValues.length > 1) && !readonly)
                {
                    fullDate.enableDeleteOperation();
                }

                if (readonly)
                {
                    year.setDisabled();
                    month.setDisabled();
                    day.setDisabled();
                }
                
                // Setup the year field
                year.setLabel(T_year);
                year.setSize(4,4);

                // Setup the month field
                month.setLabel(T_month);
                month.addOption(0,"");
                for (int i = 1; i < 13; i++)
                {
                        month.addOption(i,org.dspace.content.DCDate.getMonthName(i,Locale.getDefault()));
                }

                // Setup the day field
                day.setLabel(T_day);
                day.setSize(2,2);
                
                // Setup the field's values
                if (dcInput.isRepeatable() || dcValues.length > 1)
                {
                        for (Metadatum dcValue : dcValues)
                        {
                                DCDate dcDate = new DCDate(dcValue.value);

                                year.addInstance().setValue(String.valueOf(dcDate.getYear()));
                                month.addInstance().setOptionSelected(dcDate.getMonth());
                                day.addInstance().setValue(String.valueOf(dcDate.getDay()));
                                fullDate.addInstance().setValue(dcDate.toString());
                        }
                }
                else if (dcValues.length == 1)
                {
                        DCDate dcDate = new DCDate(dcValues[0].value);

                        year.setValue(String.valueOf(dcDate.getYear()));
                        month.setOptionSelected(dcDate.getMonth());
                        
                        // Check if the day field is not specified, if so then just
                        // put a blank value in instead of the weird looking -1.
                        if (dcDate.getDay() == -1)
                        {
                            day.setValue("");
                        }
                        else
                        {
                            day.setValue(String.valueOf(dcDate.getDay()));
                        }
                }
        }
        
        /**
         * Render a series field to the DRI document. The series field conists of
         * two component text fields. When interpreted each of these fields are
         * combined back together to be a single value joined together by a
         * semicolon. The primary use case is for the journal or report number
         * the left hand side is the journal and the right hand side in a
         * unique number within the journal.
         *
         * @param form
         *                      The form list to add the field to
         * @param fieldName
         *                      The field's name.
         * @param dcInput
         *                      The field's input definition
         * @param dcValues
         *                      The field's pre-existing values.
         */
        private void renderSeriesField(List form, String fieldName, DCInput dcInput, Metadatum[] dcValues, boolean readonly) throws WingException
        {
                // The series field consists of two parts, a series name (text field)
                // and report or paper number (also a text field).
                Composite fullSeries = form.addItem().addComposite(fieldName,"submit-"+dcInput.getInputType());
                Text series = fullSeries.addText(fieldName+"_series");
                Text number = fullSeries.addText(fieldName+"_number");

                // Setup the full field.
                fullSeries.setLabel(dcInput.getLabel());
                fullSeries.setHelp(cleanHints(dcInput.getHints()));
                if (dcInput.isRequired())
                {
                    fullSeries.setRequired();
                }
                if (isFieldInError(fieldName))
                {
                    if (dcInput.getWarning() != null && dcInput.getWarning().length() > 0)
                    {
                        fullSeries.addError(dcInput.getWarning());
                    }
                    else
                    {
                        fullSeries.addError(T_required_field);
                    }
                }
                if (dcInput.isRepeatable() && !readonly)
                {
                    fullSeries.enableAddOperation();
                }
                if ((dcInput.isRepeatable() || dcValues.length > 1) && !readonly)
                {
                    fullSeries.enableDeleteOperation();
                }

                series.setLabel(T_series_name);
                number.setLabel(T_report_no);

                if (readonly)
                {
                    fullSeries.setDisabled();
                    series.setDisabled();
                    number.setDisabled();
                }
                
                // Setup the field's values
                if (dcInput.isRepeatable() || dcValues.length > 1)
                {
                        for (Metadatum dcValue : dcValues)
                        {
                                DCSeriesNumber dcSeriesNumber = new DCSeriesNumber(dcValue.value);

                                series.addInstance().setValue(dcSeriesNumber.getSeries());
                                number.addInstance().setValue(dcSeriesNumber.getNumber());
                                fullSeries.addInstance().setValue(dcSeriesNumber.toString());
                        }
                        
                }
                else if (dcValues.length == 1)
                {
                        DCSeriesNumber dcSeriesNumber = new DCSeriesNumber(dcValues[0].value);

                        series.setValue(dcSeriesNumber.getSeries());
                        number.setValue(dcSeriesNumber.getNumber());
                }
        }
        
        /**
         * Render a qualdrop field to the DRI document. Qualdrop fields are complicated,
         * widget wise they are composed of two fields, a select and text box field.
         * The select field selects the metadata's qualifier and the text box is the
         * value. This means that that there is not just one metadata element that is
         * represented so the confusing part is that the name can change.
         *
         * @param form
         *                      The form list to add the field to
         * @param fieldName
         *                      The field's name.
         * @param dcInput
         *                      The field's input definition
         * @param dcValues
         *                      The field's pre-existing values.
         */
        private void renderQualdropField(List form, String fieldName, DCInput dcInput, Metadatum[] dcValues, boolean readonly) throws WingException
        {
                Composite qualdrop = form.addItem().addComposite(fieldName,"submit-qualdrop");
                Select qual = qualdrop.addSelect(fieldName+"_qualifier");
                Text value = qualdrop.addText(fieldName+"_value");

                // Setup the full field.
                qualdrop.setLabel(dcInput.getLabel());
                qualdrop.setHelp(cleanHints(dcInput.getHints()));
                if (dcInput.isRequired())
                {
                    qualdrop.setRequired();
                }
                if (isFieldInError(fieldName))
                {
                    if (dcInput.getWarning() != null && dcInput.getWarning().length() > 0)
                    {
                        qualdrop.addError(dcInput.getWarning());
                    }
                    else
                    {
                        qualdrop.addError(T_required_field);
                    }
                }
                if (dcInput.isRepeatable() && !readonly)
                {
                    qualdrop.enableAddOperation();
                }
                // Update delete based upon the filtered values.
                if ((dcInput.isRepeatable() || dcValues.length > 1) && !readonly)
                {
                    qualdrop.enableDeleteOperation();
                }
                
                if (readonly)
                {
                    qualdrop.setDisabled();
                    qual.setDisabled();
                    value.setDisabled();
                }
                
                // Setup the possible options
                @SuppressWarnings("unchecked") // This cast is correct
                java.util.List<String> pairs = dcInput.getPairs();
                for (int i = 0; i < pairs.size(); i += 2)
                {
                        String display = pairs.get(i);
                        String returnValue = pairs.get(i+1);
                        qual.addOption(returnValue,display);
                }

                // Setup the field's values
                if (dcInput.isRepeatable() || dcValues.length > 1)
                {
                        for (Metadatum dcValue : dcValues)
                        {
                                qual.addInstance().setOptionSelected(dcValue.qualifier);
                                value.addInstance().setValue(dcValue.value);
                                qualdrop.addInstance().setValue(dcValue.qualifier + ":" + dcValue.value);
                        }
                }
                else if (dcValues.length == 1)
                {
                        qual.setOptionSelected(dcValues[0].qualifier);
                        value.setValue(dcValues[0].value);
                }
        }
        
        /**
         * Render a Text Area field to the DRI document. The text area is a simple
         * multi row and column text field.
         *
         * @param form
         *                      The form list to add the field to
         * @param fieldName
         *                      The field's name.
         * @param dcInput
         *                      The field's input definition
         * @param dcValues
         *                      The field's pre-existing values.
         */
        private void renderTextArea(List form, String fieldName, DCInput dcInput, Metadatum[] dcValues, boolean readonly) throws WingException
        {
                // Plain old Textarea
                TextArea textArea = form.addItem().addTextArea(fieldName,"submit-textarea");

                // Setup the text area
                textArea.setLabel(dcInput.getLabel());
                textArea.setHelp(cleanHints(dcInput.getHints()));
                String fieldKey = MetadataAuthorityManager.makeFieldKey(dcInput.getSchema(), dcInput.getElement(), dcInput.getQualifier());
                boolean isAuth = MetadataAuthorityManager.getManager().isAuthorityControlled(fieldKey);
                if (isAuth)
                {
                    textArea.setAuthorityControlled();
                    textArea.setAuthorityRequired(MetadataAuthorityManager.getManager().isAuthorityRequired(fieldKey));
                }
                if (ChoiceAuthorityManager.getManager().isChoicesConfigured(fieldKey))
                {
                    textArea.setChoices(fieldKey);
                    textArea.setChoicesPresentation(ChoiceAuthorityManager.getManager().getPresentation(fieldKey));
                    textArea.setChoicesClosed(ChoiceAuthorityManager.getManager().isClosed(fieldKey));
                }
                if (dcInput.isRequired())
                {
                    textArea.setRequired();
                }
                if (isFieldInError(fieldName))
                {
                    if (dcInput.getWarning() != null && dcInput.getWarning().length() > 0)
                    {
                        textArea.addError(dcInput.getWarning());
                    }
                    else
                    {
                        textArea.addError(T_required_field);
                    }
                }
                if (dcInput.isRepeatable() && !readonly)
                {
                    textArea.enableAddOperation();
                }
                if ((dcInput.isRepeatable() || dcValues.length > 1) && !readonly)
                {
                    textArea.enableDeleteOperation();
                }

                if (readonly)
                {
                    textArea.setDisabled();
                }
                
                // Setup the field's values
                if (dcInput.isRepeatable() || dcValues.length > 1)
                {
                        for (Metadatum dcValue : dcValues)
                        {
                                Instance ti = textArea.addInstance();
                                ti.setValue(dcValue.value);
                                if (isAuth)
                                {
                                    if (dcValue.authority == null || dcValue.authority.equals(""))
                                    {
                                        ti.setAuthorityValue("", "blank");
                                    }
                                    else
                                    {
                                        ti.setAuthorityValue(dcValue.authority, Choices.getConfidenceText(dcValue.confidence));
                                    }
                        }
                }
                }
                else if (dcValues.length == 1)
                {
                        textArea.setValue(dcValues[0].value);
                        if (isAuth)
                        {
                            if (dcValues[0].authority == null || dcValues[0].authority.equals(""))
                            {
                                textArea.setAuthorityValue("", "blank");
                            }
                            else
                            {
                                textArea.setAuthorityValue(dcValues[0].authority, Choices.getConfidenceText(dcValues[0].confidence));
                            }
                }
        }
        }
        
        /**
         * Render a dropdown field for a choice-controlled input of the
         * 'select' presentation to the DRI document. The dropdown field
         * consists of an HTML select box.
         *
         * @param form
         *                      The form list to add the field to
         * @param fieldName
         *                      The field's name.
         * @param dcInput
         *                      The field's input definition
         * @param dcValues
         *                      The field's pre-existing values.
         */
        private void renderChoiceSelectField(List form, String fieldName, Collection coll, DCInput dcInput, Metadatum[] dcValues, boolean readonly) throws WingException
        {
                String fieldKey = MetadataAuthorityManager.makeFieldKey(dcInput.getSchema(), dcInput.getElement(), dcInput.getQualifier());
                if (MetadataAuthorityManager.getManager().isAuthorityControlled(fieldKey))
                {
                    throw new WingException("Field " + fieldKey + " has choice presentation of type \"" + Params.PRESENTATION_SELECT + "\", it may NOT be authority-controlled.");
                }

                // Plain old select list.
                Select select = form.addItem().addSelect(fieldName,"submit-select");

                //Setup the select field
                select.setLabel(dcInput.getLabel());
                select.setHelp(cleanHints(dcInput.getHints()));
                if (dcInput.isRequired())
                {
                    select.setRequired();
                }
                if (isFieldInError(fieldName))
                {
                    if (dcInput.getWarning() != null && dcInput.getWarning().length() > 0)
                    {
                        select.addError(dcInput.getWarning());
                    }
                    else
                    {
                        select.addError(T_required_field);
                    }
                }
                if (dcInput.isRepeatable() || dcValues.length > 1)
                {
                        // Use the multiple functionality from the HTML
                        // widget instead of DRI's version.
                        select.setMultiple();
                        select.setSize(6);
                }
                else
                {
                    select.setSize(1);
                }

                if (readonly)
                {
                    select.setDisabled();
                }

                Choices cs = ChoiceAuthorityManager.getManager().getMatches(fieldKey, "", coll.getID(), 0, 0, null);
                if (dcValues.length == 0)
                {
                    select.addOption(true, "", "");
                }
                for (Choice c : cs.values)
                {
                    select.addOption(c.value, c.label);
                }

                // Setup the field's pre-selected values
                for (Metadatum dcValue : dcValues)
                {
                        select.setOptionSelected(dcValue.value);
                }
        }

        /**
         * Render a dropdown field to the DRI document. The dropdown field consists
         * of an HTML select box.
         *
         * @param form
         *                      The form list to add the field to
         * @param fieldName
         *                      The field's name.
         * @param dcInput
         *                      The field's input definition
         * @param dcValues
         *                      The field's pre-existing values.
         */
        private void renderDropdownField(List form, String fieldName, DCInput dcInput, Metadatum[] dcValues, boolean readonly) throws WingException
        {
                // Plain old select list.
                Select select = form.addItem().addSelect(fieldName,"submit-select");

                //Setup the select field
                select.setLabel(dcInput.getLabel());
                select.setHelp(cleanHints(dcInput.getHints()));
                if (dcInput.isRequired())
                {
                    select.setRequired();
                }
                if (isFieldInError(fieldName))
                {
                    if (dcInput.getWarning() != null && dcInput.getWarning().length() > 0)
                    {
                        select.addError(dcInput.getWarning());
                    }
                    else
                    {
                        select.addError(T_required_field);
                    }
                }
                if (dcInput.isRepeatable() || dcValues.length > 1)
                {
                        // Use the multiple functionality from the HTML
                        // widget instead of DRI's version.
                        select.setMultiple();
                        select.setSize(6);
                }
                
                if (readonly)
                {
                    select.setDisabled();
                }
                
                // Setup the possible options
                @SuppressWarnings("unchecked") // This cast is correct
                java.util.List<String> pairs = dcInput.getPairs();
                for (int i = 0; i < pairs.size(); i += 2)
                {
                        String display = pairs.get(i);
                        String value   = pairs.get(i+1);
                        select.addOption(value,display);
                }
                
                // Setup the field's pre-selected values
                for (Metadatum dcValue : dcValues)
                {
                        select.setOptionSelected(dcValue.value);
                }
        }
        
        /**
         * Render a select-from-list field to the DRI document.
         * This field consists of either a series of checkboxes
         * (if repeatable) or a series of radio buttons (if not repeatable).
         * <P>
         * Note: This is NOT the same as a List element
         * (org.dspace.app.xmlui.wing.element.List).  It's just unfortunately
         * similarly named.
         *
         * @param form
         *                      The form list to add the field to
         * @param fieldName
         *                      The field's name.
         * @param dcInput
         *                      The field's input definition
         * @param dcValues
         *                      The field's pre-existing values.
         */
        private void renderSelectFromListField(List form, String fieldName, DCInput dcInput, Metadatum[] dcValues, boolean readonly) throws WingException
        {
                Field listField = null;
                
                //if repeatable, this list of fields should be checkboxes
                if (dcInput.isRepeatable())
                {
                        listField = form.addItem().addCheckBox(fieldName);
                }
                else //otherwise this is a list of radio buttons
                {
                        listField = form.addItem().addRadio(fieldName);
                }
                
                if (readonly)
                {
                    listField.setDisabled();
                }
                
                //      Setup the field
                listField.setLabel(dcInput.getLabel());
                listField.setHelp(cleanHints(dcInput.getHints()));
                if (dcInput.isRequired())
                {
                    listField.setRequired();
                }
                if (isFieldInError(fieldName))
                {
                    if (dcInput.getWarning() != null && dcInput.getWarning().length() > 0)
                    {
                        listField.addError(dcInput.getWarning());
                    }
                    else
                    {
                        listField.addError(T_required_field);
                    }
                }

        
                //Setup each of the possible options
                java.util.List<String> pairs = dcInput.getPairs();
                for (int i = 0; i < pairs.size(); i += 2)
                {
                        String display = pairs.get(i);
                        String value   = pairs.get(i+1);
                        
                        if(listField instanceof CheckBox)
                        {
                                ((CheckBox)listField).addOption(value, display);
                        }
                        else if(listField instanceof Radio)
                        {
                                ((Radio)listField).addOption(value, display);
                        }
                }
                
                // Setup the field's pre-selected values
                for (Metadatum dcValue : dcValues)
                {
                        if(listField instanceof CheckBox)
                        {
                                ((CheckBox)listField).setOptionSelected(dcValue.value);
                        }
                        else if(listField instanceof Radio)
                        {
                                ((Radio)listField).setOptionSelected(dcValue.value);
                        }
                }
        }
        
        /**
         * Render a simple text field to the DRI document
         *
         * @param form
         *                      The form list to add the field to
         * @param fieldName
         *                      The field's name.
         * @param dcInput
         *                      The field's input definition
         * @param dcValues
         *                      The field's pre-existing values.
         */
        private void renderOneboxField(List form, String fieldName, DCInput dcInput, Metadatum[] dcValues, boolean readonly) throws WingException
        {
                // Both onebox and twobox consist a free form text field
                // that the user may enter any value. The difference between
                // the two is that a onebox should be rendered in one column
                // as twobox should be listed in a two column format. Since this
                // decision is not something the Aspect can effect we merely place
                // as a render hint.
            org.dspace.app.xmlui.wing.element.Item item = form.addItem();
            Text text = item.addText(fieldName, "submit-text");

            if(dcInput.getVocabulary() != null){
                String vocabularyUrl = new DSpace().getConfigurationService().getProperty("dspace.url");
                vocabularyUrl += "/JSON/controlled-vocabulary?vocabularyIdentifier=" + dcInput.getVocabulary();
                //Also hand down the field name so our summoning script knows the field the selected value is to end up in
                vocabularyUrl += "&metadataFieldName=" + fieldName;
                item.addXref("vocabulary:" + vocabularyUrl).addContent(T_vocabulary_link);
            }
            
                // Setup the select field
                text.setLabel(dcInput.getLabel());
                text.setHelp(cleanHints(dcInput.getHints()));
                String fieldKey = MetadataAuthorityManager.makeFieldKey(dcInput.getSchema(), dcInput.getElement(), dcInput.getQualifier());
                boolean isAuth = MetadataAuthorityManager.getManager().isAuthorityControlled(fieldKey);
                if (isAuth)
                {
                    text.setAuthorityControlled();
                    text.setAuthorityRequired(MetadataAuthorityManager.getManager().isAuthorityRequired(fieldKey));
                }
                if (ChoiceAuthorityManager.getManager().isChoicesConfigured(fieldKey))
                {
                    text.setChoices(fieldKey);
                    text.setChoicesPresentation(ChoiceAuthorityManager.getManager().getPresentation(fieldKey));
                    text.setChoicesClosed(ChoiceAuthorityManager.getManager().isClosed(fieldKey));
                }

                if (dcInput.isRequired())
                {
                    text.setRequired();
                }
                if (isFieldInError(fieldName))
                {
                    if (dcInput.getWarning() != null && dcInput.getWarning().length() > 0)
                    {
                        text.addError(dcInput.getWarning());
                    }
                    else
                    {
                        text.addError(T_required_field);
                    }
                }
                if (dcInput.isRepeatable() && !readonly)
                {
                    text.enableAddOperation();
                }
                if ((dcInput.isRepeatable() || dcValues.length > 1) && !readonly)
                {
                    text.enableDeleteOperation();
                }

                if (readonly)
                {
                    text.setDisabled();
                }
                
                // Setup the field's values
                if (dcInput.isRepeatable() || dcValues.length > 1)
                {
                        for (Metadatum dcValue : dcValues)
                        {
                                Instance ti = text.addInstance();
                                ti.setValue(dcValue.value);
                                if (isAuth)
                                {
                                    if (dcValue.authority == null || dcValue.authority.equals(""))
                                    {
                                        ti.setAuthorityValue("", "blank");
                                    }
                                    else
                                    {
                                        ti.setAuthorityValue(dcValue.authority, Choices.getConfidenceText(dcValue.confidence));
                                    }
                        }
                    }
                }
                else if (dcValues.length == 1)
                {
                        text.setValue(dcValues[0].value);
                        if (isAuth)
                        {
                            if (dcValues[0].authority == null || dcValues[0].authority.equals(""))
                            {
                                text.setAuthorityValue("", "blank");
                            }
                            else
                            {
                                text.setAuthorityValue(dcValues[0].authority, Choices.getConfidenceText(dcValues[0].confidence));
                            }
                }
            }
        }



        /**
         * Check if the given fieldname is listed as being in error.
         *
         * @param fieldName
         * @return
         */
        private boolean isFieldInError(String fieldName)
        {
            return (this.errorFields.contains(fieldName));
        }
        
        /**
         * There is a problem with the way hints are handled. The class that we use to
         * read the input-forms.xml configuration will append and prepend HTML to hints.
         * This causes all sorts of confusion when inserting into the DRI page, so this
         * method will strip that extra HTML and just leave the cleaned comments.
         *
         *
         * However this method will not remove naughty or sexual innuendoes from the
         * field's hints.
         *
         *
         * @param dirtyHints HTML-ized hints
         * @return Hints without HTML.
         */
        private static final String HINT_HTML_PREFIX = "<tr><td colspan=\"4\" class=\"submitFormHelp\">";
        private static final String HINT_HTML_POSTFIX = "</td></tr>";
        private String cleanHints(String dirtyHints)
        {
                String clean = (dirtyHints!=null ? dirtyHints : "");

                if (clean.startsWith(HINT_HTML_PREFIX))
                {
                        clean = clean.substring(HINT_HTML_PREFIX.length());
                }

                if (clean.endsWith(HINT_HTML_POSTFIX))
                {
                        clean = clean.substring(0,clean.length() - HINT_HTML_POSTFIX.length());
                }

                return clean;
        }
}<|MERGE_RESOLUTION|>--- conflicted
+++ resolved
@@ -145,15 +145,9 @@
             int collectionID = submission.getCollection().getID();
             pageMeta.addMetadata("choice", "collection").addContent(String.valueOf(collectionID));
             pageMeta.addMetadata("stylesheet", "screen", "datatables", true).addContent("../../static/Datatables/DataTables-1.8.0/media/css/datatables.css");
-<<<<<<< HEAD
-//            pageMeta.addMetadata("stylesheet", "screen", null, true).addContent("../../themes/AtmireModules/lib/css/datatables-overrides.css");
-            pageMeta.addMetadata("stylesheet", "screen", "person-lookup", true).addContent("lib/css/person-lookup.css");
-            pageMeta.addMetadata("javascript", null, "person-lookup", true).addContent("lib/js/person-lookup.js");
-=======
             pageMeta.addMetadata("javascript", "static", "datatables", true).addContent("static/Datatables/DataTables-1.8.0/media/js/jquery.dataTables.min.js");
             pageMeta.addMetadata("stylesheet", "screen", "person-lookup", true).addContent("../../static/css/authority/person-lookup.css");
             pageMeta.addMetadata("javascript", null, "person-lookup", true).addContent("../../static/js/person-lookup.js");
->>>>>>> b7a469d5
 
 
             String jumpTo = submissionInfo.getJumpToField();
