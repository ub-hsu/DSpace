--- conflicted
+++ resolved
@@ -136,361 +136,6 @@
         Division div = body.addInteractiveDivision("control-panel", contextPath+"/admin/panel", Division.METHOD_POST, "primary administrative");
         div.setHead(T_head);
 
-<<<<<<< HEAD
-        // LIST: options
-        List options = div.addList("options",List.TYPE_SIMPLE,"horizontal");
-
-        // our options, selected or not....
-        if (option == OPTIONS.java)
-        {
-            options.addItem().addHighlight("bold").addXref("?java", T_option_java);
-        }
-        else
-        {
-            options.addItemXref("?java", T_option_java);
-        }
-
-        if (option == OPTIONS.dspace)
-        {
-            options.addItem().addHighlight("bold").addXref("?dspace", T_option_dspace);
-        }
-        else
-        {
-            options.addItemXref("?dspace", T_option_dspace);
-        }
-
-        if (option == OPTIONS.alerts)
-        {
-            options.addItem().addHighlight("bold").addXref("?alerts", T_option_alerts);
-        }
-        else
-        {
-            options.addItemXref("?alerts", T_option_alerts);
-        }
-
-        if (option == OPTIONS.harvest)
-        {
-            options.addItem().addHighlight("bold").addXref("?harvest", T_option_harvest);
-        }
-        else
-        {
-            options.addItemXref("?harvest", T_option_harvest);
-        }
-
-        String userSortTarget = "?activity";
-        if (request.getParameter("sortBy") != null)
-        {
-            userSortTarget += "&sortBy=" + request.getParameter("sortBy");
-        }
-        if (option == OPTIONS.activity)
-        {
-            options.addItem().addHighlight("bold").addXref(userSortTarget, "Current Activity");
-        }
-        else
-        {
-            options.addItemXref(userSortTarget, "Current Activity");
-        }
-
-
-        // The main content:
-        if (option == OPTIONS.java)
-        {
-            addJavaInformation(div);
-        }
-        else if (option == OPTIONS.dspace)
-        {
-            addDSpaceConfiguration(div);
-        }
-        else if (option == OPTIONS.alerts)
-        {
-            addAlerts(div);
-        }
-        else if (option == OPTIONS.activity)
-        {
-            addActivity(div);
-        }
-        else if (option == OPTIONS.harvest)
-        {
-            addHarvest(div);
-        }
-        else
-        {
-            div.addPara(T_select_panel);
-        }
-
-    }
-
-    /**
-     * Add specific java information including JRE, OS, and runtime memory statistics.
-     */
-    private void addJavaInformation(Division div) throws WingException
-    {
-        // Get memory statistics
-        int processors = Runtime.getRuntime().availableProcessors();
-        long maxMemory = Runtime.getRuntime().maxMemory();
-        long totalMemory = Runtime.getRuntime().totalMemory();
-        long freeMemory = Runtime.getRuntime().freeMemory();
-        long usedMemory = totalMemory-freeMemory;
-        
-        // Convert bytes into MiB
-        maxMemory   = maxMemory   / 1024 / 1024;
-        totalMemory = totalMemory / 1024 / 1024;
-        usedMemory  = usedMemory  / 1024 / 1024;
-        freeMemory  = freeMemory  / 1024 / 1024;
-		
-        // LIST: Java
-        List list = div.addList("javaOs");
-        list.setHead(T_JAVA_HEAD);
-        list.addLabel(T_JAVA_VERSION);
-        list.addItem(System.getProperty("java.version"));
-        list.addLabel(T_JAVA_VENDOR);
-        list.addItem(System.getProperty("java.vm.name"));
-        list.addLabel(T_OS_NAME);
-        list.addItem(System.getProperty("os.name"));
-        list.addLabel(T_OS_ARCH);
-        list.addItem(System.getProperty("os.arch"));
-        list.addLabel(T_OS_VERSION);
-        list.addItem(System.getProperty("os.version"));
-		
-        // LIST: memory
-        List runtime = div.addList("runtime");
-        runtime.setHead(T_RUNTIME_HEAD);
-        runtime.addLabel(T_RUNTIME_PROCESSORS);
-        runtime.addItem(String.valueOf(processors));
-        runtime.addLabel(T_RUNTIME_MAX);
-        runtime.addItem(String.valueOf(maxMemory) + " MiB");
-        runtime.addLabel(T_RUNTIME_TOTAL);
-        runtime.addItem(String.valueOf(totalMemory) + " MiB");
-        runtime.addLabel(T_RUNTIME_USED);
-        runtime.addItem(String.valueOf(usedMemory) + " MiB");
-        runtime.addLabel(T_RUNTIME_FREE);
-        runtime.addItem(String.valueOf(freeMemory) + " MiB");
-        
-        //List: Cocoon Info & Cache
-        addCocoonInformation(div);
-    }
-
-    /**
-     * Add specific Cocoon information, especially related to the Cocoon Cache.
-     * <P>
-     * For more information about Cocoon Caches/Stores, see:
-     * http://wiki.apache.org/cocoon/StoreComponents  
-     */
-    private void addCocoonInformation(Division div) throws WingException
-    {
-        // List: Cocoon Info & Caches
-        List cocoon = div.addList("cocoon");
-        cocoon.setHead(T_COCOON_HEAD);
-        
-        cocoon.addLabel(T_COCOON_VERSION);
-        cocoon.addItem(org.apache.cocoon.Constants.VERSION);
-
-        // attempt to Display some basic info about Cocoon's Settings & Caches
-
-        // Get access to basic Cocoon Settings
-        if(this.settings!=null)
-        {
-            //Output Cocoon's Work Directory & Cache Directory
-            cocoon.addLabel(T_COCOON_WORK_DIR);
-            cocoon.addItem(this.settings.getWorkDirectory());
-            cocoon.addLabel(T_COCOON_CACHE_DIR);
-            cocoon.addItem(this.settings.getCacheDirectory());
-        }    
-
-        // Check if we have access to Cocoon's Default Cache
-        // Cocoon's Main (Default) Store is used to store objects that are serializable
-        if(this.storeDefault!=null)
-        {
-            // Store name is just the className (remove the package info though, just to save space)
-            String storeName = this.storeDefault.getClass().getName();
-            storeName = storeName.substring(storeName.lastIndexOf(".")+1); 
-
-            // display main store's cache info
-            cocoon.addLabel(T_COCOON_MAIN_CACHE_SIZE.parameterize(storeName + ", 0x" + Integer.toHexString(this.storeDefault.hashCode())));
-
-            // display cache size & link to clear Cocoon's main cache
-            Item defaultSize = cocoon.addItem();
-            defaultSize.addContent(String.valueOf(this.storeDefault.size()) + "  ");
-            defaultSize.addXref(contextPath + "/admin/panel?java=true&clearcache=true", T_COCOON_CACHE_CLEAR);
-        }
-
-        // Check if we have access to Cocoon's Persistent Cache
-        // Cocoon's Persistent Store may be used by the Default Cache/Store to delegate persistent storage
-        // (it's an optional store which may not exist)
-        if(this.storePersistent!=null)
-        {
-            // Store name is just the className (remove the package info though, just to save space)
-            String storeName = this.storeDefault.getClass().getName();
-            storeName = storeName.substring(storeName.lastIndexOf(".")+1);
-
-            // display persistent store's cache size info
-            cocoon.addLabel(T_COCOON_PERSISTENT_CACHE_SIZE.parameterize(storeName + ", 0x" + Integer.toHexString(this.storePersistent.hashCode())));
-            cocoon.addItem(String.valueOf(this.storePersistent.size()));
-        }
-
-        // Check if we have access to Cocoon's StoreJanitor
-        // The Store Janitor manages all of Cocoon's "transient caches/stores"
-        // These "transient" stores are used for non-serializable objects or objects whose
-        // storage doesn't make sense across a server restart. 
-        if(this.storeJanitor!=null)
-        {
-            // For each Cache Store in Cocoon's StoreJanitor
-            Iterator i = this.storeJanitor.iterator();
-            while(i.hasNext())
-            {
-                // get the Cache Store
-                Store store = (Store) i.next();
-
-                // Store name is just the className (remove the package info though, just to save space)
-                String storeName = store.getClass().getName();
-                storeName = storeName.substring(storeName.lastIndexOf(".")+1); 
-
-                // display its size information
-                cocoon.addLabel(T_COCOON_TRANS_CACHE_SIZE.parameterize(storeName + ", 0x" + Integer.toHexString(store.hashCode())));
-                cocoon.addItem(String.valueOf(store.size()));
-            }
-        }
-    }
-
-    private static final String T_UNSET = "UNSET";
-
-    /**
-     * Guarantee a non-null String.
-     *
-     * @param value candidate string.
-     * @return {@code value} or a constant indicating an unset value.
-     */
-    private static String notempty(String value) { return (null == value || "".equals(value)) ? T_UNSET : value; }
-
-    /**
-     * List important DSpace configuration parameters.
-     */
-    private void addDSpaceConfiguration(Division div) throws WingException 
-    {
-
-        // LIST: DSpace
-        List dspace = div.addList("dspace");
-        dspace.setHead(T_DSPACE_HEAD);
-
-        dspace.addLabel(T_DSPACE_VERSION);
-        dspace.addItem(Util.getSourceVersion());
-
-        dspace.addLabel(T_DSPACE_DIR);
-        dspace.addItem(notempty(ConfigurationManager.getProperty("dspace.dir")));
-
-        dspace.addLabel(T_DSPACE_URL);
-        dspace.addItem(notempty(ConfigurationManager.getProperty("dspace.url")));
-
-        dspace.addLabel(T_DSPACE_HOST_NAME);
-        dspace.addItem(notempty(ConfigurationManager.getProperty("dspace.hostname")));
-
-        dspace.addLabel(T_DSPACE_NAME);
-        dspace.addItem(notempty(ConfigurationManager.getProperty("dspace.name")));
-
-        dspace.addLabel(T_DB_NAME);
-        dspace.addItem(notempty(DatabaseManager.getDbName()));
-
-        dspace.addLabel(T_DB_URL);
-        dspace.addItem(notempty(ConfigurationManager.getProperty("db.url")));
-
-        dspace.addLabel(T_DB_DRIVER);
-        dspace.addItem(notempty(ConfigurationManager.getProperty("db.driver")));
-
-        dspace.addLabel(T_DB_MAX_CONN);
-        dspace.addItem(notempty(ConfigurationManager.getProperty("db.maxconnections")));
-
-        dspace.addLabel(T_DB_MAX_WAIT);
-        dspace.addItem(notempty(ConfigurationManager.getProperty("db.maxwait")));
-
-        dspace.addLabel(T_DB_MAX_IDLE);
-        dspace.addItem(notempty(ConfigurationManager.getProperty("db.maxidle")));
-
-       	dspace.addLabel(T_MAIL_SERVER);
-        dspace.addItem(notempty(ConfigurationManager.getProperty("mail.server")));
-
-        dspace.addLabel(T_MAIL_FROM_ADDRESS);
-        dspace.addItem(notempty(ConfigurationManager.getProperty("mail.from.address")));
-
-        dspace.addLabel(T_FEEDBACK_RECIPIENT);
-        dspace.addItem(notempty(ConfigurationManager.getProperty("feedback.recipient")));
-
-        dspace.addLabel(T_MAIL_ADMIN);
-        dspace.addItem(notempty(ConfigurationManager.getProperty("mail.admin")));
-    }
-
-    /**
-     * Add a section that allows administrators to activate or deactivate system-wide alerts.
-     */
-    private void addAlerts(Division div) throws WingException 
-    {
-        // Remember we're in the alerts section
-        div.addHidden("alerts").setValue("true");
-
-        List form = div.addList("system-wide-alerts",List.TYPE_FORM);
-        form.setHead(T_alerts_head);
-
-        form.addItem(T_alerts_warning);
-
-        TextArea message = form.addItem().addTextArea("message");
-        message.setAutofocus("autofocus");
-        message.setLabel(T_alerts_message_label);
-        message.setSize(5, 45);
-        if (SystemwideAlerts.getMessage() == null)
-        {
-            message.setValue(T_alerts_message_default);
-        }
-        else
-        {
-            message.setValue(SystemwideAlerts.getMessage());
-        }
-		
-        Select countdown = form.addItem().addSelect("countdown");
-        countdown.setLabel(T_alerts_countdown_label);
-
-        countdown.addOption(0,T_alerts_countdown_none);
-        countdown.addOption(5,T_alerts_countdown_5);
-        countdown.addOption(15,T_alerts_countdown_15);
-        countdown.addOption(30,T_alerts_countdown_30);
-        countdown.addOption(60,T_alerts_countdown_60);
-
-        // Is there a current countdown active?
-        if (SystemwideAlerts.isAlertActive() && SystemwideAlerts.getCountDownToo() - System.currentTimeMillis() > 0)
-        {
-            countdown.addOption(true, -1, T_alerts_countdown_keep);
-        }
-        else
-        {
-            countdown.setOptionSelected(0);
-        }
-		
-        Select restrictsessions = form.addItem().addSelect("restrictsessions");
-        restrictsessions.setLabel(T_alerts_session_label);
-        restrictsessions.addOption(SystemwideAlerts.STATE_ALL_SESSIONS,T_alerts_session_all_sessions);
-        restrictsessions.addOption(SystemwideAlerts.STATE_CURRENT_SESSIONS,T_alerts_session_current_sessions);
-        restrictsessions.addOption(SystemwideAlerts.STATE_ONLY_ADMINISTRATIVE_SESSIONS,T_alerts_session_only_administrative);
-        restrictsessions.setOptionSelected(SystemwideAlerts.getRestrictSessions());
-
-        form.addItem(T_alerts_session_note);
-
-
-        Item actions = form.addItem();
-        actions.addButton("submit_activate").setValue(T_alerts_submit_activate);
-        actions.addButton("submit_deactivate").setValue(T_alerts_submit_deactivate);
-		
-    }
-	
-    /** The possible sorting parameters */
-    private static enum EventSort { TIME, URL, SESSION, AGENT, IP };
-	
-    /**
-     * Create a list of all activity.
-     */
-    private void addActivity(Division div) throws WingException, SQLException 
-    {
-		
-        // 0) Update recording settings
-=======
->>>>>>> a54bf11b
         Request request = ObjectModelHelper.getRequest(objectModel);
         String selected_tab = "";
 
