/**
 * The contents of this file are subject to the license and copyright
 * detailed in the LICENSE and NOTICE files at the root of the source
 * tree and available online at
 *
 * http://www.dspace.org/license/
 */
package org.dspace.app.xmlui.utils;

import java.sql.SQLException;
import java.util.List;
import java.util.Map;
import java.util.UUID;

import javax.servlet.http.HttpServletRequest;
import javax.servlet.http.HttpSession;

import org.apache.cocoon.environment.http.HttpEnvironment;
import org.apache.log4j.Logger;
import org.dspace.app.xmlui.aspect.administrative.SystemwideAlerts;
import org.dspace.authenticate.AuthenticationMethod;
import org.dspace.authenticate.factory.AuthenticateServiceFactory;
import org.dspace.authenticate.service.AuthenticationService;
import org.dspace.authorize.AuthorizeException;
import org.dspace.authorize.factory.AuthorizeServiceFactory;
import org.dspace.authorize.service.AuthorizeService;
import org.dspace.services.factory.DSpaceServicesFactory;
import org.dspace.core.Context;
import org.dspace.core.LogManager;
import org.dspace.eperson.EPerson;
import org.dspace.eperson.Group;
import org.dspace.eperson.factory.EPersonServiceFactory;
import org.dspace.eperson.service.EPersonService;
import org.dspace.eperson.service.GroupService;

/**
 * Methods for authenticating the user. This is DSpace platform code, as opposed
 * to the site-specific authentication code, that resides in implementations of
 * the org.dspace.eperson.AuthenticationMethod interface.
 * 
 * @author Scott Phillips
 * @author Robert Tansley
 */

public class AuthenticationUtil
{
    private static final Logger log = Logger.getLogger(AuthenticationUtil.class);

    /**
     * Session attribute name for storing the return URL where the user should
     * be redirected too once successfully authenticated.
     */
    public static final String REQUEST_INTERRUPTED = "dspace.request.interrupted";
    public static final String REQUEST_RESUME = "dspace.request.resume";
    
    /**
     * These store a message giving a reason for why the request is being interrupted.
     */
    public static final String REQUEST_INTERRUPTED_HEADER = "dspace.request.interrupted.header";
    public static final String REQUEST_INTERRUPTED_MESSAGE = "dspace.request.interrupted.message";
    public static final String REQUEST_INTERRUPTED_CHARACTERS = "dspace.request.interrupted.characters";

    
    /**
     * The IP address this user first logged in from, do not allow this session for
     * other IP addresses.
     */
    private static final String CURRENT_IP_ADDRESS = "dspace.user.ip";
    
    /**
     * The effective user id, typically this will never change. However, if an administrator 
     * has assumed login as this user then they will differ.
     */
    private static final String EFFECTIVE_USER_ID = "dspace.user.effective";
    private static final String AUTHENTICATED_USER_ID = "dspace.user.authenticated";

    protected static final AuthorizeService authorizeService = AuthorizeServiceFactory.getInstance().getAuthorizeService();
    protected static final AuthenticationService authenticationService = AuthenticateServiceFactory.getInstance().getAuthenticationService();
    protected static final EPersonService ePersonService = EPersonServiceFactory.getInstance().getEPersonService();
    protected static final GroupService groupService = EPersonServiceFactory.getInstance().getGroupService();

    /**
     * Authenticate the current DSpace content based upon given authentication
     * credentials. The AuthenticationManager will consult the configured
     * authentication stack to determine the best method.
     * 
     * @param objectModel
     *            Cocoon's object model.
     * @param email
     *            The email credentials provided by the user.
     * @param password
     *            The password credentials provided by the user.
     * @param realm
     *            The realm credentials provided by the user.
     * @return Return a current context with either the eperson attached if the
     *         authentication was successful or or no eperson attached if the
     *         attempt failed.
     * @throws java.sql.SQLException passed through.
     */
    public static Context authenticate(Map objectModel, String email, String password, String realm)
    throws SQLException
    {
        // Get the real HttpRequest
        HttpServletRequest request = (HttpServletRequest) objectModel
                .get(HttpEnvironment.HTTP_REQUEST_OBJECT);
        Context context = ContextUtil.obtainContext(objectModel);

        int implicitStatus = authenticationService.authenticateImplicit(
                context, null, null, null, request);

        if (implicitStatus == AuthenticationMethod.SUCCESS)
        {
            log.info(LogManager.getHeader(context, "login", "type=implicit"));
            AuthenticationUtil.logIn(context, request, context.getCurrentUser());
        }
        else
        {
            // If implicit authentication failed, fall over to explicit.

            int explicitStatus = authenticationService.authenticate(context,
                    email, password, realm, request);

            if (explicitStatus == AuthenticationMethod.SUCCESS)
            {
                // Logged in OK.
                log.info(LogManager
                        .getHeader(context, "login", "type=explicit"));
                AuthenticationUtil.logIn(context, request, context
                        .getCurrentUser());
            }
            else
            {
                log.info(LogManager.getHeader(context, "failed_login", "email="
                        + email + ", realm=" + realm + ", result="
                        + explicitStatus));
            }
        }

        return context;
    }

    /**
     * Perform implicit authentication. The authenticationManager will consult
     * the authentication stack for any methods that can implicitly authenticate
     * this session. If the attempt was successful then the returned context
     * will have an eperson attached other wise the context will not have an
     * eperson attached.
     * 
     * @param objectModel
     *            Cocoon's object model.
     * @return This requests DSpace context.
     * @throws java.sql.SQLException passed through.
     */
    public static Context authenticateImplicit(Map objectModel)
            throws SQLException
    {
        // Get the real HttpRequest
        final HttpServletRequest request = (HttpServletRequest) objectModel
                .get(HttpEnvironment.HTTP_REQUEST_OBJECT);
        Context context = ContextUtil.obtainContext(objectModel);

        int implicitStatus = authenticationService.authenticateImplicit(
                context, null, null, null, request);

        if (implicitStatus == AuthenticationMethod.SUCCESS)
        {
            log.info(LogManager.getHeader(context, "login", "type=implicit"));
            AuthenticationUtil.logIn(context, request, context.getCurrentUser());
        }

        return context;
    }

    /**
     * Log the given user in as a real authenticated user. This should only be used after 
     * a user has presented credentials and they have been validated. 
     * 
     * @param context
     *            DSpace context
     * @param request
     *            HTTP request
     * @param eperson
     *            the eperson logged in
     */
    private static void logIn(Context context, HttpServletRequest request,
            EPerson eperson) throws SQLException
    {
        if (eperson == null)
        {
            return;
        }
        
        HttpSession session = request.getSession();

        context.setCurrentUser(eperson);

        // Check to see if systemwide alerts is restricting sessions
        if (!authorizeService.isAdmin(context) && !SystemwideAlerts.canUserStartSession())
        {
        	// Do not allow this user to login because sessions are being restricted by a systemwide alert.
        	context.setCurrentUser(null);
        	return;
        }
        
        // Set any special groups - invoke the authentication manager.
        List<Group> groups = authenticationService.getSpecialGroups(context,
                request);
        for (Group group : groups)
        {
            context.setSpecialGroup(group.getID());
        }

        // and the remote IP address to compare against later requests
        // so we can detect session hijacking.
        session.setAttribute(CURRENT_IP_ADDRESS, request.getRemoteAddr());
        
        // Set both the effective and authenticated user to the same.
        session.setAttribute(EFFECTIVE_USER_ID, eperson.getID());
        session.setAttribute(AUTHENTICATED_USER_ID,eperson.getID());
        
    }
    
    /**
     * Log the given user in as a real authenticated user. This should only be used after 
     * a user has presented credentials and they have been validated. This method 
     * signature is provided to be easier to call from flow scripts.
     * 
     * @param objectModel 
     * 			  The cocoon object model.
     * @param eperson
     *            the eperson logged in
     * @throws java.sql.SQLException passed through.
     */
    public static void logIn(Map objectModel, EPerson eperson) throws SQLException
    {
        final HttpServletRequest request = (HttpServletRequest) objectModel.get(HttpEnvironment.HTTP_REQUEST_OBJECT);
        Context context = ContextUtil.obtainContext(objectModel);
        
        logIn(context,request,eperson);
    }

    /**
     * Check to see if there are any session attributes indicating a currently authenticated 
     * user. If there is then log this user in.
     * 
     * @param context
     *            DSpace context
     * @param request
     *            HTTP Request
     * @throws java.sql.SQLException passed through.
     */
    public static void resumeLogin(Context context, HttpServletRequest request)
            throws SQLException
    {
        HttpSession session = request.getSession(false);

        if (session != null)
        {
            UUID id = (UUID) session.getAttribute(EFFECTIVE_USER_ID);
            UUID realid = (UUID) session.getAttribute(AUTHENTICATED_USER_ID);
            
            if (id != null)
            {
                // Should we check for an ip match from the start of the request to now?
                boolean ipcheck = DSpaceServicesFactory.getInstance().getConfigurationService().getBooleanProperty("xmlui.session.ipcheck", true);

                String address = (String)session.getAttribute(CURRENT_IP_ADDRESS);
                if (!ipcheck || (address != null && address.equals(request.getRemoteAddr())))
                {
                    EPerson eperson = ePersonService.find(context, id);
                    context.setCurrentUser(eperson);
                    
                    // Check to see if systemwide alerts is restricting sessions
                    if (!authorizeService.isAdmin(context) && !SystemwideAlerts.canUserMaintainSession())
                    {
                    	// Normal users can not maintain their sessions, check to see if this is really an
                    	// administrator logging in as someone else.
                    	
                    	EPerson realEPerson = ePersonService.find(context, realid);
                    	Group administrators = groupService.findByName(context, Group.ADMIN);
                 	    if (!groupService.isDirectMember(administrators, realEPerson))
                 	    {
                 	    	// Log this user out because sessions are being restricted by a systemwide alert.
                 	    	context.setCurrentUser(null);
                 	    	return;
                 	    }
                    }
                    

                    // Set any special groups - invoke the authentication mgr.
                    List<Group> groups = authenticationService.getSpecialGroups(context, request);
                    for (Group group : groups)
                    {
                        context.setSpecialGroup(group.getID());
                    }
                }
                else
                {
                    // Possible hack attempt or maybe your setup is not providing a consistent end-user IP address.
                    log.warn(LogManager.getHeader(context, "ip_mismatch", "id=" + id + ", request ip=" +
                        request.getRemoteAddr() + ", session ip=" + address));
                }
            } // if id
        } // if session
    }

    /**
     * Assume the login as another user. Only site administrators may perform the action.
     * 
     * @param context
     * 		The current DSpace context logged in as a site administrator
     * @param request
     * 		The real HTTP request.
     * @param loginAs
     * 		Whom to login as.
     * @throws SQLException passed through.
     * @throws AuthorizeException using an I18nTransformer key as the message
     */
    public static void loginAs(Context context, HttpServletRequest request, EPerson loginAs ) 
    throws SQLException, AuthorizeException
    {
    	// Only allow loginAs if the administrator has allowed it.
    	if (!DSpaceServicesFactory.getInstance().getConfigurationService().getBooleanProperty("webui.user.assumelogin", false))
        {
            return;
        }
    	
    	// Only super administrators can login as someone else.
    	if (!authorizeService.isAdmin(context))
        {
            throw new AuthorizeException("xmlui.utils.AuthenticationUtil.onlyAdmins");
        }
    		
    	// Just to be double be sure, make sure the administrator
    	// is the one who actually authenticated himself.
	    HttpSession session = request.getSession(false);
        UUID authenticatedID = (UUID) session.getAttribute(AUTHENTICATED_USER_ID);
	    if (!context.getCurrentUser().getID().equals(authenticatedID))
        {
            throw new AuthorizeException("xmlui.utils.AuthenticationUtil.onlyAuthenticatedAdmins");
        }
	    
	    // You may not assume the login of another super administrator
	    if (loginAs == null)
        {
            return;
        }
	    Group administrators = groupService.findByName(context, Group.ADMIN);
	    if (groupService.isDirectMember(administrators, loginAs))
        {
            throw new AuthorizeException("xmlui.utils.AuthenticationUtil.notAnotherAdmin");
        }
	    
	    // Success, allow the user to login as another user.
	    context.setCurrentUser(loginAs);
	
        // Set any special groups - invoke the authentication mgr.
        List<Group> groups = authenticationService.getSpecialGroups(context, request);
        for (Group group : groups)
        {
            context.setSpecialGroup(group.getID());
        }
	    	        
        // Set both the effective and authenticated user to the same.
        session.setAttribute(EFFECTIVE_USER_ID, loginAs.getID());
    }
    
    
    /**
     * Log the user out.
     * 
     * @param context
     *            DSpace context
     * @param request
     *            HTTP request
     * @throws java.sql.SQLException passed through.
     */
    public static void logOut(Context context, HttpServletRequest request) throws SQLException
    {
        HttpSession session = request.getSession();

        if (session.getAttribute(EFFECTIVE_USER_ID) != null &&
        	session.getAttribute(AUTHENTICATED_USER_ID) != null)
        {
    	    UUID effectiveID = (UUID) session.getAttribute(EFFECTIVE_USER_ID);
    	    UUID authenticatedID = (UUID) session.getAttribute(AUTHENTICATED_USER_ID);
    	    
    	    if (!effectiveID.equals(authenticatedID))
    	    {
    	    	// The user has login in as another user, instead of logging them out, 
    	    	// revert back to their previous login name.
    	    	
    	    	EPerson authenticatedUser = ePersonService.find(context, authenticatedID);
    	    	context.setCurrentUser(authenticatedUser);
    	    	session.setAttribute(EFFECTIVE_USER_ID, authenticatedID);
    	    	return;
    	    }
        }
        
        // Otherwise, just log the person out as normal.
        context.setCurrentUser(null);
        session.removeAttribute(EFFECTIVE_USER_ID);
        session.removeAttribute(AUTHENTICATED_USER_ID);
        session.removeAttribute(CURRENT_IP_ADDRESS);
    }

    /**
     * Determine if the email can register itself or needs to be
     * created by a site administrator first.
     * 
     * @param objectModel
     *          The Cocoon object model
     * @param email
     *          The email of the person to be registered.
     * @return true if the email can register, otherwise false.
     * @throws java.sql.SQLException passed through.
     */
    public static boolean canSelfRegister(Map objectModel, String email) throws SQLException 
    {
        final HttpServletRequest request = (HttpServletRequest) objectModel.get(HttpEnvironment.HTTP_REQUEST_OBJECT);
        Context context = ContextUtil.obtainContext(objectModel);
        
        if (SystemwideAlerts.canUserStartSession())
        {
            return authenticationService.canSelfRegister(context, request, email);
        }
        else
        {
            // System wide alerts is preventing new sessions.
            return false;
        }
    }
    
    /**
     * Determine if the EPerson (to be created or already created) has the
     * ability to set their own password.
     * 
     * @param objectModel
     *              The Cocoon object model
     * @param email
     *              The email address of the EPerson.
     * @return true if allowed.
     * @throws java.sql.SQLException passed through.
     */
    public static boolean allowSetPassword(Map objectModel, String email)
	throws SQLException
    {
        final HttpServletRequest request = (HttpServletRequest) objectModel.get(HttpEnvironment.HTTP_REQUEST_OBJECT);
        Context context = ContextUtil.obtainContext(objectModel);
        
        return authenticationService.allowSetPassword(context, request, email);
    }
    
    /**
     * Construct a new, mostly blank, eperson for the given email address.
     * This should only be called once the email address has been verified.
     * 
     * @param objectModel 
     *              The Cocoon object model.
     * @param email
     *              The email address of the new eperson.
     * @return A newly created EPerson object.
     * @throws java.sql.SQLException passed through.
     * @throws org.dspace.authorize.AuthorizeException passed through.
     */
    public static EPerson createNewEperson(Map objectModel, String email) throws 
        SQLException, AuthorizeException
    {
        final HttpServletRequest request = (HttpServletRequest) objectModel.get(HttpEnvironment.HTTP_REQUEST_OBJECT);        
        Context context = ContextUtil.obtainContext(objectModel);
        
        // Need to create new eperson
        // FIXME: TEMPORARILY need to turn off authentication, as usually
        // only site admins can create e-people
        context.turnOffAuthorisationSystem();
<<<<<<< HEAD
        EPerson eperson = EPerson.create(context);
        eperson.setEmail(email);
        eperson.setCanLogIn(true);
        eperson.setSelfRegistered(true);
        eperson.update();
=======
        EPerson eperson = ePersonService.create(context);
        eperson.setEmail(email);
        eperson.setCanLogIn(true);
        eperson.setSelfRegistered(true);
        ePersonService.update(context, eperson);
>>>>>>> a54bf11b
        context.restoreAuthSystemState();
        
        // Give site auth a chance to set/override appropriate fields
        authenticationService.initEPerson(context, request, eperson);
        
        return eperson;   
    }

    /**
     * Is there a currently interrupted request?
     * 
     * @param objectModel The Cocoon object Model
     * @return true if there is an interrupted or un-resumed request.
     */
    public static boolean isInterupptedRequest(Map objectModel) 
    {
    	final HttpServletRequest request = (HttpServletRequest) objectModel.get(HttpEnvironment.HTTP_REQUEST_OBJECT);        

    	HttpSession session = request.getSession();
    	
    	Object interruptedObject = session.getAttribute(REQUEST_INTERRUPTED);
    	
    	if (interruptedObject instanceof RequestInfo)
    	{
    		// There is currently either an interrupted or yet-to-be resumed request.
    		return true;
    	}
    		
    	// There are not interrupted requests.
    	return false;
    }

    /**
     * Interrupt the current request and store if for later resumption. This
     * request will send an HTTP redirect telling the client to authenticate
     * first. Once that has been finished then the request can be resumed.
     * 
     * @param objectModel The Cocoon object Model
     * @param header A message header (i18n tag)
     * @param message A message for why the request was interrupted (i18n tag)
     * @param characters An untranslated message, perhaps an error message?
     */
    public static void interruptRequest(Map objectModel, String header, String message, String characters)
    {
    	final HttpServletRequest request = 
    		(HttpServletRequest) objectModel.get(HttpEnvironment.HTTP_REQUEST_OBJECT);        

    	HttpSession session = request.getSession();
        
        // Store this interrupted request until after the user successfully authenticates.
        RequestInfo interruptedRequest = new RequestInfo(request);
        
        // Set the request as interrupted
        session.setAttribute(REQUEST_INTERRUPTED,interruptedRequest);
        session.setAttribute(REQUEST_RESUME, null); // just to be clear.
        
        // Set the interrupt message
        session.setAttribute(REQUEST_INTERRUPTED_HEADER, header);
        session.setAttribute(REQUEST_INTERRUPTED_MESSAGE, message);
        session.setAttribute(REQUEST_INTERRUPTED_CHARACTERS, characters);
        
        
    }
    
    
    /**
     * Set the interrupted request to a resumable state. The
     * next request that the server receives (for this session) that
     * has the same servletPath will be replaced with the previously
     * interrupted request.
     * 
     * @param objectModel The Cocoon object Model
     * @return null.
     */
    public static String resumeInterruptedRequest(Map objectModel)
    {
    	final HttpServletRequest request = 
    		(HttpServletRequest) objectModel.get(HttpEnvironment.HTTP_REQUEST_OBJECT);        

    	HttpSession session = request.getSession();
        
    	// Clear the interrupt message
	    session.setAttribute(AuthenticationUtil.REQUEST_INTERRUPTED_HEADER, null);
	    session.setAttribute(AuthenticationUtil.REQUEST_INTERRUPTED_MESSAGE, null);
	    session.setAttribute(AuthenticationUtil.REQUEST_INTERRUPTED_CHARACTERS, null);
    	
        // Set the request as interrupted
        Object interruptedObject = session.getAttribute(REQUEST_INTERRUPTED);
        if (interruptedObject instanceof RequestInfo)
        {
        	RequestInfo interruptedRequest = (RequestInfo) interruptedObject;
        	
        	session.setAttribute(REQUEST_INTERRUPTED, null);
        	session.setAttribute(REQUEST_RESUME, interruptedRequest); 
        	
        	// Return the path for which this request belongs too. Only URLs
        	// for this path may be resumed.
        	if (interruptedRequest.getServletPath() == null || interruptedRequest.getServletPath().length() == 0) {
                return interruptedRequest.getActualPath();
            } else {
        	    return interruptedRequest.getServletPath();
            }
        }
        
        // No request was interrupted.
        return null;
    }
    
    
    
    /**
     * Check to see if this request should be resumed.
     * 
     * @param realHttpRequest The current real request
     * @return Either the current real request or a stored request that was previously interrupted.
     */
    public static HttpServletRequest resumeRequest(HttpServletRequest realHttpRequest) 
    {
    	// First check to see if there is a resumed request.
    	HttpSession session = realHttpRequest.getSession();
    	//session.setMaxInactiveInterval(60);
        Object object = session.getAttribute(REQUEST_RESUME);
    	
        // Next check to make sure it's the right type of object, 
        // there should be no condition where it is not - but always 
        // safe to check.
        if (object instanceof RequestInfo)
        {
        	RequestInfo interruptedRequest = (RequestInfo) object;
        
        	// Next, check to make sure this real request if for the same URL
        	// path, if so then resume the previous request.
        	String interruptedServletPath = interruptedRequest.getServletPath();
        	String realServletPath = realHttpRequest.getServletPath();
        	
        	if (realServletPath != null && 
        		realServletPath.equals(interruptedServletPath))
        	{
        		// Clear the resumed request and send the request back to be resumed.
        		session.setAttribute(REQUEST_INTERRUPTED, null);
        		session.setAttribute(REQUEST_RESUME, null);
 
        		return interruptedRequest.wrapRequest(realHttpRequest);
        	}
        }
    	// Otherwise return the real request.
    	return realHttpRequest;
    }

    /**
     * Has this user authenticated?
     * @param request the user's Request.
     * @return true if request is in a session having a user ID.
     */
    public static boolean isLoggedIn(HttpServletRequest request)
    {
        return (null != request.getSession().getAttribute(EFFECTIVE_USER_ID));
    }
}<|MERGE_RESOLUTION|>--- conflicted
+++ resolved
@@ -473,19 +473,11 @@
         // FIXME: TEMPORARILY need to turn off authentication, as usually
         // only site admins can create e-people
         context.turnOffAuthorisationSystem();
-<<<<<<< HEAD
-        EPerson eperson = EPerson.create(context);
-        eperson.setEmail(email);
-        eperson.setCanLogIn(true);
-        eperson.setSelfRegistered(true);
-        eperson.update();
-=======
         EPerson eperson = ePersonService.create(context);
         eperson.setEmail(email);
         eperson.setCanLogIn(true);
         eperson.setSelfRegistered(true);
         ePersonService.update(context, eperson);
->>>>>>> a54bf11b
         context.restoreAuthSystemState();
         
         // Give site auth a chance to set/override appropriate fields
