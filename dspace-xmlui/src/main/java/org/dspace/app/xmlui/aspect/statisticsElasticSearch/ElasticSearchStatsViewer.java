--- conflicted
+++ resolved
@@ -432,15 +432,9 @@
     }
     
     private String getFirstMetadataValue(Item item, String metadataKey) {
-<<<<<<< HEAD
-        Metadatum[] Metadatum = item.getMetadataByMetadataString(metadataKey);
-        if(Metadatum.length > 0) {
-            return Metadatum[0].value;
-=======
         List<MetadataValue> dcValue = itemService.getMetadataByMetadataString(item, metadataKey);
         if(dcValue.size() > 0) {
             return dcValue.get(0).getValue();
->>>>>>> a54bf11b
         } else {
             return "";
         }
