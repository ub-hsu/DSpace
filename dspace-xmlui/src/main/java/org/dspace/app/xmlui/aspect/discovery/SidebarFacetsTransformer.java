/**
 * The contents of this file are subject to the license and copyright
 * detailed in the LICENSE and NOTICE files at the root of the source
 * tree and available online at
 *
 * http://www.dspace.org/license/
 */
package org.dspace.app.xmlui.aspect.discovery;

import org.apache.cocoon.caching.CacheableProcessingComponent;
import org.apache.cocoon.environment.ObjectModelHelper;
import org.apache.cocoon.environment.Request;
import org.apache.cocoon.util.HashUtil;
import org.apache.commons.lang.StringUtils;
import org.apache.excalibur.source.SourceValidity;
import org.apache.log4j.Logger;
import org.dspace.app.xmlui.cocoon.AbstractDSpaceTransformer;
import org.dspace.app.xmlui.utils.DSpaceValidity;
import org.dspace.app.xmlui.utils.HandleUtil;
import org.dspace.app.xmlui.utils.UIException;
import org.dspace.app.xmlui.wing.Message;
import org.dspace.app.xmlui.wing.WingException;
import org.dspace.app.xmlui.wing.element.List;
import org.dspace.app.xmlui.wing.element.Options;
import org.dspace.authorize.AuthorizeException;
import org.dspace.content.DSpaceObject;
import org.dspace.core.Context;
import org.dspace.core.LogManager;
import org.dspace.discovery.*;
import org.dspace.discovery.configuration.DiscoveryConfiguration;
import org.dspace.discovery.configuration.DiscoveryConfigurationParameters;
import org.dspace.discovery.configuration.DiscoverySearchFilterFacet;
import org.dspace.handle.factory.HandleServiceFactory;
import org.dspace.handle.service.HandleService;
import org.dspace.services.factory.DSpaceServicesFactory;
import org.xml.sax.SAXException;

import java.io.IOException;
import java.io.Serializable;
import java.io.UnsupportedEncodingException;
import java.sql.SQLException;
import java.util.*;
import java.util.regex.Matcher;
import java.util.regex.Pattern;

/**
 * Renders the sidebar filters in Discovery
 *
 * @author Kevin Van de Velde (kevin at atmire dot com)
 * @author Mark Diggory (markd at atmire dot com)
 * @author Ben Bosman (ben at atmire dot com)
 */
public class SidebarFacetsTransformer extends AbstractDSpaceTransformer implements CacheableProcessingComponent {


    private static final Logger log = Logger.getLogger(SidebarFacetsTransformer.class);

    /**
     * Cached query results
     */
    protected DiscoverResult queryResults;

    /**
     * Cached query arguments
     */
    protected DiscoverQuery queryArgs;

    /**
     * Cached validity object
     */
    protected SourceValidity validity;
    private static final Message T_FILTER_HEAD = message("xmlui.discovery.AbstractFiltersTransformer.filters.head");
    private static final Message T_VIEW_MORE = message("xmlui.discovery.AbstractFiltersTransformer.filters.view-more");

    protected HandleService handleService = HandleServiceFactory.getInstance().getHandleService();

    protected SearchService getSearchService()
    {
        return DSpaceServicesFactory.getInstance().getServiceManager().getServiceByName(SearchService.class.getName(),SearchService.class);
    }

    /**
     * Generate the unique caching key.
     * This key must be unique inside the space of this component.
     * @return the key.
     */
    @Override
    public Serializable getKey() {
        try {
            DSpaceObject dso = HandleUtil.obtainHandle(objectModel);
            if (dso != null)
            {
                return HashUtil.hash(dso.getHandle());
            }else{
                return "0";
            }
        }
        catch (SQLException sqle) {
            // Ignore all errors and just return that the component is not
            // cachable.
            return "0";
        }
    }

    /**
     * Generate the cache validity object.
     * <p>
     * The validity object will include the collection being viewed and
     * all recently submitted items. This does not include the community / collection
     * hierarchy, when this changes they will not be reflected in the cache.
     * @return validity.
     */
    @Override
    public SourceValidity getValidity() {
        if (this.validity == null) {

            try {
                DSpaceObject dso = HandleUtil.obtainHandle(objectModel);
                DSpaceValidity val = new DSpaceValidity();

                // Retrieve any facet results to add to the validity key
                performSearch();

                // Add the actual collection;
                if (dso != null)
                {
                    val.add(context, dso);
                }

                val.add("numFound:" + queryResults.getDspaceObjects().size());

                for (DSpaceObject resultDso : queryResults.getDspaceObjects()) {
                    val.add(context, resultDso);
                }

                for (String facetField : queryResults.getFacetResults().keySet()) {
                    val.add(facetField);

                    java.util.List<DiscoverResult.FacetResult> facetValues = queryResults.getFacetResults().get(facetField);
                    for (DiscoverResult.FacetResult facetValue : facetValues) {
                        val.add(facetField + facetValue.getAsFilterQuery() + facetValue.getCount());
                    }
                }

                this.validity = val.complete();
            }
            catch (Exception e) {
                log.error(e.getMessage(),e);
            }
            //TODO: dependent on tags as well :)
        }
        return this.validity;
    }


    public void performSearch() throws SearchServiceException, UIException, SQLException {
        DSpaceObject dso = getScope();
        Request request = ObjectModelHelper.getRequest(objectModel);
        queryArgs = getQueryArgs(context, dso, DiscoveryUIUtils.getFilterQueries(request, context));
        //If we are on a search page performing a search a query may be used
        String query = request.getParameter("query");
        if(query != null && !"".equals(query)){
            // Do standard escaping of some characters in this user-entered query
            query = DiscoveryUIUtils.escapeQueryChars(query);
            queryArgs.setQuery(query);
        }

        //We do not need to retrieve any dspace objects, only facets
        queryArgs.setMaxResults(0);
        queryResults =  getSearchService().search(context, dso,  queryArgs);
    }

    @Override
    public void addOptions(Options options) throws SAXException, WingException, SQLException, IOException, AuthorizeException {

        Request request = ObjectModelHelper.getRequest(objectModel);

        try {
            performSearch();
        }catch (Exception e){
            log.error("Error while searching for sidebar facets", e);

            return;
        }

        if (this.queryResults != null) {
            DSpaceObject dso = HandleUtil.obtainHandle(objectModel);
            java.util.List<String> fqs = Arrays.asList(DiscoveryUIUtils.getFilterQueries(request, context));

            DiscoveryConfiguration discoveryConfiguration = SearchUtils.getDiscoveryConfiguration(dso);
            java.util.List<DiscoverySearchFilterFacet> facets = discoveryConfiguration.getSidebarFacets();

            if (facets != null && 0 < facets.size()) {

                List browse = null;

                for (DiscoverySearchFilterFacet field : facets) {
                    //Retrieve our values
                    java.util.List<DiscoverResult.FacetResult> facetValues = queryResults.getFacetResult(field.getIndexFieldName());
                    //Check if we are dealing with a date, sometimes the facet values arrive as dates !
                    if(facetValues.size() == 0 && field.getType().equals(DiscoveryConfigurationParameters.TYPE_DATE)){
                        facetValues = queryResults.getFacetResult(field.getIndexFieldName() + ".year");
                    }

                    int shownFacets = field.getFacetLimit()+1;

                    //This is needed to make sure that the date filters do not remain empty
                    if (facetValues != null && 0 < facetValues.size()) {

                        if(browse == null){
                            //Since we have a value it is safe to add the sidebar (doing it this way will ensure that we do not end up with an empty sidebar)
                            browse = options.addList("discovery");

                            browse.setHead(T_FILTER_HEAD);
                        }

                        Iterator<DiscoverResult.FacetResult> iter = facetValues.iterator();

                        List filterValsList = browse.addList(field.getIndexFieldName());

                        filterValsList.setHead(message("xmlui.ArtifactBrowser.AdvancedSearch.type_" + field.getIndexFieldName()));

                        for (int i = 0; i < shownFacets; i++) {

                            if (!iter.hasNext())
                            {
                                //When we have an hierarchical facet always show the "view more" they may want to filter the children of the top nodes
                                if(field.getType().equals(DiscoveryConfigurationParameters.TYPE_HIERARCHICAL)){
                                    addViewMoreUrl(filterValsList, dso, request, field);
                                }
                                break;
                            }

                            DiscoverResult.FacetResult value = iter.next();

                            if (i < shownFacets - 1) {
                                String displayedValue = value.getDisplayedValue();
                                String filterQuery = value.getAsFilterQuery();
                                String filterType = value.getFilterType();
                                if (fqs.contains(getSearchService().toFilterQuery(context, field.getIndexFieldName(), value.getFilterType(), value.getAsFilterQuery()).getFilterQuery())) {
                                    filterValsList.addItem(Math.random() + "", "selected").addContent(displayedValue + " (" + value.getCount() + ")");
                                } else {
                                    String paramsQuery = retrieveParameters(request);

                                    filterValsList.addItem().addXref(
                                            contextPath +
                                                    (dso == null ? "" : "/handle/" + dso.getHandle()) +
                                                    "/discover?" +
                                                    paramsQuery +
                                                    "filtertype=" + field.getIndexFieldName() +
                                                    "&filter_relational_operator="+ filterType  +
                                                    "&filter=" + encodeForURL(filterQuery),
                                            displayedValue + " (" + value.getCount() + ")"
                                    );
                                }
                            }
                            //Show a "view more" url should there be more values, unless we have a date
                            if (i == shownFacets - 1 && !field.getType().equals(DiscoveryConfigurationParameters.TYPE_DATE)/*&& facetField.getGap() == null*/) {
                                addViewMoreUrl(filterValsList, dso, request, field);
                            }
                        }
                    }
                }
            }
        }
    }

    /**
     * Returns the parameters used so it can be used in a url
     * @param request the cocoon request
     * @return the parameters used on this page
     */
    private String retrieveParameters(Request request) throws UnsupportedEncodingException, UIException {
        java.util.List<String> parameters = new ArrayList<String>();
        if(StringUtils.isNotBlank(request.getParameter("query"))){
            parameters.add("query=" + encodeForURL(request.getParameter("query")));
        }

        if(StringUtils.isNotBlank(request.getParameter("scope"))){
            parameters.add("scope=" + request.getParameter("scope"));
        }
        if(StringUtils.isNotBlank(request.getParameter("sort_by"))){
            parameters.add("sort_by=" + request.getParameter("sort_by"));
        }
        if(StringUtils.isNotBlank(request.getParameter("order"))){
            parameters.add("order=" + request.getParameter("order"));
        }
        if(StringUtils.isNotBlank(request.getParameter("rpp"))){
            parameters.add("rpp=" + request.getParameter("rpp"));
        }

        Map<String, String[]> parameterFilterQueries = DiscoveryUIUtils.getParameterFilterQueries(request);
        for(String parameter : parameterFilterQueries.keySet()){
            for (int i = 0; i < parameterFilterQueries.get(parameter).length; i++) {
                String value = parameterFilterQueries.get(parameter)[i];
                parameters.add(parameter + "=" + encodeForURL(value));
            }

        }
        //Join all our parameters using an "&" sign
        String parametersString = StringUtils.join(parameters.toArray(new String[parameters.size()]), "&");
        if(StringUtils.isNotEmpty(parametersString)){
            parametersString += "&";
        }
        return parametersString;
    }

    private void addViewMoreUrl(List facet, DSpaceObject dso, Request request, DiscoverySearchFilterFacet field) throws WingException, UnsupportedEncodingException {
        String parameters = retrieveParameters(request);
        facet.addItem().addXref(
                contextPath +
                        (dso == null ? "" : "/handle/" + dso.getHandle()) +
                        "/search-filter?" + parameters + BrowseFacet.FACET_FIELD + "=" + field.getIndexFieldName()+"&order="+field.getSortOrderFilterPage(),
                T_VIEW_MORE

        );
    }

    public DiscoverQuery getQueryArgs(Context context, DSpaceObject scope, String... filterQueries) {
        DiscoverQuery queryArgs = new DiscoverQuery();

        DiscoveryConfiguration discoveryConfiguration = SearchUtils.getDiscoveryConfiguration(scope);
        java.util.List<DiscoverySearchFilterFacet> facets = discoveryConfiguration.getSidebarFacets();

        log.debug("facets for scope, " + scope + ": " + (facets != null ? facets.size() : null));




        if (facets != null){
            queryArgs.setFacetMinCount(1);
        }

        //Add the default filters
        queryArgs.addFilterQueries(discoveryConfiguration.getDefaultFilterQueries().toArray(new String[discoveryConfiguration.getDefaultFilterQueries().size()]));
        queryArgs.addFilterQueries(filterQueries);

        /** enable faceting of search results */
        if (facets != null){
            for (DiscoverySearchFilterFacet facet : facets) {
                if(facet.getType().equals(DiscoveryConfigurationParameters.TYPE_DATE)){
                    String dateFacet = facet.getIndexFieldName() + ".year";
                    try{
                        //Get a range query so we can create facet queries ranging from our first to our last date
                        //Attempt to determine our oldest & newest year by checking for previously selected filters
                        int oldestYear = -1;
                        int newestYear = -1;
                        for (String filterQuery : filterQueries) {
                            if(filterQuery.startsWith(dateFacet + ":")){
                                //Check for a range
                                Pattern pattern = Pattern.compile("\\[(.*? TO .*?)\\]");
                                Matcher matcher = pattern.matcher(filterQuery);
                                boolean hasPattern = matcher.find();
                                if(hasPattern){
                                    filterQuery = matcher.group(0);
                                    //We have a range
                                    //Resolve our range to a first & last year
                                    int tempOldYear = Integer.parseInt(filterQuery.split(" TO ")[0].replace("[", "").trim());
                                    int tempNewYear = Integer.parseInt(filterQuery.split(" TO ")[1].replace("]", "").trim());

                                    //Check if we have a further filter (or a first one found)
                                    if(tempNewYear < newestYear || oldestYear < tempOldYear || newestYear == -1){
                                        oldestYear = tempOldYear;
                                        newestYear = tempNewYear;
                                    }

                                }else{
                                    if(filterQuery.indexOf(" OR ") != -1){
                                        //Should always be the case
                                        filterQuery = filterQuery.split(" OR ")[0];
                                    }
                                    //We should have a single date
                                    oldestYear = Integer.parseInt(filterQuery.split(":")[1].trim());
                                    newestYear = oldestYear;
                                    //No need to look further
                                    break;
                                }
                            }
                        }
                        //Check if we have found a range, if not then retrieve our first & last year using Solr
                        if(oldestYear == -1 && newestYear == -1){

                            DiscoverQuery yearRangeQuery = new DiscoverQuery();
                            yearRangeQuery.setMaxResults(1);
                            //Set our query to anything that has this value
                            yearRangeQuery.addFieldPresentQueries(dateFacet);
                            //Set sorting so our last value will appear on top
                            yearRangeQuery.setSortField(dateFacet + "_sort", DiscoverQuery.SORT_ORDER.asc);
                            yearRangeQuery.addFilterQueries(filterQueries);
                            yearRangeQuery.addSearchField(dateFacet);
                            DiscoverResult lastYearResult = getSearchService().search(context, scope, yearRangeQuery);


                            if(0 < lastYearResult.getDspaceObjects().size()){
                                java.util.List<DiscoverResult.SearchDocument> searchDocuments = lastYearResult.getSearchDocument(lastYearResult.getDspaceObjects().get(0));
                                if(0 < searchDocuments.size() && 0 < searchDocuments.get(0).getSearchFieldValues(dateFacet).size()){
                                    oldestYear = Integer.parseInt(searchDocuments.get(0).getSearchFieldValues(dateFacet).get(0));
                                }
                            }
                            //Now get the first year
                            yearRangeQuery.setSortField(dateFacet + "_sort", DiscoverQuery.SORT_ORDER.desc);
                            DiscoverResult firstYearResult = getSearchService().search(context, scope, yearRangeQuery);
                            if( 0 < firstYearResult.getDspaceObjects().size()){
                                java.util.List<DiscoverResult.SearchDocument> searchDocuments = firstYearResult.getSearchDocument(firstYearResult.getDspaceObjects().get(0));
                                if(0 < searchDocuments.size() && 0 < searchDocuments.get(0).getSearchFieldValues(dateFacet).size()){
                                    newestYear = Integer.parseInt(searchDocuments.get(0).getSearchFieldValues(dateFacet).get(0));
                                }
                            }
                            //No values found!
                            if(newestYear == -1 || oldestYear == -1)
                            {
                                continue;
                            }

                        }

                        int gap = 1;
                        //Attempt to retrieve our gap using the algorithm below
                        int yearDifference = newestYear - oldestYear;
                        if(yearDifference != 0){
                            while (10 < ((double)yearDifference / gap)){
                                gap *= 10;
                            }
                        }
                        // We need to determine our top year so we can start our count from a clean year
                        // Example: 2001 and a gap from 10 we need the following result: 2010 - 2000 ; 2000 - 1990 hence the top year
                        int topYear = (int) (Math.ceil((float) (newestYear)/gap)*gap);

                        if(gap == 1){
                            //We need a list of our years
                            //We have a date range add faceting for our field
                            //The faceting will automatically be limited to the 10 years in our span due to our filterquery
<<<<<<< HEAD
                            queryArgs.addFacetField(new DiscoverFacetField(facet.getIndexFieldName(), facet.getType(), 10, facet.getSortOrder(), false));
=======
                            queryArgs.addFacetField(new DiscoverFacetField(facet.getIndexFieldName(), facet.getType(), 10, facet.getSortOrderSidebar()));
>>>>>>> a54bf11b
                        }else{
                            java.util.List<String> facetQueries = new ArrayList<String>();
                            //Create facet queries but limit them to 11 (11 == when we need to show a "show more" url)
                            for(int year = topYear; year > oldestYear && (facetQueries.size() < 11); year-=gap){
                                //Add a filter to remove the last year only if we aren't the last year
                                int bottomYear = year - gap;
                                //Make sure we don't go below our last year found
                                if(bottomYear < oldestYear)
                                {
                                    bottomYear = oldestYear;
                                }

                                //Also make sure we don't go above our newest year
                                int currentTop = year;
                                if((year == topYear))
                                {
                                    currentTop = newestYear;
                                }
                                else
                                {
                                    //We need to do -1 on this one to get a better result
                                    currentTop--;
                                }
                                facetQueries.add(dateFacet + ":[" + bottomYear + " TO " + currentTop + "]");
                            }
                            for (String facetQuery : facetQueries) {
                                queryArgs.addFacetQuery(facetQuery);
                            }
                        }
                    }catch (Exception e){
                        log.error(LogManager.getHeader(context, "Error in Discovery while setting up date facet range", "date facet: " + dateFacet), e);
                    }
                }else{
                    int facetLimit = facet.getFacetLimit();
                    //Add one to our facet limit to make sure that if we have more then the shown facets that we show our "show more" url
                    facetLimit++;
<<<<<<< HEAD
                    queryArgs.addFacetField(new DiscoverFacetField(facet.getIndexFieldName(), facet.getType(), facetLimit, facet.getSortOrder(), false));
=======
                    queryArgs.addFacetField(new DiscoverFacetField(facet.getIndexFieldName(), facet.getType(), facetLimit, facet.getSortOrderSidebar()));
>>>>>>> a54bf11b
                }
            }
        }
        return queryArgs;
    }

    /**
     * Determine the current scope. This may be derived from the current url
     * handle if present or the scope parameter is given. If no scope is
     * specified then null is returned.
     *
     * @return The current scope.
     */
    private DSpaceObject getScope() throws SQLException {
        Request request = ObjectModelHelper.getRequest(objectModel);
        String scopeString = request.getParameter("scope");

        // Are we in a community or collection?
        DSpaceObject dso;
        if (scopeString == null || "".equals(scopeString))
        {
            // get the search scope from the url handle
            dso = HandleUtil.obtainHandle(objectModel);
        }
        else
        {
            // Get the search scope from the location parameter
            dso = handleService.resolveToObject(context, scopeString);
        }

        return dso;
    }


    @Override
    public void recycle() {
        queryResults = null;
        queryArgs = null;
        validity = null;
        super.recycle();
    }
}<|MERGE_RESOLUTION|>--- conflicted
+++ resolved
@@ -430,11 +430,7 @@
                             //We need a list of our years
                             //We have a date range add faceting for our field
                             //The faceting will automatically be limited to the 10 years in our span due to our filterquery
-<<<<<<< HEAD
-                            queryArgs.addFacetField(new DiscoverFacetField(facet.getIndexFieldName(), facet.getType(), 10, facet.getSortOrder(), false));
-=======
                             queryArgs.addFacetField(new DiscoverFacetField(facet.getIndexFieldName(), facet.getType(), 10, facet.getSortOrderSidebar()));
->>>>>>> a54bf11b
                         }else{
                             java.util.List<String> facetQueries = new ArrayList<String>();
                             //Create facet queries but limit them to 11 (11 == when we need to show a "show more" url)
@@ -471,11 +467,7 @@
                     int facetLimit = facet.getFacetLimit();
                     //Add one to our facet limit to make sure that if we have more then the shown facets that we show our "show more" url
                     facetLimit++;
-<<<<<<< HEAD
-                    queryArgs.addFacetField(new DiscoverFacetField(facet.getIndexFieldName(), facet.getType(), facetLimit, facet.getSortOrder(), false));
-=======
                     queryArgs.addFacetField(new DiscoverFacetField(facet.getIndexFieldName(), facet.getType(), facetLimit, facet.getSortOrderSidebar()));
->>>>>>> a54bf11b
                 }
             }
         }
