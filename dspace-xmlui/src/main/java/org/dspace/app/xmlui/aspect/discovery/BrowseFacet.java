/**
 * The contents of this file are subject to the license and copyright
 * detailed in the LICENSE and NOTICE files at the root of the source
 * tree and available online at
 *
 * http://www.dspace.org/license/
 */
package org.dspace.app.xmlui.aspect.discovery;

import org.dspace.app.xmlui.cocoon.AbstractDSpaceTransformer;
import org.dspace.app.xmlui.utils.HandleUtil;
import org.dspace.app.xmlui.utils.DSpaceValidity;
import org.dspace.app.xmlui.utils.UIException;
import org.dspace.app.xmlui.utils.RequestUtils;
import org.dspace.app.xmlui.wing.element.*;
import org.dspace.app.xmlui.wing.WingException;
import org.dspace.app.xmlui.wing.Message;
import org.dspace.content.DSpaceObject;
import org.dspace.content.Community;
import org.dspace.content.Collection;
import org.dspace.authorize.AuthorizeException;
import org.dspace.services.factory.DSpaceServicesFactory;
import org.dspace.core.Constants;
import org.apache.cocoon.caching.CacheableProcessingComponent;
import org.apache.cocoon.util.HashUtil;
import org.apache.cocoon.environment.Request;
import org.apache.cocoon.environment.ObjectModelHelper;
import org.apache.excalibur.source.SourceValidity;
import org.apache.log4j.Logger;
import org.dspace.core.Context;
import org.dspace.discovery.*;
import org.dspace.services.ConfigurationService;
import org.xml.sax.SAXException;

import java.io.Serializable;
import java.io.IOException;
import java.sql.SQLException;
import java.util.*;
import java.net.URLEncoder;
import java.util.List;

/**
 * Dynamic browse by page (not used @ the moment)
 *
 * @author Kevin Van de Velde (kevin at atmire dot com)
 * @author Mark Diggory (markd at atmire dot com)
 * @author Ben Bosman (ben at atmire dot com)
 */
public class BrowseFacet extends AbstractDSpaceTransformer implements CacheableProcessingComponent {

    private static final Logger log = Logger.getLogger(BrowseFacet.class);

    private static final Message T_dspace_home = message("xmlui.general.dspace_home");

    /**
     * The cache of recently submitted items
     */
    protected DiscoverResult queryResults;
    /**
     * Cached validity object
     */
    protected SourceValidity validity;

    /**
     * Cached query arguments
     */
    protected DiscoverQuery queryArgs;

    private final int DEFAULT_PAGE_SIZE = 10;

    public static final String OFFSET = "offset";
    public static final String FACET_FIELD = "field";

    private SearchService searchService = null;

    public BrowseFacet() {
<<<<<<< HEAD
        DSpace dspace = new DSpace();
        searchService = dspace.getServiceManager().getServiceByName(SearchService.class.getName(),SearchService.class);
=======
        searchService = DSpaceServicesFactory.getInstance().getServiceManager().getServiceByName(SearchService.class.getName(),SearchService.class);
>>>>>>> a54bf11b
    }

    /**
     * Generate the unique caching key.
     * This key must be unique inside the space of this component.
     * @return the key.
     */
    @Override
    public Serializable getKey() {
        try {
            DSpaceObject dso = HandleUtil.obtainHandle(objectModel);

            if (dso == null)
            {
                return "0";
            }

            return HashUtil.hash(dso.getHandle());
        }
        catch (SQLException sqle) {
            // Ignore all errors and just return that the component is not
            // cachable.
            return "0";
        }
    }

    /**
     * Generate the cache validity object.
     * <p>
     * The validity object will include the collection being viewed and
     * all recently submitted items. This does not include the community / collection
     * hierarchy, when this changes they will not be reflected in the cache.
     * @return the validity.
     */
    @Override
    public SourceValidity getValidity() {
        if (this.validity == null) {

            try {
                DSpaceValidity newValidity = new DSpaceValidity();

                DSpaceObject dso = HandleUtil.obtainHandle(objectModel);

                if (dso != null) {
                    // Add the actual collection;
                    newValidity.add(context, dso);
                }

                // add recently submitted items, serialize solr query contents.
                DiscoverResult response = getQueryResponse(dso);

                newValidity.add("numFound:" + response.getDspaceObjects().size());

                for (DSpaceObject resultDso : response.getDspaceObjects()) {
                    newValidity.add(context, resultDso);
                }

                for (String facetField : response.getFacetResults().keySet()) {
                    newValidity.add(facetField);

                    List<DiscoverResult.FacetResult> facetValues = response.getFacetResults().get(facetField);
                    for (DiscoverResult.FacetResult facetValue : facetValues) {
                        newValidity.add(facetValue.getAsFilterQuery() + facetValue.getCount());
                    }
                }


                this.validity = newValidity.complete();
            }
            catch (Exception e) {
                // Just ignore all errors and return an invalid cache.
            }

            //TODO: dependent on tags as well :)
        }
        return this.validity;
    }

    /**
     * Get the recently submitted items for the given community or collection.
     *
     * @param scope The collection.
     * @return recently submitted items.
     */
    protected DiscoverResult getQueryResponse(DSpaceObject scope) {


        Request request = ObjectModelHelper.getRequest(objectModel);

        if (queryResults != null)
        {
            return queryResults;
        }

        queryArgs = new DiscoverQuery();

        //Make sure we add our default filters
        //queryArgs.addFilterQueries(SearchUtils.getDefaultFilters("browse"));


        queryArgs.setQuery("search.resourcetype: " + Constants.ITEM + ((request.getParameter("query") != null && !"".equals(request.getParameter("query"))) ? " AND (" + request.getParameter("query") + ")" : ""));
//        queryArgs.setQuery("search.resourcetype:" + Constants.ITEM);

        queryArgs.setMaxResults(0);


//        TODO: change this !
        queryArgs.setSortField(
                DSpaceServicesFactory.getInstance().getConfigurationService().getProperty("recent.submissions.sort-option"),
                DiscoverQuery.SORT_ORDER.asc
        );
        queryArgs.addFilterQueries(getParameterFacetQueries());


        //Set the default limit to 11
        //query.setFacetLimit(11);
        queryArgs.setFacetMinCount(1);

        //sort
        //TODO: why this kind of sorting ? Should the sort not be on how many times the value appears like we do in the filter by sidebar ?
//        queryArgs.setFacetSort(config.getPropertyAsType("solr.browse.sort","lex"));

//        queryArgs.setFacet(true);

        int offset = RequestUtils.getIntParameter(request, OFFSET);
        if (offset == -1)
        {
            offset = 0;
        }
        queryArgs.setFacetOffset(offset);

        //We add +1 so we can use the extra one to make sure that we need to show the next page
        //queryArgs.setFacetLimit(DEFAULT_PAGE_SIZE + 1);



        //queryArgs.addFacetField(new DiscoverFacetField(request.getParameter(FACET_FIELD)));

        try {
            queryResults = searchService.search(context, scope, queryArgs);
        } catch (SearchServiceException e) {
            log.error(e.getMessage(), e);
        }

        return queryResults;
    }

        /**
     * Retrieves the lowest date value in the given field
     * @param query a solr query
     * @param dateField the field for which we want to retrieve our date
     * @param filterquery the filterqueries
     * @return the lowest date found, in a date object
     */
    private Date getLowestDateValue(Context context, String query, String dateField, String... filterquery){


        try {
            DiscoverQuery discoverQuery = new DiscoverQuery();
            discoverQuery.setQuery(query);
            discoverQuery.setMaxResults(1);
            discoverQuery.setSortField(dateField, DiscoverQuery.SORT_ORDER.asc);
            discoverQuery.addFilterQueries(filterquery);
        }catch (Exception e){
            log.error("Unable to get lowest date", e);
        }
        return null;
    }

    /**
     * Add a page title and trail links.
     *
     * @throws org.xml.sax.SAXException passed through.
     * @throws org.dspace.app.xmlui.wing.WingException passed through.
     * @throws java.sql.SQLException passed through.
     * @throws java.io.IOException passed through.
     * @throws org.dspace.authorize.AuthorizeException passed through.
     */
    @Override
    public void addPageMeta(PageMeta pageMeta)
            throws SAXException, WingException, SQLException, IOException, AuthorizeException {
        Request request = ObjectModelHelper.getRequest(objectModel);
        String facetField = request.getParameter(FACET_FIELD);

        pageMeta.addMetadata("title").addContent(message("xmlui.ArtifactBrowser.AbstractSearch.type_" + facetField + "_browse"));


        pageMeta.addTrailLink(contextPath + "/", T_dspace_home);

        DSpaceObject dso = HandleUtil.obtainHandle(objectModel);
        if ((dso instanceof Collection) || (dso instanceof Community)) {
            HandleUtil.buildHandleTrail(context, dso, pageMeta, contextPath);
        }

        pageMeta.addTrail().addContent(message("xmlui.ArtifactBrowser.AbstractSearch.type_" + facetField + "_browse"));
    }


    @Override
    public void addBody(Body body) throws SAXException, WingException, UIException, SQLException, IOException, AuthorizeException {

        Request request = ObjectModelHelper.getRequest(objectModel);

        DSpaceObject dso = HandleUtil.obtainHandle(objectModel);

        // Set up the major variables
        //Collection collection = (Collection) dso;

        // Build the collection viewer division.

        //Make sure we get our results
        queryResults = getQueryResponse(dso);
        if (this.queryResults != null) {

            Map<String, List<DiscoverResult.FacetResult>> facetFields = this.queryResults.getFacetResults();
            if (facetFields == null)
            {
                facetFields = new LinkedHashMap<>();
            }

//            facetFields.addAll(this.queryResults.getFacetDates());


            if (facetFields.size() > 0) {
                String facetField = String.valueOf(facetFields.keySet().toArray(new String[facetFields.size()])[0]);
                java.util.List<DiscoverResult.FacetResult> values = facetFields.get(facetField);

                if (values != null && 0 < values.size()) {


                    Division results = body.addDivision("browse-by-" + facetField + "-results", "primary");

                    results.setHead(message("xmlui.ArtifactBrowser.AbstractSearch.type_" + request.getParameter(FACET_FIELD) + "_browse"));

                    // Find our faceting offset
                    int offSet = queryArgs.getFacetOffset();
                    if(offSet == -1){
                        offSet = 0;
                    }

                    //Only show the nextpageurl if we have at least one result following our current results
                    String nextPageUrl = null;
                    if (values.size() == (DEFAULT_PAGE_SIZE + 1))
                    {
                        nextPageUrl = getNextPageURL(request);
                    }

                    results.setSimplePagination((int) queryResults.getDspaceObjects().size(), offSet + 1,
                            (offSet + (values.size() - 1)), getPreviousPageURL(request), nextPageUrl);


                    Table singleTable = results.addTable("browse-by-" + facetField + "-results", (int) (queryResults.getDspaceObjects().size() + 1), 1);

                    List<String> filterQueries = new ArrayList<>();
                    if(request.getParameterValues("fq") != null)
                    {
                        filterQueries = Arrays.asList(request.getParameterValues("fq"));
                    }
                    for (int i = 0; i < values.size(); i++) {
                        DiscoverResult.FacetResult value = values.get(i);

                        String displayedValue = value.getDisplayedValue();
                        String filterQuery = value.getAsFilterQuery();

//                        if(field.getGap() != null){
//                            //We have a date get the year so we can display it
//                            DateFormat simpleDateformat = new SimpleDateFormat("yyyy");
//                            displayedValue = simpleDateformat.format(SolrServiceImpl.toDate(displayedValue));
//                            filterQuery = ClientUtils.escapeQueryChars(value.getFacetField().getName()) + ":" + displayedValue + "*";
//                        }

                        Cell cell = singleTable.addRow().addCell();

                        //No use in selecting the same filter twice
                        if(filterQueries.contains(filterQuery)){
                            cell.addContent(displayedValue + " (" + value.getCount() + ")");
                        } else {
                            cell.addXref(
                                    contextPath + (dso == null ? "" : "/handle/" + dso.getHandle()) +
                                            "/discover?" +
                                            "&fq=" +
                                            URLEncoder.encode(filterQuery, "UTF-8") +
                                            (request.getQueryString() != null ? "&" + request.getQueryString() : ""),
                                    displayedValue + " (" + value.getCount() + ")"
                            );
                        }
                    }

                }
            }
        }

        //DSpaceObject dso = HandleUtil.obtainHandle(objectModel);

        /*
        if (dso != null)
        {
            if (dso instanceof Collection)
            {
                browseContext.addItem().addXref(contextPath + "/discovery/?q=search.resourcetype%3A2+AND+location%3Al" + dso.getID(), T_head_this_collection );
            }
            if (dso instanceof Community)
            {
                browseContext.addItem().addXref(contextPath + "/discovery/?q=search.resourcetype%3A2+AND+location%3Am" + dso.getID(), T_head_this_community );
            }
        }

        browseGlobal.addItem().addXref(contextPath + "/discovery/?q=search.resourcetype%3A2", T_head_all_of_dspace );
        */
    }

    private String getNextPageURL(Request request) {
        Map<String, String> urlParameters = new HashMap<>();
        urlParameters.put(FACET_FIELD, request.getParameter(FACET_FIELD));
        if (queryArgs.getFacetOffset() != -1)
        {
            urlParameters.put(OFFSET, String.valueOf(queryArgs.getFacetOffset() + DEFAULT_PAGE_SIZE));
        }

        // Add the filter queries
        String newURL = generateURL("browse-discovery", urlParameters);
        String[] fqs = getParameterFacetQueries();
        if (fqs != null) {
            StringBuilder urlBuilder = new StringBuilder(newURL);
            for (String fq : fqs) {
                urlBuilder.append("&fq=").append(fq);
            }

            newURL = urlBuilder.toString();
        }

        return newURL;
    }

    private String getPreviousPageURL(Request request) {
        //If our offset should be 0 then we shouldn't be able to view a previous page url
        if (0 == queryArgs.getFacetOffset())
        {
            return null;
        }

        Map<String, String> urlParameters = new HashMap<>();
        urlParameters.put(FACET_FIELD, request.getParameter(FACET_FIELD));
        if (queryArgs.getFacetOffset() != -1)
        {
            urlParameters.put(OFFSET, String.valueOf(queryArgs.getFacetOffset() - DEFAULT_PAGE_SIZE));
        }

        // Add the filter queries
        String newURL = generateURL("browse-discovery", urlParameters);
        String[] fqs = getParameterFacetQueries();
        if (fqs != null) {
            StringBuilder urlBuilder = new StringBuilder(newURL);
            for (String fq : fqs) {
                urlBuilder.append("&fq=").append(fq);
            }

            newURL = urlBuilder.toString();
        }

        return newURL;
    }

    @Override
    public void recycle() {
        // Clear out our item's cache.
        this.queryResults = null;
        this.validity = null;
        this.queryResults = null;
        super.recycle();
    }

    public String[] getParameterFacetQueries() {
        Request request = ObjectModelHelper.getRequest(objectModel);
        return request.getParameterValues("fq") != null ? request.getParameterValues("fq") : new String[0];
    }
}<|MERGE_RESOLUTION|>--- conflicted
+++ resolved
@@ -74,12 +74,7 @@
     private SearchService searchService = null;
 
     public BrowseFacet() {
-<<<<<<< HEAD
-        DSpace dspace = new DSpace();
-        searchService = dspace.getServiceManager().getServiceByName(SearchService.class.getName(),SearchService.class);
-=======
         searchService = DSpaceServicesFactory.getInstance().getServiceManager().getServiceByName(SearchService.class.getName(),SearchService.class);
->>>>>>> a54bf11b
     }
 
     /**
