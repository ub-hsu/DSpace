/**
 * The contents of this file are subject to the license and copyright
 * detailed in the LICENSE and NOTICE files at the root of the source
 * tree and available online at
 *
 * http://www.dspace.org/license/
 */
package org.dspace.app.xmlui.aspect.artifactbrowser;

import org.apache.avalon.framework.parameters.Parameters;
import org.apache.cocoon.ProcessingException;
import org.apache.cocoon.ResourceNotFoundException;
import org.apache.cocoon.caching.CacheableProcessingComponent;
import org.apache.cocoon.environment.ObjectModelHelper;
import org.apache.cocoon.environment.Request;
import org.apache.cocoon.environment.SourceResolver;
import org.apache.cocoon.environment.http.HttpEnvironment;
import org.apache.cocoon.util.HashUtil;
import org.apache.commons.lang.StringUtils;
import org.apache.excalibur.source.SourceValidity;
import org.apache.log4j.Logger;
import org.dspace.app.xmlui.cocoon.AbstractDSpaceTransformer;
import org.dspace.app.xmlui.utils.*;
import org.dspace.app.xmlui.wing.Message;
import org.dspace.app.xmlui.wing.WingException;
import org.dspace.app.xmlui.wing.element.*;
import org.dspace.authorize.AuthorizeException;
<<<<<<< HEAD
import org.dspace.browse.BrowsableDSpaceObject;
import org.dspace.browse.BrowseEngine;
import org.dspace.browse.BrowseException;
import org.dspace.browse.BrowseIndex;
import org.dspace.browse.BrowseInfo;
import org.dspace.browse.BrowserScope;
=======
import org.dspace.browse.*;
>>>>>>> 6333fb67
import org.dspace.content.*;
import org.dspace.content.Item;
import org.dspace.content.authority.factory.ContentAuthorityServiceFactory;
import org.dspace.content.authority.service.ChoiceAuthorityService;
import org.dspace.core.Context;
import org.dspace.core.LogManager;
import org.dspace.services.factory.DSpaceServicesFactory;
import org.dspace.sort.SortException;
import org.dspace.sort.SortOption;
import org.xml.sax.SAXException;

import javax.servlet.http.HttpServletResponse;
import java.io.IOException;
import java.io.Serializable;
import java.sql.SQLException;
import java.util.HashMap;
import java.util.Locale;
import java.util.Map;
import java.util.Set;

/**
 * Implements all the browse functionality (browse by title, subject, authors,
 * etc.) The types of browse available are configurable by the implementor. See
 * dspace.cfg and documentation for instructions on how to configure.
 *
 * @author Graham Triggs
 */
public class ConfigurableBrowse extends AbstractDSpaceTransformer implements
        CacheableProcessingComponent
{
    private static final Logger log = Logger.getLogger(ConfigurableBrowse.class);

    /**
     * Static Messages for common text
     */
    private static final Message T_dspace_home = message("xmlui.general.dspace_home");

    private static final Message T_go = message("xmlui.general.go");

    private static final Message T_update = message("xmlui.general.update");

    private static final Message T_choose_month = message("xmlui.ArtifactBrowser.ConfigurableBrowse.general.choose_month");

    private static final Message T_choose_year = message("xmlui.ArtifactBrowser.ConfigurableBrowse.general.choose_year");

    private static final Message T_jump_year = message("xmlui.ArtifactBrowser.ConfigurableBrowse.general.jump_year");

    private static final Message T_jump_year_help = message("xmlui.ArtifactBrowser.ConfigurableBrowse.general.jump_year_help");

    private static final Message T_jump_select = message("xmlui.ArtifactBrowser.ConfigurableBrowse.general.jump_select");

    private static final Message T_starts_with = message("xmlui.ArtifactBrowser.ConfigurableBrowse.general.starts_with");

    private static final Message T_starts_with_help = message("xmlui.ArtifactBrowser.ConfigurableBrowse.general.starts_with_help");

    private static final Message T_sort_by = message("xmlui.ArtifactBrowser.ConfigurableBrowse.general.sort_by");

    private static final Message T_order = message("xmlui.ArtifactBrowser.ConfigurableBrowse.general.order");

    private static final Message T_no_results= message("xmlui.ArtifactBrowser.ConfigurableBrowse.general.no_results");

    private static final Message T_rpp = message("xmlui.ArtifactBrowser.ConfigurableBrowse.general.rpp");

    private static final Message T_order_asc = message("xmlui.ArtifactBrowser.ConfigurableBrowse.order.asc");

    private static final Message T_order_desc = message("xmlui.ArtifactBrowser.ConfigurableBrowse.order.desc");

    private static final String BROWSE_URL_BASE = "browse";

    /**
     * These variables dictate when the drop down list of years is to break from
     * 1 year increments, to 5 year increments, to 10 year increments, and
     * finally to stop.
     */
    private static final int ONE_YEAR_LIMIT = 10;

    private static final int FIVE_YEAR_LIMIT = 30;

    private static final int TEN_YEAR_LIMIT = 100;

    /** The options for results per page */
    private static final int[] RESULTS_PER_PAGE_PROGRESSION = {5,10,20,40,60,80,100};
    private int currentOffset = 0;

    /** Cached validity object */
    private SourceValidity validity;

    /** Cached UI parameters, results and messages */
    private BrowseParams userParams;

    private BrowseInfo browseInfo;

    private Message titleMessage = null;
    private Message trailMessage = null;

    protected ChoiceAuthorityService choicheAuthorityService = ContentAuthorityServiceFactory.getInstance().getChoiceAuthorityService();

    @Override
    public void setup(SourceResolver resolver, Map objectModel, String src, Parameters parameters) throws ProcessingException, SAXException, IOException {
        super.setup(resolver, objectModel, src, parameters);

        //Verify if we have received valid parameters
        try {
            getUserParams();
        } catch (ResourceNotFoundException e) {
            throw new BadRequestException("Invalid parameters");
        } catch (SQLException e) {
            throw new RuntimeException(e);
        } catch (UIException e) {
            throw new RuntimeException(e);
        }
    }

    public Serializable getKey()
    {
        try
        {
            BrowseParams params = getUserParams();
            
            String key = params.getKey();
            
            if (key != null)
            {
                DSpaceObject dso = HandleUtil.obtainHandle(objectModel);
                if (dso != null)
                {
                    key += "-" + dso.getHandle();
                }

                return HashUtil.hash(key);
            }
        }
        catch (RuntimeException re)
        {
            throw re;    
        }
        catch (Exception e)
        {
            return "0";
        }
        
        return "0";
    }

    public SourceValidity getValidity()
    {
        if (validity == null)
        {
            try
            {
                Context.Mode originalMode = context.getCurrentMode();
                context.setMode(Context.Mode.READ_ONLY);

                DSpaceValidity validity = new DSpaceValidity();
                DSpaceObject dso = HandleUtil.obtainHandle(objectModel);

                if (dso != null)
                {
                    validity.add(context, (BrowsableDSpaceObject)dso);
                }
                
                BrowseInfo info = getBrowseInfo();
                validity.add("total:"+info.getTotal());
                validity.add("start:"+info.getStart());
                
                // Are we browsing items, or unique metadata?
                if (isItemBrowse(info))
                {
                    // Add the browse items to the validity
                    for (Item item : (java.util.List<Item>) info.getResults())
                    {
                        validity.add(context, item);
                    }
                }
                else
                {
                    // Add the metadata to the validity
                    for (String[] singleEntry : browseInfo.getStringResults())
                    {
                        validity.add(StringUtils.join(singleEntry,"#"));
                    }
                }

                this.validity =  validity.complete();

                context.setMode(originalMode);
            }
            catch (RuntimeException re)
            {
                throw re;
            }
            catch (Exception e)
            {
                return null;
            }

            if (this.validity != null)
            {
                log.info(LogManager.getHeader(context, "browse", this.validity.toString()));
            }
        }
        
        return this.validity;
    }

    /**
     * Add Page metadata.
     */
    public void addPageMeta(PageMeta pageMeta) throws SAXException, WingException, UIException,
            SQLException, IOException, AuthorizeException
    {
        Context.Mode originalMode = context.getCurrentMode();
        context.setMode(Context.Mode.READ_ONLY);

        BrowseInfo info = getBrowseInfo();

        pageMeta.addMetadata("title").addContent(getTitleMessage(info));

        DSpaceObject dso = HandleUtil.obtainHandle(objectModel);

        pageMeta.addTrailLink(contextPath + "/", T_dspace_home);
        if (dso != null)
        {
            HandleUtil.buildHandleTrail(context, dso, pageMeta, contextPath, true);
        }

        pageMeta.addTrail().addContent(getTrailMessage(info));

        context.setMode(originalMode);
    }

    /**
     * Add the browse-title division.
     */
    public void addBody(Body body) throws SAXException, WingException, UIException, SQLException,
            IOException, AuthorizeException
    {
        Context.Mode originalMode = context.getCurrentMode();
        context.setMode(Context.Mode.READ_ONLY);

        BrowseParams params = null;

        try {
            params = getUserParams();
        } catch (ResourceNotFoundException e) {
           HttpServletResponse response = (HttpServletResponse)objectModel
		.get(HttpEnvironment.HTTP_RESPONSE_OBJECT);
	    response.setStatus(HttpServletResponse.SC_NOT_FOUND);
            return;
        }

        BrowseInfo info = getBrowseInfo();
        if(info == null)
        {
            HttpServletResponse response = (HttpServletResponse)objectModel.get(HttpEnvironment.HTTP_RESPONSE_OBJECT);
 	        response.setStatus(HttpServletResponse.SC_NOT_FOUND);
            return;
        }

        String type = info.getBrowseIndex().getName();

        // Build the DRI Body
        Division div = body.addDivision("browse-by-" + type, "primary");

        div.setHead(getTitleMessage(info));

        // Build the internal navigation (jump lists)
        addBrowseJumpNavigation(div, info, params);
        
        // Build the sort and display controls
        addBrowseControls(div, info, params);

        // This div will hold the browsing results
        Division results = div.addDivision("browse-by-" + type + "-results", "primary");

        // If there are items to browse, add the pagination
        int itemsTotal = info.getTotal();
        currentOffset=info.getOffset();

        if (itemsTotal > 0)
        {
            //results.setSimplePagination(itemsTotal, firstItemIndex, lastItemIndex, previousPage, nextPage)
            results.setSimplePagination(itemsTotal, browseInfo.getOverallPosition() + 1,
                    browseInfo.getOverallPosition() + browseInfo.getResultCount(), getPreviousPageURL(
                            params, info), getNextPageURL(params, info));

            // Reference all the browsed items
            ReferenceSet referenceSet = results.addReferenceSet("browse-by-" + type,
                    ReferenceSet.TYPE_SUMMARY_LIST, type, null);

            // Are we browsing items, or unique metadata?
            if (isItemBrowse(info))
            {
                // Add the items to the browse results
                for (Item item : (java.util.List<Item>) info.getResults())
                {
                    referenceSet.addReference(item);
                }
            }
            else    // browsing a list of unique metadata entries
            {
                // Create a table for the results
                Table singleTable = results.addTable("browse-by-" + type + "-results",
                        browseInfo.getResultCount() + 1, 1);
            
                // Add the column heading
                singleTable.addRow(Row.ROLE_HEADER).addCell().addContent(
                        message("xmlui.ArtifactBrowser.ConfigurableBrowse." + type + ".column_heading"));

                // Iterate each result
                for (String[] singleEntry : browseInfo.getStringResults())
                {
                    // Create a Map of the query parameters for the link
                    Map<String, String> queryParams = new HashMap<String, String>();
                    queryParams.put(BrowseParams.TYPE, encodeForURL(type));
                    if (singleEntry[1] != null)
                    {
                        queryParams.put(BrowseParams.FILTER_VALUE[1], encodeForURL(
                            singleEntry[1]));
                    }
                    else
                    {
                        queryParams.put(BrowseParams.FILTER_VALUE[0], encodeForURL(
                            singleEntry[0]));
                    }

                    // Create an entry in the table, and a linked entry
                    Cell cell = singleTable.addRow().addCell();
                    cell.addXref(super.generateURL(BROWSE_URL_BASE, queryParams),
                          singleEntry[0]);
                    if (StringUtils.isNotEmpty(singleEntry[2]))
                    {
                        cell.addContent(" ["+singleEntry[2]+"]");
                    }
                }  
            }
        }
        else 
        {
            results.addPara(T_no_results);
        }

        context.setMode(originalMode);
    }

    /**
     * Recycle
     */
    public void recycle()
    {
        this.validity = null;
        this.userParams = null;
        this.browseInfo = null;
        this.titleMessage = null;
        this.trailMessage = null;
        super.recycle();
    }

    /**
     * Makes the jump-list navigation for the results
     *
     * @param div
     * @param info
     * @param params
     * @throws WingException
     */
    private void addBrowseJumpNavigation(Division div, BrowseInfo info, BrowseParams params)
            throws WingException
    {
        // Prepare a Map of query parameters required for all links
        Map<String, String> queryParamsGET = new HashMap<String, String>();
        queryParamsGET.putAll(params.getCommonParametersEncoded());
        queryParamsGET.putAll(params.getControlParameters());

        Map<String, String> queryParamsPOST = new HashMap<String, String>();
        queryParamsPOST.putAll(params.getCommonParameters());
        queryParamsPOST.putAll(params.getControlParameters());

        // Navigation aid (really this is a poor version of pagination)
        Division jump = div.addInteractiveDivision("browse-navigation", BROWSE_URL_BASE,
                Division.METHOD_POST, "secondary navigation");

        // Add all the query parameters as hidden fields on the form
        for (Map.Entry<String, String> param : queryParamsPOST.entrySet())
        {
            jump.addHidden(param.getKey()).setValue(param.getValue());
        }

        // If this is a date based browse, render the date navigation
        if (isSortedByDate(info))
        {
            Para jumpForm = jump.addPara();

            // Create a select list to choose a month
            jumpForm.addContent(T_jump_select);
            Select month = jumpForm.addSelect(BrowseParams.MONTH);
            month.addOption(false, "-1", T_choose_month);
            for (int i = 1; i <= 12; i++)
            {
                month.addOption(false, String.valueOf(i), DCDate.getMonthName(i, Locale
                        .getDefault()));
            }

            // Create a select list to choose a year
            Select year = jumpForm.addSelect(BrowseParams.YEAR);
            year.addOption(false, "-1", T_choose_year);
            int currentYear = DCDate.getCurrent().getYear();
            int i = currentYear;
            
            // Calculate where to move from 1, 5 to 10 year jumps
            int oneYearBreak = ((currentYear - ONE_YEAR_LIMIT) / 5) * 5;
            int fiveYearBreak = ((currentYear - FIVE_YEAR_LIMIT) / 10) * 10;
            int tenYearBreak = (currentYear - TEN_YEAR_LIMIT);
            do
            {
                year.addOption(false, String.valueOf(i), String.valueOf(i));

                if (i <= fiveYearBreak)
                {
                    i -= 10;
                }
                else if (i <= oneYearBreak)
                {
                    i -= 5;
                }
                else
                {
                    i--;
                }
            }
            while (i > tenYearBreak);

            // Create a free text entry box for the year
            jumpForm = jump.addPara();
            jumpForm.addContent(T_jump_year);
            jumpForm.addText(BrowseParams.STARTS_WITH).setHelp(T_jump_year_help);
            
            jumpForm.addButton("submit").setValue(T_go);
        }
        else
        {
            // Create a clickable list of the alphabet
            List jumpList = jump.addList("jump-list", List.TYPE_SIMPLE, "alphabet");
            
            // browse params for each letter are all the query params
            // WITHOUT the second-stage browse value, and add STARTS_WITH.
            Map<String, String> letterQuery = new HashMap<String, String>(queryParamsGET);
            for (String valueKey : BrowseParams.FILTER_VALUE)
            {
                letterQuery.remove(valueKey);
            }
            letterQuery.put(BrowseParams.STARTS_WITH, "0");
            jumpList.addItemXref(super.generateURL(BROWSE_URL_BASE, letterQuery), "0-9");
            
            for (char c = 'A'; c <= 'Z'; c++)
            {
                letterQuery.put(BrowseParams.STARTS_WITH, Character.toString(c));
                jumpList.addItemXref(super.generateURL(BROWSE_URL_BASE, letterQuery), Character
                        .toString(c));
            }

            // Create a free text field for the initial characters
            Para jumpForm = jump.addPara();
            jumpForm.addContent(T_starts_with);
            jumpForm.addText(BrowseParams.STARTS_WITH).setHelp(T_starts_with_help);
            
            jumpForm.addButton("submit").setValue(T_go);
        }
    }

    /**
     * Add the controls to changing sorting and display options.
     *
     * @param div
     * @param info
     * @param params
     * @throws WingException
     */
    private void addBrowseControls(Division div, BrowseInfo info, BrowseParams params)
            throws WingException
    {
        // Prepare a Map of query parameters required for all links
        Map<String, String> queryParams = new HashMap<String, String>();

        queryParams.putAll(params.getCommonParameters());

        Division controls = div.addInteractiveDivision("browse-controls", BROWSE_URL_BASE,
                Division.METHOD_POST, "browse controls");

        // Add all the query parameters as hidden fields on the form
        for (Map.Entry<String, String> param : queryParams.entrySet())
        {
            controls.addHidden(param.getKey()).setValue(param.getValue());
        }

        Para controlsForm = controls.addPara();

        // If we are browsing a list of items
        if (isItemBrowse(info)) //  && info.isSecondLevel()
        {
            try
            {
                // Create a drop down of the different sort columns available
                Set<SortOption> sortOptions = SortOption.getSortOptions();
                
                // Only generate the list if we have multiple columns
                if (sortOptions.size() > 1)
                {
                    controlsForm.addContent(T_sort_by);
                    Select sortSelect = controlsForm.addSelect(BrowseParams.SORT_BY);
    
                    for (SortOption so : sortOptions)
                    {
                        if (so.isVisible())
                        {
                            sortSelect.addOption(so.equals(info.getSortOption()), so.getNumber(),
                                    message("xmlui.ArtifactBrowser.ConfigurableBrowse.sort_by." + so.getName()));
                        }
                    }
                }
            }
            catch (SortException se)
            {
                throw new WingException("Unable to get sort options", se);
            }
        }

        // Create a control to changing ascending / descending order
        controlsForm.addContent(T_order);
        Select orderSelect = controlsForm.addSelect(BrowseParams.ORDER);
        orderSelect.addOption("ASC".equals(params.scope.getOrder()), "ASC", T_order_asc);
        orderSelect.addOption("DESC".equals(params.scope.getOrder()), "DESC", T_order_desc);

        // Create a control for the number of records to display
        controlsForm.addContent(T_rpp);
        Select rppSelect = controlsForm.addSelect(BrowseParams.RESULTS_PER_PAGE);
        
        for (int i : RESULTS_PER_PAGE_PROGRESSION)
        {
            rppSelect.addOption((i == info.getResultsPerPage()), i, Integer.toString(i));
 
        }

        // Create a control for the number of authors per item to display
        // FIXME This is currently disabled, as the supporting functionality
        // is not currently present in xmlui
        //if (isItemBrowse(info))
        //{
        //    controlsForm.addContent(T_etal);
        //    Select etalSelect = controlsForm.addSelect(BrowseParams.ETAL);
        //
        //    etalSelect.addOption((info.getEtAl() < 0), 0, T_etal_all);
        //    etalSelect.addOption(1 == info.getEtAl(), 1, Integer.toString(1));
        //
        //    for (int i = 5; i <= 50; i += 5)
        //    {
        //        etalSelect.addOption(i == info.getEtAl(), i, Integer.toString(i));
        //    }
        //}

        controlsForm.addButton("update").setValue(T_update);
    }

    /**
     * The URL query string of of the previous page.
     *
     * Note: the query string does not start with a "?" or "&" those need to be
     * added as appropriate by the caller.
     */
    private String getPreviousPageURL(BrowseParams params, BrowseInfo info) throws SQLException,
            UIException
    {
        // Don't create a previous page link if this is the first page
        if (info.isFirst())
        {
            return null;
        }

        Map<String, String> parameters = new HashMap<String, String>();
        parameters.putAll(params.getCommonParametersEncoded());
        parameters.putAll(params.getControlParameters());

        if (info.hasPrevPage())
        {
            parameters.put(BrowseParams.OFFSET, encodeForURL(String.valueOf(info.getPrevOffset())));
        }

        return super.generateURL(BROWSE_URL_BASE, parameters);

    }

    /**
     * The URL query string of of the next page.
     *
     * Note: the query string does not start with a "?" or "&" those need to be
     * added as appropriate by the caller.
     */
    private String getNextPageURL(BrowseParams params, BrowseInfo info) throws SQLException,
            UIException
    {
        // Don't create a next page link if this is the last page
        if (info.isLast())
        {
            return null;
        }

        Map<String, String> parameters = new HashMap<String, String>();
        parameters.putAll(params.getCommonParametersEncoded());
        parameters.putAll(params.getControlParameters());

        if (info.hasNextPage())
        {
            parameters.put(BrowseParams.OFFSET, encodeForURL(String.valueOf(info.getNextOffset())));
        }

        return super.generateURL(BROWSE_URL_BASE, parameters);
    }

    /**
     * Get the query parameters supplied to the browse.
     *
     * @return
     * @throws SQLException
     * @throws UIException
     */
    private BrowseParams getUserParams() throws SQLException, UIException, ResourceNotFoundException, IllegalArgumentException {

        if (this.userParams != null)
        {
            return this.userParams;
        }

        Context context = ContextUtil.obtainContext(objectModel);
        Request request = ObjectModelHelper.getRequest(objectModel);

        BrowseParams params = new BrowseParams();

        params.month = request.getParameter(BrowseParams.MONTH);
        params.year = request.getParameter(BrowseParams.YEAR);
        params.etAl = RequestUtils.getIntParameter(request, BrowseParams.ETAL);

        params.scope = new BrowserScope(context);
        params.scope.setUserLocale(context.getCurrentLocale().getLanguage());
        // Are we in a community or collection?
        DSpaceObject dso = HandleUtil.obtainHandle(objectModel);
        if (dso instanceof Community)
        {
            params.scope.setCommunity((Community) dso);
        }
        if (dso instanceof Collection)
        {
            params.scope.setCollection((Collection) dso);
        }

        try
        {
            String type   = request.getParameter(BrowseParams.TYPE);
            int    sortBy = RequestUtils.getIntParameter(request, BrowseParams.SORT_BY);

            if(!request.getParameters().containsKey("type"))
            {
                // default to first browse index.
                String defaultBrowseIndex = DSpaceServicesFactory.getInstance().getConfigurationService().getProperty("webui.browse.index.1");
                if(defaultBrowseIndex != null)
                {
                    type = defaultBrowseIndex.split(":")[0];
                }
            }

            BrowseIndex bi = BrowseIndex.getBrowseIndex(type);
            if (bi == null)
            {
                throw new ResourceNotFoundException("Browse index " + type + " not found");
            }
            
            // If we don't have a sort column
            if (sortBy == -1)
            {
                // Get the default one
                SortOption so = bi.getSortOption();
                if (so != null)                             
                {
                    sortBy = so.getNumber();
                }
            }
            else if (bi.isItemIndex() && !bi.isInternalIndex())
            {
                try
                {
                    // If a default sort option is specified by the index, but it isn't
                    // the same as sort option requested, attempt to find an index that
                    // is configured to use that sort by default
                    // This is so that we can then highlight the correct option in the navigation
                    SortOption bso = bi.getSortOption();
                    SortOption so = SortOption.getSortOption(sortBy);
                    if ( bso != null && !bso.equals(so))
                    {
                        BrowseIndex newBi = BrowseIndex.getBrowseIndex(so);
                        if (newBi != null)
                        {
                            bi   = newBi;
                            type = bi.getName();
                        }
                    }
                }
                catch (SortException se)
                {
                    throw new UIException("Unable to get sort options", se);
                }
            }
            
            params.scope.setBrowseIndex(bi);
            params.scope.setSortBy(sortBy);
            
            params.scope.setJumpToItem(RequestUtils.getIntParameter(request, BrowseParams.JUMPTO_ITEM));
            params.scope.setOrder(request.getParameter(BrowseParams.ORDER));
            updateOffset(request, params);
            params.scope.setResultsPerPage(RequestUtils.getIntParameter(request, BrowseParams.RESULTS_PER_PAGE));
            params.scope.setStartsWith(decodeFromURL(request.getParameter(BrowseParams.STARTS_WITH)));
            String filterValue = request.getParameter(BrowseParams.FILTER_VALUE[0]);
            if (filterValue == null)
            {
                filterValue = request.getParameter(BrowseParams.FILTER_VALUE[1]);
                params.scope.setAuthorityValue(filterValue);
            }
            
            params.scope.setFilterValue(filterValue);
            params.scope.setJumpToValue(decodeFromURL(request.getParameter(BrowseParams.JUMPTO_VALUE)));
            params.scope.setJumpToValueLang(decodeFromURL(request.getParameter(BrowseParams.JUMPTO_VALUE_LANG)));
            params.scope.setFilterValueLang(decodeFromURL(request.getParameter(BrowseParams.FILTER_VALUE_LANG)));

            // Filtering to a value implies this is a second level browse
            if (params.scope.getFilterValue() != null)
            {
                params.scope.setBrowseLevel(1);
            }

            // if year and perhaps month have been selected, we translate these
            // into "startsWith"
            // if startsWith has already been defined then it is overwritten
            if (params.year != null && !"".equals(params.year) && !"-1".equals(params.year))
            {
                String startsWith = params.year;
                if ((params.month != null) && !"-1".equals(params.month) && !"".equals(params.month))
                {
                    // subtract 1 from the month, so the match works
                    // appropriately
                    if ("ASC".equals(params.scope.getOrder()))
                    {
                        params.month = Integer.toString((Integer.parseInt(params.month) - 1));
                    }

                    // They've selected a month as well
                    if (params.month.length() == 1)
                    {
                        // Ensure double-digit month number
                        params.month = "0" + params.month;
                    }

                    startsWith = params.year + "-" + params.month;

                    if ("ASC".equals(params.scope.getOrder()))
                    {
                        startsWith = startsWith + "-32";
                    }
                }

                params.scope.setStartsWith(startsWith);
            }
        }
        catch (BrowseException bex)
        {
            throw new UIException("Unable to create browse parameters", bex);
        }

        this.userParams = params;
        return params;
    }

    private void updateOffset(Request request, BrowseParams params) {
        int configuredOffset=-1;
        boolean retainOffset = false;
        if (request.getParameters().containsKey("update")) {
            configuredOffset = currentOffset;
            retainOffset=true;
        }
        int offset = RequestUtils.getIntParameter(request, BrowseParams.OFFSET);
        params.scope.setOffset(offset > 0 ? offset : 0);
        if (retainOffset) {
            params.scope.setOffset(configuredOffset);
        }
    }

    /**
     * Get the results of the browse. If the results haven't been generated yet,
     * then this will perform the browse.
     *
     * @return
     * @throws SQLException
     * @throws UIException
     */
    private BrowseInfo getBrowseInfo() throws SQLException, UIException
    {
        if (this.browseInfo != null)
        {
            return this.browseInfo;
        }

        Context context = ContextUtil.obtainContext(objectModel);

        // Get the parameters we will use for the browse
        // (this includes a browse scope)
        BrowseParams params = null;
        try {
            params = getUserParams();
        } catch (ResourceNotFoundException e) {
            return null;
        }

        try
        {
            // Create a new browse engine, and perform the browse
            BrowseEngine be = new BrowseEngine(context, params.scope.getUserLocale());
            this.browseInfo = be.browse(params.scope);

            // figure out the setting for author list truncation
            if (params.etAl < 0)
            {
                // there is no limit, or the UI says to use the default
                int etAl = DSpaceServicesFactory.getInstance().getConfigurationService().getIntProperty("webui.browse.author-limit");
                if (etAl != 0)
                {
                    this.browseInfo.setEtAl(etAl);
                }

            }
            else if (params.etAl == 0) // 0 is the user setting for unlimited
            {
                this.browseInfo.setEtAl(-1); // but -1 is the application
                // setting for unlimited
            }
            else
            // if the user has set a limit
            {
                this.browseInfo.setEtAl(params.etAl);
            }
        }
        catch (BrowseException bex)
        {
            throw new UIException("Unable to process browse", bex);
        }

        return this.browseInfo;
    }

    /**
     * Is this a browse on a list of items, or unique metadata values?
     *
     * @param info
     * @return
     */
    private boolean isItemBrowse(BrowseInfo info)
    {
        return info.getBrowseIndex().isItemIndex() || info.isSecondLevel();
    }
    
    /**
     * Is this browse sorted by date?
     * @param info
     * @return
     */
    private boolean isSortedByDate(BrowseInfo info)
    {
        return info.getSortOption().isDate() ||
            (info.getBrowseIndex().isDate() && info.getSortOption().isDefault());
    }

    private Message getTitleMessage(BrowseInfo info)
    {
        if (titleMessage == null)
        {
            BrowseIndex bix = info.getBrowseIndex();

            // For a second level browse (ie. items for author),
            // get the value we are focussing on (ie. author).
            // (empty string if none).
            String value = "";
            if (info.hasValue())
            {
                if (bix.isAuthorityIndex())
                {
                    String fk = bix.getMetadata(0).replace(".", "_");
                    value = "\""+choicheAuthorityService.getLabel(fk, info.getValue(), null)+"\"";
                }
                else
                {
                    value = "\"" + info.getValue() + "\"";
                }
            }

            // Get the name of any scoping element (collection / community)
            String scopeName = "";
            
            if (info.getBrowseContainer() != null)
            {
                scopeName = info.getBrowseContainer().getName();
            }
            else
            {
                scopeName = "";
            }
            
            if (bix.isMetadataIndex())
            {
                titleMessage = message("xmlui.ArtifactBrowser.ConfigurableBrowse.title.metadata." + bix.getName())
                        .parameterize(scopeName, value);
            }
            else if (info.getSortOption() != null)
            {
                titleMessage = message("xmlui.ArtifactBrowser.ConfigurableBrowse.title.item." + info.getSortOption().getName())
                        .parameterize(scopeName, value);
            }
            else
            {
                titleMessage = message("xmlui.ArtifactBrowser.ConfigurableBrowse.title.item." + bix.getSortOption().getName())
                        .parameterize(scopeName, value);
            }
        }
        
        return titleMessage;
    }

    private Message getTrailMessage(BrowseInfo info)
    {
        if (trailMessage == null)
        {
            BrowseIndex bix = info.getBrowseIndex();

            // Get the name of any scoping element (collection / community)
            String scopeName = "";
            
            if (info.getBrowseContainer() != null)
            {
                scopeName = info.getBrowseContainer().getName();
            }
            else
            {
                scopeName = "";
            }

            if (bix.isMetadataIndex())
            {
                trailMessage = message("xmlui.ArtifactBrowser.ConfigurableBrowse.trail.metadata." + bix.getName())
                        .parameterize(scopeName);
            }
            else if (info.getSortOption() != null)
            {
                trailMessage = message("xmlui.ArtifactBrowser.ConfigurableBrowse.trail.item." + info.getSortOption().getName())
                        .parameterize(scopeName);
            }
            else
            {
                trailMessage = message("xmlui.ArtifactBrowser.ConfigurableBrowse.trail.item." + bix.getSortOption().getName())
                        .parameterize(scopeName);
            }
        }
        
        return trailMessage;
    }
}

/*
 * Helper class to track browse parameters
 */
class BrowseParams
{
    String month;

    String year;

    int etAl;

    BrowserScope scope;

    static final String MONTH = "month";

    static final String YEAR = "year";

    static final String ETAL = "etal";

    static final String TYPE = "type";

    static final String JUMPTO_ITEM = "focus";

    static final String JUMPTO_VALUE = "vfocus";

    static final String JUMPTO_VALUE_LANG = "vfocus_lang";

    static final String ORDER = "order";

    static final String OFFSET = "offset";

    static final String RESULTS_PER_PAGE = "rpp";

    static final String SORT_BY = "sort_by";

    static final String STARTS_WITH = "starts_with";

    static final String[] FILTER_VALUE = new String[]{"value","authority"};

    static final String FILTER_VALUE_LANG = "value_lang";

    /*
     * Creates a map of the browse options common to all pages (type / value /
     * value language)
     */
    Map<String, String> getCommonParameters() throws UIException
    {
        Map<String, String> paramMap = new HashMap<String, String>();

        paramMap.put(BrowseParams.TYPE, scope.getBrowseIndex().getName());

        if (scope.getFilterValue() != null)
        {
            paramMap.put(scope.getAuthorityValue() != null?
                    BrowseParams.FILTER_VALUE[1]:BrowseParams.FILTER_VALUE[0], scope.getFilterValue());
        }

        if (scope.getFilterValueLang() != null)
        {
            paramMap.put(BrowseParams.FILTER_VALUE_LANG, scope.getFilterValueLang());
        }

        return paramMap;
    }

    Map<String, String> getCommonParametersEncoded() throws UIException
    {
        Map<String, String> paramMap = getCommonParameters();
        Map<String, String> encodedParamMap = new HashMap<String, String>();

        for (Map.Entry<String, String> param : paramMap.entrySet())
        {
            encodedParamMap.put(param.getKey(), AbstractDSpaceTransformer.encodeForURL(param.getValue()));
        }

        return encodedParamMap;
    }


    /*
     * Creates a Map of the browse control options (sort by / ordering / results
     * per page / authors per item)
     */
    Map<String, String> getControlParameters() throws UIException
    {
        Map<String, String> paramMap = new HashMap<String, String>();

        paramMap.put(BrowseParams.SORT_BY, Integer.toString(this.scope.getSortBy()));
        paramMap
                .put(BrowseParams.ORDER, AbstractDSpaceTransformer.encodeForURL(this.scope.getOrder()));
        paramMap.put(BrowseParams.RESULTS_PER_PAGE, Integer
                .toString(this.scope.getResultsPerPage()));
        paramMap.put(BrowseParams.ETAL, Integer.toString(this.etAl));

        return paramMap;
    }
    
    String getKey()
    {
        try
        {
            String key = "";
            
            key += "-" + scope.getBrowseIndex().getName();
            key += "-" + scope.getBrowseLevel();
            key += "-" + scope.getStartsWith();
            key += "-" + scope.getOrder();
            key += "-" + scope.getResultsPerPage();
            key += "-" + scope.getSortBy();
            key += "-" + scope.getSortOption().getNumber();
            key += "-" + scope.getOffset();
            key += "-" + scope.getJumpToItem();
            key += "-" + scope.getFilterValue();
            key += "-" + scope.getFilterValueLang();
            key += "-" + scope.getJumpToValue();
            key += "-" + scope.getJumpToValueLang();
            key += "-" + etAl;
    
            return key;
        }
        catch (RuntimeException re)
        {
            throw re;
        }
        catch (Exception e)
        {
            return null; // ignore exception and return no key
        }
    }
};<|MERGE_RESOLUTION|>--- conflicted
+++ resolved
@@ -25,16 +25,7 @@
 import org.dspace.app.xmlui.wing.WingException;
 import org.dspace.app.xmlui.wing.element.*;
 import org.dspace.authorize.AuthorizeException;
-<<<<<<< HEAD
-import org.dspace.browse.BrowsableDSpaceObject;
-import org.dspace.browse.BrowseEngine;
-import org.dspace.browse.BrowseException;
-import org.dspace.browse.BrowseIndex;
-import org.dspace.browse.BrowseInfo;
-import org.dspace.browse.BrowserScope;
-=======
 import org.dspace.browse.*;
->>>>>>> 6333fb67
 import org.dspace.content.*;
 import org.dspace.content.Item;
 import org.dspace.content.authority.factory.ContentAuthorityServiceFactory;
@@ -193,7 +184,7 @@
 
                 if (dso != null)
                 {
-                    validity.add(context, (BrowsableDSpaceObject)dso);
+                    validity.add(context, dso);
                 }
                 
                 BrowseInfo info = getBrowseInfo();
@@ -677,7 +668,7 @@
         params.etAl = RequestUtils.getIntParameter(request, BrowseParams.ETAL);
 
         params.scope = new BrowserScope(context);
-        params.scope.setUserLocale(context.getCurrentLocale().getLanguage());
+
         // Are we in a community or collection?
         DSpaceObject dso = HandleUtil.obtainHandle(objectModel);
         if (dso instanceof Community)
@@ -857,7 +848,7 @@
         try
         {
             // Create a new browse engine, and perform the browse
-            BrowseEngine be = new BrowseEngine(context, params.scope.getUserLocale());
+            BrowseEngine be = new BrowseEngine(context);
             this.browseInfo = be.browse(params.scope);
 
             // figure out the setting for author list truncation
