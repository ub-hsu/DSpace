--- conflicted
+++ resolved
@@ -83,12 +83,9 @@
     private static final Message T_go = message("xmlui.general.go");
     private static final Message T_rpp = message("xmlui.Discovery.AbstractSearch.rpp");
     private static final int[] RESULTS_PER_PAGE_PROGRESSION = {5, 10, 20, 40, 60, 80, 100};
-<<<<<<< HEAD
-=======
 
     protected HandleService handleService = HandleServiceFactory.getInstance().getHandleService();
 
->>>>>>> a54bf11b
 
     public SearchFacetFilter() {
 
@@ -238,15 +235,9 @@
         SORT requestSortOrder = getSortOrder(request);
         if(request.getParameter(SearchFilterParam.STARTS_WITH) != null)
         {
-<<<<<<< HEAD
-            discoverFacetField = new DiscoverFacetField(facetField, DiscoveryConfigurationParameters.TYPE_TEXT, getPageSize() + 1, DiscoveryConfigurationParameters.SORT.VALUE, request.getParameter(SearchFilterParam.STARTS_WITH).toLowerCase(), false);
-        }else{
-            discoverFacetField = new DiscoverFacetField(facetField, DiscoveryConfigurationParameters.TYPE_TEXT, getPageSize() + 1, DiscoveryConfigurationParameters.SORT.VALUE, false);
-=======
             discoverFacetField = new DiscoverFacetField(facetField, DiscoveryConfigurationParameters.TYPE_TEXT, getPageSize() + 1, requestSortOrder, request.getParameter(SearchFilterParam.STARTS_WITH).toLowerCase());
         }else{
             discoverFacetField = new DiscoverFacetField(facetField, DiscoveryConfigurationParameters.TYPE_TEXT, getPageSize() + 1, requestSortOrder);
->>>>>>> a54bf11b
         }
 
         queryArgs.addFacetField(discoverFacetField);
@@ -312,10 +303,7 @@
         div.setHead(message("xmlui.Discovery.AbstractSearch.type_" + browseParams.getFacetField()));
         if(getSortOrder(request).equals(SORT.VALUE)){
         addBrowseJumpNavigation(div, browseParams, request);
-<<<<<<< HEAD
-=======
-        }
->>>>>>> a54bf11b
+        }
         addBrowseControls(div, browseParams);
 
         // Set up the major variables
@@ -498,18 +486,11 @@
             offSet = currentOffset;
         }
 
-<<<<<<< HEAD
-        Map<String, String> parameters = new HashMap<String, String>();
-        parameters.putAll(browseParams.getCommonBrowseParams());
-        parameters.putAll(browseParams.getControlParameters());
-        parameters.put(SearchFilterParam.OFFSET, String.valueOf(offSet + getPageSize()));
-=======
         Map<String, String> urlParameters = new HashMap<>();
         urlParameters.putAll(browseParams.getCommonBrowseParams());
         urlParameters.putAll(browseParams.getControlParameters());
         urlParameters.put(SearchFilterParam.OFFSET, String.valueOf(offSet + getPageSize()));
         urlParameters.put(SearchFilterParam.ORDER, getSortOrder(request).name());
->>>>>>> a54bf11b
 
         // Add the filter queries
         String newURL = generateURL("search-filter", urlParameters);
@@ -532,20 +513,12 @@
             return null;
         }
 
-<<<<<<< HEAD
-        Map<String, String> parameters = new HashMap<String, String>();
-        parameters.putAll(browseParams.getCommonBrowseParams());
-        parameters.putAll(browseParams.getControlParameters());
-        String offSet = String.valueOf((currentOffset - getPageSize()<0)? 0:currentOffset - getPageSize());
-        parameters.put(SearchFilterParam.OFFSET, offSet);
-=======
         Map<String, String> urlParameters = new HashMap<>();
         urlParameters.putAll(browseParams.getCommonBrowseParams());
         urlParameters.putAll(browseParams.getControlParameters());
         urlParameters.put(SearchFilterParam.ORDER, getSortOrder(request).name());
         String offSet = String.valueOf((currentOffset - getPageSize()<0)? 0:currentOffset - getPageSize());
         urlParameters.put(SearchFilterParam.OFFSET, offSet);
->>>>>>> a54bf11b
 
         // Add the filter queries
         String newURL = generateURL("search-filter", urlParameters);
@@ -674,11 +647,7 @@
             throws WingException
     {
         // Prepare a Map of query parameters required for all links
-<<<<<<< HEAD
-        Map<String, String> queryParams = new HashMap<String, String>();
-=======
         Map<String, String> queryParams = new HashMap<>();
->>>>>>> a54bf11b
 
         queryParams.putAll(params.getCommonBrowseParams());
         Request request = ObjectModelHelper.getRequest(objectModel);
