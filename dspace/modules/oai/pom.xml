<project xmlns="http://maven.apache.org/POM/4.0.0" xmlns:xsi="http://www.w3.org/2001/XMLSchema-instance" xsi:schemaLocation="http://maven.apache.org/POM/4.0.0 http://maven.apache.org/xsd/maven-4.0.0.xsd">
    <modelVersion>4.0.0</modelVersion>
    <groupId>org.dspace.modules</groupId>
    <artifactId>oai</artifactId>
    <packaging>war</packaging>
    <name>DSpace OAI-PMH :: Local Customizations</name>
    <description>
        This project allows you to overlay your own local OAI customizations
        on top of the default OAI-PMH web application provided with DSpace.
    </description>


    <parent>
        <artifactId>modules</artifactId>
        <groupId>org.dspace</groupId>
<<<<<<< HEAD
        <version>CRIS-6.3.0-SNAPSHOT</version>
=======
        <version>6.3</version>
>>>>>>> 813800ce
        <relativePath>..</relativePath>
    </parent>


    <properties>
       <!-- This is the path to the root [dspace-src] directory. -->
       <root.basedir>${basedir}/../../..</root.basedir>
    </properties>

    <build>
        <plugins>
            <!-- Unpack the "additions" module into our target directory,
                 so that any custom classes in that module can be included
                 into this WAR's WEB-INF/classes (see maven-war-plugin below). -->
            <plugin>
                <groupId>org.apache.maven.plugins</groupId>
                <artifactId>maven-dependency-plugin</artifactId>
                <executions>
                    <execution>
                        <id>unpack</id>
                        <phase>prepare-package</phase>
                        <goals>
                            <goal>unpack-dependencies</goal>
                        </goals>
                        <configuration>
                            <includeGroupIds>org.dspace.modules</includeGroupIds>
                            <includeArtifactIds>additions</includeArtifactIds>
                            <!--NOTE: by default this will also unpack transitive dependencies. To disable, uncomment this next line:
                            <excludeTransitive>true</excludeTransitive>
                            -->
                            <outputDirectory>${project.build.directory}/additions</outputDirectory>
                            <excludes>META-INF/**</excludes>
                        </configuration>
                    </execution>
                </executions>
            </plugin>
            <plugin>
                <groupId>org.apache.maven.plugins</groupId>
                <artifactId>maven-war-plugin</artifactId>
                <configuration>
                    <archiveClasses>false</archiveClasses>
                    <!-- Filter the web.xml (needed for IDE compatibility/debugging) -->
                    <filteringDeploymentDescriptors>true</filteringDeploymentDescriptors>
                    <!-- Copy any 'additions' (see m-dependency-p above) into WEB-INF/classes.
                         This ensures they are loaded prior to dependencies in WEB-INF/lib
                         (per Servlet 3.0 spec, section 10.5), and allows them to override
                         default classes in this WAR -->
                    <webResources>
                        <resource>
                            <directory>${project.build.directory}/additions</directory>
                            <targetPath>WEB-INF/classes</targetPath>
                        </resource>
                    </webResources>
                </configuration>
                <executions>
                    <execution>
                        <phase>prepare-package</phase>
                    </execution>
                </executions>
            </plugin>
        </plugins>
    </build>

    <profiles>
        <profile>
            <id>oracle-support</id>
            <activation>
                <property>
                    <name>db.name</name>
                    <value>oracle</value>
                </property>
            </activation>
            <dependencies>
                <dependency>
                    <groupId>com.oracle</groupId>
                    <artifactId>ojdbc6</artifactId>
                </dependency>
            </dependencies>
        </profile>
    </profiles>


    <dependencies>
        <dependency>
            <groupId>org.dspace.modules</groupId>
            <artifactId>additions</artifactId>
            <exclusions>
                <exclusion>
                    <groupId>com.lyncode</groupId>
                    <artifactId>builder-commons</artifactId>
                </exclusion>
                <exclusion>
                	<groupId>javax.validation</groupId>
                	<artifactId>validation-api</artifactId>
                </exclusion>
            </exclusions>
        </dependency>
        <dependency>
            <groupId>org.dspace</groupId>
            <artifactId>dspace-oai</artifactId>
            <type>war</type>
        </dependency>
        <dependency>
            <groupId>org.dspace</groupId>
            <artifactId>dspace-oai</artifactId>
            <type>jar</type>
            <classifier>classes</classifier>
            <exclusions>
                <exclusion>
                    <groupId>com.lyncode</groupId>
                    <artifactId>builder-commons</artifactId>
                </exclusion>
                <exclusion>
                    <groupId>com.google.guava</groupId>
                    <artifactId>guava</artifactId>
                </exclusion>
            </exclusions>
        </dependency>
        <dependency>
            <groupId>javax.servlet</groupId>
            <artifactId>javax.servlet-api</artifactId>
            <scope>provided</scope>
        </dependency>
        <dependency>
            <groupId>org.slf4j</groupId>
            <artifactId>slf4j-log4j12</artifactId>
        </dependency>

        <dependency>
            <groupId>com.lyncode</groupId>
            <artifactId>builder-commons</artifactId>
            <version>1.0.2</version>
            <exclusions>
                <exclusion>
                    <groupId>com.google.guava</groupId>
                    <artifactId>guava</artifactId>
                </exclusion>
            </exclusions>
        </dependency>
        
        <dependency>
			<groupId>org.dspace</groupId>
			<artifactId>dspace-cris-api</artifactId>
		</dependency>
        <dependency>
			<groupId>org.dspace</groupId>
			<artifactId>dspace-cris-jspui-api</artifactId>
			<exclusions>
				<exclusion>
					<artifactId>asm</artifactId>
					<groupId>asm</groupId>
				</exclusion>
			</exclusions>
        </dependency>
    </dependencies>

    <developers>
        <developer>
            <id>lyncode</id>
            <email>dspace@lyncode.com</email>
            <name>DSpace @ Lyncode</name>
            <url>http://www.lyncode.com</url>
        </developer>
    </developers>
</project><|MERGE_RESOLUTION|>--- conflicted
+++ resolved
@@ -9,18 +9,12 @@
         on top of the default OAI-PMH web application provided with DSpace.
     </description>
 
-
     <parent>
         <artifactId>modules</artifactId>
         <groupId>org.dspace</groupId>
-<<<<<<< HEAD
         <version>CRIS-6.3.0-SNAPSHOT</version>
-=======
-        <version>6.3</version>
->>>>>>> 813800ce
         <relativePath>..</relativePath>
     </parent>
-
 
     <properties>
        <!-- This is the path to the root [dspace-src] directory. -->
@@ -98,7 +92,6 @@
             </dependencies>
         </profile>
     </profiles>
-
 
     <dependencies>
         <dependency>
