--- conflicted
+++ resolved
@@ -9,21 +9,12 @@
         on top of the default XML-UI web application provided with DSpace.
     </description>
 
-<<<<<<< HEAD
    <parent>
       <groupId>org.dspace</groupId>
       <artifactId>modules</artifactId>
       <version>CRIS-4.3.1-SNAPSHOT</version>
       <relativePath>..</relativePath>
    </parent>
-=======
-    <parent>
-        <groupId>org.dspace</groupId>
-        <artifactId>modules</artifactId>
-        <version>5.2-SNAPSHOT</version>
-        <relativePath>..</relativePath>
-    </parent>
->>>>>>> b7a469d5
 
     <properties>
         <!-- This is the path to the root [dspace-src] directory. -->
@@ -209,12 +200,12 @@
             <type>war</type>
         </dependency>
 
-<<<<<<< HEAD
-      <dependency>
-         <groupId>javax.servlet</groupId>
-         <artifactId>servlet-api</artifactId>
-         <scope>provided</scope>
-      </dependency>
+        <!-- DSpace XMLUI Webapp -->
+        <dependency>
+            <groupId>org.dspace</groupId>
+            <artifactId>dspace-xmlui</artifactId>
+            <type>war</type>
+        </dependency>
       
       
       		<dependency>
@@ -299,15 +290,8 @@
 			<groupId>org.dspace</groupId>
 			<artifactId>jargon</artifactId>
 		</dependency>
-=======
-        <!-- DSpace XMLUI Webapp -->
-        <dependency>
-            <groupId>org.dspace</groupId>
-            <artifactId>dspace-xmlui</artifactId>
-            <type>war</type>
-        </dependency>
->>>>>>> b7a469d5
-
+
+   </dependencies>
         <!-- DSpace XMLUI API -->
         <dependency>
             <groupId>org.dspace</groupId>
