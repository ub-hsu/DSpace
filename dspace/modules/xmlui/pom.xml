<project xmlns="http://maven.apache.org/POM/4.0.0" xmlns:xsi="http://www.w3.org/2001/XMLSchema-instance" xsi:schemaLocation="http://maven.apache.org/POM/4.0.0 http://maven.apache.org/maven-v4_0_0.xsd">
    <modelVersion>4.0.0</modelVersion>
    <groupId>org.dspace.modules</groupId>
    <artifactId>xmlui</artifactId>
    <packaging>war</packaging>
    <name>DSpace XML-UI (Manakin) :: Local Customizations</name>
    <description>
        This project allows you to overlay your own local XML-UI customizations
        on top of the default XML-UI web application provided with DSpace.
    </description>

<<<<<<< HEAD
   <parent>
      <groupId>org.dspace</groupId>
      <artifactId>modules</artifactId>
      <version>CRIS-5.6.2-SNAPSHOT</version>
      <relativePath>..</relativePath>
   </parent>
=======
    <parent>
        <groupId>org.dspace</groupId>
        <artifactId>modules</artifactId>
        <version>6.1-SNAPSHOT</version>
        <relativePath>..</relativePath>
    </parent>
>>>>>>> a54bf11b

    <properties>
        <!-- This is the path to the root [dspace-src] directory. -->
        <root.basedir>${basedir}/../../..</root.basedir>
    </properties>

    <build>
        <plugins>
            <!-- Unpack the "additions" module into our target directory,
                 so that any custom classes in that module can be included
                 into this WAR's WEB-INF/classes (see maven-war-plugin below). -->
            <plugin>
                <groupId>org.apache.maven.plugins</groupId>
                <artifactId>maven-dependency-plugin</artifactId>
                <executions>
                    <execution>
                        <id>unpack</id>
                        <phase>prepare-package</phase>
                        <goals>
                            <goal>unpack-dependencies</goal>
                        </goals>
                        <configuration>
                            <includeGroupIds>org.dspace.modules</includeGroupIds>
                            <includeArtifactIds>additions</includeArtifactIds>
                            <!--NOTE: by default this will also unpack transitive dependencies. To disable, uncomment this next line:
                            <excludeTransitive>true</excludeTransitive>
                            -->
                            <outputDirectory>${project.build.directory}/additions</outputDirectory>
                            <excludes>META-INF/**</excludes>
                        </configuration>
                    </execution>
                </executions>
            </plugin>
        </plugins>
    </build>


    <profiles>
        <profile>
            <id>oracle-support</id>
            <activation>
                <property>
                    <name>db.name</name>
                    <value>oracle</value>
                </property>
            </activation>
            <dependencies>
                <dependency>
                    <groupId>com.oracle</groupId>
                    <artifactId>ojdbc6</artifactId>
                </dependency>
            </dependencies>
        </profile>
        <profile>
            <id>default-war</id>
            <activation>
                <property>
                    <name>!mirage2.on</name>
                </property>
            </activation>
            <build>
                <plugins>
                    <plugin>
                        <groupId>org.apache.maven.plugins</groupId>
                        <artifactId>maven-war-plugin</artifactId>
                        <configuration>
                            <archiveClasses>false</archiveClasses>
                            <!-- Filter the web.xml (needed for IDE compatibility/debugging) -->
                            <filteringDeploymentDescriptors>true</filteringDeploymentDescriptors>
                            <!-- Copy any 'additions' (see m-dependency-p above) into WEB-INF/classes.
                                 This ensures they are loaded prior to dependencies in WEB-INF/lib
                                (per Servlet 3.0 spec, section 10.5), and allows them to override
                                 default classes in this WAR -->
                            <webResources>
                                <resource>
                                    <directory>${project.build.directory}/additions</directory>
                                    <targetPath>WEB-INF/classes</targetPath>
                                </resource>
                            </webResources>
                            <overlays>
                                <!--
                                   the priority of overlays is determined here
                                   1.) default: anything in the current project has highest
                                   2.) anything defined here has precedence in the order defined
                                   3.) any war found transitively in the dependencies will be applied
                                   next. the order is unpredictable.
                                -->
                                <overlay>
                                    <groupId>org.dspace</groupId>
                                    <artifactId>dspace-xmlui-lang</artifactId>
                                    <type>war</type>
                                    <excludes>
                                        <!--
                                           keep lang web.xml from overiding xmlui
                                        -->
                                        <exclude>WEB-INF/web.xml</exclude>
                                        <exclude>WEB-INF/classes/**</exclude>
                                    </excludes>
                                </overlay>
                                <overlay>
                                    <groupId>org.dspace</groupId>
                                    <artifactId>dspace-xmlui</artifactId>
                                    <type>war</type>
                                    <excludes>
                                        <exclude>WEB-INF/classes/**</exclude>
                                    </excludes>
                                </overlay>
                            </overlays>
                        </configuration>
                        <executions>
                            <execution>
                                <phase>prepare-package</phase>
                            </execution>
                        </executions>
                    </plugin>

                </plugins>
            </build>
        </profile>
        <profile>
            <id>mirage2-war</id>
            <activation>
                <property>
                    <name>mirage2.on</name>
                </property>
            </activation>
            <build>
                <plugins>
                    <plugin>
                        <groupId>org.apache.maven.plugins</groupId>
                        <artifactId>maven-war-plugin</artifactId>
                        <configuration>
                            <archiveClasses>false</archiveClasses>
                            <!-- Filter the web.xml (needed for IDE compatibility/debugging) -->
                            <filteringDeploymentDescriptors>true</filteringDeploymentDescriptors>
                            <!-- Copy any 'additions' (see m-dependency-p above) into WEB-INF/classes.
                                 This ensures they are loaded prior to dependencies in WEB-INF/lib
                                (per Servlet 3.0 spec, section 10.5), and allows them to override
                                 default classes in this WAR -->
                            <webResources>
                                <resource>
                                    <directory>${project.build.directory}/additions</directory>
                                    <targetPath>WEB-INF/classes</targetPath>
                                </resource>
                            </webResources>
                            <overlays>
                                <!--
                                   the priority of overlays is determined here
                                   1.) default: anything in the current project has highest
                                   2.) anything defined here has precedence in the order defined
                                   3.) any war found transitively in the dependencies will be applied
                                   next. the order is unpredictable.
                                -->
                                <overlay>
                                    <groupId>org.dspace.modules</groupId>
                                    <artifactId>xmlui-mirage2</artifactId>
                                    <type>war</type>
                                </overlay>
                                <overlay>
                                    <groupId>org.dspace</groupId>
                                    <artifactId>dspace-xmlui-lang</artifactId>
                                    <type>war</type>
                                    <excludes>
                                        <!--
                                           keep lang web.xml from overiding xmlui
                                        -->
                                        <exclude>WEB-INF/web.xml</exclude>
                                        <exclude>WEB-INF/classes/**</exclude>
                                    </excludes>
                                </overlay>
                                <overlay>
                                    <groupId>org.dspace</groupId>
                                    <artifactId>dspace-xmlui</artifactId>
                                    <type>war</type>
                                    <excludes>
                                        <exclude>WEB-INF/classes/**</exclude>
                                    </excludes>
                                </overlay>
                            </overlays>
                        </configuration>
                        <executions>
                            <execution>
                                <phase>prepare-package</phase>
                            </execution>
                        </executions>
                    </plugin>

                </plugins>
            </build>
            <dependencies>
                <dependency>
                    <groupId>org.dspace.modules</groupId>
                    <artifactId>xmlui-mirage2</artifactId>
<<<<<<< HEAD
                    <version>${project.version}</version>
=======
                    <version>6.1-SNAPSHOT</version>
>>>>>>> a54bf11b
                    <type>war</type>
                </dependency>
            </dependencies>
        </profile>
    </profiles>

    <dependencies>

        <dependency>
            <groupId>org.dspace.modules</groupId>
            <artifactId>additions</artifactId>
            <exclusions>
                <exclusion>
                    <groupId>xml-apis</groupId>
                    <artifactId>xml-apis</artifactId>
                </exclusion>
            </exclusions>
        </dependency>

        <!-- DSpace XMLUI Languages -->
        <dependency>
            <groupId>org.dspace</groupId>
            <artifactId>dspace-xmlui-lang</artifactId>
            <type>war</type>
        </dependency>

        <!-- DSpace XMLUI Webapp -->
        <dependency>
            <groupId>org.dspace</groupId>
            <artifactId>dspace-xmlui</artifactId>
            <type>war</type>
        </dependency>
      
      
      		<dependency>
			<groupId>org.dspace</groupId>
			<artifactId>dspace-cris-jspui-webapp</artifactId>
			<type>war</type>
		</dependency>

		<dependency>
			<groupId>org.springframework</groupId>
			<artifactId>spring-webmvc</artifactId>
		</dependency>

		<dependency>
			<groupId>org.dspace</groupId>
			<artifactId>metrics-lookup</artifactId>
		</dependency>
		<dependency>
			<groupId>org.dspace</groupId>
			<artifactId>metrics-lookup-web</artifactId>
			<type>war</type>
		</dependency>

		<dependency>
			<groupId>org.jdyna</groupId>
			<artifactId>jdyna-web-api</artifactId>
			<version>${org.jdyna.version}</version>
		</dependency>

		<dependency>
			<groupId>it.cilea</groupId>
			<artifactId>commons-cilea-webapi</artifactId>
			<version>${it.cilea.ccommons.version}</version>
		</dependency>

		<dependency>
			<groupId>org.jdyna</groupId>
			<artifactId>jdyna-webmvc-api</artifactId>
			<version>${org.jdyna.version}</version>
		</dependency>
		<dependency>
			<groupId>org.jdyna</groupId>
			<artifactId>jdyna-webmvc-webapp</artifactId>
			<version>${org.jdyna.version}</version>
			<type>war</type>
		</dependency>

		<dependency>
			<groupId>org.dspace</groupId>
			<artifactId>dspace-cris-api</artifactId>
		</dependency>

		<dependency>
			<groupId>org.dspace</groupId>
			<artifactId>dspace-cris-jspui-api</artifactId>
		</dependency>

		<dependency>
			<groupId>org.dspace</groupId>
			<artifactId>dspace-cris-webservices-api</artifactId>
		</dependency>

		<dependency>
			<groupId>org.dspace</groupId>
			<artifactId>dspace-cris-webservices-webapp</artifactId>
			<type>war</type>
			<scope>compile</scope>
		</dependency>
      
		<dependency>
			<groupId>com.lowagie</groupId>
			<artifactId>itext</artifactId>
			<version>2.1.7</version>
		</dependency>

		<dependency>
			<groupId>net.sourceforge.htmlcleaner</groupId>
			<artifactId>htmlcleaner</artifactId>
		</dependency>

		<dependency>
			<groupId>org.dspace</groupId>
			<artifactId>jargon</artifactId>
		</dependency>

   
        <!-- DSpace XMLUI API -->
        <dependency>
            <groupId>org.dspace</groupId>
            <artifactId>dspace-xmlui</artifactId>
            <type>jar</type>
            <classifier>classes</classifier>
        </dependency>

        <dependency>
            <groupId>javax.servlet</groupId>
            <artifactId>javax.servlet-api</artifactId>
            <scope>provided</scope>
        </dependency>

    </dependencies>

</project><|MERGE_RESOLUTION|>--- conflicted
+++ resolved
@@ -9,21 +9,12 @@
         on top of the default XML-UI web application provided with DSpace.
     </description>
 
-<<<<<<< HEAD
    <parent>
       <groupId>org.dspace</groupId>
       <artifactId>modules</artifactId>
       <version>CRIS-5.6.2-SNAPSHOT</version>
       <relativePath>..</relativePath>
    </parent>
-=======
-    <parent>
-        <groupId>org.dspace</groupId>
-        <artifactId>modules</artifactId>
-        <version>6.1-SNAPSHOT</version>
-        <relativePath>..</relativePath>
-    </parent>
->>>>>>> a54bf11b
 
     <properties>
         <!-- This is the path to the root [dspace-src] directory. -->
@@ -217,11 +208,7 @@
                 <dependency>
                     <groupId>org.dspace.modules</groupId>
                     <artifactId>xmlui-mirage2</artifactId>
-<<<<<<< HEAD
                     <version>${project.version}</version>
-=======
-                    <version>6.1-SNAPSHOT</version>
->>>>>>> a54bf11b
                     <type>war</type>
                 </dependency>
             </dependencies>
