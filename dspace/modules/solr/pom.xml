--- conflicted
+++ resolved
@@ -2,11 +2,7 @@
    <modelVersion>4.0.0</modelVersion>
    <groupId>org.dspace.modules</groupId>
    <artifactId>solr</artifactId>
-<<<<<<< HEAD
    <version>CRIS-5.6.2-SNAPSHOT</version>
-=======
-   <version>6.1-SNAPSHOT</version>
->>>>>>> a54bf11b
    <packaging>war</packaging>
    <name>DSpace SOLR :: Local Customizations</name>
    <description>
@@ -17,11 +13,7 @@
    <parent>
       <groupId>org.dspace</groupId>
       <artifactId>modules</artifactId>
-<<<<<<< HEAD
       <version>CRIS-5.6.2-SNAPSHOT</version>
-=======
-      <version>6.1-SNAPSHOT</version>
->>>>>>> a54bf11b
       <relativePath>..</relativePath>
    </parent>
 
