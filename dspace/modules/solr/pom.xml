<project xmlns="http://maven.apache.org/POM/4.0.0" xmlns:xsi="http://www.w3.org/2001/XMLSchema-instance" xsi:schemaLocation="http://maven.apache.org/POM/4.0.0 http://maven.apache.org/maven-v4_0_0.xsd">
   <modelVersion>4.0.0</modelVersion>
   <groupId>org.dspace.modules</groupId>
   <artifactId>solr</artifactId>
<<<<<<< HEAD
=======
   <version>5.2-SNAPSHOT</version>
>>>>>>> b7a469d5
   <packaging>war</packaging>
   <name>DSpace SOLR :: Local Customizations</name>
   <description>
      This project allows you to overlay your own local SOLR customizations
      on top of the default SOLR web application provided with DSpace.
   </description>

   <parent>
      <groupId>org.dspace</groupId>
      <artifactId>modules</artifactId>
<<<<<<< HEAD
      <version>CRIS-4.3.1-SNAPSHOT</version>
=======
      <version>5.2-SNAPSHOT</version>
>>>>>>> b7a469d5
      <relativePath>..</relativePath>
   </parent>

   <properties>
       <!-- This is the path to the root [dspace-src] directory. -->
       <root.basedir>${basedir}/../../..</root.basedir>
   </properties>

   <build>
      <plugins>
         <plugin>
            <groupId>org.apache.maven.plugins</groupId>
            <artifactId>maven-war-plugin</artifactId>
             <configuration>
               <!-- This 'dspace-solr' WAR overlays the Apache Solr Web Application
                    available in Maven Central -->
               <overlays>
                 <overlay>
                  <groupId>org.apache.solr</groupId>
                  <artifactId>solr</artifactId>
                     <!--
                     Exclude the solr core named apache-solr-core, this is needed because the dspace-solr changes
                     need to take precedence over the solr-core, the solr-core will still be loaded in the solr-core.jar
                     -->
                     <excludes>
                         <exclude>WEB-INF/lib/apache-solr-core-4.10.2.jar</exclude>
                         <!--Also ensure we use the DSpace solr web.xml file else our localhost filter will not work !-->
                         <exclude>WEB-INF/web.xml</exclude>
                     </excludes>
                 </overlay>
               </overlays>
             </configuration>
            <executions>
               <execution>
                  <phase>prepare-package</phase>
               </execution>
            </executions>
         </plugin>
      </plugins>
   </build>

    <dependencyManagement>
        <dependencies>
            <dependency>
                <groupId>org.apache.lucene</groupId>
                <artifactId>lucene-core</artifactId>
                <version>${solr.version}</version>
            </dependency>
            <dependency>
                <groupId>org.apache.lucene</groupId>
                <artifactId>lucene-analyzers-common</artifactId>
                <version>${solr.version}</version>
            </dependency>
            <dependency>
                <groupId>org.apache.lucene</groupId>
                <artifactId>lucene-queryparser</artifactId>
                <version>${solr.version}</version>
            </dependency>
        </dependencies>

    </dependencyManagement>
   <dependencies>
       <dependency>
           <groupId>org.dspace</groupId>
           <artifactId>dspace-solr</artifactId>
<<<<<<< HEAD
           <version>${project.version}</version>
=======
>>>>>>> b7a469d5
           <classifier>skinny</classifier>
           <type>war</type>
       </dependency>

       <dependency>
           <groupId>org.dspace</groupId>
           <artifactId>dspace-solr</artifactId>
<<<<<<< HEAD
           <version>${project.version}</version>
=======
>>>>>>> b7a469d5
           <classifier>classes</classifier>
           <type>jar</type>
       </dependency>

       <!-- add dependencies for support of ICU extra analyzer -->
       <dependency>
           <groupId>org.apache.solr</groupId>
           <artifactId>solr-analysis-extras</artifactId>
           <version>${solr.version}</version>
           <exclusions>
               <exclusion>
                   <artifactId>javax.servlet</artifactId>
                   <groupId>org.eclipse.jetty.orbit</groupId>
               </exclusion>
               <exclusion>
                   <artifactId>jetty-continuation</artifactId>
                   <groupId>org.eclipse.jetty</groupId>
               </exclusion>
               <exclusion>
                   <artifactId>jetty-deploy</artifactId>
                   <groupId>org.eclipse.jetty</groupId>
               </exclusion>
               <exclusion>
                   <artifactId>jetty-http</artifactId>
                   <groupId>org.eclipse.jetty</groupId>
               </exclusion>
               <exclusion>
                   <artifactId>jetty-io</artifactId>
                   <groupId>org.eclipse.jetty</groupId>
               </exclusion>
               <exclusion>
                   <artifactId>jetty-jmx</artifactId>
                   <groupId>org.eclipse.jetty</groupId>
               </exclusion>
               <exclusion>
                   <artifactId>jetty-security</artifactId>
                   <groupId>org.eclipse.jetty</groupId>
               </exclusion>
               <exclusion>
                   <artifactId>jetty-server</artifactId>
                   <groupId>org.eclipse.jetty</groupId>
               </exclusion>
               <exclusion>
                   <artifactId>jetty-servlet</artifactId>
                   <groupId>org.eclipse.jetty</groupId>
               </exclusion>
               <exclusion>
                   <artifactId>jetty-util</artifactId>
                   <groupId>org.eclipse.jetty</groupId>
               </exclusion>
               <exclusion>
                   <artifactId>jetty-webapp</artifactId>
                   <groupId>org.eclipse.jetty</groupId>
               </exclusion>
               <exclusion>
                   <artifactId>jetty-xml</artifactId>
                   <groupId>org.eclipse.jetty</groupId>
               </exclusion>

           </exclusions>
       </dependency>

       <dependency>
           <groupId>com.ibm.icu</groupId>
           <artifactId>icu4j</artifactId>
       </dependency>


       <dependency>
           <groupId>org.apache.lucene</groupId>
           <artifactId>lucene-analyzers-icu</artifactId>
           <version>${solr.version}</version>

       </dependency>

		
       <dependency>
           <groupId>org.apache.lucene</groupId>
           <artifactId>lucene-analyzers-smartcn</artifactId>
           <version>${solr.version}</version>
       </dependency>
       
       <dependency>
           <groupId>org.apache.lucene</groupId>
           <artifactId>lucene-analyzers-stempel</artifactId>
           <version>${solr.version}</version>
       </dependency>
       
       <!-- support odd cases where JAXP cannot be found in JVM -->
       <dependency>
           <groupId>xalan</groupId>
           <artifactId>xalan</artifactId>
       </dependency>

   </dependencies>

</project><|MERGE_RESOLUTION|>--- conflicted
+++ resolved
@@ -2,10 +2,7 @@
    <modelVersion>4.0.0</modelVersion>
    <groupId>org.dspace.modules</groupId>
    <artifactId>solr</artifactId>
-<<<<<<< HEAD
-=======
-   <version>5.2-SNAPSHOT</version>
->>>>>>> b7a469d5
+   <version>CRIS-4.3.1-SNAPSHOT</version>
    <packaging>war</packaging>
    <name>DSpace SOLR :: Local Customizations</name>
    <description>
@@ -16,11 +13,7 @@
    <parent>
       <groupId>org.dspace</groupId>
       <artifactId>modules</artifactId>
-<<<<<<< HEAD
       <version>CRIS-4.3.1-SNAPSHOT</version>
-=======
-      <version>5.2-SNAPSHOT</version>
->>>>>>> b7a469d5
       <relativePath>..</relativePath>
    </parent>
 
@@ -86,10 +79,7 @@
        <dependency>
            <groupId>org.dspace</groupId>
            <artifactId>dspace-solr</artifactId>
-<<<<<<< HEAD
            <version>${project.version}</version>
-=======
->>>>>>> b7a469d5
            <classifier>skinny</classifier>
            <type>war</type>
        </dependency>
@@ -97,10 +87,7 @@
        <dependency>
            <groupId>org.dspace</groupId>
            <artifactId>dspace-solr</artifactId>
-<<<<<<< HEAD
            <version>${project.version}</version>
-=======
->>>>>>> b7a469d5
            <classifier>classes</classifier>
            <type>jar</type>
        </dependency>
