<<<<<<< HEAD
<project xmlns="http://maven.apache.org/POM/4.0.0" xmlns:xsi="http://www.w3.org/2001/XMLSchema-instance" xsi:schemaLocation="http://maven.apache.org/POM/4.0.0 http://maven.apache.org/maven-v4_0_0.xsd">
   <modelVersion>4.0.0</modelVersion>
   <groupId>org.dspace.modules</groupId>
   <artifactId>solr</artifactId>
   <packaging>war</packaging>
   <name>DSpace SOLR :: Web Application</name>
   <description>
      DSpace SOLR Service Provider Web Application
   </description>

   <!--
      A Parent POM that Maven inherits DSpace Default
      POM atrributes from.
   -->
   <parent>
      <groupId>org.dspace</groupId>
      <artifactId>modules</artifactId>
      <version>1.8.0-SNAPSHOT</version>
   </parent>
   
   <!--
      The Subversion repository location is used by Continuum to update
      against when changes have occured, this spawns a new build cycle
      and releases snapshots into the snapshot repository below.
   -->
   <scm>
      <connection>scm:svn:http://dspace.svn.sourceforge.net/svnroot/dspace/trunk/dspace/modules/solr</connection>
      <developerConnection>scm:svn:https://dspace.svn.sourceforge.net/svnroot/dspace/trunk/dspace/modules/solr</developerConnection>
      <url>http://dspace.svn.sourceforge.net/svnroot/dspace/trunk/dspace/modules/solr</url>
   </scm>

   <build>
      <plugins>
         <plugin>
            <groupId>org.apache.maven.plugins</groupId>
            <artifactId>maven-war-plugin</artifactId>
            <executions>
               <execution>
                  <phase>prepare-package</phase>
               </execution>
            </executions>
         </plugin>
      </plugins>
   </build>
   <dependencies>
       <dependency>
           <groupId>org.dspace</groupId>
           <artifactId>dspace-solr</artifactId>
           <version>1.4.1.0</version>
           <classifier>skinny</classifier>
           <type>war</type>
       </dependency>

       <dependency>
           <groupId>org.dspace</groupId>
           <artifactId>dspace-solr</artifactId>
           <version>1.4.1.0</version>
           <classifier>classes</classifier>
           <type>jar</type>
       </dependency>

      <dependency>
         <groupId>org.slf4j</groupId>
         <artifactId>slf4j-api</artifactId>
         <version>1.5.6</version>
      </dependency>
       
      <dependency>
         <groupId>org.slf4j</groupId>
         <artifactId>slf4j-jdk14</artifactId>
         <version>1.5.6</version>
      </dependency>


    <!-- support odd cases where JAXP cannot be found in JVM -->
    <dependency>
        <groupId>xalan</groupId>
        <artifactId>xalan</artifactId>
        <version>2.7.0</version>
    </dependency>

   </dependencies>

=======
<project xmlns="http://maven.apache.org/POM/4.0.0" xmlns:xsi="http://www.w3.org/2001/XMLSchema-instance" xsi:schemaLocation="http://maven.apache.org/POM/4.0.0 http://maven.apache.org/maven-v4_0_0.xsd">
   <modelVersion>4.0.0</modelVersion>
   <groupId>org.dspace.modules</groupId>
   <artifactId>solr</artifactId>
   <packaging>war</packaging>
   <name>DSpace SOLR :: Web Application</name>
   <description>
      DSpace SOLR Service Provider Web Application
   </description>

   <!--
      A Parent POM that Maven inherits DSpace Default
      POM atrributes from.
   -->
   <parent>
      <groupId>org.dspace</groupId>
      <artifactId>modules</artifactId>
      <version>1.7.1</version>
   </parent>
   
   <!--
      The Subversion repository location is used by Continuum to update
      against when changes have occured, this spawns a new build cycle
      and releases snapshots into the snapshot repository below.
   -->
   <scm>
      <connection>scm:svn:http://dspace.svn.sourceforge.net/svnroot/dspace/tags/dspace-1.7.1</connection>
      <developerConnection>scm:svn:https://dspace.svn.sourceforge.net/svnroot/dspace/tags/dspace-1.7.1</developerConnection>
      <url>http://dspace.svn.sourceforge.net/svnroot/dspace/tags/dspace-1.7.1</url>
   </scm>

   <build>
      <plugins>
         <plugin>
            <groupId>org.apache.maven.plugins</groupId>
            <artifactId>maven-war-plugin</artifactId>
            <executions>
               <execution>
                  <phase>prepare-package</phase>
               </execution>
            </executions>
         </plugin>
      </plugins>
   </build>
   <dependencies>
       <dependency>
           <groupId>org.dspace</groupId>
           <artifactId>dspace-solr</artifactId>
           <version>1.4.1.1</version>
           <classifier>skinny</classifier>
           <type>war</type>
       </dependency>

       <dependency>
           <groupId>org.dspace</groupId>
           <artifactId>dspace-solr</artifactId>
           <version>1.4.1.1</version>
           <classifier>classes</classifier>
           <type>jar</type>
       </dependency>

      <dependency>
         <groupId>org.slf4j</groupId>
         <artifactId>slf4j-api</artifactId>
         <version>1.5.6</version>
      </dependency>
       
      <dependency>
         <groupId>org.slf4j</groupId>
         <artifactId>slf4j-jdk14</artifactId>
         <version>1.5.6</version>
      </dependency>


    <!-- support odd cases where JAXP cannot be found in JVM -->
    <dependency>
        <groupId>xalan</groupId>
        <artifactId>xalan</artifactId>
        <version>2.7.0</version>
    </dependency>

   </dependencies>

>>>>>>> 37a6f5e8
</project><|MERGE_RESOLUTION|>--- conflicted
+++ resolved
@@ -1,88 +1,3 @@
-<<<<<<< HEAD
-<project xmlns="http://maven.apache.org/POM/4.0.0" xmlns:xsi="http://www.w3.org/2001/XMLSchema-instance" xsi:schemaLocation="http://maven.apache.org/POM/4.0.0 http://maven.apache.org/maven-v4_0_0.xsd">
-   <modelVersion>4.0.0</modelVersion>
-   <groupId>org.dspace.modules</groupId>
-   <artifactId>solr</artifactId>
-   <packaging>war</packaging>
-   <name>DSpace SOLR :: Web Application</name>
-   <description>
-      DSpace SOLR Service Provider Web Application
-   </description>
-
-   <!--
-      A Parent POM that Maven inherits DSpace Default
-      POM atrributes from.
-   -->
-   <parent>
-      <groupId>org.dspace</groupId>
-      <artifactId>modules</artifactId>
-      <version>1.8.0-SNAPSHOT</version>
-   </parent>
-   
-   <!--
-      The Subversion repository location is used by Continuum to update
-      against when changes have occured, this spawns a new build cycle
-      and releases snapshots into the snapshot repository below.
-   -->
-   <scm>
-      <connection>scm:svn:http://dspace.svn.sourceforge.net/svnroot/dspace/trunk/dspace/modules/solr</connection>
-      <developerConnection>scm:svn:https://dspace.svn.sourceforge.net/svnroot/dspace/trunk/dspace/modules/solr</developerConnection>
-      <url>http://dspace.svn.sourceforge.net/svnroot/dspace/trunk/dspace/modules/solr</url>
-   </scm>
-
-   <build>
-      <plugins>
-         <plugin>
-            <groupId>org.apache.maven.plugins</groupId>
-            <artifactId>maven-war-plugin</artifactId>
-            <executions>
-               <execution>
-                  <phase>prepare-package</phase>
-               </execution>
-            </executions>
-         </plugin>
-      </plugins>
-   </build>
-   <dependencies>
-       <dependency>
-           <groupId>org.dspace</groupId>
-           <artifactId>dspace-solr</artifactId>
-           <version>1.4.1.0</version>
-           <classifier>skinny</classifier>
-           <type>war</type>
-       </dependency>
-
-       <dependency>
-           <groupId>org.dspace</groupId>
-           <artifactId>dspace-solr</artifactId>
-           <version>1.4.1.0</version>
-           <classifier>classes</classifier>
-           <type>jar</type>
-       </dependency>
-
-      <dependency>
-         <groupId>org.slf4j</groupId>
-         <artifactId>slf4j-api</artifactId>
-         <version>1.5.6</version>
-      </dependency>
-       
-      <dependency>
-         <groupId>org.slf4j</groupId>
-         <artifactId>slf4j-jdk14</artifactId>
-         <version>1.5.6</version>
-      </dependency>
-
-
-    <!-- support odd cases where JAXP cannot be found in JVM -->
-    <dependency>
-        <groupId>xalan</groupId>
-        <artifactId>xalan</artifactId>
-        <version>2.7.0</version>
-    </dependency>
-
-   </dependencies>
-
-=======
 <project xmlns="http://maven.apache.org/POM/4.0.0" xmlns:xsi="http://www.w3.org/2001/XMLSchema-instance" xsi:schemaLocation="http://maven.apache.org/POM/4.0.0 http://maven.apache.org/maven-v4_0_0.xsd">
    <modelVersion>4.0.0</modelVersion>
    <groupId>org.dspace.modules</groupId>
@@ -166,5 +81,4 @@
 
    </dependencies>
 
->>>>>>> 37a6f5e8
 </project>