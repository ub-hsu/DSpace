--- conflicted
+++ resolved
@@ -12,11 +12,7 @@
     <parent>
         <groupId>org.dspace</groupId>
         <artifactId>modules</artifactId>
-<<<<<<< HEAD
         <version>CRIS-5.10.0-SNAPSHOT</version>
-=======
-        <version>5.10</version>
->>>>>>> eca7968b
         <relativePath>..</relativePath>
     </parent>
 
