--- conflicted
+++ resolved
@@ -345,9 +345,6 @@
            <artifactId>javax.servlet-api</artifactId>
            <scope>provided</scope>
         </dependency>
-<<<<<<< HEAD
-	</dependencies>
-=======
 
        	<dependency>
             <groupId>org.dspace</groupId>
@@ -362,6 +359,5 @@
             <classifier>classes</classifier>
 	  	</dependency>
     </dependencies>
->>>>>>> c6e097fc
 
 </project>