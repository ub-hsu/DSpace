<project xmlns="http://maven.apache.org/POM/4.0.0" xmlns:xsi="http://www.w3.org/2001/XMLSchema-instance" xsi:schemaLocation="http://maven.apache.org/POM/4.0.0 http://maven.apache.org/maven-v4_0_0.xsd">
	<modelVersion>4.0.0</modelVersion>
	<groupId>org.dspace.modules</groupId>
	<artifactId>jspui</artifactId>
	<packaging>war</packaging>
	<name>DSpace JSP-UI :: Local Customizations</name>
	<description>
        This project allows you to overlay your own local JSP-UI customizations
        on top of the default JSP-UI web application provided with DSpace.
    </description>

    <parent>
        <groupId>org.dspace</groupId>
        <artifactId>modules</artifactId>
<<<<<<< HEAD
        <version>CRIS-5.6.2-SNAPSHOT</version>
=======
        <version>6.1-SNAPSHOT</version>
>>>>>>> a54bf11b
        <relativePath>..</relativePath>
    </parent>

    <properties>
        <!-- This is the path to the root [dspace-src] directory. -->
        <root.basedir>${basedir}/../../..</root.basedir>
        <project.build.sourceEncoding>UTF-8</project.build.sourceEncoding>		
    </properties>
	
    <profiles>
        <profile>
            <id>oracle-support</id>
            <activation>
                <property>
                    <name>db.name</name>
                    <value>oracle</value>
                </property>
            </activation>
            <dependencies>
                <dependency>
                    <groupId>com.oracle</groupId>
                    <artifactId>ojdbc6</artifactId>
                </dependency>
            </dependencies>
        </profile>
        <profile>
            <id>addon-ckan</id>
			<activation>
                <activeByDefault>true</activeByDefault>
            </activation>
            <dependencies>
			        <dependency>
			             <groupId>it.4science.dspace</groupId>
						 <artifactId>addon-ckan-api</artifactId>
						 <version>${ckan.addon.modules}</version>
						 <type>jar</type>
			        </dependency>
			        <dependency>
			             <groupId>it.4science.dspace</groupId>
						 <artifactId>addon-ckan-jspui</artifactId>
						 <version>${ckan.addon.modules}</version>
						 <type>war</type>
			        </dependency>
            </dependencies>
        </profile>

        <profile>
            <id>addon-iiif</id>
            <activation>
                <property>
                    <name>iiif.on</name>
                </property>
            </activation>
			<dependencies>
				<dependency>
					<groupId>it.4science.dspace</groupId>
					<artifactId>addon-iiif-api</artifactId>
					<version>${iiif.addon.modules}</version>
					<type>jar</type>
				</dependency>
				<dependency>
					<groupId>it.4science.dspace</groupId>
					<artifactId>addon-iiif-jspui</artifactId>
					<version>${iiif.addon.modules}</version>
					<type>war</type>
				</dependency>
			</dependencies>		                    
	    </profile>
	
		<profile>
			<id>addon-ocr</id>
            <activation>
                <property>
                    <name>ocr.on</name>
                </property>
            </activation>
			<dependencies>
				<dependency>
					<groupId>it.4science.dspace</groupId>
					<artifactId>addon-ocr-api</artifactId>
					<version>${ocr.addon.modules}</version>
					<type>jar</type>
				</dependency>
				<dependency>
					<groupId>it.4science.dspace</groupId>
					<artifactId>addon-annoiiif-api</artifactId>
					<version>${annoiiif.addon.modules}</version>
					<type>jar</type>
				</dependency>
			</dependencies>
		</profile>
	
		<profile>
			<id>addon-document-viewer</id>
            <activation>
                <property>
                    <name>docviewer.on</name>
                </property>
            </activation>
			<dependencies>
				<dependency>
					<groupId>it.4science.dspace</groupId>
					<artifactId>addon-docviewer-api</artifactId>
					<version>${docviewer.addon.modules}</version>
					<type>jar</type>
				</dependency>
				<dependency>
					<groupId>it.4science.dspace</groupId>
					<artifactId>addon-annoiiif-api</artifactId>
					<version>${annoiiif.addon.modules}</version>
					<type>jar</type>
				</dependency>
			</dependencies>
		</profile>
		
		<profile>
			<id>addon-av-streaming</id>
            <activation>
                <property>
                    <name>audiovideo.on</name>
                </property>
            </activation>
			<dependencies>
				<dependency>
					<groupId>it.4science.dspace</groupId>
					<artifactId>addon-video-api</artifactId>
					<version>${av.addon.modules}</version>
					<type>jar</type>
				</dependency>
				<dependency>
					<groupId>it.4science.dspace</groupId>
					<artifactId>addon-video-jspui</artifactId>
					<version>${av.addon.modules}</version>
					<type>war</type>
				</dependency>
			</dependencies>
		</profile>		                
        
    </profiles>
    
    <build>
        <plugins>
            <!-- Unpack the "additions" module into our target directory,
                 so that any custom classes in that module can be included
                 into this WAR's WEB-INF/classes (see maven-war-plugin below). -->
            <plugin>
                <groupId>org.apache.maven.plugins</groupId>
                <artifactId>maven-dependency-plugin</artifactId>
                <executions>
                    <execution>
                        <id>unpack</id>
                        <phase>prepare-package</phase>
                        <goals>
                            <goal>unpack-dependencies</goal>
                        </goals>
                        <configuration>
                            <includeGroupIds>org.dspace.modules</includeGroupIds>
                            <includeArtifactIds>additions</includeArtifactIds>
                            <!--NOTE: by default this will also unpack transitive dependencies. To disable, uncomment this next line:
                            <excludeTransitive>true</excludeTransitive>
                            -->
                            <outputDirectory>${project.build.directory}/additions</outputDirectory>
                            <excludes>META-INF/**</excludes>
                        </configuration>
                    </execution>
                </executions>
            </plugin>
            <plugin>
                <groupId>org.apache.maven.plugins</groupId>
                <artifactId>maven-war-plugin</artifactId>
                <configuration>
                    <archiveClasses>false</archiveClasses>
                    <!-- Filter the web.xml (needed for IDE compatibility/debugging) -->
                    <filteringDeploymentDescriptors>true</filteringDeploymentDescriptors>
                    <!-- Copy any 'additions' (see m-dependency-p above) into WEB-INF/classes.
                         This ensures they are loaded prior to dependencies in WEB-INF/lib
                         (per Servlet 3.0 spec, section 10.5), and allows them to override
                         default classes in this WAR -->
                    <webResources>
                        <resource>
<<<<<<< HEAD
                            <filtering>true</filtering>
                            <directory>
                                ${basedir}/src/main/webapp
                            </directory>
							<includes>
								<include>WEB-INF/web.xml</include>
							</includes>
						</resource>
					</webResources>
					<overlays>
						<overlay />
						<overlay>
							<groupId>org.dspace</groupId>
							<artifactId>dspace-cris-jspui-webapp</artifactId>							
							<type>war</type>
						</overlay>
						<overlay>
							<groupId>org.dspace</groupId>
							<artifactId>dspace-jspui</artifactId>
							<type>war</type>
						</overlay>	
					</overlays>
				</configuration>
				<executions>
					<execution>
						<phase>prepare-package</phase>
					</execution>
				</executions>
			</plugin>
		</plugins>
	</build>
	
	<dependencies>
=======
                            <directory>${project.build.directory}/additions</directory>
                            <targetPath>WEB-INF/classes</targetPath>
                        </resource>
                    </webResources>
                    <overlays>
                        <overlay />
                        <overlay>
                            <groupId>org.dspace</groupId>
                            <artifactId>dspace-jspui</artifactId>
                            <type>war</type>
                        </overlay>
                    </overlays>
                </configuration>
                <executions>
                    <execution>
                        <phase>prepare-package</phase>
                    </execution>
                </executions>
            </plugin>
        </plugins>
    </build>

    <dependencies>
>>>>>>> a54bf11b

		<dependency>
			<groupId>org.dspace</groupId>
			<artifactId>dspace-cris-jspui-webapp</artifactId>
			<type>war</type>
		</dependency>

		<dependency>
			<groupId>org.springframework</groupId>
			<artifactId>spring-webmvc</artifactId>
		</dependency>

		<dependency>
			<groupId>org.dspace</groupId>
			<artifactId>metrics-lookup</artifactId>
		</dependency>
		<dependency>
			<groupId>org.dspace</groupId>
			<artifactId>metrics-lookup-web</artifactId>
			<type>war</type>
		</dependency>

		<dependency>
			<groupId>org.jdyna</groupId>
			<artifactId>jdyna-web-api</artifactId>
			<version>${org.jdyna.version}</version>
		</dependency>

		<dependency>
			<groupId>it.cilea</groupId>
			<artifactId>commons-cilea-webapi</artifactId>
			<version>${it.cilea.ccommons.version}</version>
		</dependency>

		<dependency>
			<groupId>org.jdyna</groupId>
			<artifactId>jdyna-webmvc-api</artifactId>
			<version>${org.jdyna.version}</version>
		</dependency>
		<dependency>
			<groupId>org.jdyna</groupId>
			<artifactId>jdyna-webmvc-webapp</artifactId>
			<version>${org.jdyna.version}</version>
			<type>war</type>
		</dependency>

		<dependency>
			<groupId>org.dspace</groupId>
			<artifactId>dspace-cris-api</artifactId>
		</dependency>

		<dependency>
			<groupId>org.dspace</groupId>
			<artifactId>dspace-cris-jspui-api</artifactId>
		</dependency>

		<dependency>
			<groupId>org.dspace</groupId>
			<artifactId>dspace-cris-webservices-api</artifactId>
		</dependency>

		<dependency>
			<groupId>org.dspace</groupId>
			<artifactId>dspace-cris-webservices-webapp</artifactId>
			<type>war</type>
			<scope>compile</scope>
		</dependency>

		<dependency>
			<groupId>com.lowagie</groupId>
			<artifactId>itext</artifactId>
			<version>2.1.7</version>
		</dependency>

		<dependency>
			<groupId>net.sourceforge.htmlcleaner</groupId>
			<artifactId>htmlcleaner</artifactId>
		</dependency>

		<dependency>
			<groupId>org.dspace</groupId>
			<artifactId>jargon</artifactId>
		</dependency>

		<dependency>
			<groupId>org.dspace.modules</groupId>
			<artifactId>additions</artifactId>
		</dependency>

		<dependency>
			<groupId>org.dspace</groupId>
			<artifactId>dspace-jspui</artifactId>
			<type>war</type>
		</dependency>

		<dependency>
			<groupId>org.dspace</groupId>
			<artifactId>dspace-jspui</artifactId>
			<type>jar</type>
			<classifier>classes</classifier>
		</dependency>

        <dependency>
           <groupId>javax.servlet</groupId>
           <scope>provided</scope>
           <artifactId>javax.servlet-api</artifactId>
        </dependency>
	</dependencies>

</project><|MERGE_RESOLUTION|>--- conflicted
+++ resolved
@@ -12,11 +12,7 @@
     <parent>
         <groupId>org.dspace</groupId>
         <artifactId>modules</artifactId>
-<<<<<<< HEAD
         <version>CRIS-5.6.2-SNAPSHOT</version>
-=======
-        <version>6.1-SNAPSHOT</version>
->>>>>>> a54bf11b
         <relativePath>..</relativePath>
     </parent>
 
@@ -197,47 +193,17 @@
                          default classes in this WAR -->
                     <webResources>
                         <resource>
-<<<<<<< HEAD
-                            <filtering>true</filtering>
-                            <directory>
-                                ${basedir}/src/main/webapp
-                            </directory>
-							<includes>
-								<include>WEB-INF/web.xml</include>
-							</includes>
-						</resource>
-					</webResources>
-					<overlays>
-						<overlay />
-						<overlay>
-							<groupId>org.dspace</groupId>
-							<artifactId>dspace-cris-jspui-webapp</artifactId>							
-							<type>war</type>
-						</overlay>
-						<overlay>
-							<groupId>org.dspace</groupId>
-							<artifactId>dspace-jspui</artifactId>
-							<type>war</type>
-						</overlay>	
-					</overlays>
-				</configuration>
-				<executions>
-					<execution>
-						<phase>prepare-package</phase>
-					</execution>
-				</executions>
-			</plugin>
-		</plugins>
-	</build>
-	
-	<dependencies>
-=======
                             <directory>${project.build.directory}/additions</directory>
                             <targetPath>WEB-INF/classes</targetPath>
                         </resource>
                     </webResources>
                     <overlays>
                         <overlay />
+						<overlay>
+							<groupId>org.dspace</groupId>
+							<artifactId>dspace-cris-jspui-webapp</artifactId>							
+							<type>war</type>
+						</overlay>
                         <overlay>
                             <groupId>org.dspace</groupId>
                             <artifactId>dspace-jspui</artifactId>
@@ -254,9 +220,6 @@
         </plugins>
     </build>
 
-    <dependencies>
->>>>>>> a54bf11b
-
 		<dependency>
 			<groupId>org.dspace</groupId>
 			<artifactId>dspace-cris-jspui-webapp</artifactId>
