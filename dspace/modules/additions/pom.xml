--- conflicted
+++ resolved
@@ -17,11 +17,7 @@
    <parent>
       <groupId>org.dspace</groupId>
       <artifactId>modules</artifactId>
-<<<<<<< HEAD
       <version>CRIS-5.6.2-SNAPSHOT</version>
-=======
-      <version>6.1-SNAPSHOT</version>
->>>>>>> a54bf11b
       <relativePath>..</relativePath>
    </parent>
 
@@ -46,31 +42,6 @@
             </dependency>
          </dependencies>
       </profile>
-<<<<<<< HEAD
-
-      <!--
-         Using xpdf filters requires the inclusion
-         Of Sun dependencies these are not redistributable
-         and you will need to install them locally in your
-         maven repository prior to building your dspace instance
-      -->
-      <profile>
-         <id>xpdf-mediafilter-support</id>
-         <activation>
-            <activeByDefault>false</activeByDefault>
-         </activation>
-         <dependencies>
-            <dependency>
-               <groupId>com.sun.media</groupId>
-               <artifactId>jai_imageio</artifactId>
-            </dependency>
-            <dependency>
-               <groupId>javax.media</groupId>
-               <artifactId>jai_core</artifactId>
-            </dependency>
-         </dependencies>
-      </profile>
-
         <profile>
             <id>addon-ckan</id>
 			<activation>
@@ -184,8 +155,6 @@
 			</dependencies>
 		</profile>		                
 
-=======
->>>>>>> a54bf11b
    </profiles>
 
    <!--
