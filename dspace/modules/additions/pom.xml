<project xmlns="http://maven.apache.org/POM/4.0.0" xmlns:xsi="http://www.w3.org/2001/XMLSchema-instance" xsi:schemaLocation="http://maven.apache.org/POM/4.0.0 http://maven.apache.org/maven-v4_0_0.xsd">
   <modelVersion>4.0.0</modelVersion>
   <groupId>org.dspace.modules</groupId>
   <artifactId>additions</artifactId>
   <name>DSpace Kernel :: Additions and Local Customizations</name>
   <description>
       This project allows you to easily create your own "additions.jar"
       including custom Java classes. This JAR will be automatically included
       in all DSpace web applications.
   </description>
   <packaging>jar</packaging>

   <!--
   A Parent POM that Maven inherits DSpace Defaults
   POM attributes from.
   -->
   <parent>
      <groupId>org.dspace</groupId>
      <artifactId>modules</artifactId>
<<<<<<< HEAD
      <version>CRIS-4.1.1-SNAPSHOT</version>
=======
      <version>5.0-SNAPSHOT</version>
>>>>>>> 73a14a5c
      <relativePath>..</relativePath>
   </parent>

   <properties>
       <!-- This is the path to the root [dspace-src] directory. -->
       <root.basedir>${basedir}/../../..</root.basedir>
   </properties>

   <profiles>
      <profile>
         <id>oracle-support</id>
         <activation>
            <property>
               <name>db.name</name>
               <value>oracle</value>
            </property>
         </activation>
         <dependencies>
            <dependency>
               <groupId>com.oracle</groupId>
               <artifactId>ojdbc6</artifactId>
            </dependency>
         </dependencies>
      </profile>

      <!--
         Using xpdf filters requires the inclusion
         Of Sun dependencies these are not redistributable
         and you will need to install them locally in your
         maven repository prior to building your dspace instance
      -->
      <profile>
         <id>xpdf-mediafilter-support</id>
         <activation>
            <activeByDefault>false</activeByDefault>
         </activation>
         <dependencies>
            <dependency>
               <groupId>com.sun.media</groupId>
               <artifactId>jai_imageio</artifactId>
            </dependency>
            <dependency>
               <groupId>javax.media</groupId>
               <artifactId>jai_core</artifactId>
            </dependency>
         </dependencies>
      </profile>

   </profiles>

   <!--
   Runtime and Compile Time dependencies for DSpace.
   -->
   <dependencies>
      <dependency>
         <groupId>org.dspace</groupId>
         <artifactId>dspace-api</artifactId>
      </dependency>
      <dependency>
         <groupId>org.dspace</groupId>
         <artifactId>dspace-api-lang</artifactId>
      </dependency>
      <dependency>
         <groupId>javax.servlet</groupId>
         <artifactId>servlet-api</artifactId>
         <scope>provided</scope>
      </dependency>
      <dependency>
         <groupId>ant-contrib</groupId>
         <artifactId>ant-contrib</artifactId>
         <version>1.0b3</version>
         <exclusions>
            <exclusion>
               <groupId>ant</groupId>
               <artifactId>ant</artifactId>
            </exclusion>
         </exclusions>
      </dependency>

   </dependencies>

</project><|MERGE_RESOLUTION|>--- conflicted
+++ resolved
@@ -17,11 +17,7 @@
    <parent>
       <groupId>org.dspace</groupId>
       <artifactId>modules</artifactId>
-<<<<<<< HEAD
-      <version>CRIS-4.1.1-SNAPSHOT</version>
-=======
-      <version>5.0-SNAPSHOT</version>
->>>>>>> 73a14a5c
+      <version>CRIS-5.0.0-SNAPSHOT</version>
       <relativePath>..</relativePath>
    </parent>
 
