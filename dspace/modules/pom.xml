--- conflicted
+++ resolved
@@ -9,11 +9,7 @@
 	<parent>
 		<groupId>org.dspace</groupId>
 		<artifactId>dspace-parent</artifactId>
-<<<<<<< HEAD
-		<version>CRIS-5.6.2-SNAPSHOT</version>
-=======
 		<version>CRIS-5.8.1-SNAPSHOT</version>
->>>>>>> ab3d910a
 		<relativePath>../../pom.xml</relativePath>
 	</parent>
 
@@ -163,96 +159,9 @@
                     <exists>rs/pom.xml</exists>
                 </file>
             </activation>
-<<<<<<< HEAD
-            <dependencies>
-			        <dependency>
-			             <groupId>it.4science.dspace</groupId>
-						 <artifactId>addon-ckan-api</artifactId>
-						 <version>${ckan.addon.modules}</version>
-						 <type>jar</type>
-			        </dependency>
-			        <dependency>
-			             <groupId>it.4science.dspace</groupId>
-						 <artifactId>addon-ckan-jspui</artifactId>
-						 <version>${ckan.addon.modules}</version>
-						 <type>war</type>
-			        </dependency>
-            </dependencies>
-        </profile>
-
-        <profile>
-            <id>addon-iiif</id>
-            <activation>
-                <property>
-                    <name>iiif.on</name>
-                </property>
-            </activation>
-			<dependencies>
-				<dependency>
-					<groupId>it.4science.dspace</groupId>
-					<artifactId>addon-iiif-api</artifactId>
-					<version>${iiif.addon.modules}</version>
-					<type>jar</type>
-				</dependency>
-				<dependency>
-					<groupId>it.4science.dspace</groupId>
-					<artifactId>addon-iiif-jspui</artifactId>
-					<version>${iiif.addon.modules}</version>
-					<type>war</type>
-				</dependency>
-			</dependencies>		                    
-	    </profile>
-	
-		<profile>
-			<id>addon-ocr</id>
-            <activation>
-                <property>
-                    <name>ocr.on</name>
-                </property>
-            </activation>
-			<dependencies>
-				<dependency>
-					<groupId>it.4science.dspace</groupId>
-					<artifactId>addon-ocr-api</artifactId>
-					<version>${ocr.addon.modules}</version>
-					<type>jar</type>
-				</dependency>
-				<dependency>
-					<groupId>it.4science.dspace</groupId>
-					<artifactId>addon-annoiiif-api</artifactId>
-					<version>${annoiiif.addon.modules}</version>
-					<type>jar</type>
-				</dependency>
-			</dependencies>
-		</profile>
-	
-		<profile>
-			<id>addon-document-viewer</id>
-            <activation>
-                <property>
-                    <name>docviewer.on</name>
-                </property>
-            </activation>
-			<dependencies>
-				<dependency>
-					<groupId>it.4science.dspace</groupId>
-					<artifactId>addon-docviewer-api</artifactId>
-					<version>${docviewer.addon.modules}</version>
-					<type>jar</type>
-				</dependency>
-				<dependency>
-					<groupId>it.4science.dspace</groupId>
-					<artifactId>addon-annoiiif-api</artifactId>
-					<version>${annoiiif.addon.modules}</version>
-					<type>jar</type>
-				</dependency>
-			</dependencies>
-		</profile>                
-=======
             <modules>
                 <module>rs</module>
             </modules>
         </profile>        
->>>>>>> ab3d910a
     </profiles>
 </project>