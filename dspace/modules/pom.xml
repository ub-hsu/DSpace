<project xmlns="http://maven.apache.org/POM/4.0.0" xmlns:xsi="http://www.w3.org/2001/XMLSchema-instance" xsi:schemaLocation="http://maven.apache.org/POM/4.0.0 http://maven.apache.org/maven-v4_0_0.xsd">
    <modelVersion>4.0.0</modelVersion>

	<groupId>org.dspace</groupId>
	<artifactId>modules</artifactId>
	<packaging>pom</packaging>
    <name>DSpace Addon Modules</name>
    <description>DSpace Addon Modules</description>
<<<<<<< HEAD
	<version>CRIS-6.3.0-SNAPSHOT</version>
	
	<parent>
		<groupId>org.dspace</groupId>
		<artifactId>dspace-parent</artifactId>
		<version>CRIS-6.3.0-SNAPSHOT</version>
		<relativePath>../../pom.xml</relativePath>
	</parent>
=======

    <parent>
        <groupId>org.dspace</groupId>
        <artifactId>dspace-parent</artifactId>
        <version>6.3</version>
        <relativePath>../../pom.xml</relativePath>
    </parent>
>>>>>>> 813800ce

    <properties>
        <!-- This is the path to the root [dspace-src] directory. -->
        <root.basedir>${basedir}/../..</root.basedir>
        <license.skip>true</license.skip>
    </properties>

    <!-- The 'additions' module must *always* be built, as it is included
         as a dependency in most other modules in [src]/dspace/modules -->
    <modules>
        <module>additions</module>
    </modules>

    <!-- 
         List of enabled DSpace "addon" / local customization Modules to build/install.
         To disable building of modules, you can use the Maven '-P' commandline 
         option along with the profile's id.  For example, the following tells
         Maven to *disable* building of the 'dspace-oai' module:
         'mvn package -P !dspace-oai'
         
         Also note that the profile IDs below match the profile IDs of the source
         modules in [dspace-src]/pom.xml, so the above command will also disable the
         compiling of the corresponding source module.
    -->
    <profiles>
        <profile>
            <id>dspace-xmlui</id>
            <activation>
                <file>
                    <exists>xmlui/pom.xml</exists>
                </file>
            </activation>
            <modules>
                <module>xmlui</module>
            </modules>
        </profile>
        <profile>
            <id>dspace-jspui</id>
            <activation>
                <file>
                    <exists>jspui/pom.xml</exists>
                </file>
            </activation>
            <modules>
                <module>jspui</module>
            </modules>
        </profile>
        <profile>
            <id>dspace-rdf</id>
            <activation>
                <file>
                    <exists>rdf/pom.xml</exists>
                </file>
            </activation>
            <modules>
                <module>rdf</module>
            </modules>
        </profile>
        <profile>
            <id>dspace-rest</id>
            <activation>
                <file>
                    <exists>rest/pom.xml</exists>
                </file>
            </activation>
            <modules>
                <module>rest</module>
            </modules>
        </profile>
        <profile>
            <id>dspace-sword</id>
            <activation>
                <file>
                    <exists>sword/pom.xml</exists>
                </file>
            </activation>
            <modules>
                <module>sword</module>
            </modules>
        </profile>
        <profile>
            <id>dspace-swordv2</id>
            <activation>
                <file>
                    <exists>swordv2/pom.xml</exists>
                </file>
            </activation>
            <modules>
                <module>swordv2</module>
            </modules>
        </profile>
        <profile>
            <id>dspace-solr</id>
            <activation>
                <file>
                    <exists>solr/pom.xml</exists>
                </file>
            </activation>
            <modules>
                <module>solr</module>
            </modules>
        </profile>
        <profile>
            <id>dspace-oai</id>
            <activation>
                <file>
                    <exists>oai/pom.xml</exists>
                </file>
            </activation>
            <modules>
                <module>oai</module>
            </modules>
        </profile>

        <profile>
            <!--Activates mirage2 on the presence of the property mirage2.on with any value e.g. mvn clean package -Dmirage2.on=on
                Note the absence of activeByDefault. This module is optional. Also activeByDefault only works when no other profiles are active.
            -->
            <id>mirage2</id>
            <activation>
                <property>
                    <name>mirage2.on</name>
                </property>
            </activation>
            <modules>
                <module>xmlui-mirage2</module>
            </modules>
        </profile>
        
        <profile>
            <id>dspace-rs</id>
            <activation>
                <file>
                    <exists>rs/pom.xml</exists>
                </file>
            </activation>
            <modules>
                <module>rs</module>
            </modules>
        </profile>        
    </profiles>
</project><|MERGE_RESOLUTION|>--- conflicted
+++ resolved
@@ -1,12 +1,12 @@
 <project xmlns="http://maven.apache.org/POM/4.0.0" xmlns:xsi="http://www.w3.org/2001/XMLSchema-instance" xsi:schemaLocation="http://maven.apache.org/POM/4.0.0 http://maven.apache.org/maven-v4_0_0.xsd">
     <modelVersion>4.0.0</modelVersion>
 
-	<groupId>org.dspace</groupId>
-	<artifactId>modules</artifactId>
-	<packaging>pom</packaging>
+    <groupId>org.dspace</groupId>
+    <artifactId>modules</artifactId>
+    <packaging>pom</packaging>
+
     <name>DSpace Addon Modules</name>
     <description>DSpace Addon Modules</description>
-<<<<<<< HEAD
 	<version>CRIS-6.3.0-SNAPSHOT</version>
 	
 	<parent>
@@ -15,15 +15,6 @@
 		<version>CRIS-6.3.0-SNAPSHOT</version>
 		<relativePath>../../pom.xml</relativePath>
 	</parent>
-=======
-
-    <parent>
-        <groupId>org.dspace</groupId>
-        <artifactId>dspace-parent</artifactId>
-        <version>6.3</version>
-        <relativePath>../../pom.xml</relativePath>
-    </parent>
->>>>>>> 813800ce
 
     <properties>
         <!-- This is the path to the root [dspace-src] directory. -->
