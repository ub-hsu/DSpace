--- conflicted
+++ resolved
@@ -9,11 +9,7 @@
 	<parent>
 		<groupId>org.dspace</groupId>
 		<artifactId>dspace-parent</artifactId>
-<<<<<<< HEAD
 		<version>CRIS-4.0.0-SNAPSHOT</version>
-=======
-		<version>4.0-rc2-SNAPSHOT</version>
->>>>>>> a075de51
 		<relativePath>../../pom.xml</relativePath>
 	</parent>
 
@@ -67,9 +63,6 @@
                 <module>jspui</module>
             </modules>
         </profile>
-<<<<<<< HEAD
-         <profile>
-=======
         <profile>
             <id>dspace-rest</id>
             <activation>
@@ -80,7 +73,6 @@
             </modules>
         </profile>
         <profile>
->>>>>>> a075de51
             <id>dspace-sword</id>
             <activation>
                 <activeByDefault>true</activeByDefault>
