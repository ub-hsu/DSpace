<project xmlns="http://maven.apache.org/POM/4.0.0" xmlns:xsi="http://www.w3.org/2001/XMLSchema-instance" xsi:schemaLocation="http://maven.apache.org/POM/4.0.0 http://maven.apache.org/maven-v4_0_0.xsd">
    <modelVersion>4.0.0</modelVersion>

	<groupId>org.dspace</groupId>
	<artifactId>modules</artifactId>
	<packaging>pom</packaging>
    <name>DSpace Addon Modules</name>
    <description>DSpace Addon Modules</description>
<<<<<<< HEAD
	<version>CRIS-7.0.0-SNAPSHOT</version>
	
	<parent>
		<groupId>org.dspace</groupId>
		<artifactId>dspace-parent</artifactId>
		<version>CRIS-7.0.0-SNAPSHOT</version>
		<relativePath>../../pom.xml</relativePath>
	</parent>
=======

    <parent>
        <groupId>org.dspace</groupId>
        <artifactId>dspace-parent</artifactId>
        <version>7.0-SNAPSHOT</version>
        <relativePath>../../pom.xml</relativePath>
    </parent>
>>>>>>> 1b5ada2d

    <properties>
        <!-- This is the path to the root [dspace-src] directory. -->
        <root.basedir>${basedir}/../..</root.basedir>
        <license.skip>true</license.skip>
    </properties>

    <!-- The 'additions' module must *always* be built, as it is included
         as a dependency in most other modules in [src]/dspace/modules -->
    <modules>
        <module>additions</module>
    </modules>

    <!-- 
         List of enabled DSpace "addon" / local customization Modules to build/install.
         To disable building of modules, you can use the Maven '-P' commandline 
         option along with the profile's id.  For example, the following tells
         Maven to *disable* building of the 'dspace-oai' module:
         'mvn package -P !dspace-oai'
         
         Also note that the profile IDs below match the profile IDs of the source
         modules in [dspace-src]/pom.xml, so the above command will also disable the
         compiling of the corresponding source module.
    -->
    <profiles>
        <profile>
            <id>dspace-rdf</id>
            <activation>
                <file>
                    <exists>rdf/pom.xml</exists>
                </file>
            </activation>
            <modules>
                <module>rdf</module>
            </modules>
        </profile>
        <profile>
            <id>dspace-rest</id>
            <activation>
                <file>
                    <exists>rest/pom.xml</exists>
                </file>
            </activation>
            <modules>
                <module>rest</module>
            </modules>
        </profile>
        <profile>
            <id>dspace-sword</id>
            <activation>
                <file>
                    <exists>sword/pom.xml</exists>
                </file>
            </activation>
            <modules>
                <module>sword</module>
            </modules>
        </profile>
        <profile>
            <id>dspace-swordv2</id>
            <activation>
                <file>
                    <exists>swordv2/pom.xml</exists>
                </file>
            </activation>
            <modules>
                <module>swordv2</module>
            </modules>
        </profile>
        <profile>
            <id>dspace-solr</id>
            <activation>
                <file>
                    <exists>solr/pom.xml</exists>
                </file>
            </activation>
            <modules>
                <module>solr</module>
            </modules>
        </profile>
        <profile>
            <id>dspace-oai</id>
            <activation>
                <file>
                    <exists>oai/pom.xml</exists>
                </file>
            </activation>
            <modules>
                <module>oai</module>
            </modules>
        </profile>
        <profile>
            <id>dspace-spring-rest</id>
            <activation>
                <file>
                    <exists>spring-rest/pom.xml</exists>
                </file>
            </activation>
            <modules>
                <module>spring-rest</module>
            </modules>
        </profile>
        
    </profiles>
</project><|MERGE_RESOLUTION|>--- conflicted
+++ resolved
@@ -6,7 +6,6 @@
 	<packaging>pom</packaging>
     <name>DSpace Addon Modules</name>
     <description>DSpace Addon Modules</description>
-<<<<<<< HEAD
 	<version>CRIS-7.0.0-SNAPSHOT</version>
 	
 	<parent>
@@ -15,15 +14,6 @@
 		<version>CRIS-7.0.0-SNAPSHOT</version>
 		<relativePath>../../pom.xml</relativePath>
 	</parent>
-=======
-
-    <parent>
-        <groupId>org.dspace</groupId>
-        <artifactId>dspace-parent</artifactId>
-        <version>7.0-SNAPSHOT</version>
-        <relativePath>../../pom.xml</relativePath>
-    </parent>
->>>>>>> 1b5ada2d
 
     <properties>
         <!-- This is the path to the root [dspace-src] directory. -->
@@ -49,6 +39,18 @@
          compiling of the corresponding source module.
     -->
     <profiles>
+        <profile>
+        <profile>
+            <id>dspace-jspui</id>
+            <activation>
+                <file>
+                    <exists>jspui/pom.xml</exists>
+                </file>
+            </activation>
+            <modules>
+                <module>jspui</module>
+            </modules>
+        </profile>
         <profile>
             <id>dspace-rdf</id>
             <activation>
