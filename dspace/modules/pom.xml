--- conflicted
+++ resolved
@@ -142,9 +142,7 @@
                 <module>xmlui-mirage2</module>
             </modules>
         </profile>
-<<<<<<< HEAD
         
-=======
         <profile>
             <id>dspace-rs</id>
             <activation>
@@ -156,6 +154,5 @@
                 <module>rs</module>
             </modules>
         </profile>        
->>>>>>> c6e097fc
     </profiles>
 </project>