--- conflicted
+++ resolved
@@ -12,11 +12,7 @@
     <parent>
         <groupId>org.dspace</groupId>
         <artifactId>modules</artifactId>
-<<<<<<< HEAD
         <version>CRIS-6.3.0-SNAPSHOT</version>
-=======
-        <version>6.3</version>
->>>>>>> 813800ce
         <relativePath>..</relativePath>
     </parent>
 
@@ -42,7 +38,7 @@
                     <groupId>com.soebes.maven.plugins</groupId>
                     <artifactId>iterator-maven-plugin</artifactId>
                     <version>0.3</version>
-                </plugin>     
+                </plugin>
             </plugins>
         </pluginManagement>
         <plugins>
