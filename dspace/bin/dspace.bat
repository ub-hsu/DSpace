--- conflicted
+++ resolved
@@ -66,11 +66,7 @@
 :javaOpts
 REM If JAVA_OPTS specified, use those options
 REM Otherwise, default Java to using 256MB of memory
-<<<<<<< HEAD
-if "%JAVA_OPTS%"=="" set JAVA_OPTS="-Xmx256m -Dfile.encoding=UTF-8"
-=======
 if "%JAVA_OPTS%"=="" set "JAVA_OPTS=-Xmx256m -Dfile.encoding=UTF-8"
->>>>>>> a9e9432e
 
 REM Execute Java
 java %JAVA_OPTS% -classpath "%DSPACE_CLASSPATH%" org.dspace.app.launcher.ScriptLauncher %*
