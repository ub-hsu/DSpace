--- conflicted
+++ resolved
@@ -34,9 +34,6 @@
          <excludes>
             <exclude>**/target/**</exclude>
             <exclude>.*</exclude>
-<<<<<<< HEAD
-            <exclude>**/*.zip</exclude>
-=======
 	    <exclude>**/*.bmp</exclude>
 	    <exclude>**/*.eot</exclude>
 	    <exclude>**/*.gif</exclude>
@@ -88,34 +85,6 @@
          </includes>
          <excludes>
             <exclude>**/target/**</exclude>
->>>>>>> da936b65
-         </excludes>
-         <lineEnding>unix</lineEnding>
-      </fileSet>
-      <!-- Do not destroy ZIP archives by changing "line" endings!
-           (e.g. SWORD's example.zip) -->
-      <fileSet>
-         <directory>..</directory>
-         <useDefaultExcludes>true</useDefaultExcludes>
-         <includes>
-            <include>**/*.zip</include>
-         </includes>
-         <excludes>
-            <exclude>**/target/**</exclude>
-         </excludes>
-      </fileSet>
-      <!-- Ensure the presence of "empty" overlay directories for build
-           steps that need them.
-           By default our ".gitignore" files are excluded by
-           "useDefaultExcludes=true". -->
-      <fileSet>
-         <directory>..</directory>
-         <useDefaultExcludes>false</useDefaultExcludes>
-         <includes>
-            <include>dspace/modules/**/.gitignore</include>
-         </includes>
-         <excludes>
-            <exclude>**/target/**</exclude>
          </excludes>
          <lineEnding>unix</lineEnding>
       </fileSet>
