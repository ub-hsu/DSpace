<project xmlns="http://maven.apache.org/POM/4.0.0" xmlns:xsi="http://www.w3.org/2001/XMLSchema-instance" xsi:schemaLocation="http://maven.apache.org/POM/4.0.0 http://maven.apache.org/maven-v4_0_0.xsd">
    <modelVersion>4.0.0</modelVersion>
    <groupId>org.dspace</groupId>
    <artifactId>dspace</artifactId>
    <name>DSpace Assembly and Configuration</name>
    <packaging>pom</packaging>
    <description>
        The DSpace Project provides all the functionality required to
        build, install and upgrade and dspace instance.
    </description>
    <!--
       A Parent POM that Maven inherits DSpace Default
       POM attributes from.
    -->
    <parent>
        <groupId>org.dspace</groupId>
        <artifactId>dspace-parent</artifactId>
<<<<<<< HEAD
        <version>CRIS-4.0.0-SNAPSHOT</version>
=======
        <version>4.0-rc2-SNAPSHOT</version>
>>>>>>> a075de51
        <relativePath>..</relativePath>
    </parent>

    <properties>
        <default.dspace.dir>/dspace</default.dspace.dir>
        <default.mail.server>smtp.example.com</default.mail.server>
        <default.solr.server>http://localhost:8080/solr</default.solr.server>
        <!-- This is the path to the root [dspace-src] directory. -->
        <root.basedir>${basedir}/..</root.basedir>
    </properties>

    <build>
        <filters>
            <!-- Filter using the properties file defined by dspace-parent POM -->
            <filter>${filters.file}</filter>
        </filters>
    
        <plugins>
            <!--  Default project assembly. Calls 'assembly.xml', which
                  generates the DSpace build directory. -->
            <plugin>
                <artifactId>maven-assembly-plugin</artifactId>
                <configuration>
                    <!-- Don't "attach" the assembly results to this project. As
                         this assembly builds a directory, setting this to "true"
                         (default value) will just result in a WARNING message.-->
                    <attach>false</attach>
                    <descriptors>
                        <descriptor>src/main/assembly/assembly.xml</descriptor>
                    </descriptors>
                </configuration>
                <executions>
                    <execution>
                        <phase>package</phase>
                        <goals>
                            <goal>single</goal>
                        </goals>
                    </execution>
                </executions>
            </plugin>
        </plugins>
    </build>

    <profiles>

        <!-- Default Profile. This builds all Overlay modules for DSpace -->
        <profile>
            <id>default</id>
            <activation>
                <activeByDefault>true</activeByDefault>
            </activation>
            <!--
                Builds Overlay Modules for DSpace
            -->
            <modules>
                <module>modules</module>
            </modules>
        </profile>


        <!--
            Run this profile (e.g. 'mvn package -Pdistributions') to create
            zip / tarball distributions to upload to SourceForge or similar.
            When this profile is run, DSpace is NOT compiled as normal.
            Instead, a zip/tarball is generated from the parent [dspace-src] directory.
        -->
        <profile>
           <id>distributions</id>
           <activation>
              <activeByDefault>false</activeByDefault>
           </activation>
           <build>
              <plugins>
                 <plugin>
                    <artifactId>maven-assembly-plugin</artifactId>
                    <inherited>false</inherited>
                    <executions>
                       <execution>
                          <inherited>false</inherited>
                          <configuration>
                             <descriptors>
                                <descriptor>src/main/assembly/release.xml</descriptor>
                                <descriptor>src/main/assembly/src-release.xml</descriptor>
                             </descriptors>
                             <tarLongFileMode>gnu</tarLongFileMode>
                             <finalName>dspace-${project.version}</finalName>
                          </configuration>
                          <phase>package</phase>
                          <goals>
                             <goal>single</goal>
                          </goals>
                       </execution>
                    </executions>
                 </plugin>
              </plugins>
           </build>
        </profile>

    </profiles>

    <dependencies>
    	<!-- This dependency ensures DSpace OAI JAR is added to [dspace]/lib/,
             so that the 'dspace oai' launcher.xml command works.  -->
    	<dependency>
            <groupId>org.dspace</groupId>
            <artifactId>dspace-services</artifactId>
        </dependency>
         <dependency>
             <groupId>org.dspace</groupId>
			 <artifactId>pubmed-retrieve</artifactId>		
         </dependency>
         <dependency>
             <groupId>org.dspace</groupId>
			 <artifactId>dspace-cris-api</artifactId>
         </dependency>
         <dependency>
            <groupId>org.dspace</groupId>
			 <artifactId>dspace-cris-jspui-api</artifactId>
         </dependency>     
         <dependency>
          	<groupId>org.dspace</groupId>
            <artifactId>dspace-oai</artifactId>
            <type>jar</type>
            <classifier>classes</classifier>
    	</dependency>
    	
    	
        <!-- The Servlet API is also needed by the 'dspace oai' launcher.xml
             command. -->
    	<dependency>
            <groupId>javax.servlet</groupId>
            <artifactId>servlet-api</artifactId>
    	</dependency>
    </dependencies>
</project><|MERGE_RESOLUTION|>--- conflicted
+++ resolved
@@ -15,18 +15,11 @@
     <parent>
         <groupId>org.dspace</groupId>
         <artifactId>dspace-parent</artifactId>
-<<<<<<< HEAD
         <version>CRIS-4.0.0-SNAPSHOT</version>
-=======
-        <version>4.0-rc2-SNAPSHOT</version>
->>>>>>> a075de51
         <relativePath>..</relativePath>
     </parent>
 
     <properties>
-        <default.dspace.dir>/dspace</default.dspace.dir>
-        <default.mail.server>smtp.example.com</default.mail.server>
-        <default.solr.server>http://localhost:8080/solr</default.solr.server>
         <!-- This is the path to the root [dspace-src] directory. -->
         <root.basedir>${basedir}/..</root.basedir>
     </properties>
@@ -121,8 +114,6 @@
     </profiles>
 
     <dependencies>
-    	<!-- This dependency ensures DSpace OAI JAR is added to [dspace]/lib/,
-             so that the 'dspace oai' launcher.xml command works.  -->
     	<dependency>
             <groupId>org.dspace</groupId>
             <artifactId>dspace-services</artifactId>
@@ -138,15 +129,15 @@
          <dependency>
             <groupId>org.dspace</groupId>
 			 <artifactId>dspace-cris-jspui-api</artifactId>
-         </dependency>     
+         </dependency>
+         <!-- This dependency ensures DSpace OAI JAR is added to [dspace]/lib/,
+             so that the 'dspace oai' launcher.xml command works.  -->     
          <dependency>
           	<groupId>org.dspace</groupId>
             <artifactId>dspace-oai</artifactId>
             <type>jar</type>
             <classifier>classes</classifier>
     	</dependency>
-    	
-    	
         <!-- The Servlet API is also needed by the 'dspace oai' launcher.xml
              command. -->
     	<dependency>
