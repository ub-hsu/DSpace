<project xmlns="http://maven.apache.org/POM/4.0.0" xmlns:xsi="http://www.w3.org/2001/XMLSchema-instance" xsi:schemaLocation="http://maven.apache.org/POM/4.0.0 http://maven.apache.org/maven-v4_0_0.xsd">
    <modelVersion>4.0.0</modelVersion>
    <groupId>org.dspace</groupId>
    <artifactId>dspace</artifactId>
    <name>DSpace Assembly and Configuration</name>
    <packaging>pom</packaging>
    <description>
        The DSpace Project provides all the functionality required to
        build, install and upgrade and dspace instance.
    </description>
    <!--
       A Parent POM that Maven inherits DSpace Default
       POM attributes from.
    -->
    <parent>
        <groupId>org.dspace</groupId>
        <artifactId>dspace-parent</artifactId>
<<<<<<< HEAD
        <version>CRIS-5.0.0-SNAPSHOT</version>
=======
        <version>CRIS-5.3.0-SNAPSHOT</version>
>>>>>>> a9e9432e
        <relativePath>..</relativePath>
    </parent>

    <properties>
        <!-- This is the path to the root [dspace-src] directory. -->
        <root.basedir>${basedir}/..</root.basedir>
    </properties>

    <build>
        <filters>
            <!-- Filter using the properties file defined by dspace-parent POM -->
            <filter>${filters.file}</filter>
        </filters>
<<<<<<< HEAD
    
        <plugins>
            <!--  Default project assembly. Calls 'assembly.xml', which
                  generates the DSpace build directory. -->
            <plugin>
                <artifactId>maven-assembly-plugin</artifactId>
                <configuration>
                    <!-- Don't "attach" the assembly results to this project. As
                         this assembly builds a directory, setting this to "true"
                         (default value) will just result in a WARNING message.-->
                    <attach>false</attach>
                    <finalName>${artifactId}</finalName>
                    <descriptors>
                        <descriptor>src/main/assembly/assembly.xml</descriptor>
                    </descriptors>
                </configuration>
                <executions>
                    <execution>
                        <phase>package</phase>
                        <goals>
                            <goal>single</goal>
                        </goals>
                    </execution>
                </executions>
            </plugin>
        </plugins>
=======
>>>>>>> a9e9432e
    </build>

    <profiles>

        <!-- Build Profile. This builds all Overlay modules for DSpace -->   
        <profile>
            <id>build</id>
            <activation>
                <!-- Enabled as long as we are NOT creating a zip/tarball distribution -->
                <property>
                    <name>!distributions</name>
                </property>
            </activation>
            <!-- Build all Overlay submodules -->
            <modules>
                <module>modules</module>
            </modules> 
        </profile>

        <!--
            DSpace Assembly profile. By default this is enabled.
            This profile actually builds all submodules and then assembles
            the 'dspace-installer' from the resulting JARs/WARs.
            See 'assembly.xml' for more info.
            This profile can be optionally deactivated by passing '-P!assembly'.
        -->
        <profile>
            <id>assembly</id>
            <activation>
                <!-- Enabled as long as we are NOT creating a zip/tarball distribution -->
                <property>
                    <name>!distributions</name>
                </property>
            </activation>
            <build>
                <plugins>
                   <!-- Assemble 'target/dspace-installer' using 'assembly.xml' -->
                   <plugin>
                        <artifactId>maven-assembly-plugin</artifactId>
                        <inherited>false</inherited>
                        <configuration>
                            <!-- Don't "attach" the assembly results to this project. As
                                 this assembly builds a directory, setting this to "true"
                                (default value) will just result in a WARNING message.-->
                            <attach>false</attach>
                            <finalName>${project.artifactId}</finalName>
                            <descriptors>
                                <descriptor>src/main/assembly/assembly.xml</descriptor>
                            </descriptors>
                        </configuration>
                        <executions>
                            <execution>
                                <phase>package</phase>
                                <goals>
                                    <goal>single</goal>
                                </goals>
                            </execution>
                        </executions>
                    </plugin>
                </plugins>
            </build>
        </profile>

        <!-- This profile simply determines whether we are creating 
             zip / tarball distributions to upload to SourceFore or similar. 
             By running "mvn package -Ddistributions=true" you'll
             SKIP normal build & assembly (see above profiles) and
             INSTEAD just run the "distributions" profile below. -->
        <profile>
            <id>build-and-assembly</id>
            <activation>
                <!-- This profile should be active at all times, unless the user
                     specifies a different value for "distributions" -->
                <property>
                    <name>!distributions</name>
                </property>
            </activation>
            <properties>
                <distributions>false</distributions>
            </properties>
        </profile> 


        <!--
            Run this profile (e.g. 'mvn package -Ddistributions=true') to create
            zip / tarball distributions to upload to SourceForge or similar.
            When this profile is run, DSpace is NOT compiled as normal.
            Instead, a zip/tarball is generated from the parent [dspace-src] directory.
        -->
        <profile>
           <id>distributions</id>
           <activation>
              <!-- Only enabled if "distributions=true" was passed on commandline -->
              <property>
                  <name>distributions</name>
                  <value>true</value>
              </property>
           </activation>
           <build>
              <plugins>
                 <plugin>
                    <artifactId>maven-assembly-plugin</artifactId>
                    <inherited>false</inherited>
                    <executions>
                       <execution>
                          <inherited>false</inherited>
                          <configuration>
                             <descriptors>
                                <descriptor>src/main/assembly/release.xml</descriptor>
                                <descriptor>src/main/assembly/src-release.xml</descriptor>
                             </descriptors>
                             <tarLongFileMode>gnu</tarLongFileMode>
                             <finalName>dspace-${project.version}</finalName>
                          </configuration>
                          <phase>package</phase>
                          <goals>
                             <goal>single</goal>
                          </goals>
                       </execution>
                    </executions>
                 </plugin>
              </plugins>
           </build>
        </profile>

    </profiles>

    <dependencies>
    	<!-- This dependency ensures DSpace OAI JAR is added to [dspace]/lib/,
             so that the 'dspace oai' launcher.xml command works.  -->    
    	<dependency>
            <groupId>org.dspace</groupId>
            <artifactId>dspace-services</artifactId>
            <exclusions>
            	<exclusion>
            		<groupId>net.sf.ehcache</groupId>
            		<artifactId>ehcache-core</artifactId>
            	</exclusion>
            </exclusions>
        </dependency>
         <dependency>
             <groupId>org.dspace</groupId>
			 <artifactId>pubmed-retrieve</artifactId>		
         </dependency>
         <dependency>
             <groupId>org.dspace</groupId>
			 <artifactId>dspace-cris-api</artifactId>
         </dependency>
         <dependency>
            <groupId>org.dspace</groupId>
			 <artifactId>dspace-cris-jspui-api</artifactId>
         </dependency>
         <!-- This dependency ensures DSpace OAI JAR is added to [dspace]/lib/,
             so that the 'dspace oai' launcher.xml command works.  -->     
         <dependency>
          	<groupId>org.dspace</groupId>
            <artifactId>dspace-oai</artifactId>
            <type>jar</type>
            <classifier>classes</classifier>
    	</dependency>
        <!-- The Servlet API is also needed by the 'dspace oai' launcher.xml
             command. -->
    	<dependency>
            <groupId>javax.servlet</groupId>
            <artifactId>servlet-api</artifactId>
    	</dependency>
    </dependencies>
</project><|MERGE_RESOLUTION|>--- conflicted
+++ resolved
@@ -15,11 +15,7 @@
     <parent>
         <groupId>org.dspace</groupId>
         <artifactId>dspace-parent</artifactId>
-<<<<<<< HEAD
-        <version>CRIS-5.0.0-SNAPSHOT</version>
-=======
         <version>CRIS-5.3.0-SNAPSHOT</version>
->>>>>>> a9e9432e
         <relativePath>..</relativePath>
     </parent>
 
@@ -33,35 +29,6 @@
             <!-- Filter using the properties file defined by dspace-parent POM -->
             <filter>${filters.file}</filter>
         </filters>
-<<<<<<< HEAD
-    
-        <plugins>
-            <!--  Default project assembly. Calls 'assembly.xml', which
-                  generates the DSpace build directory. -->
-            <plugin>
-                <artifactId>maven-assembly-plugin</artifactId>
-                <configuration>
-                    <!-- Don't "attach" the assembly results to this project. As
-                         this assembly builds a directory, setting this to "true"
-                         (default value) will just result in a WARNING message.-->
-                    <attach>false</attach>
-                    <finalName>${artifactId}</finalName>
-                    <descriptors>
-                        <descriptor>src/main/assembly/assembly.xml</descriptor>
-                    </descriptors>
-                </configuration>
-                <executions>
-                    <execution>
-                        <phase>package</phase>
-                        <goals>
-                            <goal>single</goal>
-                        </goals>
-                    </execution>
-                </executions>
-            </plugin>
-        </plugins>
-=======
->>>>>>> a9e9432e
     </build>
 
     <profiles>
