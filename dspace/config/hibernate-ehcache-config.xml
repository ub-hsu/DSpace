--- conflicted
+++ resolved
@@ -12,179 +12,9 @@
          xsi:noNamespaceSchemaLocation="ehcache.xsd"
          updateCheck='false'>
 
-<<<<<<< HEAD
-    <!-- Sets the path to the directory where cache .data files are created.
-
-         If the path is a Java System Property it is replaced by
-         its value in the running VM.
-
-         The following properties are translated:
-         user.home - User's home directory
-         user.dir - User's current working directory
-         java.io.tmpdir - Default temp file path -->
-
     <!-- WARNING: If you are running multiple DSpace instances on the same server, make sure to start
          each DSpace instance with another value for java.io.tmpdir !!! -->
     <diskStore path="java.io.tmpdir/DSpaceHibernateCache"/>
-
-    <!--
-    Cache configuration
-    ===================
-
-    The following attributes are required.
-
-    name:
-    Sets the name of the cache. This is used to identify the cache. It must be unique.
-
-    maxElementsInMemory:
-    Sets the maximum number of objects that will be created in memory
-
-        maxElementsOnDisk:
-    Sets the maximum number of objects that will be maintained in the DiskStore
-        The default value is zero, meaning unlimited.
-
-    eternal:
-    Sets whether elements are eternal. If eternal,  timeouts are ignored and the
-    element is never expired.
-
-    overflowToDisk:
-    Sets whether elements can overflow to disk when the memory store
-    has reached the maxInMemory limit.
-
-    The following attributes and elements are optional.
-
-    timeToIdleSeconds:
-    Sets the time to idle for an element before it expires.
-    i.e. The maximum amount of time between accesses before an element expires
-    Is only used if the element is not eternal.
-    Optional attribute. A value of 0 means that an Element can idle for infinity.
-    The default value is 0.
-
-    timeToLiveSeconds:
-    Sets the time to live for an element before it expires.
-    i.e. The maximum time between creation time and when an element expires.
-    Is only used if the element is not eternal.
-    Optional attribute. A value of 0 means that and Element can live for infinity.
-    The default value is 0.
-
-    diskPersistent:
-    Whether the disk store persists between restarts of the Virtual Machine.
-    The default value is false.
-
-    diskExpiryThreadIntervalSeconds:
-    The number of seconds between runs of the disk expiry thread. The default value
-    is 120 seconds.
-
-    diskSpoolBufferSizeMB:
-    This is the size to allocate the DiskStore for a spool buffer. Writes are made
-    to this area and then asynchronously written to disk. The default size is 30MB.
-    Each spool buffer is used only by its cache. If you get OutOfMemory errors consider
-    lowering this value. To improve DiskStore performance consider increasing it. Trace level
-    logging in the DiskStore will show if put back ups are occurring.
-
-    memoryStoreEvictionPolicy:
-    Policy would be enforced upon reaching the maxElementsInMemory limit. Default
-    policy is Least Recently Used (specified as LRU). Other policies available -
-    First In First Out (specified as FIFO) and Less Frequently Used
-    (specified as LFU)
-    *NOTE: LFU seems to have some possible issues -AZ
-
-    Cache elements can also contain sub elements which take the same format of a factory class
-    and properties. Defined sub-elements are:
-
-    * cacheEventListenerFactory - Enables registration of listeners for cache events, such as
-      put, remove, update, and expire.
-
-    * bootstrapCacheLoaderFactory - Specifies a BootstrapCacheLoader, which is called by a
-      cache on initialisation to prepopulate itself.
-
-    * cacheExtensionFactory - Specifies a CacheExtension, a generic mechansim to tie a class
-      which holds a reference to a cache to the cache lifecycle.
-
-    RMI Cache Replication
-
-    Each cache that will be distributed needs to set a cache event listener which replicates
-    messages to the other CacheManager peers. For the built-in RMI implementation this is done
-    by adding a cacheEventListenerFactory element of type RMICacheReplicatorFactory to each
-    distributed cache's configuration as per the following example:
-
-    <cacheEventListenerFactory class="net.sf.ehcache.distribution.RMICacheReplicatorFactory"
-         properties="replicateAsynchronously=true,
-         replicatePuts=true,
-         replicateUpdates=true,
-         replicateUpdatesViaCopy=true,
-         replicateRemovals=true
-         asynchronousReplicationIntervalMillis=<number of milliseconds"
-         propertySeparator="," />
-
-    The RMICacheReplicatorFactory recognises the following properties:
-
-    * replicatePuts=true|false - whether new elements placed in a cache are
-      replicated to others. Defaults to true.
-
-    * replicateUpdates=true|false - whether new elements which override an
-      element already existing with the same key are replicated. Defaults to true.
-
-    * replicateRemovals=true - whether element removals are replicated. Defaults to true.
-
-    * replicateAsynchronously=true | false - whether replications are
-      asynchronous (true) or synchronous (false). Defaults to true.
-
-    * replicateUpdatesViaCopy=true | false - whether the new elements are
-      copied to other caches (true), or whether a remove message is sent. Defaults to true.
-
-    * asynchronousReplicationIntervalMillis=<number of milliseconds> - The asynchronous
-      replicator runs at a set interval of milliseconds. The default is 1000. The minimum
-      is 10. This property is only applicable if replicateAsynchronously=true
-
-
-    Cluster Bootstrapping
-
-    The RMIBootstrapCacheLoader bootstraps caches in clusters where RMICacheReplicators are
-    used. It is configured as per the following example:
-
-    <bootstrapCacheLoaderFactory
-        class="net.sf.ehcache.distribution.RMIBootstrapCacheLoaderFactory"
-        properties="bootstrapAsynchronously=true, maximumChunkSizeBytes=5000000"
-        propertySeparator="," />
-
-    The RMIBootstrapCacheLoaderFactory recognises the following optional properties:
-
-    * bootstrapAsynchronously=true|false - whether the bootstrap happens in the background
-      after the cache has started. If false, bootstrapping must complete before the cache is
-      made available. The default value is true.
-
-    * maximumChunkSizeBytes=<integer> - Caches can potentially be very large, larger than the
-      memory limits of the VM. This property allows the bootstraper to fetched elements in
-      chunks. The default chunk size is 5000000 (5MB).
-
-
-    Cache Exception Handling
-
-    By default, most cache operations will propagate a runtime CacheException on failure. An interceptor,
-      using a dynamic proxy, may be configured so that a CacheExceptionHandler can be configured to
-      intercept Exceptions. Errors are not intercepted. It is configured as per the following example:
-
-      <cacheExceptionHandlerFactory class="net.sf.ehcache.exceptionhandler.CountingExceptionHandlerFactory"
-                                      properties="logLevel=FINE"/>
-
-    Caches with ExceptionHandling configured are not of type Cache, but are of type Ehcache only, and are not available
-    using CacheManager.getCache(), but using CacheManager.getEhcache().
-
-
-    CacheLoader
-
-    A CacheLoader may be configured against a cache.
-
-        <cacheLoaderFactory class="net.sf.ehcache.loader.CountingCacheLoaderFactory"
-                                      properties="type=int,startCounter=10"/>
-
-    -->
-=======
-    <!-- WARNING: If you are running multiple DSpace instances on the same server, make sure to start
-         each DSpace instance with another value for java.io.tmpdir !!! -->
-    <diskStore path="java.io.tmpdir/DSpaceHibernateCache"/>
->>>>>>> c6e097fc
 
     <!--
     Mandatory Default Cache configuration. These settings will be applied to caches
