--- conflicted
+++ resolved
@@ -438,11 +438,12 @@
          <required>Bitte geben Sie den Titel der Konferenz an.</required>
          <type-bind>Konferenzveröffentlichung</type-bind>
        </field>
-<<<<<<< HEAD
-=======
      </page>
-<!--      <page number="3">
-       <field>
+
+     <page number="3">
+
+<!--
+<field>
 		 <dc-schema>ec</dc-schema>
          <dc-element>sale</dc-element>
          <dc-qualifier></dc-qualifier>
@@ -464,9 +465,9 @@
          <validation>^[1-9]\d*(\.\d+)?$</validation>
        </field>
      </page>
+
+</form>
       -->
-   </form>
->>>>>>> ab3d910a
 
         <field>
          <dc-schema>dc</dc-schema>
@@ -1586,7 +1587,6 @@
  <!-- stores the associated stored-values in the database.                  -->
 
  <form-value-pairs>
-<<<<<<< HEAD
  
  <!-- fuer dropdown-Menue Interessenbekundung Zweit-Voeffentlichungsrecht; A.G., 24.05.2018  -->
  <value-pairs value-pairs-name="greenroad" dc-terms="greenroad">
@@ -1781,7 +1781,6 @@
      <stored-value>Sonstige</stored-value>  
     </pair>
 </value-pairs>
-=======
 <value-pairs value-pairs-name="sale_info" dc-term="sale">
  	<pair>
  		<displayed-value>Not for sale</displayed-value>
@@ -1878,42 +1877,6 @@
        <stored-value>uri</stored-value>
      </pair>
    </value-pairs>
-
-   <value-pairs value-pairs-name="common_book_identifiers" dc-term="identifier">
-     <pair>
-       <displayed-value>ISBN</displayed-value>
-       <stored-value>isbn</stored-value>
-     </pair>
-     <pair>
-       <displayed-value>DOI</displayed-value>
-       <stored-value>doi</stored-value>
-     </pair>
-     <pair>
-       <displayed-value>Scopus ID</displayed-value>
-       <stored-value>scopus</stored-value>
-     </pair>
-     <pair>
-       <displayed-value>WOS ID</displayed-value>
-       <stored-value>isi</stored-value>
-     </pair>
-     <pair>
-       <displayed-value>Pubmed ID</displayed-value>
-       <stored-value>pmid</stored-value>
-     </pair>
-     <pair>
-       <displayed-value>arXiv ID</displayed-value>
-       <stored-value>arxiv</stored-value>
-     </pair>
-     <pair>
-       <displayed-value>Gov't Doc #</displayed-value>
-       <stored-value>govdoc</stored-value>
-     </pair>
-     <pair>
-       <displayed-value>URI</displayed-value>
-       <stored-value>uri</stored-value>
-     </pair>
-   </value-pairs>
->>>>>>> ab3d910a
 
 
    
