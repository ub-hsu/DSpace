--- conflicted
+++ resolved
@@ -34,8 +34,8 @@
 # If true, event will be logged with the 'isBot' field set to true
 # (see query.filter.* for query filter options)
 # Default value is true.
-<<<<<<< HEAD
-logBots = false
+#usage-statistics.logBots = true
+
 
 #randomize-localhost = true
 
@@ -51,7 +51,4 @@
 webui.statistics.showChildList=false
 webui.statistics.showParent=false
 
-webui.statistics.showCleaner = false
-=======
-#usage-statistics.logBots = true
->>>>>>> a54bf11b
+webui.statistics.showCleaner = false