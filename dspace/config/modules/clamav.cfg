#---------------------------------------------------------------#
#--------------CLAMAV ANTI-VIRUS CONFIGURATIONS-----------------#
#---------------------------------------------------------------#
# Configuration properties used solely by Clamav curation task  #
#---------------------------------------------------------------#

# Host address of ClamAV service (Unix daemon process on this host)
clamav.service.host = 127.0.0.1

# The port the service listens on: 3310 is the standard port number for ClamAV
clamav.service.port = 3310

# Initial timeout value (in milliseconds) used when the socket is connecting
<<<<<<< HEAD
clamav.socket.timeout = 60000
=======
clamav.socket.timeout = 360000
>>>>>>> 8f85b764

# Flag indicating whether a scan should stop when the first infected bitstream
# is detected within an item. Normally a complete scan is desired, so default
# value is false. But if items can contain large numbers of bitstreams, the
# display of the results can become unwieldy.
clamav.scan.failfast = false

<|MERGE_RESOLUTION|>--- conflicted
+++ resolved
@@ -11,11 +11,7 @@
 clamav.service.port = 3310
 
 # Initial timeout value (in milliseconds) used when the socket is connecting
-<<<<<<< HEAD
-clamav.socket.timeout = 60000
-=======
 clamav.socket.timeout = 360000
->>>>>>> 8f85b764
 
 # Flag indicating whether a scan should stop when the first infected bitstream
 # is detected within an item. Normally a complete scan is desired, so default
