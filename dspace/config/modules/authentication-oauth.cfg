--- conflicted
+++ resolved
@@ -65,17 +65,10 @@
 # need to carefully time your request. See the ORCID Scopes for more
 # information. http://members.orcid.org/api/orcid-scopes
 #
-<<<<<<< HEAD
-# If you have only Public API the scope need to be
-authentication-oauth.application-client-scope =/authenticate
-# if you have member API the suggested scopes are as following
-#authentication-oauth.application-client-scope =/authenticate /orcid-profile/read-limited /orcid-bio/update /orcid-works/create /orcid-works/update /funding/create /funding/update /activities/update
-=======
 # If you have only PUBLIC API the scope need to be
-#application-client-scope=/authenticate
+application-client-scope=/authenticate
 # if you have MEMBER API the suggested scopes are as following
 #application-client-scope=/authenticate /read-limited /person/update /activities/update
->>>>>>> ab3d910a
 application-client-scope=${authentication-oauth.application-client-scope}
 
 # Allows an ORCID member client to exchange an OAuth Authorization Code
