<?xml version="1.0" encoding="UTF-8"?>
<!--

    The contents of this file are subject to the license and copyright
    detailed in the LICENSE and NOTICE files at the root of the source
    tree and available online at

    http://www.dspace.org/license/

-->
<beans xmlns="http://www.springframework.org/schema/beans"
       xmlns:xsi="http://www.w3.org/2001/XMLSchema-instance"
       xmlns:context="http://www.springframework.org/schema/context"
       xmlns:util="http://www.springframework.org/schema/util"
       xsi:schemaLocation="http://www.springframework.org/schema/beans
           http://www.springframework.org/schema/beans/spring-beans-3.0.xsd
           http://www.springframework.org/schema/context
           http://www.springframework.org/schema/context/spring-context-3.0.xsd
           http://www.springframework.org/schema/util
           http://www.springframework.org/schema/util/spring-util-3.0.xsd"
	default-autowire-candidates="*Service,*DAO,javax.sql.DataSource">

	<context:annotation-config /> <!-- allows us to use spring annotations in beans -->

	<bean id="solrServiceResourceIndexPlugin"
		class="org.dspace.discovery.SolrServiceResourceRestrictionPlugin"
		scope="prototype" />
    <bean id="solrServiceMetadataBrowseIndexingPlugin" class="org.dspace.discovery.SolrServiceMetadataBrowseIndexingPlugin" scope="prototype"/>

	<bean id="crisSolrServiceResourceIndexPlugin"
		class="org.dspace.app.cris.discovery.CrisSolrServiceResourceRestrictionPlugin"
		scope="prototype" />

	<alias name="solrServiceResourceIndexPlugin"
		alias="org.dspace.discovery.SolrServiceResourceRestrictionPlugin" />
	
	<bean id="SolrServiceSpellIndexingPlugin" class="org.dspace.discovery.SolrServiceSpellIndexingPlugin" scope="prototype"/>
    
    <!-- Additional indexing plugin make filtering by has content in original bundle (like pdf's, images) posible via SOLR -->
    <bean id="hasContentInOriginalBundle" class="org.dspace.discovery.SolrServiceContentInOriginalBundleFilterPlugin"/>

    <!-- Additional indexing plugin enables searching by filenames and by file descriptions for files in ORIGINAL bundle -->
    <bean id="solrServiceFileInfoPlugin" class="org.dspace.discovery.SolrServiceFileInfoPlugin"/>

	<!-- Additional indexing plugin to implement the CRIS browse system via 
		SOLR -->
	<bean id="crisBrowseIndexer" scope="prototype"
		class="org.dspace.app.cris.discovery.CrisBrowseSolrIndexPlugin">
	</bean>

	<!-- Additional indexing plugin to implement CRIS relations preferences 
		via SOLR -->
	<bean id="crisRelationPreferenceIndexer"
		class="org.dspace.app.cris.discovery.RelationsPreferencesSolrIndexPlugin">
		<property name="applicationService" ref="applicationService" />
	</bean>

	<!-- Additional indexing plugin to add bitstream identifier to item SOLR 
		document -->
	<bean id="bitstreamIndexer" class="org.dspace.app.cris.discovery.BitstreamSolrIndexer">
	</bean>

	<!-- Additional indexing plugin to add resource type in human format readable to item SOLR 
		document -->
	<bean id="resourceTypeIndexer" class="org.dspace.app.cris.discovery.ResourceTypeSolrIndexer">
	</bean>
	<!-- Additional indexing plugin to add rpsurnames SOLR -->
	<bean id="RPSurnameSolrIndexer" class="org.dspace.app.cris.discovery.RPSurnameSolrIndexer">
	</bean>
	
	<!-- Additional indexing plugin to add sorting field for authority -->
	<bean id="CRISAuthoritySortSolrIndexPlugin" class="org.dspace.app.cris.discovery.CRISAuthoritySortSolrIndexPlugin">
	</bean>
		
	<!-- Additional indexing plugin to add cris authoritylookup for authority framework works with dynamic resource type to item SOLR 
		document -->
	<bean id="researchObjectAuthorityLookupIndexer" class="org.dspace.app.cris.discovery.ResearchObjectAuthorityLookupSolrIndexer">
	</bean>
	<!--  Additional indexing plugin to add info for author pending match  - confidence <> 600 -->
	<bean id="pendingMatchIndexer" class="org.dspace.app.cris.discovery.PendingMatchSolrIndexer">
	</bean>
			
	<!--  Additional indexing plugin to serve the ScriptCrisSubscribe -->
	<bean id="crisSubscribeSolrIndexer" class="org.dspace.app.cris.discovery.CrisSubscribeSolrIndexer">
	</bean>
	
	<!--  Additional indexing plugin to show if the publications have a doi-->
	<bean id="hasDoiIndexer" class="org.dspace.app.cris.discovery.HasDoiSolrIndexer">
	</bean>	

	<!--  Additional indexing plugin to index multilanguage for authority field -->
	<bean id="multiLanguageAuthorityIndexer" class="org.dspace.app.cris.discovery.MultilanguageAuthorityIndexer"/>

	<!--  Additional indexing and retrieve index for valuepairs and check/dropdown widget -->
	<bean id="valuePairsAuthorityIndexer" class="org.dspace.app.cris.discovery.CrisValuePairsIndexPlugin">
		<property name="applicationService" ref="applicationService" />
		<property name="configurationService" ref="org.dspace.services.ConfigurationService"/>
	</bean>
					
	<!--Bean that is used for mapping communities/collections to certain discovery 
		configurations. -->
	<bean
		id="org.dspace.discovery.configuration.DiscoveryConfigurationService"
		class="org.dspace.discovery.configuration.DiscoveryConfigurationService">
		<property name="extraConfigurationMapping">
			<map>
				<entry key="crisrp">
					<list>
						<value>researcherprofiles</value>
					</list>
				</entry>
				<entry key="crisou">
					<list>
						<value>orgunits</value>
					</list>
				</entry>
				<entry key="crispj">
					<list>
						<value>fundings</value>
					</list>
				</entry>
			</map>
		</property>
		<property name="map">
			<map>
				<!--The map containing all the settings, the key is used to refer to 
					the page (the "site" or a community/collection handle) the value-ref is a 
					reference to an identifier of the DiscoveryConfiguration format -->
				<!--The default entry, DO NOT REMOVE the system requires this -->
				<entry key="default" value-ref="defaultConfiguration" />
	            <entry key="global" value-ref="globalConfiguration" />
	            <!--Use site to override the default configuration for the home page & default discovery page-->
				<entry key="site" value-ref="homepageConfiguration" />	            
	            <entry key="researcherprofiles" value-ref="crisRPConfiguration" />	            
	            <entry key="fundings" value-ref="crisPJConfiguration" />	            
	            <entry key="orgunits" value-ref="crisOUConfiguration" />
	            <entry key="publications" value-ref="itemConfiguration" />	            
	            <entry key="theses" value-ref="thesisConfiguration" />
	            <entry key="patents" value-ref="patentsConfiguration" />
	            <entry key="conferencematerials" value-ref="conferencePaperConfiguration" />
	            <entry key="datasets" value-ref="datasetConfiguration" />
				<entry key="crisjournals" value-ref="crisJournalsConfiguration" />
				<entry key="crisevents" value-ref="crisEventsConfiguration" />	            
				<!--Use site to override the default configuration for the home page 
					& default discovery page -->
				<!--<entry key="site" value-ref="defaultConfiguration" /> -->
				<!--<entry key="123456789/7621" value-ref="defaultConfiguration"/> -->
			</map>
		</property>
		<property name="toIgnoreMetadataFields">
			<map>
				<entry>
					<key>
						<util:constant static-field="org.dspace.core.Constants.COMMUNITY" />
					</key>
					<list>
						<!--Introduction text -->
						<!--<value>dc.description</value> -->
						<!--Short description -->
						<!--<value>dc.description.abstract</value> -->
						<!--News -->
						<!--<value>dc.description.tableofcontents</value> -->
						<!--Copyright text -->
						<value>dc.rights</value>
						<!--Community name -->
						<!--<value>dc.title</value> -->
					</list>
				</entry>
				<entry>
					<key>
						<util:constant static-field="org.dspace.core.Constants.COLLECTION" />
					</key>
					<list>
						<!--Introduction text -->
						<!--<value>dc.description</value> -->
						<!--Short description -->
						<!--<value>dc.description.abstract</value> -->
						<!--News -->
						<!--<value>dc.description.tableofcontents</value> -->
						<!--Copyright text -->
						<value>dc.rights</value>
						<!--Collection name -->
						<!--<value>dc.title</value> -->
					</list>
				</entry>
				<entry>
					<key>
						<util:constant static-field="org.dspace.core.Constants.ITEM" />
					</key>
					<list>
						<value>dc.description.provenance</value>
					</list>
				</entry>
			</map>
		</property>
	</bean>

	<!--Configurazione per gli indici globali Google-like -->
	<bean id="globalConfiguration"
		class="org.dspace.discovery.configuration.DiscoveryConfiguration"
		scope="prototype">
		<property name="id" value="global" />
		<property name="collapsingConfiguration">
			<bean class="org.dspace.discovery.configuration.DiscoveryCollapsingConfiguration">
				<property name="groupIndexFieldName" value="resourcetype" />
				<property name="groupLimit" value="10" />
			</bean>
		</property>		
		<property name="hitHighlightingConfiguration">
			<bean
				class="org.dspace.discovery.configuration.DiscoveryHitHighlightingConfiguration">
				<property name="additionalParams">
					<map>
						<entry key="hl.simple.pre">
							<value><![CDATA[<mark>]]></value>	
						</entry>
						<entry key="hl.simple.post">
							<value><![CDATA[</mark>]]></value>
						</entry>
						<entry key="f.dc.contributor.author_hl.hl.preserveMulti">
							<value>true</value>
						</entry>
					</map>					
				</property>
				<property name="metadataFields">
					<list>
						<bean
							class="org.dspace.discovery.configuration.DiscoveryHitHighlightFieldConfiguration">
							<property name="field" value="dc.title" />
							<property name="snippets" value="5" />
						</bean>						
						<bean
							class="org.dspace.discovery.configuration.DiscoveryHitHighlightFieldConfiguration">
							<property name="field" value="dc.contributor.author" />
							<property name="snippets" value="5" />
						</bean>
						<bean
							class="org.dspace.discovery.configuration.DiscoveryHitHighlightFieldConfiguration">
							<property name="field" value="dc.description.abstract" />
							<property name="maxSize" value="250" />
							<property name="snippets" value="2" />
						</bean>
						<bean
							class="org.dspace.discovery.configuration.DiscoveryHitHighlightFieldConfiguration">
							<property name="field" value="dc.subject" />
							<property name="maxSize" value="250" />
							<property name="snippets" value="2" />
						</bean>
						<bean
							class="org.dspace.discovery.configuration.DiscoveryHitHighlightFieldConfiguration">
							<property name="field" value="crisrp.fullName" />
							<property name="maxSize" value="250" />
							<property name="snippets" value="2" />
						</bean>
						<bean
							class="org.dspace.discovery.configuration.DiscoveryHitHighlightFieldConfiguration">
							<property name="field" value="crisrp.affiliation.department" />
							<property name="maxSize" value="250" />
							<property name="snippets" value="2" />
						</bean>
						<bean
							class="org.dspace.discovery.configuration.DiscoveryHitHighlightFieldConfiguration">
							<property name="field" value="crisproject.title" />
							<property name="maxSize" value="250" />
							<property name="snippets" value="2" />
						</bean>
						<bean
							class="org.dspace.discovery.configuration.DiscoveryHitHighlightFieldConfiguration">
							<property name="field" value="crisou.name" />
							<property name="maxSize" value="250" />
							<property name="snippets" value="2" />
						</bean>
						<bean
							class="org.dspace.discovery.configuration.DiscoveryHitHighlightFieldConfiguration">
							<property name="field" value="crisdo.name" />
							<property name="maxSize" value="250" />
							<property name="snippets" value="2" />
						</bean>
					</list>
				</property>
			</bean>
		</property>
		<!--Any default filter queries, these filter queries will be used for all 
			queries done by discovery for this configuration -->
		<property name="defaultFilterQueries">
			<list>
				<!--Find all software entity types -->
				<value>search.resourcetype:2 OR search.resourcetype:[9 TO 11] OR search.resourcetype:[1001 TO 9999]</value>
			</list>
		</property>
        <!-- When true a "did you mean" example will be displayed, value can be true or false -->
        <property name="spellCheckEnabled" value="true"/>
	</bean>

	<!--The default configuration settings for discovery -->
	<bean id="defaultConfiguration"
		class="org.dspace.discovery.configuration.DiscoveryConfiguration"
		scope="prototype">
		<property name="globalConfigurationEnabled" value="true" />
		<property name="id" value="default" />
		<!--Which sidebar facets are to be displayed -->
		<property name="sidebarFacets">
			<list>
				<ref bean="searchFilterObjectPeople" />
				<ref bean="searchFilterObjectOU" />
		        <ref bean="searchFilterContentInOriginalBundle"/>				
			</list>
		</property>
		<!--The search filters which can be used on the discovery search page -->
		<property name="searchFilters">
			<list>
				<ref bean="searchFilterObjectName" />
				<ref bean="searchFilterObjectPeople" />
				<ref bean="searchFilterObjectOU" />
				<ref bean="searchFilterObjectType" />
				<ref bean="searchFilterSubject" />				
		        <ref bean="searchFilterContentInOriginalBundle"/>
                <ref bean="searchFilterFileNameInOriginalBundle" />
                <ref bean="searchFilterFileDescriptionInOriginalBundle" />				
			</list>
		</property>
        <!-- Set TagCloud configuration per discovery configuration -->
        <property name="tagCloudFacetConfiguration" ref="defaultTagCloudFacetConfiguration"/>
<<<<<<< HEAD
		<!--The sort filters for the discovery search -->
		<property name="searchSortConfiguration">
			<bean class="org.dspace.discovery.configuration.DiscoverySortConfiguration">
				<!--<property name="defaultSort" ref="sortDateIssued"/> -->
				<!--DefaultSortOrder can either be desc or asc (desc is default) -->
				<property name="defaultSortOrder" value="desc" />
				<property name="sortFields">
					<list>
						<ref bean="sortTitle" />
						<ref bean="sortDateIssued" />
						<ref bean="sortRPName" />
						<ref bean="sortPJTitle"/>
						<ref bean="sortOUName"/>						
					</list>
				</property>
			</bean>
		</property>
		<!--Any default filter queries, these filter queries will be used for all 
			queries done by discovery for this configuration -->
		<!--<property name="defaultFilterQueries"> -->
		<!--<list> -->
		<!--Only find items -->
		<!--<value>search.resourcetype:2</value> -->
		<!--</list> -->
		<!--</property> -->
		<!--The configuration for the recent submissions -->
		<property name="recentSubmissionConfiguration">
			<bean
				class="org.dspace.discovery.configuration.DiscoveryRecentSubmissionsConfiguration">
				<property name="metadataSortField" value="dc.date.accessioned" />
				<property name="type" value="date" />
				<property name="max" value="20" />
				<!-- If enabled the collection home page will not display metadata but show a pageable list of recent submissions -->
 				<property name="useAsHomePage" value="false"/>
				<property name="metadataFields" ref="dspaceitemsLayoutView" />
			</bean>
		</property>
		
		<!--The configuration for the most view processor -->
		<property name="mostViewConfiguration">
			<bean
				class="org.dspace.discovery.configuration.DiscoveryMostViewedConfiguration">
				<property name="max" value="20" />
				<!-- If enabled the collection home page will not display metadata but show a pageable list of recent submissions -->
			 	<property name="useAsHomePage" value="false"/>
				<property name="metadataFields" ref="dspaceitemsLayoutView"/>
			</bean>
		</property>
		<!--Default result per page -->
		<property name="defaultRpp" value="50" />
		<property name="hitHighlightingConfiguration">		
			<bean
				class="org.dspace.discovery.configuration.DiscoveryHitHighlightingConfiguration">
				<property name="metadataFields">
					<list>
						<bean
							class="org.dspace.discovery.configuration.DiscoveryHitHighlightFieldConfiguration">
							<property name="field" value="dc.title" />
							<property name="snippets" value="5" />
						</bean>						
						<bean
							class="org.dspace.discovery.configuration.DiscoveryHitHighlightFieldConfiguration">
							<property name="field" value="dc.contributor.author" />
							<property name="snippets" value="5" />
						</bean>
						<bean
							class="org.dspace.discovery.configuration.DiscoveryHitHighlightFieldConfiguration">
							<property name="field" value="dc.description.abstract" />
							<property name="maxSize" value="250" />
							<property name="snippets" value="2" />
						</bean>
						<bean
							class="org.dspace.discovery.configuration.DiscoveryHitHighlightFieldConfiguration">
							<property name="field" value="fulltext" />
							<property name="maxSize" value="250" />
							<property name="snippets" value="2" />
						</bean>
					</list>
				</property>
			</bean>
		</property>
		<property name="moreLikeThisConfiguration">
			<bean
				class="org.dspace.discovery.configuration.DiscoveryMoreLikeThisConfiguration">
				<!--When altering this list also alter the "xmlui.Discovery.RelatedItems.help" 
					key as it describes the metadata fields below -->
				<property name="similarityMetadataFields">
					<list>
						<value>dc.title</value>
						<value>dc.contributor.author</value>
						<value>dc.creator</value>
						<value>dc.subject</value>
					</list>
				</property>
				<!--The minimum number of matching terms across the metadata fields above 
					before an item is found as related -->
				<property name="minTermFrequency" value="5" />
				<!--The maximum number of related items displayed -->
				<property name="max" value="3" />
				<!--The minimum word length below which words will be ignored -->
				<property name="minWordLength" value="5" />
			</bean>
		</property>
		<!--Any default filter queries, these filter queries will be used for all 
			queries done by discovery for this configuration -->
		<property name="defaultFilterQueries">
			<list>
				<!--Only find items, communities and collections -->
				<value>search.resourcetype:2 OR search.resourcetype:[9 TO 11] OR search.resourcetype:[1001 TO 9999]</value>
			</list>
		</property>
=======
        <!--The search filters which can be used on the discovery search page-->
        <property name="searchFilters">
            <list>
                <ref bean="searchFilterTitle" />
                <ref bean="searchFilterAuthor" />
                <ref bean="searchFilterSubject" />
                <ref bean="searchFilterIssued" />
		        <ref bean="searchFilterContentInOriginalBundle"/>
                <ref bean="searchFilterFileNameInOriginalBundle" />
                <ref bean="searchFilterFileDescriptionInOriginalBundle" />
            </list>
        </property>
        <!--The sort filters for the discovery search-->
        <property name="searchSortConfiguration">
            <bean class="org.dspace.discovery.configuration.DiscoverySortConfiguration">
                <!--<property name="defaultSort" ref="sortDateIssued"/>-->
                <!--DefaultSortOrder can either be desc or asc (desc is default)-->
                <property name="defaultSortOrder" value="desc"/>
                <property name="sortFields">
                    <list>
                        <ref bean="sortTitle" />
                        <ref bean="sortDateIssued" />
                    </list>
                </property>
            </bean>
        </property>
        <!--Any default filter queries, these filter queries will be used for all queries done by discovery for this configuration-->
        <!--<property name="defaultFilterQueries">-->
            <!--<list>-->
                <!--Only find items-->
                <!--<value>search.resourcetype:2</value>-->
            <!--</list>-->
        <!--</property>-->
        <!--The configuration for the recent submissions-->
        <property name="recentSubmissionConfiguration">
            <bean class="org.dspace.discovery.configuration.DiscoveryRecentSubmissionsConfiguration">
                <property name="metadataSortField" value="dc.date.accessioned" />
                <property name="type" value="date"/>
                <property name="max" value="20"/>
                <!-- If enabled the collection home page will not display metadata but show a pageable list of recent submissions -->
                <property name="useAsHomePage" value="false"/>
            </bean>
        </property>
        <!--Default result per page  -->
        <property name="defaultRpp" value="10" />
        <property name="hitHighlightingConfiguration">
            <bean class="org.dspace.discovery.configuration.DiscoveryHitHighlightingConfiguration">
                <property name="metadataFields">
                    <list>
                        <bean class="org.dspace.discovery.configuration.DiscoveryHitHighlightFieldConfiguration">
                            <property name="field" value="dc.title"/>
                            <property name="snippets" value="5"/>
                        </bean>
                        <bean class="org.dspace.discovery.configuration.DiscoveryHitHighlightFieldConfiguration">
                            <property name="field" value="dc.contributor.author"/>
                            <property name="snippets" value="5"/>
                        </bean>
                        <bean class="org.dspace.discovery.configuration.DiscoveryHitHighlightFieldConfiguration">
                            <property name="field" value="dc.description.abstract"/>
                            <property name="maxSize" value="250"/>
                            <property name="snippets" value="2"/>
                        </bean>
                        <!-- By default, full text snippets are disabled, as snippets of embargoed/restricted bitstreams
                             may appear in search results when the Item is public. See DS-3498
                        <bean class="org.dspace.discovery.configuration.DiscoveryHitHighlightFieldConfiguration">
                            <property name="field" value="fulltext"/>
                            <property name="maxSize" value="250"/>
                            <property name="snippets" value="2"/>
                        </bean>
                        -->
                    </list>
                </property>
            </bean>
        </property>
        <property name="moreLikeThisConfiguration">
            <bean class="org.dspace.discovery.configuration.DiscoveryMoreLikeThisConfiguration">
                <!--When altering this list also alter the "xmlui.Discovery.RelatedItems.help" key as it describes
                the metadata fields below-->
                <property name="similarityMetadataFields">
                    <list>
                        <value>dc.title</value>
                        <value>dc.contributor.author</value>
                        <value>dc.creator</value>
                        <value>dc.subject</value>
                    </list>
                </property>
                <!--The minimum number of matching terms across the metadata fields above before an item is found as related -->
                <property name="minTermFrequency" value="5"/>
                <!--The maximum number of related items displayed-->
                <property name="max" value="3"/>
                <!--The minimum word length below which words will be ignored-->
                <property name="minWordLength" value="5"/>
            </bean>
        </property>
>>>>>>> 813800ce
        <!-- When true a "did you mean" example will be displayed, value can be true or false -->
        <property name="spellCheckEnabled" value="true"/>
	</bean>


<<<<<<< HEAD
     <!--The Homepage specific configuration settings for discovery-->
	<bean id="homepageConfiguration" class="org.dspace.discovery.configuration.DiscoveryConfiguration" scope="prototype">
    	<property name="id" value="site" />
    <!--Which sidebar facets are to be displayed -->
		<property name="sidebarFacets">
			<list>
				<ref bean="searchFilterAuthor" />
				<ref bean="searchFilterSubject" />
				<ref bean="searchFilterIssued" />
				
				<ref bean="searchFilterObjectPeople" />
				<ref bean="searchFilterObjectOU" />
			</list>
		</property>
		<!--The search filters which can be used on the discovery search page -->
		<property name="searchFilters">
			<list>
				<ref bean="searchFilterAuthor" />
				<ref bean="searchFilterSubject" />
				<ref bean="searchFilterIssued" />
				<ref bean="searchFilterObjectType" />
				<ref bean="searchFilterObjectPeople" />
				<ref bean="searchFilterObjectOU" />
			</list>
		</property>
		<!--The sort filters for the discovery search -->
		<property name="searchSortConfiguration">
			<bean class="org.dspace.discovery.configuration.DiscoverySortConfiguration">
				<!--<property name="defaultSort" ref="sortDateIssued"/> -->
				<!--DefaultSortOrder can either be desc or asc (desc is default) -->
				<property name="defaultSortOrder" value="desc" />
				<property name="sortFields">
					<list>
						<ref bean="sortTitle" />
						<ref bean="sortDateIssued" />
					</list>
				</property>
			</bean>
		</property>
		<property name="tagCloudFacetConfiguration" ref="homepageTagCloudFacetConfiguration"/>
		<!--Any default filter queries, these filter queries will be used for all 
			queries done by discovery for this configuration -->
		<!--<property name="defaultFilterQueries"> -->
		<!--<list> -->
		<!--Only find items -->
		<!--<value>search.resourcetype:2</value> -->
		<!--</list> -->
		<!--</property> -->
		<!--The configuration for the recent submissions -->
		<property name="recentSubmissionConfiguration">
			<bean
				class="org.dspace.discovery.configuration.DiscoveryRecentSubmissionsConfiguration">
				<property name="metadataSortField" value="dc.date.accessioned" />
				<property name="type" value="date" />
				<property name="max" value="20" />
				<!-- If enabled the collection home page will not display metadata but show a pageable list of recent submissions -->
 				<property name="useAsHomePage" value="false"/>
				<property name="metadataFields" ref="dspaceitemsLayoutView" />
			</bean>
		</property>
		<!--The configuration for the most view processor -->
		<property name="mostViewConfiguration">
			<bean
				class="org.dspace.discovery.configuration.DiscoveryMostViewedConfiguration">
				<property name="max" value="20" />
				<!-- If enabled the collection home page will not display metadata but show a pageable list of recent submissions -->
			 	<property name="useAsHomePage" value="false"/>
				<property name="metadataFields" ref="dspaceitemsLayoutView"/>
			</bean>
		</property>
		<!--Default result per page -->
		<property name="defaultRpp" value="50" />
		<property name="hitHighlightingConfiguration">
			<bean
				class="org.dspace.discovery.configuration.DiscoveryHitHighlightingConfiguration">
				<property name="metadataFields">
					<list>
						<bean
							class="org.dspace.discovery.configuration.DiscoveryHitHighlightFieldConfiguration">
							<property name="field" value="dc.title" />
							<property name="snippets" value="5" />
						</bean>
						<bean
							class="org.dspace.discovery.configuration.DiscoveryHitHighlightFieldConfiguration">
							<property name="field" value="dc.contributor.author" />
							<property name="snippets" value="5" />
						</bean>
						<bean
							class="org.dspace.discovery.configuration.DiscoveryHitHighlightFieldConfiguration">
							<property name="field" value="dc.description.abstract" />
							<property name="maxSize" value="250" />
							<property name="snippets" value="2" />
						</bean>
						<bean
							class="org.dspace.discovery.configuration.DiscoveryHitHighlightFieldConfiguration">
							<property name="field" value="fulltext" />
							<property name="maxSize" value="250" />
							<property name="snippets" value="2" />
						</bean>
					</list>
				</property>
			</bean>
		</property>
		<property name="moreLikeThisConfiguration">
			<bean
				class="org.dspace.discovery.configuration.DiscoveryMoreLikeThisConfiguration">
				<!--When altering this list also alter the "xmlui.Discovery.RelatedItems.help" 
					key as it describes the metadata fields below -->
				<property name="similarityMetadataFields">
					<list>
						<value>dc.title</value>
						<value>dc.contributor.author</value>
						<value>dc.subject</value>
					</list>
				</property>
				<!--The minimum number of matching terms across the metadata fields above 
					before an item is found as related -->
				<property name="minTermFrequency" value="5" />
				<!--The maximum number of related items displayed -->
				<property name="max" value="3" />
				<!--The minimum word length below which words will be ignored -->
				<property name="minWordLength" value="5" />
			</bean>
		</property>
		<!--Any default filter queries, these filter queries will be used for all 
			queries done by discovery for this configuration -->
		<property name="defaultFilterQueries">
			<list>
				<!--Only find items, communities and collections -->
				<value>search.resourcetype:2 OR search.resourcetype:[9 TO 11] OR resourcetype_filter:journal</value>
				<value>-disabled:true</value>
			</list>
		</property>
		<!-- When true a "did you mean" example will be displayed, value can be true or false -->
=======
    <!--The Homepage specific configuration settings for discovery-->
    <bean id="homepageConfiguration" class="org.dspace.discovery.configuration.DiscoveryConfiguration" scope="prototype">
        <!--Which sidebar facets are to be displayed (same as defaultConfiguration above)-->
        <property name="sidebarFacets">
            <list>
                <ref bean="searchFilterAuthor" />
                <ref bean="searchFilterSubject" />
                <ref bean="searchFilterIssued" />
		        <ref bean="searchFilterContentInOriginalBundle"/>
            </list>
        </property>
        <!-- Set TagCloud configuration per discovery configuration -->
        <property name="tagCloudFacetConfiguration" ref="homepageTagCloudFacetConfiguration"/>
        <!--The search filters which can be used on the discovery search page (same as defaultConfiguration above)-->
        <property name="searchFilters">
            <list>
                <ref bean="searchFilterTitle" />
                <ref bean="searchFilterAuthor" />
                <ref bean="searchFilterSubject" />
                <ref bean="searchFilterIssued" />
		        <ref bean="searchFilterContentInOriginalBundle"/>
                <ref bean="searchFilterFileNameInOriginalBundle" />
                <ref bean="searchFilterFileDescriptionInOriginalBundle" />
            </list>
        </property>
        <!--The sort filters for the discovery search (same as defaultConfiguration above)-->
        <property name="searchSortConfiguration">
            <bean class="org.dspace.discovery.configuration.DiscoverySortConfiguration">
                <!--<property name="defaultSort" ref="sortDateIssued"/>-->
                <!--DefaultSortOrder can either be desc or asc (desc is default)-->
                <property name="defaultSortOrder" value="desc"/>
                <property name="sortFields">
                    <list>
                        <ref bean="sortTitle" />
                        <ref bean="sortDateIssued" />
                    </list>
                </property>
            </bean>
        </property>
        <!-- Limit recent submissions on homepage to only 5 (default is 20) -->
        <property name="recentSubmissionConfiguration">
            <bean class="org.dspace.discovery.configuration.DiscoveryRecentSubmissionsConfiguration">
                <property name="metadataSortField" value="dc.date.accessioned" />
                <property name="type" value="date"/>
                <property name="max" value="5"/>
                <property name="useAsHomePage" value="false"/>
            </bean>
        </property>
        <property name="hitHighlightingConfiguration">
            <bean class="org.dspace.discovery.configuration.DiscoveryHitHighlightingConfiguration">
                <property name="metadataFields">
                    <list>
                        <bean class="org.dspace.discovery.configuration.DiscoveryHitHighlightFieldConfiguration">
                            <property name="field" value="dc.title"/>
                            <property name="snippets" value="5"/>
                        </bean>
                        <bean class="org.dspace.discovery.configuration.DiscoveryHitHighlightFieldConfiguration">
                            <property name="field" value="dc.contributor.author"/>
                            <property name="snippets" value="5"/>
                        </bean>
                        <bean class="org.dspace.discovery.configuration.DiscoveryHitHighlightFieldConfiguration">
                            <property name="field" value="dc.description.abstract"/>
                            <property name="maxSize" value="250"/>
                            <property name="snippets" value="2"/>
                        </bean>
                        <!-- By default, full text snippets are disabled, as snippets of embargoed/restricted bitstreams
                             may appear in search results when the Item is public. See DS-3498
                        <bean class="org.dspace.discovery.configuration.DiscoveryHitHighlightFieldConfiguration">
                            <property name="field" value="fulltext"/>
                            <property name="maxSize" value="250"/>
                            <property name="snippets" value="2"/>
                        </bean>
                        -->
                    </list>
                </property>
            </bean>
        </property>
        <!-- When true a "did you mean" example will be displayed, value can be true or false -->
>>>>>>> 813800ce
        <property name="spellCheckEnabled" value="true"/>
	</bean>

    <!--TagCloud configuration bean for homepage discovery configuration-->
    <bean id="homepageTagCloudFacetConfiguration" class="org.dspace.discovery.configuration.TagCloudFacetConfiguration">
        <!-- Actual configuration of the tagcloud (colors, sorting, etc.) -->
        <property name="tagCloudConfiguration" ref="tagCloudConfiguration"/>
        <!-- List of tagclouds to appear, one for every search filter, one after the other -->
        <property name="tagCloudFacets">
            <list>
                <ref bean="searchFilterSubject" />
            </list>
        </property>
    </bean>
    
     <!--TagCloud configuration bean for default discovery configuration-->
    <bean id="defaultTagCloudFacetConfiguration" class="org.dspace.discovery.configuration.TagCloudFacetConfiguration">
        <!-- Actual configuration of the tagcloud (colors, sorting, etc.) -->
        <property name="tagCloudConfiguration" ref="tagCloudConfiguration"/>
        <!-- List of tagclouds to appear, one for every search filter, one after the other -->
        <property name="tagCloudFacets">
            <list>
                <ref bean="searchFilterSubject" />
            </list>
        </property>
    </bean>
    
    <bean id="tagCloudConfiguration" class="org.dspace.discovery.configuration.TagCloudConfiguration">
		<!-- Should display the score of each tag next to it? Default: false -->
		<!-- <property name="displayScore" value="true"/> -->
		
		<!-- Should display the tag as center aligned in the page or left aligned? Possible values: true | false. Default: true  -->
		<!-- <property name="shouldCenter" value="true"/> -->
		
		<!-- How many tags will be shown. Value -1 means all of them. Default: -1 -->
		<!--<property name="totalTags" value="-1"/> -->
		
		<!-- The letter case of the tags. 
			 Possible values: Case.LOWER | Case.UPPER | Case.CAPITALIZATION | Case.PRESERVE_CASE | Case.CASE_SENSITIVE
			 Default: Case.PRESERVE_CASE -->
		<!--<property name="cloudCase" value="Case.PRESERVE_CASE"/> -->
		
		<!-- If the 3 colors of the tag cloud should be independent of score (random=yes) or based on the score. Possible values: true | false . Default: true-->
		<!-- <property name="randomColors" value="true"/> -->

		<!-- The font size (in em) for the tag with the lowest score. Possible values: any decimal. Default: 1.1 -->
		<!-- <property name="fontFrom" value="1.1"/>-->
		
		<!-- The font size (in em) for the tag with the lowest score. Possible values: any decimal. Default: 3.2 -->
		<!-- <property name="fontTo" value="3.2"/>-->
		
		<!-- The score that tags with lower than that will not appear in the rag cloud. Possible values: any integer from 1 to infinity. Default: 0 -->
		<!-- <property name="cuttingLevel" value="0"/>-->

		<!-- The ordering of the tags (based either on the name or the score of the tag)
			 Possible values: Tag.NameComparatorAsc | Tag.NameComparatorDesc | Tag.ScoreComparatorAsc | Tag.ScoreComparatorDesc
			 Default: Tag.NameComparatorAsc  -->
		<!-- <property name="ordering" value="Tag.NameComparatorAsc"/>-->	
    </bean>
    
    <!-- The tag cloud parameters for the tag clouds that appear in the browse pages -->
    <bean id="browseTagCloudConfiguration" class="org.dspace.discovery.configuration.TagCloudConfiguration">
		<!-- Should display the score of each tag next to it? Default: false -->
		<!-- <property name="displayScore" value="true"/> -->
		
		<!-- Should display the tag as center aligned in the page or left aligned? Possible values: true | false. Default: true  -->
		<!-- <property name="shouldCenter" value="true"/> -->
		
		<!-- How many tags will be shown. Value -1 means all of them. Default: -1 -->
		<!--<property name="totalTags" value="-1"/> -->
		
		<!-- The letter case of the tags. 
			 Possible values: Case.LOWER | Case.UPPER | Case.CAPITALIZATION | Case.PRESERVE_CASE | Case.CASE_SENSITIVE
			 Default: Case.PRESERVE_CASE -->
		<!--<property name="cloudCase" value="Case.PRESERVE_CASE"/> -->
		
		<!-- If the 3 colors of the tag cloud should be independent of score (random=yes) or based on the score. Possible values: true | false . Default: true-->
		<!-- <property name="randomColors" value="true"/> -->

		<!-- The font size (in em) for the tag with the lowest score. Possible values: any decimal. Default: 1.1 -->
		<!-- <property name="fontFrom" value="1.1"/>-->
		
		<!-- The font size (in em) for the tag with the lowest score. Possible values: any decimal. Default: 3.2 -->
		<!-- <property name="fontTo" value="3.2"/>-->
		
		<!-- The tags with score lower than this will not appear in the tag cloud. Possible values: any integer from 1 to infinity. Default: 0 -->
		<!-- <property name="cuttingLevel" value="0"/>-->
	
		<!-- The ordering of the tags (based either on the name or the score of the tag)
			 Possible values: Tag.NameComparatorAsc | Tag.NameComparatorDesc | Tag.ScoreComparatorAsc | Tag.ScoreComparatorDesc
			 Default: Tag.NameComparatorAsc  -->
		<!-- <property name="ordering" value="Tag.NameComparatorAsc"/>-->	
    </bean>
				
	<bean id="itemConfiguration"
		class="org.dspace.discovery.configuration.DiscoveryConfiguration"
		scope="prototype">
		<property name="globalConfigurationEnabled" value="true" />
		<property name="id" value="itemConfiguration" />
		
		<!--Which sidebar facets are to be displayed -->
		<property name="sidebarFacets" ref="facetsItemConfiguration"/>
		<!--The search filters which can be used on the discovery search page -->
		<property name="searchFilters">
			<list>
				<ref bean="searchFilterTitle" />
				<ref bean="searchFilterAuthor" />
				<ref bean="searchFilterJournalTitle" />
				<ref bean="searchFilterSubject" />
				<ref bean="searchFilterIssued" />
				<ref bean="searchFilterType" />
				<ref bean="searchFilterFulltext" />
			</list>
		</property>
		<!--The sort filters for the discovery search -->
		<property name="searchSortConfiguration">
			<bean class="org.dspace.discovery.configuration.DiscoverySortConfiguration">
				<!--<property name="defaultSort" ref="sortDateIssued"/> -->
				<!--DefaultSortOrder can either be desc or asc (desc is default) -->
				<property name="defaultSortOrder" value="desc" />
				<property name="sortFields">
					<list>
						<ref bean="sortTitle" />
						<ref bean="sortDateIssued" />
					</list>
				</property>
			</bean>
		</property>
		<!--Any default filter queries, these filter queries will be used for all 
			queries done by discovery for this configuration -->
		<property name="defaultFilterQueries">
			<list>
				<value>resourcetype_authority:publications</value>
			</list>
		</property>
		<!--The configuration for the recent submissions -->
		<property name="recentSubmissionConfiguration">
			<bean
				class="org.dspace.discovery.configuration.DiscoveryRecentSubmissionsConfiguration">
				<property name="metadataSortField" value="dc.date.accessioned" />
				<property name="type" value="date" />
				<property name="max" value="5" />
			</bean>
		</property>
		<!--Default result per page -->
		<property name="defaultRpp" value="10" />
		<property name="hitHighlightingConfiguration">
			<bean
				class="org.dspace.discovery.configuration.DiscoveryHitHighlightingConfiguration">
				<property name="metadataFields">
					<list>
						<bean
							class="org.dspace.discovery.configuration.DiscoveryHitHighlightFieldConfiguration">
							<property name="field" value="dc.title" />
							<property name="snippets" value="5" />
						</bean>
						<bean
							class="org.dspace.discovery.configuration.DiscoveryHitHighlightFieldConfiguration">
							<property name="field" value="dc.contributor.author" />
							<property name="snippets" value="5" />
						</bean>
						<bean
							class="org.dspace.discovery.configuration.DiscoveryHitHighlightFieldConfiguration">
							<property name="field" value="dc.description.abstract" />
							<property name="maxSize" value="250" />
							<property name="snippets" value="2" />
						</bean>
						<bean
							class="org.dspace.discovery.configuration.DiscoveryHitHighlightFieldConfiguration">
							<property name="field" value="fulltext" />
							<property name="maxSize" value="250" />
							<property name="snippets" value="2" />
						</bean>
					</list>
				</property>
			</bean>
		</property>
		<property name="moreLikeThisConfiguration">
			<bean
				class="org.dspace.discovery.configuration.DiscoveryMoreLikeThisConfiguration">
				<!--When altering this list also alter the "xmlui.Discovery.RelatedItems.help" 
					key as it describes the metadata fields below -->
				<property name="similarityMetadataFields">
					<list>
						<value>dc.title</value>
						<value>dc.contributor.author</value>
						<value>dc.creator</value>
						<value>dc.subject</value>
					</list>
				</property>
				<!--The minimum number of matching terms across the metadata fields above 
					before an item is found as related -->
				<property name="minTermFrequency" value="5" />
				<!--The maximum number of related items displayed -->
				<property name="max" value="3" />
				<!--The minimum word length below which words will be ignored -->
				<property name="minWordLength" value="5" />
			</bean>
		</property>
	</bean>


	<bean id="thesisConfiguration"
		class="org.dspace.discovery.configuration.DiscoveryConfiguration"
		scope="prototype">
		<property name="globalConfigurationEnabled" value="true" />
		<property name="id" value="thesisConfiguration" />
		
		<!--Which sidebar facets are to be displayed -->
		<property name="sidebarFacets" ref="facetsThesisConfiguration"/>
		<!--The search filters which can be used on the discovery search page -->
		<property name="searchFilters">
			<list>
				<ref bean="searchFilterTitle" />
				<ref bean="searchFilterAuthor" />
				<ref bean="searchFilterSubject" />
				<ref bean="searchFilterIssued" />
			</list>
		</property>
		<!--The sort filters for the discovery search -->
		<property name="searchSortConfiguration">
			<bean class="org.dspace.discovery.configuration.DiscoverySortConfiguration">
				<!--<property name="defaultSort" ref="sortDateIssued"/> -->
				<!--DefaultSortOrder can either be desc or asc (desc is default) -->
				<property name="defaultSortOrder" value="desc" />
				<property name="sortFields">
					<list>
						<ref bean="sortTitle" />
						<ref bean="sortDateIssued" />
					</list>
				</property>
			</bean>
		</property>
		<!--Any default filter queries, these filter queries will be used for all 
			queries done by discovery for this configuration -->
		<property name="defaultFilterQueries">
			<list>
				<!--Only find items, communities and collections -->
				<value>resourcetype_authority:theses</value>
			</list>
		</property>
		<!--The configuration for the recent submissions -->
		<property name="recentSubmissionConfiguration">
			<bean
				class="org.dspace.discovery.configuration.DiscoveryRecentSubmissionsConfiguration">
				<property name="metadataSortField" value="dc.date.accessioned" />
				<property name="type" value="date" />
				<property name="max" value="5" />
			</bean>
		</property>
		<!--Default result per page -->
		<property name="defaultRpp" value="10" />
		<property name="hitHighlightingConfiguration">
			<bean
				class="org.dspace.discovery.configuration.DiscoveryHitHighlightingConfiguration">
				<property name="metadataFields">
					<list>
						<bean
							class="org.dspace.discovery.configuration.DiscoveryHitHighlightFieldConfiguration">
							<property name="field" value="dc.title" />
							<property name="snippets" value="5" />
						</bean>
						<bean
							class="org.dspace.discovery.configuration.DiscoveryHitHighlightFieldConfiguration">
							<property name="field" value="dc.contributor.author" />
							<property name="snippets" value="5" />
						</bean>
						<bean
							class="org.dspace.discovery.configuration.DiscoveryHitHighlightFieldConfiguration">
							<property name="field" value="dc.description.abstract" />
							<property name="maxSize" value="250" />
							<property name="snippets" value="2" />
						</bean>
						<bean
							class="org.dspace.discovery.configuration.DiscoveryHitHighlightFieldConfiguration">
							<property name="field" value="fulltext" />
							<property name="maxSize" value="250" />
							<property name="snippets" value="2" />
						</bean>
					</list>
				</property>
			</bean>
		</property>
		<property name="moreLikeThisConfiguration">
			<bean
				class="org.dspace.discovery.configuration.DiscoveryMoreLikeThisConfiguration">
				<!--When altering this list also alter the "xmlui.Discovery.RelatedItems.help" 
					key as it describes the metadata fields below -->
				<property name="similarityMetadataFields">
					<list>
						<value>dc.title</value>
						<value>dc.contributor.author</value>
						<value>dc.creator</value>
						<value>dc.subject</value>
					</list>
				</property>
				<!--The minimum number of matching terms across the metadata fields above 
					before an item is found as related -->
				<property name="minTermFrequency" value="5" />
				<!--The maximum number of related items displayed -->
				<property name="max" value="3" />
				<!--The minimum word length below which words will be ignored -->
				<property name="minWordLength" value="5" />
			</bean>
		</property>
	</bean>

	<bean id="patentsConfiguration"
		class="org.dspace.discovery.configuration.DiscoveryConfiguration"
		scope="prototype">
		<property name="globalConfigurationEnabled" value="true" />
		<property name="id" value="patentsConfiguration" />
		
		<!--Which sidebar facets are to be displayed -->
		<property name="sidebarFacets"	ref="facetsPatentConfiguration"/>
		<!--The search filters which can be used on the discovery search page -->
		<property name="searchFilters">
			<list>
				<ref bean="searchFilterTitle" />
				<ref bean="searchFilterAuthor" />
				<ref bean="searchFilterSubject" />
				<ref bean="searchFilterIssued" />
			</list>
		</property>
		<!--The sort filters for the discovery search -->
		<property name="searchSortConfiguration">
			<bean class="org.dspace.discovery.configuration.DiscoverySortConfiguration">
				<!--<property name="defaultSort" ref="sortDateIssued"/> -->
				<!--DefaultSortOrder can either be desc or asc (desc is default) -->
				<property name="defaultSortOrder" value="desc" />
				<property name="sortFields">
					<list>
						<ref bean="sortTitle" />
						<ref bean="sortDateIssued" />
					</list>
				</property>
			</bean>
		</property>
		<!--Any default filter queries, these filter queries will be used for all 
			queries done by discovery for this configuration -->
		<property name="defaultFilterQueries">
			<list>
				<!--Only find items, communities and collections -->
				<value>resourcetype_authority:patents</value>
			</list>
		</property>
		<!--The configuration for the recent submissions -->
		<property name="recentSubmissionConfiguration">
			<bean
				class="org.dspace.discovery.configuration.DiscoveryRecentSubmissionsConfiguration">
				<property name="metadataSortField" value="dc.date.accessioned" />
				<property name="type" value="date" />
				<property name="max" value="5" />
			</bean>
		</property>
		<!--Default result per page -->
		<property name="defaultRpp" value="10" />
		<property name="hitHighlightingConfiguration">
			<bean
				class="org.dspace.discovery.configuration.DiscoveryHitHighlightingConfiguration">
				<property name="metadataFields">
					<list>
						<bean
							class="org.dspace.discovery.configuration.DiscoveryHitHighlightFieldConfiguration">
							<property name="field" value="dc.title" />
							<property name="snippets" value="5" />
						</bean>
						<bean
							class="org.dspace.discovery.configuration.DiscoveryHitHighlightFieldConfiguration">
							<property name="field" value="dc.contributor.author" />
							<property name="snippets" value="5" />
						</bean>
						<bean
							class="org.dspace.discovery.configuration.DiscoveryHitHighlightFieldConfiguration">
							<property name="field" value="dc.description.abstract" />
							<property name="maxSize" value="250" />
							<property name="snippets" value="2" />
						</bean>
						<bean
							class="org.dspace.discovery.configuration.DiscoveryHitHighlightFieldConfiguration">
							<property name="field" value="fulltext" />
							<property name="maxSize" value="250" />
							<property name="snippets" value="2" />
						</bean>
					</list>
				</property>
			</bean>
		</property>
		<property name="moreLikeThisConfiguration">
			<bean
				class="org.dspace.discovery.configuration.DiscoveryMoreLikeThisConfiguration">
				<!--When altering this list also alter the "xmlui.Discovery.RelatedItems.help" 
					key as it describes the metadata fields below -->
				<property name="similarityMetadataFields">
					<list>
						<value>dc.title</value>
						<value>dc.contributor.author</value>
						<value>dc.creator</value>
						<value>dc.subject</value>
					</list>
				</property>
				<!--The minimum number of matching terms across the metadata fields above 
					before an item is found as related -->
				<property name="minTermFrequency" value="5" />
				<!--The maximum number of related items displayed -->
				<property name="max" value="3" />
				<!--The minimum word length below which words will be ignored -->
				<property name="minWordLength" value="5" />
			</bean>
		</property>
	</bean>
    
	<bean id="conferencePaperConfiguration"
		class="org.dspace.discovery.configuration.DiscoveryConfiguration"
		scope="prototype">
		<property name="globalConfigurationEnabled" value="true" />
		<property name="id" value="conferencePaperConfiguration" />
		
		<!--Which sidebar facets are to be displayed -->
		<property name="sidebarFacets" ref="facetsConferencePaperConfiguration"/>
		<!--The search filters which can be used on the discovery search page -->
		<property name="searchFilters">
			<list>
				<ref bean="searchFilterTitle" />
				<ref bean="searchFilterConferenceName" />
				<ref bean="searchFilterAuthor" />
				<ref bean="searchFilterSubject" />
				<ref bean="searchFilterIssued" />
				<ref bean="searchFilterType" />
			</list>
		</property>
		<!--The sort filters for the discovery search -->
		<property name="searchSortConfiguration">
			<bean class="org.dspace.discovery.configuration.DiscoverySortConfiguration">
				<!--<property name="defaultSort" ref="sortDateIssued"/> -->
				<!--DefaultSortOrder can either be desc or asc (desc is default) -->
				<property name="defaultSortOrder" value="desc" />
				<property name="sortFields">
					<list>
						<ref bean="sortTitle" />
						<ref bean="sortDateIssued" />
					</list>
				</property>
			</bean>
		</property>
		<!--Any default filter queries, these filter queries will be used for all 
			queries done by discovery for this configuration -->
		<property name="defaultFilterQueries">
			<list>
				<!--Only find items, communities and collections -->
				<value>resourcetype_authority:conferencematerials</value>
			</list>
		</property>
		<!--The configuration for the recent submissions -->
		<property name="recentSubmissionConfiguration">
			<bean
				class="org.dspace.discovery.configuration.DiscoveryRecentSubmissionsConfiguration">
				<property name="metadataSortField" value="dc.date.accessioned" />
				<property name="type" value="date" />
				<property name="max" value="5" />
			</bean>
		</property>
		<!--Default result per page -->
		<property name="defaultRpp" value="10" />
		<property name="hitHighlightingConfiguration">
			<bean
				class="org.dspace.discovery.configuration.DiscoveryHitHighlightingConfiguration">
				<property name="metadataFields">
					<list>
						<bean
							class="org.dspace.discovery.configuration.DiscoveryHitHighlightFieldConfiguration">
							<property name="field" value="dc.title" />
							<property name="snippets" value="5" />
						</bean>
						<bean
							class="org.dspace.discovery.configuration.DiscoveryHitHighlightFieldConfiguration">
							<property name="field" value="dc.contributor.author" />
							<property name="snippets" value="5" />
						</bean>
						<bean
							class="org.dspace.discovery.configuration.DiscoveryHitHighlightFieldConfiguration">
							<property name="field" value="dc.description.abstract" />
							<property name="maxSize" value="250" />
							<property name="snippets" value="2" />
						</bean>
						<bean
							class="org.dspace.discovery.configuration.DiscoveryHitHighlightFieldConfiguration">
							<property name="field" value="fulltext" />
							<property name="maxSize" value="250" />
							<property name="snippets" value="2" />
						</bean>
					</list>
				</property>
			</bean>
		</property>
		<property name="moreLikeThisConfiguration">
			<bean
				class="org.dspace.discovery.configuration.DiscoveryMoreLikeThisConfiguration">
				<!--When altering this list also alter the "xmlui.Discovery.RelatedItems.help" 
					key as it describes the metadata fields below -->
				<property name="similarityMetadataFields">
					<list>
						<value>dc.title</value>
						<value>dc.contributor.author</value>
						<value>dc.creator</value>
						<value>dc.subject</value>
					</list>
				</property>
				<!--The minimum number of matching terms across the metadata fields above 
					before an item is found as related -->
				<property name="minTermFrequency" value="5" />
				<!--The maximum number of related items displayed -->
				<property name="max" value="3" />
				<!--The minimum word length below which words will be ignored -->
				<property name="minWordLength" value="5" />
			</bean>
		</property>
	</bean>
	
	<bean id="datasetConfiguration"
		class="org.dspace.discovery.configuration.DiscoveryConfiguration"
		scope="prototype">
		<property name="globalConfigurationEnabled" value="true" />
		<property name="id" value="datasetConfiguration" />
		
		<!--Which sidebar facets are to be displayed -->
		<property name="sidebarFacets" ref="facetsDatasetConfiguration"/>
		<!--The search filters which can be used on the discovery search page -->
		<property name="searchFilters">
			<list>
				<ref bean="searchFilterTitle" />
				<ref bean="searchFilterAuthor" />
				<ref bean="searchFilterSubject" />
				<ref bean="searchFilterIssued" />
				<ref bean="searchFilterPublication" />
			</list>
		</property>
		<!--The sort filters for the discovery search -->
		<property name="searchSortConfiguration">
			<bean class="org.dspace.discovery.configuration.DiscoverySortConfiguration">
				<!--<property name="defaultSort" ref="sortDateIssued"/> -->
				<!--DefaultSortOrder can either be desc or asc (desc is default) -->
				<property name="defaultSortOrder" value="desc" />
				<property name="sortFields">
					<list>
						<ref bean="sortTitle" />
						<ref bean="sortDateIssued" />
					</list>
				</property>
			</bean>
		</property>
		<!--Any default filter queries, these filter queries will be used for all 
			queries done by discovery for this configuration -->
		<property name="defaultFilterQueries">
			<list>
				<!--Only find items, communities and collections -->
				<value>resourcetype_authority:datasets</value>
			</list>
		</property>
		<!--The configuration for the recent submissions -->
		<property name="recentSubmissionConfiguration">
			<bean
				class="org.dspace.discovery.configuration.DiscoveryRecentSubmissionsConfiguration">
				<property name="metadataSortField" value="dc.date.accessioned" />
				<property name="type" value="date" />
				<property name="max" value="5" />
			</bean>
		</property>
		<!--Default result per page -->
		<property name="defaultRpp" value="10" />
		<property name="hitHighlightingConfiguration">
			<bean
				class="org.dspace.discovery.configuration.DiscoveryHitHighlightingConfiguration">
				<property name="metadataFields">
					<list>
						<bean
							class="org.dspace.discovery.configuration.DiscoveryHitHighlightFieldConfiguration">
							<property name="field" value="dc.title" />
							<property name="snippets" value="5" />
						</bean>
						<bean
							class="org.dspace.discovery.configuration.DiscoveryHitHighlightFieldConfiguration">
							<property name="field" value="dc.relation.publication" />
							<property name="snippets" value="5" />
						</bean>
						<bean
							class="org.dspace.discovery.configuration.DiscoveryHitHighlightFieldConfiguration">
							<property name="field" value="dc.contributor.author" />
							<property name="snippets" value="5" />
						</bean>
						<bean
							class="org.dspace.discovery.configuration.DiscoveryHitHighlightFieldConfiguration">
							<property name="field" value="dc.description.abstract" />
							<property name="maxSize" value="250" />
							<property name="snippets" value="2" />
						</bean>
						<bean
							class="org.dspace.discovery.configuration.DiscoveryHitHighlightFieldConfiguration">
							<property name="field" value="fulltext" />
							<property name="maxSize" value="250" />
							<property name="snippets" value="2" />
						</bean>
					</list>
				</property>
			</bean>
		</property>
		<property name="moreLikeThisConfiguration">
			<bean
				class="org.dspace.discovery.configuration.DiscoveryMoreLikeThisConfiguration">
				<!--When altering this list also alter the "xmlui.Discovery.RelatedItems.help" 
					key as it describes the metadata fields below -->
				<property name="similarityMetadataFields">
					<list>
						<value>dc.title</value>
						<value>dc.contributor.author</value>
						<value>dc.creator</value>
						<value>dc.subject</value>
					</list>
				</property>
				<!--The minimum number of matching terms across the metadata fields above 
					before an item is found as related -->
				<property name="minTermFrequency" value="5" />
				<!--The maximum number of related items displayed -->
				<property name="max" value="3" />
				<!--The minimum word length below which words will be ignored -->
				<property name="minWordLength" value="5" />
			</bean>
		</property>
	</bean>

	<bean id="crisRPConfiguration"
		class="org.dspace.discovery.configuration.DiscoveryConfiguration"
		scope="prototype">
		<property name="globalConfigurationEnabled" value="true" />
		<property name="id" value="crisRPConfiguration" />
		
		<!--Which sidebar facets are to be displayed -->
		<property name="sidebarFacets" ref="facetsRPConfiguration"/>
		<!--The search filters which can be used on the discovery search page -->
		<property name="searchFilters">
			<list>
				<ref bean="searchFilterObjectName" />
				<ref bean="searchFilterRPDept" />
				<ref bean="searchFilterRPWorkgroup" />
				<ref bean="searchFilterRPInterests" />				
			</list>
		</property>
		<!--The sort filters for the discovery search -->
		<property name="searchSortConfiguration">
			<bean class="org.dspace.discovery.configuration.DiscoverySortConfiguration">
				<!--<property name="defaultSort" ref="sortDateIssued"/> -->
				<!--DefaultSortOrder can either be desc or asc (desc is default) -->
				<property name="defaultSortOrder" value="desc" />
				<property name="sortFields">
					<list>
						<ref bean="sortRPName" />
					</list>
				</property>
			</bean>
		</property>
		<!--Any default filter queries, these filter queries will be used for all 
			queries done by discovery for this configuration -->
		<property name="defaultFilterQueries">
			<list>
				<value>search.resourcetype:9</value>
			</list>
		</property>
		<!--The configuration for the recent submissions -->
		<property name="recentSubmissionConfiguration">
			<bean
				class="org.dspace.discovery.configuration.DiscoveryRecentSubmissionsConfiguration">
				<property name="metadataSortField" value="dc.date.accessioned" />
				<property name="type" value="date" />
				<property name="max" value="5" />
			</bean>
		</property>
		<!--Default result per page -->
		<property name="defaultRpp" value="50" />
		<property name="hitHighlightingConfiguration">
			<bean
				class="org.dspace.discovery.configuration.DiscoveryHitHighlightingConfiguration">
				<property name="metadataFields">
					<list>
						<bean
							class="org.dspace.discovery.configuration.DiscoveryHitHighlightFieldConfiguration">
							<property name="field" value="crisrp.fullName" />
							<property name="maxSize" value="250" />
							<property name="snippets" value="2" />
						</bean>						
					</list>
				</property>
			</bean>
		</property>
		<property name="moreLikeThisConfiguration">
			<bean
				class="org.dspace.discovery.configuration.DiscoveryMoreLikeThisConfiguration">
				<!--When altering this list also alter the "xmlui.Discovery.RelatedItems.help" 
					key as it describes the metadata fields below -->
				<property name="similarityMetadataFields">
					<list>
						<value>dc.title</value>
						<value>dc.contributor.author</value>
						<value>dc.creator</value>
						<value>dc.subject</value>
					</list>
				</property>
				<!--The minimum number of matching terms across the metadata fields above 
					before an item is found as related -->
				<property name="minTermFrequency" value="5" />
				<!--The maximum number of related items displayed -->
				<property name="max" value="3" />
				<!--The minimum word length below which words will be ignored -->
				<property name="minWordLength" value="5" />
			</bean>
		</property>
	</bean>

	<bean id="crisPJConfiguration"
		class="org.dspace.discovery.configuration.DiscoveryConfiguration"
		scope="prototype">
		<property name="globalConfigurationEnabled" value="true" />
		<property name="id" value="crisPJConfiguration" />
		
		<!--Which sidebar facets are to be displayed -->
		<property name="sidebarFacets"	ref="facetsPJConfiguration"/>
		<!--The search filters which can be used on the discovery search page -->
		<property name="searchFilters">
			<list>
				<ref bean="searchFilterObjectName" />
				<ref bean="searchFilterProjectFunders" />
				<ref bean="searchFilterProjectPrincipalDept" />
				<ref bean="searchFilterProjectInvestigator" />
				<ref bean="searchFilterProjectInvestigatorDept" />
				<ref bean="searchFilterProjectKeyword" />
				<ref bean="searchFilterStartDate" />
			</list>
		</property>
		<!--The sort filters for the discovery search -->
		<property name="searchSortConfiguration">
			<bean class="org.dspace.discovery.configuration.DiscoverySortConfiguration">
				<!--<property name="defaultSort" ref="sortDateIssued"/> -->
				<!--DefaultSortOrder can either be desc or asc (desc is default) -->
				<property name="defaultSortOrder" value="desc" />
				<property name="sortFields">
					<list>
						<ref bean="sortPJTitle" />
					</list>
				</property>
			</bean>
		</property>
		<!--Any default filter queries, these filter queries will be used for all 
			queries done by discovery for this configuration -->
		<property name="defaultFilterQueries">
			<list>
				<value>search.resourcetype:10</value>
			</list>
		</property>
		<!--The configuration for the recent submissions -->
		<property name="recentSubmissionConfiguration">
			<bean
				class="org.dspace.discovery.configuration.DiscoveryRecentSubmissionsConfiguration">
				<property name="metadataSortField" value="dc.date.accessioned" />
				<property name="type" value="date" />
				<property name="max" value="5" />
			</bean>
		</property>
		<!--Default result per page -->
		<property name="defaultRpp" value="50" />
		<property name="hitHighlightingConfiguration">
				<bean class="org.dspace.discovery.configuration.DiscoveryHitHighlightingConfiguration">
				<property name="metadataFields">
					<list>
						<bean
							class="org.dspace.discovery.configuration.DiscoveryHitHighlightFieldConfiguration">
									<property name="field" value="crisproject.title" />
									<property name="maxSize" value="250" />
									<property name="snippets" value="2" />
						</bean>						
					</list>
				</property>
				</bean>
		</property>
		<property name="moreLikeThisConfiguration">
			<bean
				class="org.dspace.discovery.configuration.DiscoveryMoreLikeThisConfiguration">
				<!--When altering this list also alter the "xmlui.Discovery.RelatedItems.help" 
					key as it describes the metadata fields below -->
				<property name="similarityMetadataFields">
					<list>
						<value>dc.title</value>
						<value>dc.contributor.author</value>
						<value>dc.creator</value>
						<value>dc.subject</value>
					</list>
				</property>
				<!--The minimum number of matching terms across the metadata fields above 
					before an item is found as related -->
				<property name="minTermFrequency" value="5" />
				<!--The maximum number of related items displayed -->
				<property name="max" value="3" />
				<!--The minimum word length below which words will be ignored -->
				<property name="minWordLength" value="5" />
			</bean>
		</property>
	</bean>

	<bean id="crisOUConfiguration"
		class="org.dspace.discovery.configuration.DiscoveryConfiguration"
		scope="prototype">
		<property name="globalConfigurationEnabled" value="true" />
		<property name="id" value="crisOUConfiguration" />
		
		<!--Which sidebar facets are to be displayed -->
		<property name="sidebarFacets" ref="facetsOUConfiguration"/>
		<!--The search filters which can be used on the discovery search page -->
		<property name="searchFilters">
			<list>
				<ref bean="searchFilterObjectName" />
				<ref bean="searchFilterStartDate" />
			</list>
		</property>
		<!--The sort filters for the discovery search -->
		<property name="searchSortConfiguration">
			<bean class="org.dspace.discovery.configuration.DiscoverySortConfiguration">
				<!--<property name="defaultSort" ref="sortDateIssued"/> -->
				<!--DefaultSortOrder can either be desc or asc (desc is default) -->
				<property name="defaultSortOrder" value="desc" />
				<property name="sortFields">
					<list>
						<ref bean="sortOUName" />
					</list>
				</property>
			</bean>
		</property>
		<!--Any default filter queries, these filter queries will be used for all 
			queries done by discovery for this configuration -->
		<property name="defaultFilterQueries">
			<list>
				<value>search.resourcetype:11</value>
			</list>
		</property>
		<!--The configuration for the recent submissions -->
		<property name="recentSubmissionConfiguration">
			<bean
				class="org.dspace.discovery.configuration.DiscoveryRecentSubmissionsConfiguration">
				<property name="metadataSortField" value="dc.date.accessioned" />
				<property name="type" value="date" />
				<property name="max" value="5" />
				<property name="metadataFields">
				<bean
				class="org.dspace.discovery.configuration.DiscoveryViewConfiguration">
				<property name="metadataHeadingFields">								
					<list>
						<bean
							class="org.dspace.discovery.configuration.DiscoveryViewFieldConfiguration">
							<property name="mandatory" value="true"/>
							<property name="field" value="awardname" />
							<property name="decorator" value="cristitle" />
							<property name="preHtml" value="&lt;h4 class='text-primary'&gt;" />
							<property name="postHtml" value="&lt;/h4&gt;" />							
						</bean>
					</list>
				</property>
				</bean>
				</property>
			</bean>
		</property>
		<!--Default result per page -->
		<property name="defaultRpp" value="50" />
		<property name="hitHighlightingConfiguration">
				<bean class="org.dspace.discovery.configuration.DiscoveryHitHighlightingConfiguration">
				<property name="metadataFields">
					<list>
						<bean
							class="org.dspace.discovery.configuration.DiscoveryHitHighlightFieldConfiguration">
									<property name="field" value="crisou.name" />
									<property name="maxSize" value="250" />
									<property name="snippets" value="2" />
						</bean>						
					</list>
				</property>
				</bean>
		</property>
		<property name="moreLikeThisConfiguration">
			<bean
				class="org.dspace.discovery.configuration.DiscoveryMoreLikeThisConfiguration">
				<!--When altering this list also alter the "xmlui.Discovery.RelatedItems.help" 
					key as it describes the metadata fields below -->
				<property name="similarityMetadataFields">
					<list>
						<value>dc.title</value>
						<value>dc.contributor.author</value>
						<value>dc.creator</value>
						<value>dc.subject</value>
					</list>
				</property>
				<!--The minimum number of matching terms across the metadata fields above 
					before an item is found as related -->
				<property name="minTermFrequency" value="5" />
				<!--The maximum number of related items displayed -->
				<property name="max" value="3" />
				<!--The minimum word length below which words will be ignored -->
				<property name="minWordLength" value="5" />
			</bean>
		</property>
	</bean>

	<bean id="crisJournalsConfiguration"
		class="org.dspace.discovery.configuration.DiscoveryConfiguration"
		scope="prototype">
		<property name="globalConfigurationEnabled" value="true" />
		<property name="id" value="crisJournalsConfiguration" />
		
		<!--Which sidebar facets are to be displayed -->
		<property name="sidebarFacets"	ref="facetsJournalsConfiguration"/>
		<!--The search filters which can be used on the discovery search page -->
		<property name="searchFilters">
			<list>
				<ref bean="searchFilterObjectName" />
				<ref bean="searchFilterStartDate" />
			</list>
		</property>
		<!--The sort filters for the discovery search -->
		<property name="searchSortConfiguration">
			<bean class="org.dspace.discovery.configuration.DiscoverySortConfiguration">
				<property name="defaultSort" ref="sortJournalsName"/>
				<!--DefaultSortOrder can either be desc or asc (desc is default) -->
				<property name="defaultSortOrder" value="asc" />
				<property name="sortFields">
					<list>
						<ref bean="sortJournalsName" />
					</list>
				</property>
			</bean>
		</property>
		<!--Any default filter queries, these filter queries will be used for all 
			queries done by discovery for this configuration -->
		<property name="defaultFilterQueries">
			<list>
				<value>resourcetype_authority:crisjournals</value>
			</list>
		</property>
		<!--The configuration for the recent submissions -->
		<property name="recentSubmissionConfiguration">
			<bean
				class="org.dspace.discovery.configuration.DiscoveryRecentSubmissionsConfiguration">
				<property name="metadataSortField" value="journalsname" />
				<property name="type" value="text" />
				<property name="max" value="5" />
				<property name="metadataFields">
				<bean
				class="org.dspace.discovery.configuration.DiscoveryViewConfiguration">
				<property name="metadataHeadingFields">								
					<list>
						<bean
							class="org.dspace.discovery.configuration.DiscoveryViewFieldConfiguration">
							<property name="mandatory" value="true"/>
							<property name="field" value="journalsname" />
							<property name="decorator" value="cristitle" />
							<property name="preHtml" value="&lt;h4 class='text-primary'&gt;" />
							<property name="postHtml" value="&lt;/h4&gt;" />							
						</bean>
					</list>
				</property>
				</bean>
				</property>
			</bean>
		</property>
		<!--Default result per page -->
		<property name="defaultRpp" value="50" />
		<property name="hitHighlightingConfiguration">
				<bean class="org.dspace.discovery.configuration.DiscoveryHitHighlightingConfiguration">
				<property name="metadataFields">
					<list>
						<bean
							class="org.dspace.discovery.configuration.DiscoveryHitHighlightFieldConfiguration">
									<property name="field" value="crisdo.name" />
									<property name="maxSize" value="250" />
									<property name="snippets" value="2" />
						</bean>						
					</list>
				</property>
				</bean>
		</property>
		<property name="moreLikeThisConfiguration">
			<bean
				class="org.dspace.discovery.configuration.DiscoveryMoreLikeThisConfiguration">
				<!--When altering this list also alter the "xmlui.Discovery.RelatedItems.help" 
					key as it describes the metadata fields below -->
				<property name="similarityMetadataFields">
					<list>
						<value>dc.title</value>
						<value>dc.contributor.author</value>
						<value>dc.creator</value>
						<value>dc.subject</value>
					</list>
				</property>
				<!--The minimum number of matching terms across the metadata fields above 
					before an item is found as related -->
				<property name="minTermFrequency" value="5" />
				<!--The maximum number of related items displayed -->
				<property name="max" value="3" />
				<!--The minimum word length below which words will be ignored -->
				<property name="minWordLength" value="5" />
			</bean>
		</property>
	</bean>

	<bean id="crisEventsConfiguration"
		class="org.dspace.discovery.configuration.DiscoveryConfiguration"
		scope="prototype">
		<property name="globalConfigurationEnabled" value="true" />
		<property name="id" value="crisEventsConfiguration" />
		
		<!--Which sidebar facets are to be displayed -->
		<property name="sidebarFacets"	ref="facetsEventsConfiguration"/>
		<!--The search filters which can be used on the discovery search page -->
		<property name="searchFilters">
			<list>
				<ref bean="searchFilterObjectName" />
				<ref bean="searchFilterStartDate" />
			</list>
		</property>
		<!--The sort filters for the discovery search -->
		<property name="searchSortConfiguration">
			<bean class="org.dspace.discovery.configuration.DiscoverySortConfiguration">
				<property name="defaultSort" ref="sortEventsName"/>
				<!--DefaultSortOrder can either be desc or asc (desc is default) -->
				<property name="defaultSortOrder" value="asc" />
				<property name="sortFields">
					<list>
						<ref bean="sortEventsName" />
					</list>
				</property>
			</bean>
		</property>
		<!--Any default filter queries, these filter queries will be used for all 
			queries done by discovery for this configuration -->
		<property name="defaultFilterQueries">
			<list>
				<value>resourcetype_authority:crisevents</value>
			</list>
		</property>
		<!--The configuration for the recent submissions -->
		<property name="recentSubmissionConfiguration">
			<bean
				class="org.dspace.discovery.configuration.DiscoveryRecentSubmissionsConfiguration">
				<property name="metadataSortField" value="eventsname" />
				<property name="type" value="date" />
				<property name="max" value="5" />
				<property name="metadataFields">
				<bean
				class="org.dspace.discovery.configuration.DiscoveryViewConfiguration">
				<property name="metadataHeadingFields">								
					<list>
						<bean
							class="org.dspace.discovery.configuration.DiscoveryViewFieldConfiguration">
							<property name="mandatory" value="true"/>
							<property name="field" value="eventsname" />
							<property name="decorator" value="cristitle" />
							<property name="preHtml" value="&lt;h4 class='text-primary'&gt;" />
							<property name="postHtml" value="&lt;/h4&gt;" />							
						</bean>
					</list>
				</property>
				</bean>
				</property>
			</bean>
		</property>
		<!--Default result per page -->
		<property name="defaultRpp" value="50" />
		<property name="hitHighlightingConfiguration">
				<bean class="org.dspace.discovery.configuration.DiscoveryHitHighlightingConfiguration">
				<property name="metadataFields">
					<list>
						<bean
							class="org.dspace.discovery.configuration.DiscoveryHitHighlightFieldConfiguration">
									<property name="field" value="crisdo.name" />
									<property name="maxSize" value="250" />
									<property name="snippets" value="2" />
						</bean>						
					</list>
				</property>
				</bean>
		</property>
		<property name="moreLikeThisConfiguration">
			<bean
				class="org.dspace.discovery.configuration.DiscoveryMoreLikeThisConfiguration">
				<!--When altering this list also alter the "xmlui.Discovery.RelatedItems.help" 
					key as it describes the metadata fields below -->
				<property name="similarityMetadataFields">
					<list>
						<value>dc.title</value>
						<value>dc.contributor.author</value>
						<value>dc.creator</value>
						<value>dc.subject</value>
					</list>
				</property>
				<!--The minimum number of matching terms across the metadata fields above 
					before an item is found as related -->
				<property name="minTermFrequency" value="5" />
				<!--The maximum number of related items displayed -->
				<property name="max" value="3" />
				<!--The minimum word length below which words will be ignored -->
				<property name="minWordLength" value="5" />
			</bean>
		</property>
	</bean>
		
	<bean id="searchFilterObjectName"
		class="org.dspace.discovery.configuration.DiscoverySearchFilterFacet">
		<property name="indexFieldName" value="objectname" />
		<property name="metadataFields">
			<list>
				<value>dc.title</value>
				<value>crisrp.fullName</value>
				<value>crisproject.title</value>
				<value>crisou.name</value>
			</list>
		</property>
	</bean>


	<bean id="searchFilterObjectPeople"
		class="org.dspace.discovery.configuration.DiscoverySearchFilterFacet">
		<property name="indexFieldName" value="objectpeople" />
		<property name="metadataFields">
			<list>
				<value>dc.contributor.*</value>
				<value>crisrp.this</value>
				<value>crisproject.investigator</value>
				<value>crisproject.coinvestigators</value>
				<value>crisproject.extprincipalinvestigator</value>
				<value>crisproject.extcoinvestigators</value>
				<value>crisou.director</value>
			</list>
		</property>
	</bean>

	<bean id="searchFilterObjectOU"
		class="org.dspace.discovery.configuration.DiscoverySearchFilterFacet">
		<property name="indexFieldName" value="objectou" />
		<property name="metadataFields">
			<list>
				<value>crisitem.author.affiliation</value>
				<value>crisrp.affiliation</value>
				<value>crisproject.funders</value>
				<value>crisproject.workgroups</value>
				<value>crisproject.investigator.dept</value>
				<value>crisproject.coinvestigators.dept</value>
				<value>crisou.affiliates</value>
				<value>crisou.this</value>
			</list>
		</property>
	</bean>

	<bean id="searchFilterObjectType"
		class="org.dspace.discovery.configuration.DiscoverySearchFilterFacet">
		<property name="indexFieldName" value="resourcetype" />
		<property name="metadataFields">
			<list>
				<value>placeholder.placeholder.placeholder</value>
			</list>
		</property>
	</bean>

	<bean id="searchFilterTitle"
		class="org.dspace.discovery.configuration.DiscoverySearchFilter">
		<property name="indexFieldName" value="title" />
		<property name="metadataFields">
			<list>
				<value>dc.title</value>
			</list>
		</property>
	</bean>

	<bean id="searchFilterType"
		class="org.dspace.discovery.configuration.DiscoverySearchFilterFacet">
		<property name="indexFieldName" value="itemtype" />
		<property name="metadataFields">
			<list>
				<value>dc.type</value>
			</list>
		</property>
	</bean>	
	
	<bean id="searchFilterAuthor"
		class="org.dspace.discovery.configuration.DiscoverySearchFilterFacet">
		<property name="indexFieldName" value="author" />
		<property name="metadataFields">
			<list>
				<value>dc.contributor.author</value>
				<value>dc.creator</value>
			</list>
		</property>
		<property name="facetLimit" value="10" />
		<property name="sortOrderSidebar" value="COUNT"/>
        <property name="sortOrderFilterPage" value="COUNT"/>
	</bean>

	<bean id="searchFilterJournalTitle"
		class="org.dspace.discovery.configuration.DiscoverySearchFilter">
		<property name="indexFieldName" value="journaltitle" />
		<property name="metadataFields">
			<list>
				<value>dc.relation.ispartof</value>
			</list>
		</property>
	</bean>
	
	<bean id="searchFilterPublication"
		class="org.dspace.discovery.configuration.DiscoverySearchFilter">
		<property name="indexFieldName" value="publicationtitle" />
		<property name="metadataFields">
			<list>
				<value>dc.relation.publication</value>
			</list>
		</property>
	</bean>
	
	<bean id="searchFilterConferenceName"
		class="org.dspace.discovery.configuration.DiscoverySearchFilter">
		<property name="indexFieldName" value="title" />
		<property name="metadataFields">
			<list>
				<value>dc.relation.conference</value>
				<value>crisevents.eventsname</value>
			</list>
		</property>
	</bean>
	
	<bean id="searchFilterSubject"
		class="org.dspace.discovery.configuration.DiscoverySearchFilterFacet">
		<property name="indexFieldName" value="subject" />
		<property name="metadataFields">
			<list>
				<value>dc.subject.*</value>
			</list>
		</property>
		<property name="facetLimit" value="10" />
		<property name="sortOrderSidebar" value="COUNT"/>
        <property name="sortOrderFilterPage" value="COUNT"/>
	</bean>

	<bean id="searchFilterIssued"
		class="org.dspace.discovery.configuration.DiscoverySearchFilterFacet">
		<property name="indexFieldName" value="dateIssued" />
		<property name="metadataFields">
			<list>
				<value>dc.date.issued</value>
			</list>
		</property>
		<property name="type" value="date" />
		<property name="sortOrderSidebar" value="VALUE"/>
        <property name="sortOrderFilterPage" value="VALUE"/>
	</bean>

	<bean id="searchFilterProject"
		class="org.dspace.discovery.configuration.DiscoverySearchFilterFacet">
		<property name="indexFieldName" value="project" />
		<property name="metadataFields">
			<list>
				<value>dc.relation</value>
			</list>
		</property>
		<property name="facetLimit" value="10" />
        <property name="sortOrderSidebar" value="COUNT"/>
        <property name="sortOrderFilterPage" value="COUNT"/>		
	</bean>

	<bean id="searchFilterOU"
		class="org.dspace.discovery.configuration.DiscoverySearchFilterFacet">
		<property name="indexFieldName" value="orgunit" />
		<property name="metadataFields">
			<list>
				<value>dc.description.sponsorship</value>
			</list>
		</property>
		<property name="facetLimit" value="10" />
        <property name="sortOrderSidebar" value="COUNT"/>
        <property name="sortOrderFilterPage" value="COUNT"/>
	</bean>

	<bean id="searchFilterRPDept"
		class="org.dspace.discovery.configuration.DiscoverySearchFilterFacet">
		<property name="indexFieldName" value="dept" />
		<property name="metadataFields">
			<list>
				<value>crisrp.affiliation</value>
			</list>
		</property>
		<property name="facetLimit" value="10" />
        <property name="sortOrderSidebar" value="COUNT"/>
        <property name="sortOrderFilterPage" value="COUNT"/>
	</bean>

	<bean id="searchFilterRPWorkgroup"
		class="org.dspace.discovery.configuration.DiscoverySearchFilterFacet">
		<property name="indexFieldName" value="workgroup" />
		<property name="metadataFields">
			<list>
				<value>crisrp.workgroup</value>
			</list>
		</property>
		<property name="facetLimit" value="10" />
        <property name="sortOrderSidebar" value="COUNT"/>
        <property name="sortOrderFilterPage" value="COUNT"/>
	</bean>


	<bean id="searchFilterRPInterests"
		class="org.dspace.discovery.configuration.DiscoverySearchFilterFacet">
		<property name="indexFieldName" value="network.interests" />
		<property name="metadataFields">
			<list>
				<value>crisrp.interests</value>
			</list>
		</property>
		<property name="facetLimit" value="10" />
        <property name="sortOrderSidebar" value="COUNT"/>
        <property name="sortOrderFilterPage" value="COUNT"/>
	</bean>


	<bean id="searchFilterProjectFunders"
		class="org.dspace.discovery.configuration.DiscoverySearchFilterFacet">
		<property name="indexFieldName" value="funders" />
		<property name="metadataFields">
			<list>
				<value>crisproject.funders</value>
			</list>
		</property>
		<property name="facetLimit" value="10" />
        <property name="sortOrderSidebar" value="COUNT"/>
        <property name="sortOrderFilterPage" value="COUNT"/>
	</bean>

	<bean id="searchFilterProjectPrincipalDept"
		class="org.dspace.discovery.configuration.DiscoverySearchFilterFacet">
		<property name="indexFieldName" value="principalinvestigator.dept" />
		<property name="metadataFields">
			<list>
				<value>crisproject.investigator.dept</value>
			</list>
		</property>
		<property name="facetLimit" value="10" />
        <property name="sortOrderSidebar" value="COUNT"/>
        <property name="sortOrderFilterPage" value="COUNT"/>
	</bean>

	<bean id="searchFilterProjectInvestigatorDept"
		class="org.dspace.discovery.configuration.DiscoverySearchFilterFacet">
		<property name="indexFieldName" value="projectinvestigators.dept" />
		<property name="metadataFields">
			<list>
				<value>crisproject.principalinvestigator.dept</value>
				<value>crisproject.coinvestigators.dept</value>
			</list>
		</property>
		<property name="facetLimit" value="10" />
        <property name="sortOrderSidebar" value="COUNT"/>
        <property name="sortOrderFilterPage" value="COUNT"/>
	</bean>

	<bean id="searchFilterProjectInvestigator"
		class="org.dspace.discovery.configuration.DiscoverySearchFilterFacet">
		<property name="indexFieldName" value="projectinvestigators" />
		<property name="metadataFields">
			<list>
				<value>crisproject.principalinvestigator</value>
				<value>crisproject.extprincipalinvestigator</value>
				<value>crisproject.coinvestigators</value>
				<value>crisproject.extcoinvestigators</value>
			</list>
		</property>
		<property name="facetLimit" value="10" />
        <property name="sortOrderSidebar" value="COUNT"/>
        <property name="sortOrderFilterPage" value="COUNT"/>
	</bean>

	<bean id="searchFilterProjectKeyword"
		class="org.dspace.discovery.configuration.DiscoverySearchFilterFacet">
		<property name="indexFieldName" value="network.pjkeywords_keyword" />
		<property name="metadataFields">
			<list>
				<value>crisproject.keywords</value>
			</list>
		</property>
		<property name="facetLimit" value="10" />
        <property name="sortOrderSidebar" value="COUNT"/>
        <property name="sortOrderFilterPage" value="COUNT"/>
	</bean>

	<bean id="searchFilterStartDate"
		class="org.dspace.discovery.configuration.DiscoverySearchFilterFacet">
		<property name="indexFieldName" value="startdate" />
		<property name="metadataFields">
			<list>
				<value>crisou.date</value>
				<value>crisproject.startdate</value>
			</list>
		</property>
		<property name="type" value="date" />
        <property name="sortOrderSidebar" value="VALUE"/>
        <property name="sortOrderFilterPage" value="VALUE"/>
	</bean>

	<bean id="searchFilterFulltext"
		class="org.dspace.discovery.configuration.DiscoverySearchFilterFacet">
		<property name="indexFieldName" value="infofulltext" />
		<property name="metadataFields">
			<list>
				<value>item.fulltext</value>				
			</list>
		</property>
		<property name="facetLimit" value="10" />
        <property name="sortOrderSidebar" value="COUNT"/>
        <property name="sortOrderFilterPage" value="COUNT"/>
	</bean>
	
	<bean id="searchFilterPermissionFulltext"
		class="org.dspace.discovery.configuration.DiscoverySearchFilterFacet">
		<property name="indexFieldName" value="grantfulltext" />
		<property name="metadataFields">
			<list>
				<value>item.grantfulltext</value>				
			</list>
		</property>
		<property name="facetLimit" value="10" />
        <property name="sortOrderSidebar" value="COUNT"/>
        <property name="sortOrderFilterPage" value="COUNT"/>
	</bean>
	
    <bean id="searchFilterContentInOriginalBundle" class="org.dspace.discovery.configuration.DiscoverySearchFilterFacet">
        <property name="indexFieldName" value="has_content_in_original_bundle"/>
        <property name="metadataFields">
            <list/>
        </property>
        <property name="facetLimit" value="2"/>
        <property name="type" value="standard"/>
        <property name="sortOrderSidebar" value="COUNT"/>
        <property name="sortOrderFilterPage" value="COUNT"/>
    </bean>

    <bean id="searchFilterFileNameInOriginalBundle" class="org.dspace.discovery.configuration.DiscoverySearchFilterFacet">
        <property name="indexFieldName" value="original_bundle_filenames"/>
        <property name="metadataFields">
            <list/>
        </property>
    </bean>

    <bean id="searchFilterFileDescriptionInOriginalBundle" class="org.dspace.discovery.configuration.DiscoverySearchFilterFacet">
        <property name="indexFieldName" value="original_bundle_descriptions"/>
        <property name="metadataFields">
            <list/>
        </property>
    </bean>	
	
	<!--Sort properties -->
	<bean id="sortTitle"
		class="org.dspace.discovery.configuration.DiscoverySortFieldConfiguration">
		<property name="metadataField" value="dc.title" />
	</bean>

	<bean id="sortSubject"
		class="org.dspace.discovery.configuration.DiscoverySortFieldConfiguration">
		<property name="metadataField" value="dc.subject" />
	</bean>

	<bean id="sortDateIssued"
		class="org.dspace.discovery.configuration.DiscoverySortFieldConfiguration">
		<property name="metadataField" value="dc.date.issued" />
		<property name="type" value="date" />
	</bean>

	<bean id="sortRPName"
		class="org.dspace.discovery.configuration.DiscoverySortFieldConfiguration">
		<property name="metadataField" value="crisrp.fullName" />
	</bean>

	<bean id="sortPJTitle"
		class="org.dspace.discovery.configuration.DiscoverySortFieldConfiguration">
		<property name="metadataField" value="crisproject.title" />
	</bean>

	<bean id="sortOUName"
		class="org.dspace.discovery.configuration.DiscoverySortFieldConfiguration">
		<property name="metadataField" value="crisou.name" />
	</bean>

	<bean id="sortEventsName"
		class="org.dspace.discovery.configuration.DiscoverySortFieldConfiguration">
		<property name="metadataField" value="crisevents.eventsname" />
	</bean>

	<bean id="sortJournalsName"
		class="org.dspace.discovery.configuration.DiscoverySortFieldConfiguration">
		<property name="metadataField" value="crisjournals.journalsname" />
	</bean>
	
	<!-- Facets configuration -->
	<bean id="facetsItemConfiguration" class="java.util.ArrayList">
		<constructor-arg>
		<list>
				<ref bean="searchFilterAuthor" />
				<ref bean="searchFilterSubject" />
				<ref bean="searchFilterIssued" />
				<ref bean="searchFilterType" />
				<ref bean="searchFilterFulltext" />			
		</list>
		</constructor-arg>
	</bean>

	<bean id="facetsPatentConfiguration" class="java.util.ArrayList">
		<constructor-arg>
		<list>
				<ref bean="searchFilterAuthor" />
				<ref bean="searchFilterSubject" />
				<ref bean="searchFilterIssued" />
		</list>
		</constructor-arg>
	</bean>

	<bean id="facetsThesisConfiguration" class="java.util.ArrayList">
		<constructor-arg>
		<list>
				<ref bean="searchFilterAuthor" />
				<ref bean="searchFilterSubject" />
				<ref bean="searchFilterIssued" />
		</list>
		</constructor-arg>
	</bean>

	<bean id="facetsRPConfiguration" class="java.util.ArrayList">
		<constructor-arg>
		<list>
				<ref bean="searchFilterRPDept" />
				<ref bean="searchFilterRPWorkgroup" />
		</list>
		</constructor-arg>
	</bean>

	<bean id="facetsRPforComponentConfiguration" class="java.util.ArrayList">
		<constructor-arg>
		<list>
				<ref bean="searchFilterObjectPeople" />
				<ref bean="searchFilterRPInterests" />
				<ref bean="searchFilterRPWorkgroup" />
		</list>
		</constructor-arg>
	</bean>
	
	<bean id="facetsPJConfiguration" class="java.util.ArrayList">
		<constructor-arg>
		<list>
				<ref bean="searchFilterProjectFunders" />
				<ref bean="searchFilterProjectPrincipalDept" />
				<ref bean="searchFilterStartDate" />
		</list>
		</constructor-arg>
	</bean>

	<bean id="facetsOUConfiguration" class="java.util.ArrayList">
		<constructor-arg>
		<list>
				<ref bean="searchFilterObjectName" />
				<ref bean="searchFilterStartDate" />
		</list>
		</constructor-arg>
	</bean>

	<bean id="facetsConferencePaperConfiguration" class="java.util.ArrayList">
		<constructor-arg>
		<list>
				<ref bean="searchFilterAuthor" />
				<ref bean="searchFilterSubject" />
				<ref bean="searchFilterIssued" />
				<ref bean="searchFilterType" />
		</list>
		</constructor-arg>
	</bean>

	<bean id="facetsDatasetConfiguration" class="java.util.ArrayList">
		<constructor-arg>
		<list>
				<ref bean="searchFilterAuthor" />
				<ref bean="searchFilterSubject" />
				<ref bean="searchFilterIssued" />
		</list>
		</constructor-arg>
	</bean>

	<bean id="facetsJournalsConfiguration" class="java.util.ArrayList">
		<constructor-arg>
			<list>
			</list>
		</constructor-arg>
	</bean>

	<bean id="facetsEventsConfiguration" class="java.util.ArrayList">
		<constructor-arg>
			<list>
			</list>
		</constructor-arg>
	</bean>
	
</beans><|MERGE_RESOLUTION|>--- conflicted
+++ resolved
@@ -18,21 +18,19 @@
            http://www.springframework.org/schema/context/spring-context-3.0.xsd
            http://www.springframework.org/schema/util
            http://www.springframework.org/schema/util/spring-util-3.0.xsd"
-	default-autowire-candidates="*Service,*DAO,javax.sql.DataSource">
-
-	<context:annotation-config /> <!-- allows us to use spring annotations in beans -->
-
-	<bean id="solrServiceResourceIndexPlugin"
-		class="org.dspace.discovery.SolrServiceResourceRestrictionPlugin"
-		scope="prototype" />
+    default-autowire-candidates="*Service,*DAO,javax.sql.DataSource">
+
+    <context:annotation-config /> <!-- allows us to use spring annotations in beans -->
+
+    <bean id="solrServiceResourceIndexPlugin" class="org.dspace.discovery.SolrServiceResourceRestrictionPlugin" scope="prototype"/>
+    <bean id="SolrServiceSpellIndexingPlugin" class="org.dspace.discovery.SolrServiceSpellIndexingPlugin" scope="prototype"/>
     <bean id="solrServiceMetadataBrowseIndexingPlugin" class="org.dspace.discovery.SolrServiceMetadataBrowseIndexingPlugin" scope="prototype"/>
 
 	<bean id="crisSolrServiceResourceIndexPlugin"
 		class="org.dspace.app.cris.discovery.CrisSolrServiceResourceRestrictionPlugin"
 		scope="prototype" />
 
-	<alias name="solrServiceResourceIndexPlugin"
-		alias="org.dspace.discovery.SolrServiceResourceRestrictionPlugin" />
+	<alias name="solrServiceResourceIndexPlugin" alias="org.dspace.discovery.SolrServiceResourceRestrictionPlugin"/>
 	
 	<bean id="SolrServiceSpellIndexingPlugin" class="org.dspace.discovery.SolrServiceSpellIndexingPlugin" scope="prototype"/>
     
@@ -321,7 +319,6 @@
 		</property>
         <!-- Set TagCloud configuration per discovery configuration -->
         <property name="tagCloudFacetConfiguration" ref="defaultTagCloudFacetConfiguration"/>
-<<<<<<< HEAD
 		<!--The sort filters for the discovery search -->
 		<property name="searchSortConfiguration">
 			<bean class="org.dspace.discovery.configuration.DiscoverySortConfiguration">
@@ -433,108 +430,11 @@
 				<value>search.resourcetype:2 OR search.resourcetype:[9 TO 11] OR search.resourcetype:[1001 TO 9999]</value>
 			</list>
 		</property>
-=======
-        <!--The search filters which can be used on the discovery search page-->
-        <property name="searchFilters">
-            <list>
-                <ref bean="searchFilterTitle" />
-                <ref bean="searchFilterAuthor" />
-                <ref bean="searchFilterSubject" />
-                <ref bean="searchFilterIssued" />
-		        <ref bean="searchFilterContentInOriginalBundle"/>
-                <ref bean="searchFilterFileNameInOriginalBundle" />
-                <ref bean="searchFilterFileDescriptionInOriginalBundle" />
-            </list>
-        </property>
-        <!--The sort filters for the discovery search-->
-        <property name="searchSortConfiguration">
-            <bean class="org.dspace.discovery.configuration.DiscoverySortConfiguration">
-                <!--<property name="defaultSort" ref="sortDateIssued"/>-->
-                <!--DefaultSortOrder can either be desc or asc (desc is default)-->
-                <property name="defaultSortOrder" value="desc"/>
-                <property name="sortFields">
-                    <list>
-                        <ref bean="sortTitle" />
-                        <ref bean="sortDateIssued" />
-                    </list>
-                </property>
-            </bean>
-        </property>
-        <!--Any default filter queries, these filter queries will be used for all queries done by discovery for this configuration-->
-        <!--<property name="defaultFilterQueries">-->
-            <!--<list>-->
-                <!--Only find items-->
-                <!--<value>search.resourcetype:2</value>-->
-            <!--</list>-->
-        <!--</property>-->
-        <!--The configuration for the recent submissions-->
-        <property name="recentSubmissionConfiguration">
-            <bean class="org.dspace.discovery.configuration.DiscoveryRecentSubmissionsConfiguration">
-                <property name="metadataSortField" value="dc.date.accessioned" />
-                <property name="type" value="date"/>
-                <property name="max" value="20"/>
-                <!-- If enabled the collection home page will not display metadata but show a pageable list of recent submissions -->
-                <property name="useAsHomePage" value="false"/>
-            </bean>
-        </property>
-        <!--Default result per page  -->
-        <property name="defaultRpp" value="10" />
-        <property name="hitHighlightingConfiguration">
-            <bean class="org.dspace.discovery.configuration.DiscoveryHitHighlightingConfiguration">
-                <property name="metadataFields">
-                    <list>
-                        <bean class="org.dspace.discovery.configuration.DiscoveryHitHighlightFieldConfiguration">
-                            <property name="field" value="dc.title"/>
-                            <property name="snippets" value="5"/>
-                        </bean>
-                        <bean class="org.dspace.discovery.configuration.DiscoveryHitHighlightFieldConfiguration">
-                            <property name="field" value="dc.contributor.author"/>
-                            <property name="snippets" value="5"/>
-                        </bean>
-                        <bean class="org.dspace.discovery.configuration.DiscoveryHitHighlightFieldConfiguration">
-                            <property name="field" value="dc.description.abstract"/>
-                            <property name="maxSize" value="250"/>
-                            <property name="snippets" value="2"/>
-                        </bean>
-                        <!-- By default, full text snippets are disabled, as snippets of embargoed/restricted bitstreams
-                             may appear in search results when the Item is public. See DS-3498
-                        <bean class="org.dspace.discovery.configuration.DiscoveryHitHighlightFieldConfiguration">
-                            <property name="field" value="fulltext"/>
-                            <property name="maxSize" value="250"/>
-                            <property name="snippets" value="2"/>
-                        </bean>
-                        -->
-                    </list>
-                </property>
-            </bean>
-        </property>
-        <property name="moreLikeThisConfiguration">
-            <bean class="org.dspace.discovery.configuration.DiscoveryMoreLikeThisConfiguration">
-                <!--When altering this list also alter the "xmlui.Discovery.RelatedItems.help" key as it describes
-                the metadata fields below-->
-                <property name="similarityMetadataFields">
-                    <list>
-                        <value>dc.title</value>
-                        <value>dc.contributor.author</value>
-                        <value>dc.creator</value>
-                        <value>dc.subject</value>
-                    </list>
-                </property>
-                <!--The minimum number of matching terms across the metadata fields above before an item is found as related -->
-                <property name="minTermFrequency" value="5"/>
-                <!--The maximum number of related items displayed-->
-                <property name="max" value="3"/>
-                <!--The minimum word length below which words will be ignored-->
-                <property name="minWordLength" value="5"/>
-            </bean>
-        </property>
->>>>>>> 813800ce
         <!-- When true a "did you mean" example will be displayed, value can be true or false -->
         <property name="spellCheckEnabled" value="true"/>
-	</bean>
-
-
-<<<<<<< HEAD
+    </bean>
+
+
      <!--The Homepage specific configuration settings for discovery-->
 	<bean id="homepageConfiguration" class="org.dspace.discovery.configuration.DiscoveryConfiguration" scope="prototype">
     	<property name="id" value="site" />
@@ -669,86 +569,6 @@
 			</list>
 		</property>
 		<!-- When true a "did you mean" example will be displayed, value can be true or false -->
-=======
-    <!--The Homepage specific configuration settings for discovery-->
-    <bean id="homepageConfiguration" class="org.dspace.discovery.configuration.DiscoveryConfiguration" scope="prototype">
-        <!--Which sidebar facets are to be displayed (same as defaultConfiguration above)-->
-        <property name="sidebarFacets">
-            <list>
-                <ref bean="searchFilterAuthor" />
-                <ref bean="searchFilterSubject" />
-                <ref bean="searchFilterIssued" />
-		        <ref bean="searchFilterContentInOriginalBundle"/>
-            </list>
-        </property>
-        <!-- Set TagCloud configuration per discovery configuration -->
-        <property name="tagCloudFacetConfiguration" ref="homepageTagCloudFacetConfiguration"/>
-        <!--The search filters which can be used on the discovery search page (same as defaultConfiguration above)-->
-        <property name="searchFilters">
-            <list>
-                <ref bean="searchFilterTitle" />
-                <ref bean="searchFilterAuthor" />
-                <ref bean="searchFilterSubject" />
-                <ref bean="searchFilterIssued" />
-		        <ref bean="searchFilterContentInOriginalBundle"/>
-                <ref bean="searchFilterFileNameInOriginalBundle" />
-                <ref bean="searchFilterFileDescriptionInOriginalBundle" />
-            </list>
-        </property>
-        <!--The sort filters for the discovery search (same as defaultConfiguration above)-->
-        <property name="searchSortConfiguration">
-            <bean class="org.dspace.discovery.configuration.DiscoverySortConfiguration">
-                <!--<property name="defaultSort" ref="sortDateIssued"/>-->
-                <!--DefaultSortOrder can either be desc or asc (desc is default)-->
-                <property name="defaultSortOrder" value="desc"/>
-                <property name="sortFields">
-                    <list>
-                        <ref bean="sortTitle" />
-                        <ref bean="sortDateIssued" />
-                    </list>
-                </property>
-            </bean>
-        </property>
-        <!-- Limit recent submissions on homepage to only 5 (default is 20) -->
-        <property name="recentSubmissionConfiguration">
-            <bean class="org.dspace.discovery.configuration.DiscoveryRecentSubmissionsConfiguration">
-                <property name="metadataSortField" value="dc.date.accessioned" />
-                <property name="type" value="date"/>
-                <property name="max" value="5"/>
-                <property name="useAsHomePage" value="false"/>
-            </bean>
-        </property>
-        <property name="hitHighlightingConfiguration">
-            <bean class="org.dspace.discovery.configuration.DiscoveryHitHighlightingConfiguration">
-                <property name="metadataFields">
-                    <list>
-                        <bean class="org.dspace.discovery.configuration.DiscoveryHitHighlightFieldConfiguration">
-                            <property name="field" value="dc.title"/>
-                            <property name="snippets" value="5"/>
-                        </bean>
-                        <bean class="org.dspace.discovery.configuration.DiscoveryHitHighlightFieldConfiguration">
-                            <property name="field" value="dc.contributor.author"/>
-                            <property name="snippets" value="5"/>
-                        </bean>
-                        <bean class="org.dspace.discovery.configuration.DiscoveryHitHighlightFieldConfiguration">
-                            <property name="field" value="dc.description.abstract"/>
-                            <property name="maxSize" value="250"/>
-                            <property name="snippets" value="2"/>
-                        </bean>
-                        <!-- By default, full text snippets are disabled, as snippets of embargoed/restricted bitstreams
-                             may appear in search results when the Item is public. See DS-3498
-                        <bean class="org.dspace.discovery.configuration.DiscoveryHitHighlightFieldConfiguration">
-                            <property name="field" value="fulltext"/>
-                            <property name="maxSize" value="250"/>
-                            <property name="snippets" value="2"/>
-                        </bean>
-                        -->
-                    </list>
-                </property>
-            </bean>
-        </property>
-        <!-- When true a "did you mean" example will be displayed, value can be true or false -->
->>>>>>> 813800ce
         <property name="spellCheckEnabled" value="true"/>
 	</bean>
 
