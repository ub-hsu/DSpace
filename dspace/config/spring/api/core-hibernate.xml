<?xml version="1.0" encoding="UTF-8"?>
<beans xmlns="http://www.springframework.org/schema/beans"
       xmlns:xsi="http://www.w3.org/2001/XMLSchema-instance"
       xsi:schemaLocation="http://www.springframework.org/schema/beans http://www.springframework.org/schema/beans/spring-beans.xsd" default-lazy-init="true">

    <!-- Hibernate 4 Configuration -->
    <bean id="sessionFactoryDSpace" class="org.springframework.orm.hibernate4.LocalSessionFactoryBean" lazy-init="true">
        <!-- Load most Hibernate settings from hibernate.cfg.xml -->
        <property name="configLocation" value="file:${dspace.dir}/config/hibernate.cfg.xml"/>
        <!-- Use the dataSource defined in the bean below. This is necessary so that Flyway can initialize
             our database using the dataSource *prior* to Hibernate taking over -->
        <property name="dataSource" ref="dataSourceDSpace" />
        <!-- Specify some additional Hibernate settings via dynamic properties. As noted below,
        these values will be dynamically loaded from DSpace's ConfigurationService. -->
        <!-- All other Hibernate settings are specified via the hibernate.cfg.xml referenced above. -->
        <property name="hibernateProperties">
            <props>
                <prop key="hibernate.dialect">${db.dialect}</prop>
                <prop key="hibernate.default_schema">${db.schema}</prop>
            </props>
        </property>
    </bean>

<<<<<<< HEAD
    <bean id='dataSourceDSpace'
=======
    <bean class="org.springframework.beans.factory.config.MethodInvokingFactoryBean">
        <property name="targetClass" value="java.lang.System" />
        <property name="targetMethod" value="setProperty" />
        <property name="arguments">
            <list>
                <value>net.sf.ehcache.configurationResourceName</value>
                <value>file:${dspace.dir}/config/hibernate-ehcache-config.xml</value>
            </list>
        </property>
    </bean>

    <bean id='dataSource'
>>>>>>> 6333fb67
          class='org.springframework.jndi.JndiObjectFactoryBean'>
        <description>
            Try to look up the DataSource in JNDI.  If not found, return a
            DataSource built from connection details in the DSpace configuration.
        </description>
        <property name='jndiName' value='java:comp/env/jdbc/dspace'/>
        <property name='defaultObject' ref='dspaceDataSource'/>
    </bean>

    <!-- NOTE: All of the properties which are used to configure the BasicDataSource are
         dynamically loaded from DSpace's ConfigurationService. This is performed via
         the Spring PropertyPlaceholderConfigurer configured by dspace-services
         (see spring-dspace-core-services.xml). -->
    <bean id="dspaceDataSource" class="org.apache.commons.dbcp2.BasicDataSource" lazy-init="true" destroy-method="close">
        <property name="driverClassName" value="${db.driver}"/>
        <property name="url" value="${db.url}"/>
        <property name="username" value="${db.username}"/>
        <property name="password" value="${db.password}"/>
        <property name="maxWaitMillis" value="${db.maxwait}"/>
        <property name="maxIdle" value="${db.maxidle}"/>
        <property name="maxTotal" value="${db.maxconnections}"/>
    </bean>

</beans><|MERGE_RESOLUTION|>--- conflicted
+++ resolved
@@ -21,9 +21,6 @@
         </property>
     </bean>
 
-<<<<<<< HEAD
-    <bean id='dataSourceDSpace'
-=======
     <bean class="org.springframework.beans.factory.config.MethodInvokingFactoryBean">
         <property name="targetClass" value="java.lang.System" />
         <property name="targetMethod" value="setProperty" />
@@ -35,8 +32,7 @@
         </property>
     </bean>
 
-    <bean id='dataSource'
->>>>>>> 6333fb67
+    <bean id='dataSourceDSpace'
           class='org.springframework.jndi.JndiObjectFactoryBean'>
         <description>
             Try to look up the DataSource in JNDI.  If not found, return a
