<?xml version="1.0"?>
<!DOCTYPE input-forms SYSTEM "submission-forms.dtd">


<input-forms>

 <!-- The form-definitions map lays out the detailed definition of all the -->
 <!-- submission forms. Each separate form set has a unique name as an     -->
 <!-- attribute. This name matches one of the names in the form-map. One   -->
 <!-- named form set has the name "traditional"; as this name suggests,    -->
 <!-- it is the old style and is also the default, which gets used when    -->
 <!-- the specified collection has no correspondingly-named form set.      -->
 <!--                                                                      -->
 <!-- Each form set contains an ordered set of pages; each page defines    -->
 <!-- one submission metadata entry screen. Each page has an ordered list  -->
 <!-- of field definitions, Each field definition corresponds to one       -->
 <!-- metadata entry (a so-called row), which has a DC element name, a    -->
 <!-- displayed label, a text string prompt which is called a hint, and    -->
 <!-- an input-type. Each field also may hold optional elements: DC        -->
 <!-- qualifier name, a repeatable flag, and a text string whose presence  -->
 <!-- serves as a 'this field is required' flag.                           -->

 <form-definitions>
	<form name="bitstream-metadata">
       <field>
         <dc-schema>dc</dc-schema>
         <dc-element>title</dc-element>
         <dc-qualifier></dc-qualifier>
         <repeatable>false</repeatable>
         <label>Title</label>
         <input-type>onebox</input-type>
         <hint>Enter the name of the file.</hint>
         <required>You must enter a main title for this file.</required>
       </field>

<<<<<<< HEAD
	<form name="traditionalpageone-dc-contributor-author">
		<row>
			<field>
				<dc-schema>dc</dc-schema>
				<dc-element>contributor</dc-element>
				<dc-qualifier>author</dc-qualifier>
				<repeatable>false</repeatable>
				<label>Authors</label>
				<input-type>onebox</input-type>
				<hint>Enter the name of the author.</hint>
				<required>Required field!</required>
			</field>
			<field>
				<dc-schema>local</dc-schema>
				<dc-element>contributor</dc-element>
				<dc-qualifier>orcid</dc-qualifier>
				<repeatable>false</repeatable>
				<label>ORCID</label>
				<input-type>onebox</input-type>
				<hint>Enter the ORCID of the author.</hint>
				<required></required>
			</field>
		</row>
		<row>
			<field>
				<dc-schema>local</dc-schema>
				<dc-element>contributor</dc-element>
				<dc-qualifier>affiliation</dc-qualifier>
				<repeatable>false</repeatable>
				<label>Affiliation</label>
				<input-type>onebox</input-type>
				<hint>Enter the affiliation of the author.</hint>
				<required></required>
			</field>
		</row>
	</form>
			
	<form name="bitstream-metadata">
		<row>
	       <field>
	         <dc-schema>dc</dc-schema>
	         <dc-element>title</dc-element>
	         <dc-qualifier></dc-qualifier>
	         <repeatable>false</repeatable>
	         <label>Title</label>
	         <input-type>onebox</input-type>
	         <hint>Enter the name of the file.</hint>
	         <required>You must enter a main title for this item.</required>
	       </field>
		</row>
		<row>
	       <field>
	         <dc-schema>dc</dc-schema>
	         <dc-element>description</dc-element>
	         <repeatable>true</repeatable>
	         <label>Description</label>
	         <input-type>textarea</input-type>
	         <hint>Enter a description for the file</hint>
	         <required></required>
	       </field>
       </row>
=======
       <field>
         <dc-schema>dc</dc-schema>
         <dc-element>description</dc-element>
         <repeatable>true</repeatable>
         <label>Description</label>
         <input-type>textarea</input-type>
         <hint>Enter a description for the file</hint>
         <required></required>
       </field>
>>>>>>> fb8eb032
   </form>    
   
   <form name="traditionalpageone">
		<row>
	       <field>
	         <dc-schema>dc</dc-schema>
	         <dc-element>contributor</dc-element>
	         <dc-qualifier>author</dc-qualifier>
	         <repeatable>true</repeatable>
	         <label>Authors</label>
	         <input-type>group</input-type>
	         <hint>Enter the names of the authors of this item.</hint>
	         <required>You must specify at least one author</required>
	       </field>
		</row>
		<row>
	       <field>
	         <dc-schema>dc</dc-schema>
	         <dc-element>title</dc-element>
	         <dc-qualifier></dc-qualifier>
	         <repeatable>false</repeatable>
	         <label>Title</label>
	         <input-type>onebox</input-type>
	         <hint>Enter the main title of the item.</hint>
	         <required>You must enter a main title for this item.</required>
             <language value-pairs-name="common_languages">true</language>
	       </field>
		</row>
		<row>
	       <field>
	         <dc-schema>dc</dc-schema>
	         <dc-element>title</dc-element>
	         <dc-qualifier>alternative</dc-qualifier>
	         <repeatable>true</repeatable>
	         <label>Other Titles</label>
	         <input-type>onebox</input-type>
	         <hint>If the item has any alternative titles, please enter them here.</hint>
	         <required></required>
	       </field>
		</row>
		<row>
	       <field>
	         <dc-schema>dc</dc-schema>
	         <dc-element>date</dc-element>
	         <dc-qualifier>issued</dc-qualifier>
	         <repeatable>false</repeatable>
	         <label>Date of Issue</label>
	         <style>col-sm-4</style>
	         <input-type>date</input-type>
	         <hint>Please give the date of previous publication or public distribution.
	                        You can leave out the day and/or month if they aren't
	                        applicable.</hint>
	         <required>You must enter at least the year.</required>
	       </field>
		</row>
		<row>
	       <field>
	         <dc-schema>dc</dc-schema>
	         <dc-element>publisher</dc-element>
	         <dc-qualifier></dc-qualifier>
	         <repeatable>false</repeatable>
	         <label>Publisher</label>
			 <style>col-sm-8</style>
	         <input-type>onebox</input-type>
	         <hint>Enter the name of the publisher of the previously issued instance of this item.</hint>
	         <required></required>
	       </field>
		</row>
		<row>
	       <field>
	         <dc-schema>dc</dc-schema>
	         <dc-element>identifier</dc-element>
	         <dc-qualifier>citation</dc-qualifier>
	         <repeatable>false</repeatable>
	         <label>Citation</label>
	         <input-type>onebox</input-type>
	         <hint>Enter the standard citation for the previously issued instance of this item.</hint>
	         <required></required>
	       </field>
		</row>
		<row>
	       <field>
	         <dc-schema>dc</dc-schema>
	         <dc-element>relation</dc-element>
	         <dc-qualifier>ispartofseries</dc-qualifier>
	         <repeatable>true</repeatable>
	         <label>Series/Report No.</label>
	         <input-type>series</input-type>
	         <hint>Enter the series and number assigned to this item by your community.</hint>
	         <required></required>
	       </field>
		</row>
		<row>
			<field>
				<dc-schema>dc</dc-schema>
				<dc-element>relation</dc-element>
				<repeatable>true</repeatable>
				<label>Project</label>
				<input-type>onebox</input-type>
				<hint>Enter the name of project, if any, that has produced this
					publication. </hint>
				<required></required>
			</field>
		</row>		
		<row>		
			<field>
				<dc-schema>dc</dc-schema>
				<dc-element>relation</dc-element>
				<dc-qualifier>ispartof</dc-qualifier>
				<repeatable>false</repeatable>
				<label>Journal</label>
				<input-type>onebox</input-type>
				<hint>Enter the name of the journal where the item has been
					published, if any.</hint>
				<required></required>
			</field>
		</row>		
		<row>
	       <field>
	         <dc-schema>dc</dc-schema>
	         <dc-element>identifier</dc-element>
	         <dc-qualifier></dc-qualifier>
	         <!-- An input-type of qualdrop_value MUST be marked as repeatable -->
	         <repeatable>true</repeatable>
	         <label>Identifiers</label>
	         <input-type value-pairs-name="common_identifiers">qualdrop_value</input-type>
	         <hint>If the item has any identification numbers or codes associated with
	it, please enter the types and the actual numbers or codes.</hint>
	         <required></required>
	       </field>
		</row>
		<row>
	       <field>
	         <dc-schema>dc</dc-schema>
	         <dc-element>type</dc-element>
	         <dc-qualifier></dc-qualifier>
	         <repeatable>true</repeatable>
	         <label>Type</label>
	         <input-type value-pairs-name="common_types">dropdown</input-type>
	         <hint>Select the type(s) of content of the item. To select more than one value in the list, you may have to hold down the "CTRL" or "Shift" key.</hint>
	         <required></required>
	       </field>
		</row>
		<row>
	       <field>
	         <dc-schema>dc</dc-schema>
	         <dc-element>language</dc-element>
	         <dc-qualifier>iso</dc-qualifier>
	         <repeatable>false</repeatable>
	         <label>Language</label>
	         <input-type value-pairs-name="common_iso_languages">dropdown</input-type>
	         <hint>Select the language of the main content of the item.  If the language does not appear in the list, please select 'Other'.  If the content does not really have a language (for example, if it is a dataset or an image) please select 'N/A'.</hint>
	         <required></required>
	       </field>
       </row>
	</form>
	
	<form name="traditionalpagetwo">
		<row>
	       <field>
	         <dc-schema>dc</dc-schema>
	         <dc-element>subject</dc-element>
	         <dc-qualifier>other</dc-qualifier>
	         <!-- An input-type of twobox MUST be marked as repeatable -->
	         <repeatable>true</repeatable>
	         <label>Subject Keywords</label>
	         <input-type>twobox</input-type>
	         <hint>Enter appropriate subject keywords or phrases. </hint>
	         <required></required>
	         <vocabulary>srsc</vocabulary>
	       </field>
		</row>
		<row>
	       <field>
	         <dc-schema>dc</dc-schema>
	         <dc-element>subject</dc-element>
	         <dc-qualifier></dc-qualifier>
	         <repeatable>true</repeatable>
	         <label>Keywords</label>
	         <input-type>tag</input-type>
	         <hint>Local controlled vocabulary.</hint>
	         <required></required>
	       </field>
		</row>		
		<row>
	       <field>
	         <dc-schema>dc</dc-schema>
	         <dc-element>description</dc-element>
	         <dc-qualifier>abstract</dc-qualifier>
	         <repeatable>false</repeatable>
	         <label>Abstract</label>
	         <input-type>textarea</input-type>
	         <hint>Enter the abstract of the item. </hint>
	         <required></required>
	       </field>
		</row>
		<row>
	       <field>
			 <dc-schema>dc</dc-schema>
	         <dc-element>description</dc-element>
	         <dc-qualifier>sponsorship</dc-qualifier>
	         <repeatable>true</repeatable>
	         <label>Sponsors</label>
	         <input-type>onebox</input-type>
	         <hint>Enter the name of any sponsors. </hint>
	         <required></required>
	       </field>
		</row>
		<row>
	       <field>
	         <dc-schema>dc</dc-schema>
	         <dc-element>description</dc-element>
	         <dc-qualifier></dc-qualifier>
	         <repeatable>false</repeatable>
	         <label>Description</label>
	         <input-type>textarea</input-type>
	         <hint>Enter any other description or comments in this box. </hint>
	         <required></required>
	       </field>
       </row>
   </form>

 </form-definitions>


 <!-- form-value-pairs populate dropdown and qualdrop-value lists.          -->
 <!-- The form-value-pairs element holds child elements named 'value-pairs' -->
 <!-- A 'value-pairs' element has a value-pairs-name and a dc-term          -->
 <!-- attribute. The dc-term attribute specifies which to which Dublin Core -->
 <!-- Term this set of value-pairs applies.                                 -->
 <!--     Current dc-terms are: identifier-pairs, type-pairs, and           -->
 <!--     language_iso-pairs. The name attribute matches a name             -->
 <!--     in the form-map, above.                                           -->
 <!-- A value-pair contains one 'pair' for each value displayed in the list -->
 <!-- Each pair contains a 'displayed-value' element and a 'stored-value'   -->
 <!-- element. A UI list displays the displayed-values, but the program     -->
 <!-- stores the associated stored-values in the database.                  -->

 <form-value-pairs>
   <value-pairs value-pairs-name="common_identifiers" dc-term="identifier">
     <pair>
       <displayed-value>ISSN</displayed-value>
       <stored-value>issn</stored-value>
     </pair>
     <pair>
       <displayed-value>Other</displayed-value>
       <stored-value>other</stored-value>
     </pair>
     <pair>
       <displayed-value>ISMN</displayed-value>
       <stored-value>ismn</stored-value>
     </pair>
     <pair>
       <displayed-value>Gov't Doc #</displayed-value>
       <stored-value>govdoc</stored-value>
     </pair>
     <pair>
       <displayed-value>URI</displayed-value>
       <stored-value>uri</stored-value>
     </pair>
     <pair>
       <displayed-value>ISBN</displayed-value>
       <stored-value>isbn</stored-value>
     </pair>
	 <pair>
		<displayed-value>DOI</displayed-value>
		<stored-value>doi</stored-value>
	 </pair>
	 <pair>
		<displayed-value>PubMed ID</displayed-value>
		<stored-value>pmid</stored-value>
	 </pair>
	 <pair>
		<displayed-value>arXiv</displayed-value>
		<stored-value>arxiv</stored-value>
	 </pair>
   </value-pairs>

   <value-pairs value-pairs-name="common_types" dc-term="type">
     <pair>
       <displayed-value>Animation</displayed-value>
       <stored-value>Animation</stored-value>
     </pair>
     <pair>
       <displayed-value>Article</displayed-value>
       <stored-value>Article</stored-value>
     </pair>
     <pair>
       <displayed-value>Book</displayed-value>
       <stored-value>Book</stored-value>
     </pair>
     <pair>
       <displayed-value>Book chapter</displayed-value>
       <stored-value>Book chapter</stored-value>
     </pair>
     <pair>
       <displayed-value>Dataset</displayed-value>
       <stored-value>Dataset</stored-value>
     </pair>
     <pair>
       <displayed-value>Learning Object</displayed-value>
       <stored-value>Learning Object</stored-value>
     </pair>
     <pair>
       <displayed-value>Image</displayed-value>
       <stored-value>Image</stored-value>
     </pair>
     <pair>
       <displayed-value>Image, 3-D</displayed-value>
       <stored-value>Image, 3-D</stored-value>
     </pair>
     <pair>
       <displayed-value>Map</displayed-value>
       <stored-value>Map</stored-value>
     </pair>
     <pair>
       <displayed-value>Musical Score</displayed-value>
       <stored-value>Musical Score</stored-value>
     </pair>
     <pair>
       <displayed-value>Plan or blueprint</displayed-value>
       <stored-value>Plan or blueprint</stored-value>
     </pair>
     <pair>
       <displayed-value>Preprint</displayed-value>
       <stored-value>Preprint</stored-value>
     </pair>
     <pair>
       <displayed-value>Presentation</displayed-value>
       <stored-value>Presentation</stored-value>
     </pair>
     <pair>
       <displayed-value>Recording, acoustical</displayed-value>
       <stored-value>Recording, acoustical</stored-value>
     </pair>
     <pair>
       <displayed-value>Recording, musical</displayed-value>
       <stored-value>Recording, musical</stored-value>
     </pair>
     <pair>
       <displayed-value>Recording, oral</displayed-value>
       <stored-value>Recording, oral</stored-value>
     </pair>
     <pair>
       <displayed-value>Software</displayed-value>
       <stored-value>Software</stored-value>
     </pair>
     <pair>
       <displayed-value>Technical Report</displayed-value>
       <stored-value>Technical Report</stored-value>
     </pair>
     <pair>
       <displayed-value>Thesis</displayed-value>
       <stored-value>Thesis</stored-value>
     </pair>
     <pair>
       <displayed-value>Video</displayed-value>
       <stored-value>Video</stored-value>
     </pair>
     <pair>
       <displayed-value>Working Paper</displayed-value>
       <stored-value>Working Paper</stored-value>
     </pair>
     <pair>
       <displayed-value>Other</displayed-value>
       <stored-value>Other</stored-value>
     </pair>
   </value-pairs>

   <!-- default language order: (from dspace 1.2.1)
        "en_US", "en", "es", "de", "fr", "it", "ja", "zh", "other", ""
     -->
   <value-pairs value-pairs-name="common_iso_languages" dc-term="language_iso">
     <pair>
       <displayed-value>N/A</displayed-value>
       <stored-value></stored-value>
     </pair>
     <pair>
       <displayed-value>English (United States)</displayed-value>
       <stored-value>en_US</stored-value>
      </pair>
     <pair>
       <displayed-value>English</displayed-value>
       <stored-value>en</stored-value>
     </pair>
     <pair>
       <displayed-value>Spanish</displayed-value>
       <stored-value>es</stored-value>
     </pair>
     <pair>
       <displayed-value>German</displayed-value>
       <stored-value>de</stored-value>
     </pair>
     <pair>
       <displayed-value>French</displayed-value>
       <stored-value>fr</stored-value>
     </pair>
     <pair>
       <displayed-value>Italian</displayed-value>
       <stored-value>it</stored-value>
     </pair>
     <pair>
       <displayed-value>Japanese</displayed-value>
       <stored-value>ja</stored-value>
     </pair>
     <pair>
       <displayed-value>Chinese</displayed-value>
       <stored-value>zh</stored-value>
     </pair>
     <pair>
       <displayed-value>Turkish</displayed-value>
       <stored-value>tr</stored-value>
     </pair>
     <pair>
       <displayed-value>(Other)</displayed-value>
       <stored-value>other</stored-value>
     </pair>
   </value-pairs>


	<value-pairs value-pairs-name="common_languages" dc-term="language">
		<pair>
			<displayed-value>English</displayed-value>
			<stored-value>en_US</stored-value>
		</pair>
		<pair>
			<displayed-value>Italian</displayed-value>
			<stored-value>it_IT</stored-value>
		</pair>
	</value-pairs>

 </form-value-pairs>

</input-forms><|MERGE_RESOLUTION|>--- conflicted
+++ resolved
@@ -22,6 +22,7 @@
 
  <form-definitions>
 	<form name="bitstream-metadata">
+	  <row>
        <field>
          <dc-schema>dc</dc-schema>
          <dc-element>title</dc-element>
@@ -32,8 +33,9 @@
          <hint>Enter the name of the file.</hint>
          <required>You must enter a main title for this file.</required>
        </field>
-
-<<<<<<< HEAD
+      </row> 
+	</form>
+	
 	<form name="traditionalpageone-dc-contributor-author">
 		<row>
 			<field>
@@ -95,17 +97,6 @@
 	         <required></required>
 	       </field>
        </row>
-=======
-       <field>
-         <dc-schema>dc</dc-schema>
-         <dc-element>description</dc-element>
-         <repeatable>true</repeatable>
-         <label>Description</label>
-         <input-type>textarea</input-type>
-         <hint>Enter a description for the file</hint>
-         <required></required>
-       </field>
->>>>>>> fb8eb032
    </form>    
    
    <form name="traditionalpageone">
