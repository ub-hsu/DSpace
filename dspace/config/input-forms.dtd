<!-- DSpace Custom Submit input form definition language -->


 <!ELEMENT input-forms (form-map, form-definitions, form-value-pairs) >

 <!ELEMENT form-map (name-map)* >
 <!ELEMENT name-map EMPTY >
 <!ATTLIST name-map 
           collection-handle CDATA #REQUIRED
           form-name NMTOKEN #REQUIRED>

 <!ELEMENT form-definitions (form)+ >
 <!ELEMENT form (page)+ >
 <!ATTLIST form name NMTOKEN #REQUIRED>
 <!ELEMENT page (field)+ >
<<<<<<< HEAD
 <!ATTLIST page 
 		   number NMTOKEN #REQUIRED
 		   heading CDATA #IMPLIED>
 <!ELEMENT field (dc-schema, dc-element, dc-qualifier?, language?, repeatable?, label, type-bind?, input-type, hint, required?, vocabulary?, visibility?, validation?, parent?) >
=======
 <!ATTLIST page number NMTOKEN #REQUIRED>
 <!ELEMENT field (dc-schema, dc-element, dc-qualifier?, language?, repeatable?, label, type-bind?, input-type, hint, required?, vocabulary?, visibility?, readonly?) >
>>>>>>> 8f85b764
 <!ELEMENT dc-schema (#PCDATA) >
 <!ELEMENT dc-element (#PCDATA) >
 <!ELEMENT dc-qualifier (#PCDATA) >
 <!ELEMENT language (#PCDATA)>
 <!ELEMENT parent (#PCDATA) >
 <!ELEMENT type-bind (#PCDATA) >
 
 <!ELEMENT repeatable (#PCDATA) >
 <!ELEMENT label (#PCDATA) >
 <!ELEMENT input-type (#PCDATA)>
  
 <!ELEMENT hint (#PCDATA) >
 <!ELEMENT required (#PCDATA)>

 <!ELEMENT form-value-pairs (value-pairs)* >
 <!ELEMENT value-pairs (pair)+ >

 <!-- ***
        To assign a particular 'value-pairs' list to a particular dropdown 'input-type'
        field, as found on a particular form, put:
        - value-pairs/@value-pairs-name string into
           form/page/field/input-type/@value-pairs-name
        - form/page/field/@DCelement + '_' + form/field/DCqualifier into
           value-pairs/@dc-term
             (e.g. 'language_iso')
  -->
 <!ATTLIST value-pairs value-pairs-name CDATA #REQUIRED
                            dc-term   CDATA #REQUIRED
 >
  
 <!ELEMENT pair (displayed-value,stored-value) >
 <!ELEMENT displayed-value (#PCDATA)>
 <!ELEMENT stored-value (#PCDATA)>

 <!ATTLIST input-type value-pairs-name CDATA  #IMPLIED>

 <!ELEMENT vocabulary (#PCDATA) >

 <!ATTLIST vocabulary closed (true|false) "false"> 

 <!ELEMENT visibility (#PCDATA) >

 <!ATTLIST language value-pairs-name CDATA  #IMPLIED>  
<<<<<<< HEAD
 
 <!ELEMENT validation (#PCDATA) >
=======

 <!ELEMENT readonly (#PCDATA) >
>>>>>>> 8f85b764
<|MERGE_RESOLUTION|>--- conflicted
+++ resolved
@@ -13,15 +13,11 @@
  <!ELEMENT form (page)+ >
  <!ATTLIST form name NMTOKEN #REQUIRED>
  <!ELEMENT page (field)+ >
-<<<<<<< HEAD
  <!ATTLIST page 
  		   number NMTOKEN #REQUIRED
  		   heading CDATA #IMPLIED>
- <!ELEMENT field (dc-schema, dc-element, dc-qualifier?, language?, repeatable?, label, type-bind?, input-type, hint, required?, vocabulary?, visibility?, validation?, parent?) >
-=======
- <!ATTLIST page number NMTOKEN #REQUIRED>
- <!ELEMENT field (dc-schema, dc-element, dc-qualifier?, language?, repeatable?, label, type-bind?, input-type, hint, required?, vocabulary?, visibility?, readonly?) >
->>>>>>> 8f85b764
+ <!ELEMENT field (dc-schema, dc-element, dc-qualifier?, language?, repeatable?, label, type-bind?, input-type, hint, required?, vocabulary?, visibility?, readonly?, validation?, parent?) >
+
  <!ELEMENT dc-schema (#PCDATA) >
  <!ELEMENT dc-element (#PCDATA) >
  <!ELEMENT dc-qualifier (#PCDATA) >
@@ -65,10 +61,7 @@
  <!ELEMENT visibility (#PCDATA) >
 
  <!ATTLIST language value-pairs-name CDATA  #IMPLIED>  
-<<<<<<< HEAD
  
  <!ELEMENT validation (#PCDATA) >
-=======
 
- <!ELEMENT readonly (#PCDATA) >
->>>>>>> 8f85b764
+ <!ELEMENT readonly (#PCDATA) >