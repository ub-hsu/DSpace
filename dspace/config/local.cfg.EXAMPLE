# EXAMPLE "local.cfg" for DSpace.
#
# Any configurations added to this file will automatically OVERRIDE configurations
# of the same name in any of the DSpace *.cfg files. This includes overriding
# settings in any of these files:
#    * [dspace]/config/dspace.cfg
#    * Or any configuration file that is included in 'dspace.cfg'
#     (See "include = [filepath]" settings near the end of dspace.cfg.
#      By default, it includes all [dspace]/config/modules/*.cfg files)
#
# By default, this EXAMPLE file includes a number of commonly overridden configurations.
# * ADD configurations by simply copying them into this file from any existing *.cfg file.
# * REMOVE configurations by simply commenting them out or deleting them below.
#
# Any commented out settings in this file are simply ignored. A configuration
# will only override another configuration if it has the EXACT SAME key/name.
# For example, including "dspace.dir" in this local.cfg will override the
# default value of "dspace.dir" in the dspace.cfg file.
# Similarly, including "oai.solr.url" in this local.cfg will override the
# default value of "oai.solr.url" in the modules/oai.cfg file.
#


##########################
# SERVER CONFIGURATION   #
##########################

# DSpace installation directory.
# This is the location where you want to install DSpace.
# Windows note: Please remember to use forward slashes for all paths (e.g. C:/dspace)
dspace.dir=/dspace

# DSpace host name - should match base URL.  Do not include port number
dspace.hostname = localhost

# DSpace base host URL.  Include port number etc.
dspace.baseUrl = http://localhost:8080

# The user interface you will be using for DSpace. Common usage is either xmlui or jspui
dspace.ui = jspui

# Full link your end users will use to access DSpace. In most cases, this will be the baseurl followed by
# the context path to the UI you are using.
#
# Alternatively, you can use a url redirect or deploy the web application under the servlet container root.
# In this case, make sure to remove the /${dspace.ui} from the dspace.url property.
#dspace.url = ${dspace.baseUrl}/${dspace.ui}

# Name of the site
dspace.name = DSpace at My University

# assetstore.dir, look at DSPACE/config/spring/api/bitstore.xml for more options
# default is ${dspace.dir}/assetstore, uncomment and modify if you need to use a different path
#assetstore.dir = ${dspace.dir}/assetstore
<<<<<<< HEAD
assetstore.dir = ${dspace.dir}/assetstore
=======
>>>>>>> 1b5ada2d

# Default language for metadata values
#default.language = en_US

# Solr server/webapp.
# DSpace uses Solr for all search/browse capability (and for usage statistics by default).
# The included 'solr' webapp MUST be deployed to Tomcat for DSpace to function.
# Usually it will be available via port 8080 and the 'solr' context path. But,
# But, you may need to modify this if you are running DSpace on a custom port, etc.
solr.server = http://localhost:8080/solr
# Multicore SOLR prefix (keep empty if you run SOLR for just one DSpace-CRIS installation)
solr.multicorePrefix=

##########################
# DATABASE CONFIGURATION #
##########################
# DSpace only supports two database types: PostgreSQL or Oracle

# URL for connecting to database
#    * Postgres template: jdbc:postgresql://localhost:5432/dspace
#    * Oracle template: jdbc:oracle:thin:@//localhost:1521/xe
db.url = jdbc:postgresql://localhost:5432/dspace

# JDBC Driver
#    * For Postgres: org.postgresql.Driver
#    * For Oracle:   oracle.jdbc.OracleDriver
db.driver = org.postgresql.Driver

# Database Dialect (for Hibernate)
#    * For Postgres: org.dspace.storage.rdbms.hibernate.postgres.DSpacePostgreSQL82Dialect
#    * For Oracle:   org.hibernate.dialect.Oracle10gDialect
db.dialect = org.dspace.storage.rdbms.hibernate.postgres.DSpacePostgreSQL82Dialect

# Database username and password
db.username = dspace
db.password = dspace

# Database Schema name
#    * For Postgres, this is often "public" (default schema)
#    * For Oracle, schema is equivalent to the username of your database account,
#      so this may be set to ${db.username} in most scenarios.
db.schema = public

## Connection pool parameters

# Maximum number of DB connections in pool (default = 30)
#db.maxconnections = 30

# Maximum time to wait before giving up if all connections in pool are busy (milliseconds)
# (default = 5000ms or 5 seconds)
#db.maxwait = 5000

# Maximum number of idle connections in pool (-1 = unlimited)
# (default = 10)
#db.maxidle = 10


#######################
# EMAIL CONFIGURATION #
#######################

# SMTP mail server (allows DSpace to send email notifications)
#mail.server = smtp.example.com

# SMTP mail server authentication username and password (if required)
#mail.server.username = myusername
#mail.server.password = mypassword

# SMTP mail server alternate port (defaults to 25)
#mail.server.port = 25

# From address for mail
# All mail from the DSpace site will use this 'from' address
#mail.from.address = dspace-noreply@myu.edu

# When feedback is submitted via the Feedback form, it is sent to this address
# Currently limited to one recipient!
#feedback.recipient = dspace-help@myu.edu

# General site administration (Webmaster) e-mail
#mail.admin = dspace-help@myu.edu

# Recipient for server errors and alerts (defaults to mail.admin)
#alert.recipient = ${mail.admin}

# Recipient for new user registration emails (defaults to unspecified)
#registration.notify =

# An option is added to disable the mailserver. By default, this property is set to false
# By setting mail.server.disabled = true, DSpace will not send out emails.
# It will instead log the subject of the email which should have been sent
# This is especially useful for development and test environments where production data is used when testing functionality.
# If the mail.server.fixedRecipient is not empty then only in the case mail.server.disabled = true all email will be sent to this email address.
mail.server.disabled = true
mail.fixedRecipient =

# Setting email for Import framework aka IMP_RECORD
batch.recipient =
batch.customer.recipient =

########################
# HANDLE CONFIGURATION #
########################
#
# Canonical Handle URL prefix
#
# Items in DSpace receive a unique URL, stored in dc.identifier.uri
# after it is generated during the submission process.
# 
# If you register with CNRI's handle service at http://www.handle.net/,
# these links can be generated as permalinks using http://hdl.handle.net/
# as canonical prefix. Please make sure to change handle.canonical.prefix
# after registering with handle.net by uncommenting one of the following
# lines, depending if you prefer to use http or https:
# handle.canonical.prefix = http://hdl.handle.net/
# handle.canonical.prefix = https://hdl.handle.net/
#
# Note that this will not alter dc.identifer.uri metadata for existing
# items (only for subsequent submissions), but it will alter the URL
# in JSPUI's 'identifier' message on item record pages for existing items.

# CNRI Handle prefix
# (Defaults to a dummy/fake prefix of 123456789)
#handle.prefix = 123456789

#######################
# PROXY CONFIGURATION #
#######################
# uncomment and specify both properties if proxy server required
# proxy server for external http requests - use regular hostname without port number
#http.proxy.host =

# port number of proxy server
#http.proxy.port =

##########################
# AUTHENTICATION METHODS #
##########################
# EXAMPLE OVERRIDE:
# Override the default authentication method(s) defined in authentication.cfg
# by defining your own custom ordered list in this local.cfg.
#
# By default, all of these methods are commented out and DSpace will use the
# settings from authentication.cfg. But you may uncomment whichever plugins you
# need in order to change the default settings (or reorder them below).
#
# You may also copy default settings from the corresponding authentication-*.cfg
# configuration file and override them in this local.cfg.

# IP-based authentication/authorization. See authentication-ip.cfg for default configuration.
#plugin.sequence.org.dspace.authenticate.AuthenticationMethod = org.dspace.authenticate.IPAuthentication

# LDAP authentication/authorization. See authentication-ldap.cfg for default configuration.
#plugin.sequence.org.dspace.authenticate.AuthenticationMethod = org.dspace.authenticate.LDAPAuthentication

# Shibboleth authentication/authorization. See authentication-shibboleth.cfg for default configuration.
#plugin.sequence.org.dspace.authenticate.AuthenticationMethod = org.dspace.authenticate.ShibAuthentication

# X.509 certificate authentication. See authentication-x509.cfg for default configuration.
#plugin.sequence.org.dspace.authenticate.AuthenticationMethod = org.dspace.authenticate.X509Authentication

# Authentication by Password (encrypted in DSpace's database). See authentication-password.cfg for default configuration.
# Enabled by default in authentication.cfg
#plugin.sequence.org.dspace.authenticate.AuthenticationMethod = org.dspace.authenticate.PasswordAuthentication

#---------------------------------------------------------------#
#--------------OAUTH AUTHENTICATION CONFIGURATIONS--------------#
#---------------------------------------------------------------#
# Configuration properties used by the OAuth                    #
# Authentication plugin, when it is enabled.                    #
#
#####################
# ORCID
#####################
#Production Registry
#Step 	   | 	Member API 								   |	Public API
#--------------------------------------------------------------------------------------------------------
#Authorize |	https://orcid.org/oauth/authorize          | 	https://orcid.org/oauth/authorize
#Exchange  |	https://orcid.org/oauth/token 		       | 	https://orcid.org/oauth/token
#Use 	   |	https://api.orcid.org/v2.0 	               |	https://pub.orcid.org/v2.0
#--------------------------------------------------------------------------------------------------------
#
#Sandbox
#Step 	   | 	Member API 								   |	Public API
#--------------------------------------------------------------------------------------------------------
#Authorize | 	https://sandbox.orcid.org/oauth/authorize  |	https://sandbox.orcid.org/oauth/authorize
#Exchange  | 	https://sandbox.orcid.org/oauth/token  	   |	https://sandbox.orcid.org/oauth/token
#Use 	   |    https://api.sandbox.orcid.org/v2.0 	       |	https://pub.sandbox.orcid.org/v2.0
#--------------------------------------------------------------------------------------------------------
##################################################################

# The client id value <client-id> from ORCID client application registration
authentication-oauth.application-client-id=

# The client secret value <client-secret> from ORCID client application registration
authentication-oauth.application-client-secret=

# ORCID Authority Control use. It will need to be the member URI for OAuth use, available options are
#
# Public API:   	  https://pub.orcid.org/v2.0
# Public API Sandbox: https://pub.sandbox.orcid.org/v2.0
# Member API:   	  https://api.orcid.org/v2.0
# Member API Sandbox: https://api.sandbox.orcid.org/v2.0
authentication-oauth.orcid-api-url=https://pub.orcid.org/v2.0

# The URL where you will return the user when the authorization is
# complete. The value of this URL must match one registered as part
# of your ORCID client application registration, and must match the
# one you will send in the oauth/token call.
# Th Redirect URL should be constructed off your dspace url in the following manner:
# http://dspace.my/jspui/oauth-login
# or if deployed as ROOT application
# http://dspace.my/oauth-login
authentication-oauth.application-redirect-uri=${dspace.baseUrl}/oauth-login

# Authorize URL for 3-Legged OAuth Authorization Step
# See also: http://members.orcid.org/api/get-oauthauthorize or http://members.orcid.org/api/oauth
# 
# Developers Sandbox 	http://sandbox.orcid.org/oauth/authorize
# Production Registry 	http://orcid.org/oauth/authorize
authentication-oauth.application-authorize-url=https://orcid.org/oauth/authorize

# Client Scope for Authorize URL
# The authorization scope being requested. You will need to match your
# requested scope to the future API requests that you will want to make.
# In addition, some authorizations last longer than others, so you may
# need to carefully time your request. See the ORCID Scopes for more
# information. http://members.orcid.org/api/orcid-scopes
#
# If you have only PUBLIC API the scope need to be
authentication-oauth.application-client-scope=/authenticate
# if you have MEMBER API the suggested scopes are as following; /authenticate scope now includes /read-public scope
#authentication-oauth.application-client-scope =/authenticate /read-limited /person/update /activities/update

# Allows an ORCID member client to exchange an OAuth Authorization Code
# for an OAuth Access Token for a specific access scope.
# See Also: http://members.orcid.org/api/post-oauthtoken
# Developers Sandbox 	https://sandbox.orcid.org/oauth/token
# Production Registry 	https://orcid.org/oauth/token
authentication-oauth.application-token-url=https://orcid.org/oauth/token

# Allow DSpace-CRIS to retrieve the handle identifier in the dialog with Orcid Registry to extract the putcode
authentication-oauth.application-client-name=

################
### AMETRICS ###
################
### scopus see http://dev.elsevier.com/ ###
cris.ametrics.elsevier.scopus.enabled = false
cris.ametrics.elsevier.scopus.endpoint = http://api.elsevier.com/content/search/scopus
cris.ametrics.elsevier.scopus.apikey = 
### Article Match Retrieval (AMR) http://wokinfo.com/directlinks/amrfaq/ ###
cris.ametrics.thomsonreuters.wos.enabled = false
cris.ametrics.thomsonreuters.wos.endpoint = https://ws.isiknowledge.com/cps/xrpc
###GOOGLE SCHOLAR###
cris.ametrics.google.scholar.enabled = true
###ALTMETRIC###
cris.ametrics.altmetric.enabled = true
#########

### GOOGLE ANALYTICS ###
jspui.google.analytics.key	=

### LOOKUP SUBMISSION PROVIDER CONFIGURATION ###
#For Scopus service (note that by default the service is disabled see bte.xml) you need to obtain an API Key from Scopus. Once you get it, add it to the following configuration value
submission.lookup.scopus.apikey =
#use SciVal or Scopus service
submission.lookup.scivalcontent.apikey =
#For WOS (note that by default the service is disabled see bte.xml) require access to http://search.webofknowledge.com/esti/wokmws/ws/WokSearch
submission.lookup.webofknowledge.ip.authentication = false
# or
submission.lookup.webofknowledge.user =
submission.lookup.webofknowledge.password =
# Pubmed Europe (note that by default the service is disabled see bte.xml)
#########

### BATCH PROVIDER ###
# Configuration for batch (Example below) 
# pubmedeurope.query.param.default=( AFF:"Your institution" )
# please note that the scripts automatically add AND PUB_YEAR:[$LAST_RUN TO 2999-12-31] 
pubmedeurope.query.param.default=

#query.param.default=( OO:"Your institution" )
wos.query.param.default=

#query.param.default=affilorg("Your institution")
scopus.query.param.default=
##########

#### DOI Datacite and Crossref ####
doi.admin.feature = false

## Datacite Warning:  there is special test prefix 10.5072 available to all datacentres. Please use it for all your testing DOIs. Your real prefix should not be used for test DOIs. Note that DOIs with test prefix will behave like any other DOI, e.g. they can be normally resolved. They will not be exposed by upcoming services like search and OAI, though. Periodically we purge all 10.5072 datasets from the system.
#doi.prefix = 10.5072
doi.prefix = 10.5072

# Datacite
doi.list = thesisdoi
doi.pending.infoquery = dc.utils.processdoi:datacite

# Crossref
#doi.list = pgthesis,conference
#doi.pending.infoquery = dc.utils.processdoi:crossref

datacite.username =
datacite.password =
#live or test
datacite.mode = test
#datacite.allowed.domain =
crosswalk.datacite.depositor = 
crosswalk.datacite.registrant =

crossref.username =
crossref.password =
#live or test
crossref.mode = test
crosswalk.crossref.depositor =
crosswalk.crossref.registrant =

community-list.show.all = true 

### CKAN DATASTORE PROVIDER
ckan.datastore.service.url =
ckan.datastore.service.apiKey =
ckan.datastore.service.orgName =

### IIIF Image Server
iiif.image.server.url = 
iiif.image.server.folder =
iiif.pdf-image.server.url =
# the following are image server dependent
iiif.image.server.link-extension.required = false
iiif.image.server.link-filepath.separator = !
iiif.search.server.url =
iiif.autocomplete.server.url =
iiif.imagemagick-convert-path =
# base url of the service able to expose as web annotation the textual content of each canvas in a specific manifest
iiif.wa.server.url =

### OCR Integration ###
ocr.tesseract.path =
ocr.hocr-deposit.server.url =
ocr.pdfTextLocation-deposit.server.url =

### AV Streaming ###
av-stream.server.url =
av-stream.server.folder =
av-stream.stream.original = true
ffmpeg.path = /usr/bin/ffmpeg
ffprobe.path = /usr/bin/ffprobe
m4box.path = /usr/bin/mp4box

proxyservlet.use.default.httpclient = false

### GOOGLEAPI KEY for GOOGLE MAPS
key.googleapi.maps =

cookies.policy.enabled = false

core-aggregator.enabled = false
core-aggregator.credentials =

community-list.show.all = true<|MERGE_RESOLUTION|>--- conflicted
+++ resolved
@@ -37,7 +37,7 @@
 dspace.baseUrl = http://localhost:8080
 
 # The user interface you will be using for DSpace. Common usage is either xmlui or jspui
-dspace.ui = jspui
+dspace.ui = xmlui
 
 # Full link your end users will use to access DSpace. In most cases, this will be the baseurl followed by
 # the context path to the UI you are using.
@@ -52,10 +52,6 @@
 # assetstore.dir, look at DSPACE/config/spring/api/bitstore.xml for more options
 # default is ${dspace.dir}/assetstore, uncomment and modify if you need to use a different path
 #assetstore.dir = ${dspace.dir}/assetstore
-<<<<<<< HEAD
-assetstore.dir = ${dspace.dir}/assetstore
-=======
->>>>>>> 1b5ada2d
 
 # Default language for metadata values
 #default.language = en_US
@@ -66,8 +62,6 @@
 # Usually it will be available via port 8080 and the 'solr' context path. But,
 # But, you may need to modify this if you are running DSpace on a custom port, etc.
 solr.server = http://localhost:8080/solr
-# Multicore SOLR prefix (keep empty if you run SOLR for just one DSpace-CRIS installation)
-solr.multicorePrefix=
 
 ##########################
 # DATABASE CONFIGURATION #
@@ -144,17 +138,6 @@
 # Recipient for new user registration emails (defaults to unspecified)
 #registration.notify =
 
-# An option is added to disable the mailserver. By default, this property is set to false
-# By setting mail.server.disabled = true, DSpace will not send out emails.
-# It will instead log the subject of the email which should have been sent
-# This is especially useful for development and test environments where production data is used when testing functionality.
-# If the mail.server.fixedRecipient is not empty then only in the case mail.server.disabled = true all email will be sent to this email address.
-mail.server.disabled = true
-mail.fixedRecipient =
-
-# Setting email for Import framework aka IMP_RECORD
-batch.recipient =
-batch.customer.recipient =
 
 ########################
 # HANDLE CONFIGURATION #
@@ -219,203 +202,4 @@
 
 # Authentication by Password (encrypted in DSpace's database). See authentication-password.cfg for default configuration.
 # Enabled by default in authentication.cfg
-#plugin.sequence.org.dspace.authenticate.AuthenticationMethod = org.dspace.authenticate.PasswordAuthentication
-
-#---------------------------------------------------------------#
-#--------------OAUTH AUTHENTICATION CONFIGURATIONS--------------#
-#---------------------------------------------------------------#
-# Configuration properties used by the OAuth                    #
-# Authentication plugin, when it is enabled.                    #
-#
-#####################
-# ORCID
-#####################
-#Production Registry
-#Step 	   | 	Member API 								   |	Public API
-#--------------------------------------------------------------------------------------------------------
-#Authorize |	https://orcid.org/oauth/authorize          | 	https://orcid.org/oauth/authorize
-#Exchange  |	https://orcid.org/oauth/token 		       | 	https://orcid.org/oauth/token
-#Use 	   |	https://api.orcid.org/v2.0 	               |	https://pub.orcid.org/v2.0
-#--------------------------------------------------------------------------------------------------------
-#
-#Sandbox
-#Step 	   | 	Member API 								   |	Public API
-#--------------------------------------------------------------------------------------------------------
-#Authorize | 	https://sandbox.orcid.org/oauth/authorize  |	https://sandbox.orcid.org/oauth/authorize
-#Exchange  | 	https://sandbox.orcid.org/oauth/token  	   |	https://sandbox.orcid.org/oauth/token
-#Use 	   |    https://api.sandbox.orcid.org/v2.0 	       |	https://pub.sandbox.orcid.org/v2.0
-#--------------------------------------------------------------------------------------------------------
-##################################################################
-
-# The client id value <client-id> from ORCID client application registration
-authentication-oauth.application-client-id=
-
-# The client secret value <client-secret> from ORCID client application registration
-authentication-oauth.application-client-secret=
-
-# ORCID Authority Control use. It will need to be the member URI for OAuth use, available options are
-#
-# Public API:   	  https://pub.orcid.org/v2.0
-# Public API Sandbox: https://pub.sandbox.orcid.org/v2.0
-# Member API:   	  https://api.orcid.org/v2.0
-# Member API Sandbox: https://api.sandbox.orcid.org/v2.0
-authentication-oauth.orcid-api-url=https://pub.orcid.org/v2.0
-
-# The URL where you will return the user when the authorization is
-# complete. The value of this URL must match one registered as part
-# of your ORCID client application registration, and must match the
-# one you will send in the oauth/token call.
-# Th Redirect URL should be constructed off your dspace url in the following manner:
-# http://dspace.my/jspui/oauth-login
-# or if deployed as ROOT application
-# http://dspace.my/oauth-login
-authentication-oauth.application-redirect-uri=${dspace.baseUrl}/oauth-login
-
-# Authorize URL for 3-Legged OAuth Authorization Step
-# See also: http://members.orcid.org/api/get-oauthauthorize or http://members.orcid.org/api/oauth
-# 
-# Developers Sandbox 	http://sandbox.orcid.org/oauth/authorize
-# Production Registry 	http://orcid.org/oauth/authorize
-authentication-oauth.application-authorize-url=https://orcid.org/oauth/authorize
-
-# Client Scope for Authorize URL
-# The authorization scope being requested. You will need to match your
-# requested scope to the future API requests that you will want to make.
-# In addition, some authorizations last longer than others, so you may
-# need to carefully time your request. See the ORCID Scopes for more
-# information. http://members.orcid.org/api/orcid-scopes
-#
-# If you have only PUBLIC API the scope need to be
-authentication-oauth.application-client-scope=/authenticate
-# if you have MEMBER API the suggested scopes are as following; /authenticate scope now includes /read-public scope
-#authentication-oauth.application-client-scope =/authenticate /read-limited /person/update /activities/update
-
-# Allows an ORCID member client to exchange an OAuth Authorization Code
-# for an OAuth Access Token for a specific access scope.
-# See Also: http://members.orcid.org/api/post-oauthtoken
-# Developers Sandbox 	https://sandbox.orcid.org/oauth/token
-# Production Registry 	https://orcid.org/oauth/token
-authentication-oauth.application-token-url=https://orcid.org/oauth/token
-
-# Allow DSpace-CRIS to retrieve the handle identifier in the dialog with Orcid Registry to extract the putcode
-authentication-oauth.application-client-name=
-
-################
-### AMETRICS ###
-################
-### scopus see http://dev.elsevier.com/ ###
-cris.ametrics.elsevier.scopus.enabled = false
-cris.ametrics.elsevier.scopus.endpoint = http://api.elsevier.com/content/search/scopus
-cris.ametrics.elsevier.scopus.apikey = 
-### Article Match Retrieval (AMR) http://wokinfo.com/directlinks/amrfaq/ ###
-cris.ametrics.thomsonreuters.wos.enabled = false
-cris.ametrics.thomsonreuters.wos.endpoint = https://ws.isiknowledge.com/cps/xrpc
-###GOOGLE SCHOLAR###
-cris.ametrics.google.scholar.enabled = true
-###ALTMETRIC###
-cris.ametrics.altmetric.enabled = true
-#########
-
-### GOOGLE ANALYTICS ###
-jspui.google.analytics.key	=
-
-### LOOKUP SUBMISSION PROVIDER CONFIGURATION ###
-#For Scopus service (note that by default the service is disabled see bte.xml) you need to obtain an API Key from Scopus. Once you get it, add it to the following configuration value
-submission.lookup.scopus.apikey =
-#use SciVal or Scopus service
-submission.lookup.scivalcontent.apikey =
-#For WOS (note that by default the service is disabled see bte.xml) require access to http://search.webofknowledge.com/esti/wokmws/ws/WokSearch
-submission.lookup.webofknowledge.ip.authentication = false
-# or
-submission.lookup.webofknowledge.user =
-submission.lookup.webofknowledge.password =
-# Pubmed Europe (note that by default the service is disabled see bte.xml)
-#########
-
-### BATCH PROVIDER ###
-# Configuration for batch (Example below) 
-# pubmedeurope.query.param.default=( AFF:"Your institution" )
-# please note that the scripts automatically add AND PUB_YEAR:[$LAST_RUN TO 2999-12-31] 
-pubmedeurope.query.param.default=
-
-#query.param.default=( OO:"Your institution" )
-wos.query.param.default=
-
-#query.param.default=affilorg("Your institution")
-scopus.query.param.default=
-##########
-
-#### DOI Datacite and Crossref ####
-doi.admin.feature = false
-
-## Datacite Warning:  there is special test prefix 10.5072 available to all datacentres. Please use it for all your testing DOIs. Your real prefix should not be used for test DOIs. Note that DOIs with test prefix will behave like any other DOI, e.g. they can be normally resolved. They will not be exposed by upcoming services like search and OAI, though. Periodically we purge all 10.5072 datasets from the system.
-#doi.prefix = 10.5072
-doi.prefix = 10.5072
-
-# Datacite
-doi.list = thesisdoi
-doi.pending.infoquery = dc.utils.processdoi:datacite
-
-# Crossref
-#doi.list = pgthesis,conference
-#doi.pending.infoquery = dc.utils.processdoi:crossref
-
-datacite.username =
-datacite.password =
-#live or test
-datacite.mode = test
-#datacite.allowed.domain =
-crosswalk.datacite.depositor = 
-crosswalk.datacite.registrant =
-
-crossref.username =
-crossref.password =
-#live or test
-crossref.mode = test
-crosswalk.crossref.depositor =
-crosswalk.crossref.registrant =
-
-community-list.show.all = true 
-
-### CKAN DATASTORE PROVIDER
-ckan.datastore.service.url =
-ckan.datastore.service.apiKey =
-ckan.datastore.service.orgName =
-
-### IIIF Image Server
-iiif.image.server.url = 
-iiif.image.server.folder =
-iiif.pdf-image.server.url =
-# the following are image server dependent
-iiif.image.server.link-extension.required = false
-iiif.image.server.link-filepath.separator = !
-iiif.search.server.url =
-iiif.autocomplete.server.url =
-iiif.imagemagick-convert-path =
-# base url of the service able to expose as web annotation the textual content of each canvas in a specific manifest
-iiif.wa.server.url =
-
-### OCR Integration ###
-ocr.tesseract.path =
-ocr.hocr-deposit.server.url =
-ocr.pdfTextLocation-deposit.server.url =
-
-### AV Streaming ###
-av-stream.server.url =
-av-stream.server.folder =
-av-stream.stream.original = true
-ffmpeg.path = /usr/bin/ffmpeg
-ffprobe.path = /usr/bin/ffprobe
-m4box.path = /usr/bin/mp4box
-
-proxyservlet.use.default.httpclient = false
-
-### GOOGLEAPI KEY for GOOGLE MAPS
-key.googleapi.maps =
-
-cookies.policy.enabled = false
-
-core-aggregator.enabled = false
-core-aggregator.credentials =
-
-community-list.show.all = true+#plugin.sequence.org.dspace.authenticate.AuthenticationMethod = org.dspace.authenticate.PasswordAuthentication