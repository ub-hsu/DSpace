--- conflicted
+++ resolved
@@ -36,12 +36,6 @@
 # DSpace base host URL.  Include port number etc.
 dspace.baseUrl = http://localhost:8080
 
-<<<<<<< HEAD
-# The user interface you will be using for DSpace. Common usage is either xmlui or jspui
-dspace.ui =
-
-=======
->>>>>>> fb8eb032
 # Full link your end users will use to access DSpace. In most cases, this will be the baseurl followed by
 # the context path to the UI you are using.
 #
