--- conflicted
+++ resolved
@@ -16,11 +16,7 @@
     <Contexts>
         <Context baseurl="request" name="Default Context">
             <!-- Restrict access to hidden items by default -->
-<<<<<<< HEAD
-            <Filter ref="defaultFilter" />
-=======
             <Filter red="defaultFilter" />
->>>>>>> a9e9432e
 
             <Format ref="oaidc"/>
             <Format ref="mets"/>
@@ -51,13 +47,8 @@
             <!-- Date format, field prefixes, etc are ensured by the transformer -->
             <Transformer ref="driverTransformer"/>
             <!-- The driver filter -->
-<<<<<<< HEAD
-            <Filter ref="driverFilter"/>
-            <!-- Just an alias, if fact it returns all items within the driver context -->
-=======
             <Filter red="driverFilter"/>
             <!-- Just an alias, in fact it returns all items within the driver context -->
->>>>>>> a9e9432e
             <Set ref="driverSet"/>
             <!-- Metadata Formats -->
             <Format ref="oaidc"/>
@@ -81,13 +72,8 @@
             <!-- Date format, field prefixes, etc are ensured by the transformer -->
             <Transformer ref="openaireTransformer"/>
             <!-- OpenAIRE filter -->
-<<<<<<< HEAD
-            <Filter ref="openAireFilter"/>
-            <!-- Just an alias, if fact it returns all items within the driver context -->
-=======
             <Filter red="openAireFilter"/>
             <!-- Just an alias, in fact it returns all items within the driver context -->
->>>>>>> a9e9432e
             <Set ref="openaireSet"/>
             <!-- Metadata Formats -->
             <Format ref="oaidc"/>
@@ -179,11 +165,7 @@
             <Prefix>junii2</Prefix>
             <XSLT>metadataFormats/junii2.xsl</XSLT>
             <Namespace>http://irdb.nii.ac.jp/oai</Namespace>
-<<<<<<< HEAD
-            <SchemaLocation>http://irdb.nii.ac.jp/oai/junii2-3_0.xsd</SchemaLocation>
-=======
             <SchemaLocation>http://irdb.nii.ac.jp/oai/junii2-3-1.xsd</SchemaLocation>
->>>>>>> a9e9432e
         </Format>
     </Formats>
 
@@ -238,34 +220,20 @@
                     <LeftCondition>
                         <And>
                             <LeftCondition>
-<<<<<<< HEAD
-                                <Custom ref="titleExistsFilter"/>
-                            </LeftCondition>
-                            <RightCondition>
-                                <Custom ref="authorExistsFilter"/>
-=======
                                 <Custom ref="titleExistsCondition"/>
                             </LeftCondition>
                             <RightCondition>
                                 <Custom ref="authorExistsCondition"/>
->>>>>>> a9e9432e
                             </RightCondition>
                         </And>
                     </LeftCondition>
                     <RightCondition>
                         <And>
                             <LeftCondition>
-<<<<<<< HEAD
-                                <Custom ref="driverDocumentTypeFilter"/>
-                            </LeftCondition>
-                            <RightCondition>
-                                <Custom ref="openaireRelationFilter"/>
-=======
                                 <Custom ref="driverDocumentTypeCondition"/>
                             </LeftCondition>
                             <RightCondition>
                                 <Custom ref="openaireRelationCondition"/>
->>>>>>> a9e9432e
                             </RightCondition>
                         </And>
                     </RightCondition>
