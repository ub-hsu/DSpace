<?xml version="1.0" encoding="UTF-8"?>

<!--
    Document   : DIM2DataCite.xsl
    Created on : January 23, 2013, 1:26 PM
    Updated on : November 26, 2015, 3:00 PM
    Author     : pbecker, ffuerste
    Description: Converts metadata from DSpace Intermediat Format (DIM) into
                 metadata following the DataCite Schema for the Publication and
                 Citation of Research Data, Version 3.1
-->
<xsl:stylesheet xmlns:xsl="http://www.w3.org/1999/XSL/Transform"
                xmlns:dspace="http://www.dspace.org/xmlns/dspace/dim"
                xmlns="http://datacite.org/schema/kernel-4"
                version="2.0">
    
    <!-- CONFIGURATION -->
<<<<<<< HEAD
    <!-- The content of the following variable will be used as element publisher. -->
    <xsl:variable name="publisher">Helmut-Schmidt-Universität</xsl:variable>
=======
    <!-- The parameters prefix, publisher, datamanager and hostinginstitution
         moved to DSpace's configuration. They will be substituted automatically.
         It is not necessary anymore to change this file.
         Please take a look into the DSpace documentation for details on how to
         change those. -->
    <!-- DO NOT CHANGE ANYTHING BELOW THIS LINE EXCEPT YOU REALLY KNOW WHAT YOU ARE DOING! -->
    
    <!-- We need the prefix to determine DOIs that were minted by ourself. -->
    <xsl:param name="prefix">10.5072/dspace-</xsl:param>
    <!-- The content of the following parameter will be used as element publisher. -->
    <xsl:param name="publisher">My University</xsl:param>
>>>>>>> 1933853b
    <!-- The content of the following variable will be used as element contributor with contributorType datamanager. -->
    <xsl:param name="datamanager"><xsl:value-of select="$publisher" /></xsl:param>
    <!-- The content of the following variable will be used as element contributor with contributorType hostingInstitution. -->
    <xsl:param name="hostinginstitution"><xsl:value-of select="$publisher" /></xsl:param>
    <!-- Please take a look into the DataCite schema documentation if you want to know how to use these elements.
         http://schema.datacite.org -->

    <xsl:output method="xml" indent="yes" encoding="utf-8" />

    <!-- Don't copy everything by default! -->
    <xsl:template match="@* | text()" />

    <xsl:template match="/dspace:dim[@dspaceType='ITEM']">
        <!--
            org.dspace.identifier.doi.DataCiteConnector uses this XSLT to
            transform metadata for the DataCite metadata store. This crosswalk
            should only be used, when it is ensured that all mandatory
            properties are in the metadata of the item to export.
            The classe named above respects this.
        -->
        <resource xmlns="http://datacite.org/schema/kernel-4"
                  xmlns:xsi="http://www.w3.org/2001/XMLSchema-instance"
                  xsi:schemaLocation="http://datacite.org/schema/kernel-4 http://schema.datacite.org/meta/kernel-4/metadata.xsd">

            <!--
                MANDATORY PROPERTIES
            -->

            <!--
                DataCite (1)
                Template Call for DOI identifier.
                Occ: 1
            -->
            <!--
                dc.identifier.uri may contain more than one DOI, e.g. if the
                repository contains an item that is published by a publishing 
                company as well. We have to ensure to use URIs of our prefix
                as primary identifiers only.
            -->
            <xsl:apply-templates select="//dspace:field[@mdschema='dc' and @element='identifier' and starts-with(., concat('http://dx.doi.org/', $prefix))]" />

            <!--
                DataCite (2)
                Add creator information. 
                Occ: 1-n
            -->
            <creators>
                <xsl:choose>
                    <xsl:when test="//dspace:field[@mdschema='dc' and @element='contributor' and @qualifier='author']">
                        <xsl:apply-templates select="//dspace:field[@mdschema='dc' and @element='contributor' and @qualifier='author']" />
                    </xsl:when>
                    <xsl:otherwise>
                        <creator>
                            <creatorName>(:unkn) unknown</creatorName>
                        </creator>
                    </xsl:otherwise>
                </xsl:choose>
            </creators>

            <!--
                DataCite (3)
                Add Title information. 
		Occ: 1-n
            -->
            <titles>
                <xsl:choose>
                    <xsl:when test="//dspace:field[@mdschema='dc' and @element='title']">
                        <xsl:apply-templates select="//dspace:field[@mdschema='dc' and @element='title']" />
                    </xsl:when>
                    <xsl:otherwise>
                        <title>(:unas) unassigned</title>
                    </xsl:otherwise>
                </xsl:choose>
            </titles>

            <!--
                DataCite (4)
                Add Publisher information from configuration above
                Occ: 1
                Use dc.publisher if it exists, use $publisher otherwise.
            -->
            <xsl:element name="publisher">
                <xsl:choose>
                    <xsl:when test="//dspace:field[@mdschema='dc' and @element='publisher']">
                        <xsl:value-of select="//dspace:field[@mdschema='dc' and @element='publisher'][1]" />
                    </xsl:when>
                    <xsl:otherwise>
                        <xsl:value-of select="$publisher" />
                    </xsl:otherwise>
                </xsl:choose>
            </xsl:element>

            <!--
                DataCite (5)
                Add PublicationYear information
                Occ: 1
                Format: YYYY
            -->
            <publicationYear>
                <xsl:choose>
                    <xsl:when test="//dspace:field[@mdschema='dc' and @element='date' and @qualifier='issued']">
                        <xsl:value-of select="substring(//dspace:field[@mdschema='dc' and @element='date' and @qualifier='issued'], 1, 4)" />
                    </xsl:when>
                    <xsl:when test="//dspace:field[@mdschema='dc' and @element='date' and @qualifier='available']">
                        <xsl:value-of select="substring(//dspace:field[@mdschema='dc' and @element='date' and @qualifier='available'], 1, 4)" />
                    </xsl:when>
                    <xsl:when test="//dspace:field[@mdschema='dc' and @element='date']">
                        <xsl:value-of select="substring(//dspace:field[@mdschema='dc' and @element='date'], 1, 4)" />
                    </xsl:when>
                    <xsl:otherwise>0000</xsl:otherwise>
                </xsl:choose>
            </publicationYear>

            <!--
                OPTIONAL PROPERTIES
            -->

            <!--
                DataCite (6)
                Template Call for subjects.
                Occ: 0-n
                Format: open
                Attribute: subjectSchema (optional), schemeURI (optional)
            -->  
            <xsl:if test="//dspace:field[@mdschema='dc' and @element='subject']">
                <subjects>
                    <xsl:apply-templates select="//dspace:field[@mdschema='dc' and @element='subject']" />
                </subjects>
            </xsl:if>

            <!--
                DataCite (7)
                Add contributorType from configuration above.
                Template Call for Contributors
                Occ: 0-n
                Format: personal name: family, given
                Required Attribute: contributorType - controlled list
            --> 
            <contributors>
                <xsl:element name="contributor">
                    <xsl:attribute name="contributorType">DataManager</xsl:attribute>
                    <xsl:element name="contributorName">
                        <xsl:value-of select="$datamanager"/>
                    </xsl:element>
                </xsl:element>
                <xsl:element name="contributor">
                    <xsl:attribute name="contributorType">HostingInstitution</xsl:attribute>
                    <contributorName>
                        <xsl:value-of select="$hostinginstitution" />
                    </contributorName>
                </xsl:element>
                <xsl:apply-templates select="//dspace:field[@mdschema='dc' and @element='contributor'][not(@qualifier='author')]" />
            </contributors>

            <!--
                DataCite (8)
                Template Call for Dates
                Occ: 0-n
                Required Attribute: dataType - controlled list
            --> 
            <xsl:if test="//dspace:field[@mdschema='dc' and @element='date' and 
                        (@qualifier='accessioned' 
                         or @qualifier='available' 
                         or @qualifier='copyright' 
                         or @qualifier='created' 
                         or @qualifier='issued' 
                         or @qualifier='submitted'
                         or @qualifier='updated')]" >
                <xsl:element name="dates">
                    <xsl:apply-templates select="//dspace:field[@mdschema='dc' and @element='date' and 
                        (@qualifier='accessioned' 
                         or @qualifier='available' 
                         or @qualifier='copyright' 
                         or @qualifier='created' 
                         or @qualifier='issued' 
                         or @qualifier='submitted'
                         or @qualifier='updated')]" />
                </xsl:element>
            </xsl:if>

            <!-- 
                DataCite (9)
                Templacte Call for Language
                Occ: 0-1
                Format: IETF BCP 47 or ISO 639-1
            -->
            <xsl:apply-templates select="(//dspace:field[@mdschema='dc' and @element='language' and (@qualifier='iso' or @qualifier='rfc3066')])[1]" />

            <!-- Add resource type. -->
            <xsl:element name="resourceType">
                <xsl:attribute name="resourceTypeGeneral">
                    <xsl:call-template name="getResourceType">
                        <xsl:with-param name="type" select="//dspace:field[@mdschema='dc' and @element='type' and not(@qualifier)]/text()"/>
                    </xsl:call-template>
                </xsl:attribute>
                <xsl:choose>
                    <xsl:when test="//dspace:field[@mdschema='dc' and @element='type' and not(@qualifier)]">
                        <xsl:value-of select="//dspace:field[@mdschema='dc' and @element='type' and not(@qualifier)]"/>
                    </xsl:when>
                    <xsl:otherwise>(:unav) unavailable</xsl:otherwise>
                </xsl:choose>
            </xsl:element>

            <!--
                DataCite (10)
                Template call for ResourceType
                DataCite allows the ResourceType to ouccre not more than once.
            -->
            <xsl:apply-templates select="(//dspace:field[@mdschema='dc' and @element='type'])[1]" />

            <!-- 
                DataCite (11)
                Add alternativeIdentifiers.
                This element is important as it is used to recognize for which
                DSpace object a DOI is reserved for.
                See the primary identifier for which the doi is registered.
                Occ: 0-n
                Required Attribute: alternateIdentifierType (free format)
            -->
            <xsl:if test="//dspace:field[@mdschema='dc' and @element='identifier' and @qualifier and not(starts-with(., concat('http://dx.doi.org/', $prefix)))]">
                <xsl:element name="alternateIdentifiers">
                    <xsl:apply-templates select="//dspace:field[@mdschema='dc' and @element='identifier' and @qualifier and not(starts-with(., concat('http://dx.doi.org/', $prefix)))]" />
                </xsl:element>
            </xsl:if>

            <!--
                DataCite (12)
                Add sizes.
            -->
            <xsl:if test="//dspace:field[@mdschema='dc' and @element='format' and @qualifier='extent']">             
                <xsl:element name="sizes">
                    <xsl:apply-templates select="//dspace:field[@mdschema='dc' and @element='format' and @qualifier='extent']" />      
                </xsl:element>
            </xsl:if>

            <!-- DataCite (13)
                 Add formats.
            -->
            <xsl:if test="//dspace:field[@mdschema='dc' and @element='format'][not(@qualifier='extent')]">
                <xsl:element name="formats">
                    <xsl:apply-templates select="//dspace:field[@mdschema='dc' and @element='format'][not(@qualifier='extent')]" />       
                </xsl:element>
            </xsl:if>

            <!--
                DataCite (16)
                Rights.
                Occ: 0-1
            -->
            <xsl:if test="//dspace:field[@mdschema='dc' and @element='rights']">
                <xsl:element name="rightsList">
                    <xsl:apply-templates select="//dspace:field[@mdschema='dc' and @element='rights']" />
                </xsl:element>
            </xsl:if>

            <!--
                DataCite (17)
                Add descriptions.
                Occ: 0-n
                Required Attribute: descriptionType - controlled list
            -->
            <xsl:if test="//dspace:field[@mdschema='dc' and @element='description' and (@qualifier='abstract' or @qualifier='tableofcontents' or not(@qualifier))]">
                <xsl:element name="descriptions">
                    <xsl:apply-templates select="//dspace:field[@mdschema='dc' and @element='description' and (@qualifier='abstract' or @qualifier='tableofcontents' or not(@qualifier))]" />
                </xsl:element>
            </xsl:if>

            <!-- DataCite (13)
                 Add funding references.
            -->
            <xsl:if test="//dspace:field[@mdschema='dc' and @element='description' and @qualifier='sponsorship']">
                <fundingReferences>
                    <xsl:apply-templates select="//dspace:field[@mdschema='dc' and @element='description' and @qualifier='sponsorship']"/>
                </fundingReferences>
            </xsl:if>

            <!--
                DataCite (19)
                GeoLocation
                DSpace currently doesn't store geolocations.
            -->

        </resource>
    </xsl:template>


    <!-- Add doi identifier information. -->
    <!--
        dc.identifier.uri may contain more than one DOI, e.g. if the
        repository contains an item that is published by a publishing 
        company as well. We have to ensure to use URIs of our prefix
        as primary identifiers only.
    -->
    <xsl:template match="dspace:field[@mdschema='dc' and @element='identifier' and @qualifier and starts-with(., concat('http://dx.doi.org/', $prefix))]">
        <identifier identifierType="DOI">
            <xsl:value-of select="substring(., 19)"/>
        </identifier>
    </xsl:template>

    <!-- DataCite (2) :: Creator -->
    <xsl:template match="//dspace:field[@mdschema='dc' and @element='contributor' and @qualifier='author']">
        <creator>
            <creatorName>
                <xsl:value-of select="." />
            </creatorName>
        </creator>
    </xsl:template>

    <!-- DataCite (3) :: Title -->
    <xsl:template match="dspace:field[@mdschema='dc' and @element='title']">
        <xsl:element name="title">
            <xsl:if test="@qualifier='alternative'">
                <xsl:attribute name="titleType">AlternativeTitle</xsl:attribute>
            </xsl:if>
            <!-- DSpace does include niehter a dc.title.subtitle nor a 
                 dc.title.translated. If necessary, please create those in the 
                 metadata field registry. -->
            <xsl:if test="@qualifier='subtitle'">
                <xsl:attribute name="titleType">Subtitle</xsl:attribute>
            </xsl:if>
            <xsl:if test="@qualifier='translated'">
                <xsl:attribute name="titleType">TranslatedTitle</xsl:attribute>
            </xsl:if>
            <xsl:value-of select="." />
        </xsl:element>
    </xsl:template>

    <!--
        DataCite (6), DataCite (6.1)
        Adds subject and subjectScheme information

        "This term is intended to be used with non-literal values as defined in the
        DCMI Abstract Model (http://dublincore.org/documents/abstract-model/).
        As of December 2007, the DCMI Usage Board is seeking a way to express
        this intention with a formal range declaration."
        (http://dublincore.org/documents/dcmi-terms/#terms-subject)
    -->
    <xsl:template match="//dspace:field[@mdschema='dc' and @element='subject']">
        <xsl:element name="subject">
            <xsl:if test="@qualifier">
                <xsl:attribute name="subjectScheme"><xsl:value-of select="@qualifier" /></xsl:attribute>
            </xsl:if>
            <xsl:value-of select="." />
        </xsl:element>
    </xsl:template>

    <!--
        DataCite (7), DataCite (7.1)
        Adds contributor and contributorType information
    -->
    <xsl:template match="//dspace:field[@mdschema='dc' and @element='contributor'][not(@qualifier='author')]">
        <xsl:choose>
            <xsl:when test="@qualifier='editor'"> 
                <xsl:element name="contributor">
                    <xsl:attribute name="contributorType">Editor</xsl:attribute>
                    <contributorName>
                        <xsl:value-of select="." />
                    </contributorName>
                </xsl:element>
            </xsl:when>
            <xsl:when test="@qualifier='advisor'"> 
                <xsl:element name="contributor">
                    <xsl:attribute name="contributorType">RelatedPerson</xsl:attribute>
                    <contributorName>
                        <xsl:value-of select="." />
                    </contributorName>
                </xsl:element>
            </xsl:when>
            <xsl:when test="@qualifier='illustrator'"> 
                <xsl:element name="contributor">
                    <xsl:attribute name="contributorType">Other</xsl:attribute>
                    <contributorName>
                        <xsl:value-of select="." />
                    </contributorName>
                </xsl:element>
            </xsl:when>
            <xsl:when test="@qualifier='other'"> 
                <xsl:element name="contributor">
                    <xsl:attribute name="contributorType">Other</xsl:attribute>
                    <contributorName>
                        <xsl:value-of select="." />
                    </contributorName>
                </xsl:element>
            </xsl:when>
            <xsl:when test="not(@qualifier)"> 
                <xsl:element name="contributor">
                    <xsl:attribute name="contributorType">Other</xsl:attribute>
                    <contributorName>
                        <xsl:value-of select="." />
                    </contributorName>
                </xsl:element>
            </xsl:when>
        </xsl:choose>
    </xsl:template>

    <!--
        DataCite (8), DataCite (8.1)
        Adds Date and dateType information
    -->
    <xsl:template match="//dspace:field[@mdschema='dc' and @element='date' and 
                        (@qualifier='accessioned' 
                         or @qualifier='available' 
                         or @qualifier='copyright' 
                         or @qualifier='created' 
                         or @qualifier='issued' 
                         or @qualifier='submitted'
                         or @qualifier='updated')]">
    	<xsl:if test="@qualifier='accessioned' 
                        or @qualifier='available' 
                        or @qualifier='copyright' 
                        or @qualifier='created' 
                        or @qualifier='issued' 
                        or @qualifier='submitted'
                        or @qualifier='updated'">
            <xsl:element name="date">
                <xsl:if test="@qualifier='accessioned'">
                    <xsl:attribute name="dateType">Accepted</xsl:attribute>
                </xsl:if>
                <xsl:if test="@qualifier='available'">
                    <xsl:attribute name="dateType">Available</xsl:attribute>
                </xsl:if>
                <xsl:if test="@qualifier='copyright'">
                    <xsl:attribute name="dateType">Copyrighted</xsl:attribute>
                </xsl:if>
                <xsl:if test="@qualifier='created'">
                    <xsl:attribute name="dateType">Created</xsl:attribute>
                </xsl:if>
                <xsl:if test="@qualifier='issued'">
                    <xsl:attribute name="dateType">Issued</xsl:attribute>
                </xsl:if>
                <!-- DSpace recommends to use dc.date.submitted for theses and/or
                     dissertations. DataCite uses submitted for the "date the 
                     creator submits the resource to the publisher". -->
                <xsl:if test="@qualifier='submitted'">
                    <xsl:attribute name="dateType">Issued</xsl:attribute>
                </xsl:if>
                <xsl:if test="@qualifier='updated'">
                    <xsl:attribute name="dateType">Updated</xsl:attribute>
                </xsl:if>
	    	<xsl:value-of select="substring(., 1, 10)" />
            </xsl:element>
	</xsl:if>
    </xsl:template>

    <!--
        DataCite (9)
        Adds Language information
        Transforming the language flags according to IETF BCP 47 or ISO 639-1
    -->
    <xsl:template match="//dspace:field[@mdschema='dc' and @element='language' and (@qualifier='iso' or @qualifier='rfc3066')][1]">
        <xsl:element name="language">
            <xsl:choose>
                <xsl:when test="contains(string(text()), '_')">
                    <xsl:value-of select="translate(string(text()), '_', '-')"/>
                </xsl:when>
                <xsl:otherwise>
                    <xsl:value-of select="string(text())"/>
                </xsl:otherwise>
            </xsl:choose>
        </xsl:element>
    </xsl:template>

    <!--
        DataCite (10), DataCite (10.1)
        Adds resourceType and resourceTypeGeneral information
    -->
    <xsl:template name="getResourceType">
        <xsl:param name="type"/>
        <!-- Transforming the language flags according to ISO 639-2/B & ISO 639-3 -->
        <xsl:choose>
            <xsl:when test="$type='Animation'">Audiovisual</xsl:when>
            <xsl:when test="$type='Article'">Text</xsl:when>
            <xsl:when test="$type='Book'">Text</xsl:when>
            <xsl:when test="$type='Book chapter'">Text</xsl:when>
            <xsl:when test="$type='Dataset'">Dataset</xsl:when>
            <xsl:when test="$type='Learning Object'">InteractiveResource</xsl:when>
            <xsl:when test="$type='Image'">Image</xsl:when>
            <xsl:when test="$type='Image, 3-D'">Image</xsl:when>
            <xsl:when test="$type='Map'">Model</xsl:when>
            <xsl:when test="$type='Musical Score'">Other</xsl:when>
            <xsl:when test="$type='Plan or blueprint'">Model</xsl:when>
            <xsl:when test="$type='Preprint'">Text</xsl:when>
            <xsl:when test="$type='Presentation'">Text</xsl:when>
            <xsl:when test="$type='Recording, acoustical'">Sound</xsl:when>
            <xsl:when test="$type='Recording, musical'">Sound</xsl:when>
            <xsl:when test="$type='Recording, oral'">Sound</xsl:when>
            <xsl:when test="$type='Software'">Software</xsl:when>
            <xsl:when test="$type='Technical Report'">Text</xsl:when>
            <xsl:when test="$type='Thesis'">Text</xsl:when>
            <xsl:when test="$type='Video'">Audiovisual</xsl:when>
            <xsl:when test="$type='Working Paper'">Text</xsl:when>
            <xsl:when test="$type='Other'">Other</xsl:when>
            <xsl:otherwise>Other</xsl:otherwise>
        </xsl:choose>
    </xsl:template>


    <!--
        DataCite (11), DataCite (11.1)
        Adds AlternativeIdentifier and alternativeIdentifierType information
        Adds all identifiers except the doi.

        This element is important as it is used to recognize for which DSpace
        objet a DOI is reserved for. The DataCiteConnector will test all
        AlternativeIdentifiers by using HandleManager.
        resolveUrlToHandle(context, altId) until one is recognized or all have
        been tested.
    -->
    <xsl:template match="//dspace:field[@mdschema='dc' and @element='identifier' and @qualifier and not(starts-with(., concat('http://dx.doi.org/', $prefix)))]">
        <xsl:element name="alternateIdentifier">
            <xsl:if test="@qualifier">
                <xsl:attribute name="alternateIdentifierType"><xsl:value-of select="@qualifier" /></xsl:attribute>
            </xsl:if>
            <xsl:value-of select="." />
        </xsl:element>
    </xsl:template>

    <!--
        DataCite (12), DataCite (12.1)
        Adds RelatedIdentifier and relatedIdentifierType information
        DataCite requires a relatedIdentifierType, but we do not know which
        type of identifier is part of the dc.relation.* fields within DSpace.
        Skip the related identifier until we find a proper solution.
    -->

    <!--
        DataCite (13)
        Adds Size information
    -->
    <xsl:template match="//dspace:field[@mdschema='dc' and @element='format' and @qualifier='extent']">
        <xsl:element name="size">
            <xsl:value-of select="." />
        </xsl:element>
    </xsl:template>

    <!--
        DataCite (14)
        Adds Format information
    -->
    <xsl:template match="//dspace:field[@mdschema='dc' and @element='format'][not(@qualifier='extent')]">
        <xsl:element name="format">
            <xsl:value-of select="." />
        </xsl:element>
    </xsl:template>
    
    <!--
        DataCite (15)
        Version information.
        As we currently do not link versions as related identifier, we skip
        the version information too.
    -->

    <!--
        DataCite (16)
        Adds Rights information
    -->
    <xsl:template match="//dspace:field[@mdschema='dc' and @element='rights']">
        <xsl:choose>
            <xsl:when test="@qualifier='uri'">
                <xsl:element name="rights">
                    <xsl:attribute name="rightsURI">
                        <xsl:value-of select="." />
                    </xsl:attribute>
                </xsl:element>
            </xsl:when>
            <xsl:otherwise>
                <xsl:element name="rights">
                    <xsl:value-of select="." />
                </xsl:element>
            </xsl:otherwise>
        </xsl:choose>
    </xsl:template>

    <!--
        DataCite (17)
        Description
    -->
    <xsl:template match="//dspace:field[@mdschema='dc' and @element='description' and (@qualifier='abstract' or @qualifier='tableofcontents' or not(@qualifier))]">
        <xsl:element name="description">
            <xsl:attribute name="descriptionType">
           	<xsl:choose>
                    <xsl:when test="@qualifier='abstract'">Abstract</xsl:when>
                    <xsl:when test="@qualifier='tableofcontents'">TableOfContents</xsl:when>
               	    <xsl:otherwise>Other</xsl:otherwise>
                </xsl:choose>
            </xsl:attribute>
            <xsl:value-of select="." />
        </xsl:element>
    </xsl:template>

    <xsl:template match="//dspace:field[@mdschema='dc' and @element='description' and @qualifier='sponsorship']">
        <xsl:element name="fundingReference">
            <xsl:element name="funderName">
                <xsl:value-of select="."/>
            </xsl:element>
        </xsl:element>
    </xsl:template>

</xsl:stylesheet><|MERGE_RESOLUTION|>--- conflicted
+++ resolved
@@ -15,10 +15,6 @@
                 version="2.0">
     
     <!-- CONFIGURATION -->
-<<<<<<< HEAD
-    <!-- The content of the following variable will be used as element publisher. -->
-    <xsl:variable name="publisher">Helmut-Schmidt-Universität</xsl:variable>
-=======
     <!-- The parameters prefix, publisher, datamanager and hostinginstitution
          moved to DSpace's configuration. They will be substituted automatically.
          It is not necessary anymore to change this file.
@@ -30,7 +26,6 @@
     <xsl:param name="prefix">10.5072/dspace-</xsl:param>
     <!-- The content of the following parameter will be used as element publisher. -->
     <xsl:param name="publisher">My University</xsl:param>
->>>>>>> 1933853b
     <!-- The content of the following variable will be used as element contributor with contributorType datamanager. -->
     <xsl:param name="datamanager"><xsl:value-of select="$publisher" /></xsl:param>
     <!-- The content of the following variable will be used as element contributor with contributorType hostingInstitution. -->
