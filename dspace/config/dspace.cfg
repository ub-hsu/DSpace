--- conflicted
+++ resolved
@@ -28,13 +28,8 @@
 # DSpace base host URL.  Include port number etc.
 dspace.baseUrl = http://localhost:8080
 
-<<<<<<< HEAD
-# The user interface you will be using for DSpace. Common usage is either xmlui or jspui
+# The user interface you will be using for DSpace.
 dspace.ui = jspui
-=======
-# The user interface you will be using for DSpace.
-dspace.ui = dspace-spring-rest
->>>>>>> 1b5ada2d
 
 # Full link your end users will use to access DSpace. In most cases, this will be the baseurl followed by
 # the context path to the UI you are using.
@@ -2101,7 +2096,6 @@
 # Unless a full path is specified, this is assumed to be relative to the
 # ${dspace.dir}/config/ directory.
 module_dir = modules
-	
 
 # Load default module configs
 # ----------------------------
