--- conflicted
+++ resolved
@@ -28,12 +28,6 @@
 # DSpace base host URL.  Include port number etc.
 dspace.baseUrl = http://localhost:8080
 
-<<<<<<< HEAD
-# The user interface you will be using for DSpace.
-dspace.ui = jspui
-
-=======
->>>>>>> fb8eb032
 # Full link your end users will use to access DSpace. In most cases, this will be the baseurl followed by
 # the context path to the UI you are using.
 #
@@ -2112,11 +2106,7 @@
 include = ${module_dir}/curate.cfg
 include = ${module_dir}/deduplication.cfg
 include = ${module_dir}/discovery.cfg
-<<<<<<< HEAD
 include = ${module_dir}/dspacecris.cfg
-include = ${module_dir}/elastic-search-statistics.cfg
-=======
->>>>>>> fb8eb032
 include = ${module_dir}/fetchccdata.cfg
 include = ${module_dir}/google-analytics.cfg
 include = ${module_dir}/healthcheck.cfg
