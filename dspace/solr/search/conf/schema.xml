<?xml version="1.0" encoding="UTF-8" ?>
<!--
 Licensed to the Apache Software Foundation (ASF) under one or more
 contributor license agreements.  See the NOTICE file distributed with
 this work for additional information regarding copyright ownership.
 The ASF licenses this file to You under the Apache License, Version 2.0
 (the "License"); you may not use this file except in compliance with
 the License.  You may obtain a copy of the License at

     http://www.apache.org/licenses/LICENSE-2.0

 Unless required by applicable law or agreed to in writing, software
 distributed under the License is distributed on an "AS IS" BASIS,
 WITHOUT WARRANTIES OR CONDITIONS OF ANY KIND, either express or implied.
 See the License for the specific language governing permissions and
 limitations under the License.
-->

<schema name="Discovery Search DSpace 3 + CRIS" version="1.1">
  <types>
   <fieldtype name="string"  class="solr.StrField" sortMissingLast="true" omitNorms="true"/>

<<<<<<< HEAD
    <fieldType name="long" class="solr.TrieLongField" precisionStep="0" positionIncrementGap="0"/>
=======
<schema name="example" version="1.5">
  <!-- attribute "name" is the name of this schema and is only used for display purposes.
       Applications should change this to reflect the nature of the search collection.
       version="1.4" is Solr's version number for the schema syntax and semantics.  It should
       not normally be changed by applications.
       1.0: multiValued attribute did not exist, all fields are multiValued by nature
       1.1: multiValued attribute introduced, false by default
       1.2: omitTermFreqAndPositions attribute introduced, true by default except for text fields.
       1.3: removed optional field compress feature
       1.4: default auto-phrase (QueryParser feature) to off
       1.5: omitNorms defaults to true for primitive field types (int, float, boolean, string...)
     -->
>>>>>>> a075de51

   <fieldType name="keywordFilter" class="solr.TextField" sortMissingLast="true" omitNorms="true">
      <analyzer>
            <!--Treats the entire field as a single token, regardless of its content-->
            <tokenizer class="solr.KeywordTokenizerFactory"/>

            <!--<filter class="solr.LowerCaseFilterFactory" />-->
        <filter class="solr.TrimFilterFactory" />
      </analyzer>
    </fieldType>

   <fieldType name="dspaceMetadataProjection" class="solr.TextField" sortMissingLast="true" omitNorms="true">
      <analyzer>
            <!--Treats the entire field as a single token, regardless of its content-->
        <tokenizer class="solr.KeywordTokenizerFactory"/>
      </analyzer>
    </fieldType>

<<<<<<< HEAD
   <fieldType name="date" class="solr.TrieDateField" omitNorms="true" precisionStep="0" positionIncrementGap="0"/>

    <fieldType name="lowerCaseSort" class="solr.TextField" sortMissingLast="true" omitNorms="true">
      <analyzer>
        <!-- KeywordTokenizer does no actual tokenizing, so the entire
             input string is preserved as a single token
          -->
        <tokenizer class="solr.KeywordTokenizerFactory"/>
        <!-- The LowerCase TokenFilter does what you expect, which can be
             when you want your sorting to be case insensitive
          -->
        <filter class="solr.LowerCaseFilterFactory" />
        <!-- The TrimFilter removes any leading or trailing whitespace -->
        <filter class="solr.TrimFilterFactory" />
      </analyzer>
    </fieldType>
    
 
   <fieldType name="sint" class="solr.SortableIntField" sortMissingLast="true" omitNorms="true"/>

   <fieldType name="text" class="solr.TextField" positionIncrementGap="100">
=======
    <!-- A text field that uses WordDelimiterFilter to enable splitting and matching of
        words on case-change, alpha numeric boundaries, and non-alphanumeric chars,
        so that a query of "wifi" or "wi fi" could match a document containing "Wi-Fi".
        Synonyms and stopwords are customized by external files, and stemming is enabled.
        Duplicate tokens at the same position (which may result from Stemmed Synonyms or
        WordDelim parts) are removed.
        -->
   	<fieldType name="text" class="solr.TextField" positionIncrementGap="100">
>>>>>>> a075de51
      <analyzer type="index">
        <tokenizer class="solr.WhitespaceTokenizerFactory"/>
        <!-- in this example, we will only use synonyms at query time
        <filter class="solr.SynonymFilterFactory" synonyms="index_synonyms.txt" ignoreCase="true" expand="false"/>
        -->
        <!-- Case insensitive stop word removal.
          add enablePositionIncrements=true in both the index and query
          analyzers to leave a 'gap' for more accurate phrase queries.
        -->
        <filter class="solr.StopFilterFactory"
                ignoreCase="true"
                words="stopwords.txt"
                enablePositionIncrements="true"
                />
        <filter class="solr.WordDelimiterFilterFactory" generateWordParts="1" generateNumberParts="1" catenateWords="1" catenateNumbers="1" catenateAll="0" splitOnCaseChange="1"/>
<<<<<<< HEAD
        <filter class="solr.LowerCaseFilterFactory"/>
=======
        <filter class="solr.ICUFoldingFilterFactory"/>
>>>>>>> a075de51
        <filter class="solr.SnowballPorterFilterFactory" language="English" protected="protwords.txt"/>
        <filter class="solr.RemoveDuplicatesTokenFilterFactory"/>
      </analyzer>
      <analyzer type="query">
        <tokenizer class="solr.WhitespaceTokenizerFactory"/>
        <filter class="solr.SynonymFilterFactory" synonyms="synonyms.txt" ignoreCase="true" expand="true"/>
        <filter class="solr.StopFilterFactory"
                ignoreCase="true"
                words="stopwords.txt"
                enablePositionIncrements="true"
                />
        <filter class="solr.WordDelimiterFilterFactory" generateWordParts="1" generateNumberParts="1" catenateWords="0" catenateNumbers="0" catenateAll="0" splitOnCaseChange="1"/>
<<<<<<< HEAD
        <filter class="solr.LowerCaseFilterFactory"/>
        <filter class="solr.SnowballPorterFilterFactory" language="English" protected="protwords.txt"/>
=======
        <filter class="solr.ICUFoldingFilterFactory"/>
        <filter class="solr.SnowballPorterFilterFactory" language="English" protected="protwords.txt"/>
        <filter class="solr.RemoveDuplicatesTokenFilterFactory"/>
      </analyzer>
    </fieldType>

    <!-- Less flexible matching, but less false matches.  Probably not ideal for product names,
         but may be good for SKUs.  Can insert dashes in the wrong place and still match. -->
    <fieldType name="textTight" class="solr.TextField" positionIncrementGap="100" >
      <analyzer>
        <tokenizer class="solr.WhitespaceTokenizerFactory"/>
        <filter class="solr.SynonymFilterFactory" synonyms="synonyms.txt" ignoreCase="true" expand="false"/>
        <filter class="solr.StopFilterFactory" ignoreCase="true" words="stopwords.txt"/>
        <filter class="solr.WordDelimiterFilterFactory" generateWordParts="0" generateNumberParts="0" catenateWords="1" catenateNumbers="1" catenateAll="0"/>
        <filter class="solr.LowerCaseFilterFactory"/>
        <filter class="solr.SnowballPorterFilterFactory" language="English" protected="protwords.txt"/>
        <!-- this filter can remove any duplicate tokens that appear at the same position - sometimes
             possible with WordDelimiterFilter in conjuncton with stemming. -->
>>>>>>> a075de51
        <filter class="solr.RemoveDuplicatesTokenFilterFactory"/>
      </analyzer>
    </fieldType>
   
  </types>

<<<<<<< HEAD
  <fields>
  <field name="_version_" type="long" indexed="true" stored="true" multiValued="false" />
=======


    <!-- A general unstemmed text field - good if one does not know the language of the field -->
    <fieldType name="textgen" class="solr.TextField" positionIncrementGap="100">
      <analyzer type="index">
        <tokenizer class="solr.WhitespaceTokenizerFactory"/>
        <filter class="solr.StopFilterFactory" ignoreCase="true" words="stopwords.txt" enablePositionIncrements="true" />
        <filter class="solr.WordDelimiterFilterFactory" generateWordParts="1" generateNumberParts="1" catenateWords="1" catenateNumbers="1" catenateAll="0" splitOnCaseChange="0"/>
        <filter class="solr.LowerCaseFilterFactory"/>
      </analyzer>
      <analyzer type="query">
        <tokenizer class="solr.WhitespaceTokenizerFactory"/>
        <filter class="solr.SynonymFilterFactory" synonyms="synonyms.txt" ignoreCase="true" expand="true"/>
        <filter class="solr.StopFilterFactory"
                ignoreCase="true"
                words="stopwords.txt"
                enablePositionIncrements="true"
                />
        <filter class="solr.WordDelimiterFilterFactory" generateWordParts="1" generateNumberParts="1" catenateWords="0" catenateNumbers="0" catenateAll="0" splitOnCaseChange="0"/>
        <filter class="solr.LowerCaseFilterFactory"/>
      </analyzer>
    </fieldType>


    <!-- A general unstemmed text field that indexes tokens normally and also
         reversed (via ReversedWildcardFilterFactory), to enable more efficient
	 leading wildcard queries. -->
    <fieldType name="text_rev" class="solr.TextField" positionIncrementGap="100">
      <analyzer type="index">
        <tokenizer class="solr.WhitespaceTokenizerFactory"/>
        <filter class="solr.StopFilterFactory" ignoreCase="true" words="stopwords.txt" enablePositionIncrements="true" />
        <filter class="solr.WordDelimiterFilterFactory" generateWordParts="1" generateNumberParts="1" catenateWords="1" catenateNumbers="1" catenateAll="0" splitOnCaseChange="0"/>
        <filter class="solr.LowerCaseFilterFactory"/>
        <filter class="solr.ReversedWildcardFilterFactory" withOriginal="true"
           maxPosAsterisk="3" maxPosQuestion="2" maxFractionAsterisk="0.33"/>
      </analyzer>
      <analyzer type="query">
        <tokenizer class="solr.WhitespaceTokenizerFactory"/>
        <filter class="solr.SynonymFilterFactory" synonyms="synonyms.txt" ignoreCase="true" expand="true"/>
        <filter class="solr.StopFilterFactory"
                ignoreCase="true"
                words="stopwords.txt"
                enablePositionIncrements="true"
                />
        <filter class="solr.WordDelimiterFilterFactory" generateWordParts="1" generateNumberParts="1" catenateWords="0" catenateNumbers="0" catenateAll="0" splitOnCaseChange="0"/>
        <filter class="solr.LowerCaseFilterFactory"/>
      </analyzer>
    </fieldType>

    <!-- charFilter + WhitespaceTokenizer  -->
    <!--
    <fieldType name="textCharNorm" class="solr.TextField" positionIncrementGap="100" >
      <analyzer>
        <charFilter class="solr.MappingCharFilterFactory" mapping="mapping-ISOLatin1Accent.txt"/>
        <tokenizer class="solr.WhitespaceTokenizerFactory"/>
      </analyzer>
    </fieldType>
    -->

    <!-- This is an example of using the KeywordTokenizer along
         With various TokenFilterFactories to produce a sortable field
         that does not include some properties of the source text
      -->
    <fieldType name="alphaOnlySort" class="solr.TextField" sortMissingLast="true" omitNorms="true">
      <analyzer>
        <!-- KeywordTokenizer does no actual tokenizing, so the entire
             input string is preserved as a single token
          -->
        <tokenizer class="solr.KeywordTokenizerFactory"/>
        <!-- The LowerCase TokenFilter does what you expect, which can be
             when you want your sorting to be case insensitive
          -->
        <filter class="solr.LowerCaseFilterFactory" />
        <!-- The TrimFilter removes any leading or trailing whitespace -->
        <filter class="solr.TrimFilterFactory" />
        <!-- The PatternReplaceFilter gives you the flexibility to use
             Java Regular expression to replace any sequence of characters
             matching a pattern with an arbitrary replacement string,
             which may include back references to portions of the original
             string matched by the pattern.

             See the Java Regular Expression documentation for more
             information on pattern and replacement string syntax.

             http://java.sun.com/j2se/1.5.0/docs/api/java/util/regex/package-summary.html
          -->
        <filter class="solr.PatternReplaceFilterFactory"
                pattern="([^a-z])" replacement="" replace="all"
        />
      </analyzer>
    </fieldType>

    <fieldtype name="phonetic" stored="false" indexed="true" class="solr.TextField" >
      <analyzer>
        <tokenizer class="solr.StandardTokenizerFactory"/>
        <filter class="solr.DoubleMetaphoneFilterFactory" inject="false"/>
      </analyzer>
    </fieldtype>

    <fieldtype name="payloads" stored="false" indexed="true" class="solr.TextField" >
      <analyzer>
        <tokenizer class="solr.WhitespaceTokenizerFactory"/>
        <!--
        The DelimitedPayloadTokenFilter can put payloads on tokens... for example,
        a token of "foo|1.4"  would be indexed as "foo" with a payload of 1.4f
        Attributes of the DelimitedPayloadTokenFilterFactory :
         "delimiter" - a one character delimiter. Default is | (pipe)
	 "encoder" - how to encode the following value into a playload
	    float -> org.apache.lucene.analysis.payloads.FloatEncoder,
	    integer -> o.a.l.a.p.IntegerEncoder
	    identity -> o.a.l.a.p.IdentityEncoder
            Fully Qualified class name implementing PayloadEncoder, Encoder must have a no arg constructor.
         -->
        <filter class="solr.DelimitedPayloadTokenFilterFactory" encoder="float"/>
      </analyzer>
    </fieldtype>

    <!-- lowercases the entire field value, keeping it as a single token.  -->
    <fieldType name="lowercase" class="solr.TextField" positionIncrementGap="100">
      <analyzer>
        <tokenizer class="solr.KeywordTokenizerFactory"/>
        <filter class="solr.LowerCaseFilterFactory" />
      </analyzer>
    </fieldType>


    <!-- since fields of this type are by default not stored or indexed,
         any data added to them will be ignored outright.  -->
    <fieldtype name="ignored" stored="false" indexed="false" multiValued="true" class="solr.StrField" />


    <!-- This is an example of using the KeywordTokenizer along
         With various TokenFilterFactories to produce a sortable field
         that does not include some properties of the source text
      -->
    <fieldType name="lowerCaseSort" class="solr.TextField" sortMissingLast="true" omitNorms="true">
      <analyzer>
        <!-- KeywordTokenizer does no actual tokenizing, so the entire
             input string is preserved as a single token
          -->
        <tokenizer class="solr.KeywordTokenizerFactory"/>
        <!-- The LowerCase TokenFilter does what you expect, which can be
             when you want your sorting to be case insensitive
          -->
        <filter class="solr.LowerCaseFilterFactory" />
        <!-- The TrimFilter removes any leading or trailing whitespace -->
        <filter class="solr.TrimFilterFactory" />
      </analyzer>
    </fieldType>
    
    <!-- This field is used for store metadatavalue (with authority, prefered label, variants and 
    	 language) to use in projection  -->
    <fieldType name="dspaceMetadataProjection" class="solr.TextField" sortMissingLast="true" omitNorms="true">
        <analyzer>
            <!--Treats the entire field as a single token, regardless of its content-->
            <tokenizer class="solr.KeywordTokenizerFactory"/>
        </analyzer>
    </fieldType>
    
    <!--This field is used for auto complete features in the discovery search-->
    <fieldType name="dspaceAutoComplete" class="solr.TextField" sortMissingLast="true" omitNorms="true">
        <analyzer>
            <tokenizer class="solr.KeywordTokenizerFactory"/>

            <!--Lower cases our values-->
            <filter class="solr.LowerCaseFilterFactory" />
            <!--Discards common words.-->
            <filter class="solr.StopFilterFactory" />
            <!-- The TrimFilter removes any leading or trailing whitespace -->
            <filter class="solr.TrimFilterFactory" />
        </analyzer>
    </fieldType>

    <fieldType name="keywordFilter" class="solr.TextField" sortMissingLast="true" omitNorms="true">
        <analyzer>
            <!--Treats the entire field as a single token, regardless of its content-->
            <tokenizer class="solr.KeywordTokenizerFactory"/>

            <!--<filter class="solr.LowerCaseFilterFactory" />-->
            <filter class="solr.TrimFilterFactory" />
        </analyzer>
    </fieldType>

      <!--
       SpellCheck analysis config based off of http://wiki.apache.org/solr/
       SpellCheckingAnalysis
       -->
      <fieldType name="textSpell" class="solr.TextField"
                 positionIncrementGap="100" stored="false" multiValued="true">
          <analyzer type="index">
              <tokenizer class="solr.StandardTokenizerFactory"/>
              <filter class="solr.LowerCaseFilterFactory"/>
              <filter class="solr.SynonymFilterFactory"
                      synonyms="synonyms.txt" ignoreCase="true"
                      expand="true"/>
              <filter class="solr.StopFilterFactory" ignoreCase="true"
                      words="stopwords.txt"/>
              <filter class="solr.RemoveDuplicatesTokenFilterFactory"/>
          </analyzer>
          <analyzer type="query">
              <tokenizer class="solr.StandardTokenizerFactory"/>
              <filter class="solr.LowerCaseFilterFactory"/>
              <filter class="solr.StopFilterFactory" ignoreCase="true"
                      words="stopwords.txt"/>
              <filter class="solr.RemoveDuplicatesTokenFilterFactory"/>
              ￼￼￼￼￼  </analyzer>
      </fieldType>
 </types>


 <fields>
 
 	<field name="_version_" type="long" indexed="true" stored="true" multiValued="false"/>
   <!-- Valid attributes for fields:
     name: mandatory - the name for the field
     type: mandatory - the name of a previously defined type from the
       <types> section
     indexed: true if this field should be indexed (searchable or sortable)
     stored: true if this field should be retrievable
     compressed: [false] if this field should be stored using gzip compression
       (this will only apply if the field type is compressable; among
       the standard field types, only TextField and StrField are)
     multiValued: true if this field may contain multiple values per document
     omitNorms: (expert) set to true to omit the norms associated with
       this field (this disables length normalization and index-time
       boosting for the field, and saves some memory).  Only full-text
       fields or fields that need an index-time boost need norms.
     termVectors: [false] set to true to store the term vector for a
       given field.
       When using MoreLikeThis, fields used for similarity should be
       stored for best performance.
     termPositions: Store position information with the term vector.
       This will increase storage costs.
     termOffsets: Store offset information with the term vector. This
       will increase storage costs.
     default: a value that should be used if no value is specified
       when adding a document.
   -->

>>>>>>> a075de51
   <!-- catchall field, containing all other searchable text fields (implemented
        via copyField further on in this schema  -->
    <field name="search_text" type="text" indexed="true" stored="false" multiValued="true"/>


   <field name="fulltext" type="text" indexed="true" stored="true" multiValued="true"/>

    <!-- Internal DSpace Object ID -->
   <field name="search.resourceid" type="sint" indexed="true" stored="true" required="true" omitNorms="true" />

    <!-- Internal DSpaceObject Type ID -->
   <field name="search.resourcetype" type="sint" indexed="true" stored="true" required="true" omitNorms="true" />

    <!-- All object placed in Discovery must have an unique id (for standard DSpaceObject it is resourceID-resourceTypeID) -->
   <field name="search.uniqueid" type="string" indexed="true" stored="true" required="true" omitNorms="true" />
   
   <field name="search.parentfk" type="string" indexed="true" stored="true" required="false" omitNorms="true" />
   
    <!-- All Items/Communities/Collections placed in Discovery should have an handle -->
   <field name="handle" type="string" indexed="true" stored="true" omitNorms="true" />

   <field name="withdrawn" type="string" indexed="true" stored="true" omitNorms="true" />

   <field name="discoverable" type="string" indexed="true" stored="true" omitNorms="true" />
      
   <field name="read" type="string" indexed="true" stored="true" omitNorms="true" multiValued="true" />
   
   <!-- CRIS special fields -->
   <field name="cris-uuid" type="string" indexed="true" store="true" omitNorms="true" />
   <dynamicField name="relationpreference.*" type="string" indexed="true" store="true" omitNorms="true" />
   <field name="crisauthoritylookup" type="text" indexed="true" stored="true" multiValued="true"/>
   <copyField source="crisrp.fullName" dest="crisauthoritylookup"/>
   <copyField source="crisrp.preferredName" dest="crisauthoritylookup"/>
   <copyField source="crisrp.translatedName" dest="crisauthoritylookup"/>
   <copyField source="crisrp.variants" dest="crisauthoritylookup"/>
   <copyField source="crisproject.title" dest="crisauthoritylookup"/>
   <copyField source="crisou.name" dest="crisauthoritylookup"/>
   <copyField source="crisdo.name" dest="crisauthoritylookup"/>
   
    <!-- index for build a facet on the resource type -->
   <field name="resourcetype_filter" type="keywordFilter" indexed="true" stored="true" required="true" omitNorms="true" />
   <field name="resourcetype_keyword" type="keywordFilter" indexed="true" stored="true" required="true" omitNorms="true" />
   <field name="resourcetype_ac" type="keywordFilter" indexed="true" stored="true" required="true" omitNorms="true" />
      
   <dynamicField name="*_mvuntokenized" type="string" indexed="true" stored="true" multiValued="true" required="false" omitNorms="true" />
   <dynamicField name="*_untokenized" type="string" indexed="true" stored="true" required="false" omitNorms="true" />
   
    <!-- Community and collection hierarchy of the Item of interest (candidate for hierarchical facetting ) -->
   <field name="location" type="lowerCaseSort" indexed="true" stored="true" multiValued="true" required="false" omitNorms="true" />
    <field name="location.comm" type="lowerCaseSort" indexed="true" stored="true" multiValued="true" required="false" omitNorms="true" />
    <field name="location.coll" type="lowerCaseSort" indexed="true" stored="true" multiValued="true" required="false" omitNorms="true" />

    <field name="a_spell" type="textSpell" />
    <copyField source="fulltext" dest="a_spell" />

    <!-- used by the DSpace Discovery Solr Indexer to track the last time a document was indexed -->
   <field name="SolrIndexer.lastIndexed" type="date" indexed="true" stored="true" default="NOW" multiValued="false" omitNorms="true" />

 	<!--Dynamic field used to store metadata for projection-->
    <dynamicField name="*_stored" type="dspaceMetadataProjection" indexed="false" stored="true" multiValued="true"/>

     <!--Dynamic field used for search autocompletion-->
    <dynamicField name="*_ac" type="keywordFilter" indexed="true" stored="true" omitNorms="true" multiValued="true"/>
	<dynamicField name="*_acid" type="keywordFilter" indexed="true" stored="true" omitNorms="true" multiValued="true"/>
	
     <!--Dynamic field used for sidebar filters & SOLR browse by value -->
     <dynamicField name="*_filter" type="keywordFilter" indexed="true" stored="true" multiValued="true" omitNorms="true" />
     <dynamicField name="*_authority" type="keywordFilter" indexed="true" stored="true" multiValued="true" omitNorms="true" />
     <dynamicField name="*_keyword" type="keywordFilter" indexed="true" stored="true" multiValued="true" omitNorms="true" />

	<!--Dynamic field used for SOLR browse by partial value -->
     <dynamicField name="*_partial" type="text" indexed="true" stored="true" multiValued="true" omitNorms="true" />
     
     <!--Dynamic field used for hit highlighting-->
     <dynamicField name="*_hl" type="text" indexed="true" stored="true" multiValued="true" omitNorms="true"/>
     
     <dynamicField name="*_sort" type="lowerCaseSort" indexed="true" stored="true" multiValued="false" omitNorms="true"/>

     <!--Dynamic field used for related item searches-->
     <dynamicField name="*_mlt" type="text" indexed="true" stored="true" multiValued="true" omitNorms="true" termVectors="true" termPositions="true" termOffsets="true"/>

     <!--Date matching-->
    <dynamicField name="*.year" type="sint" indexed="true" stored="true" multiValued="true" omitNorms="true" />
    <dynamicField name="*_dt" type="date" indexed="true" stored="true" multiValued="false" omitNorms="true" />

	<!--Used for WebServices -->
	<dynamicField name="customlocation.*" type="string" indexed="true" stored="true" multiValued="true"/>
		
    <!--Used for matching on all other fields -->
     <dynamicField name="*" type="text" multiValued="true"/>

 </fields>

 <!-- Field to use to determine and enforce document uniqueness.
      Unless this field is marked with required="false", it will be a required field
   -->
 <uniqueKey>search.uniqueid</uniqueKey>

 <!-- field for the QueryParser to use when an explicit fieldname is absent -->
 <defaultSearchField>search_text</defaultSearchField>

 <!-- SolrQueryParser configuration: defaultOperator="AND|OR" -->
 <solrQueryParser defaultOperator="OR"/>

  <!-- copyField commands copy one field to another at the time a document
        is added to the index.  It's used either to index the same field differently,
        or to add multiple fields to the same field for easier/faster searching.  -->

   <copyField source="*" dest="search_text"/>

   <!-- Above, multiple source fields are copied to the [text] field.
	  Another way to map multiple source fields to the same
	  destination field is to use the dynamic field syntax.
	  copyField also supports a maxChars to copy setting.  -->

   <!-- <copyField source="*_t" dest="text" maxChars="3000"/> -->

   <!-- copy name to alphaNameSort, a field designed for sorting by name -->
   <!-- <copyField source="name" dest="alphaNameSort"/> -->


 <!-- Similarity is the scoring routine for each document vs. a query.
      A custom similarity may be specified here, but the default is fine
      for most applications.  -->
 <!-- <similarity class="org.apache.lucene.search.DefaultSimilarity"/> -->
 <!-- ... OR ...
      Specify a SimilarityFactory class name implementation
      allowing parameters to be used.
 -->
 <!--
 <similarity class="com.example.solr.CustomSimilarityFactory">
   <str name="paramkey">param value</str>
 </similarity>
 -->


</schema><|MERGE_RESOLUTION|>--- conflicted
+++ resolved
@@ -16,14 +16,36 @@
  limitations under the License.
 -->
 
-<schema name="Discovery Search DSpace 3 + CRIS" version="1.1">
-  <types>
-   <fieldtype name="string"  class="solr.StrField" sortMissingLast="true" omitNorms="true"/>
-
-<<<<<<< HEAD
-    <fieldType name="long" class="solr.TrieLongField" precisionStep="0" positionIncrementGap="0"/>
-=======
-<schema name="example" version="1.5">
+<!--
+ This is the Solr schema file. This file should be named "schema.xml" and
+ should be in the conf directory under the solr home
+ (i.e. ./solr/conf/schema.xml by default)
+ or located where the classloader for the Solr webapp can find it.
+
+ This example schema is the recommended starting point for users.
+ It should be kept correct and concise, usable out-of-the-box.
+
+ For more information, on how to customize this file, please see
+ http://wiki.apache.org/solr/SchemaXml
+
+ PERFORMANCE NOTE: this schema includes many optional features and should not
+ be used for benchmarking.  To improve performance one could
+  - set stored="false" for all fields possible (esp large fields) when you
+    only need to search on the field but don't need to return the original
+    value.
+  - set indexed="false" if you don't need to search on the field, but only
+    return the field as a result of searching on other indexed fields.
+  - remove all unneeded copyField statements
+  - for best index size and searching performance, set "index" to false
+    for all general text fields, use copyField to copy them to the
+    catchall "text" field, and use that for searching.
+  - For maximum indexing performance, use the StreamingUpdateSolrServer
+    java client.
+  - Remember to run the JVM in server mode, and use a higher logging level
+    that avoids logging every request
+-->
+
+<schema name="Discovery Search DSpace 4 + CRIS" version="1.5">
   <!-- attribute "name" is the name of this schema and is only used for display purposes.
        Applications should change this to reflect the nature of the search collection.
        version="1.4" is Solr's version number for the schema syntax and semantics.  It should
@@ -35,48 +57,164 @@
        1.4: default auto-phrase (QueryParser feature) to off
        1.5: omitNorms defaults to true for primitive field types (int, float, boolean, string...)
      -->
->>>>>>> a075de51
-
-   <fieldType name="keywordFilter" class="solr.TextField" sortMissingLast="true" omitNorms="true">
-      <analyzer>
-            <!--Treats the entire field as a single token, regardless of its content-->
-            <tokenizer class="solr.KeywordTokenizerFactory"/>
-
-            <!--<filter class="solr.LowerCaseFilterFactory" />-->
-        <filter class="solr.TrimFilterFactory" />
-      </analyzer>
-    </fieldType>
-
-   <fieldType name="dspaceMetadataProjection" class="solr.TextField" sortMissingLast="true" omitNorms="true">
-      <analyzer>
-            <!--Treats the entire field as a single token, regardless of its content-->
-        <tokenizer class="solr.KeywordTokenizerFactory"/>
-      </analyzer>
-    </fieldType>
-
-<<<<<<< HEAD
-   <fieldType name="date" class="solr.TrieDateField" omitNorms="true" precisionStep="0" positionIncrementGap="0"/>
-
-    <fieldType name="lowerCaseSort" class="solr.TextField" sortMissingLast="true" omitNorms="true">
-      <analyzer>
-        <!-- KeywordTokenizer does no actual tokenizing, so the entire
-             input string is preserved as a single token
-          -->
-        <tokenizer class="solr.KeywordTokenizerFactory"/>
-        <!-- The LowerCase TokenFilter does what you expect, which can be
-             when you want your sorting to be case insensitive
-          -->
-        <filter class="solr.LowerCaseFilterFactory" />
-        <!-- The TrimFilter removes any leading or trailing whitespace -->
-        <filter class="solr.TrimFilterFactory" />
-      </analyzer>
-    </fieldType>
-    
- 
-   <fieldType name="sint" class="solr.SortableIntField" sortMissingLast="true" omitNorms="true"/>
-
-   <fieldType name="text" class="solr.TextField" positionIncrementGap="100">
-=======
+
+  <types>
+    <!-- field type definitions. The "name" attribute is
+       just a label to be used by field definitions.  The "class"
+       attribute and any other attributes determine the real
+       behavior of the fieldType.
+         Class names starting with "solr" refer to java classes in the
+       org.apache.solr.analysis package.
+    -->
+
+    <!-- The StrField type is not analyzed, but indexed/stored verbatim.
+       - StrField and TextField support an optional compressThreshold which
+       limits compression (if enabled in the derived fields) to values which
+       exceed a certain size (in characters).
+    -->
+    <fieldType name="string" class="solr.StrField" sortMissingLast="true" omitNorms="true"/>
+
+    <!-- boolean type: "true" or "false" -->
+    <fieldType name="boolean" class="solr.BoolField" sortMissingLast="true" omitNorms="true"/>
+    <!--Binary data type. The data should be sent/retrieved in as Base64 encoded Strings -->
+    <fieldtype name="binary" class="solr.BinaryField"/>
+
+    <!-- The optional sortMissingLast and sortMissingFirst attributes are
+         currently supported on types that are sorted internally as strings.
+	       This includes "string","boolean","sint","slong","sfloat","sdouble","pdate"
+       - If sortMissingLast="true", then a sort on this field will cause documents
+         without the field to come after documents with the field,
+         regardless of the requested sort order (asc or desc).
+       - If sortMissingFirst="true", then a sort on this field will cause documents
+         without the field to come before documents with the field,
+         regardless of the requested sort order.
+       - If sortMissingLast="false" and sortMissingFirst="false" (the default),
+         then default lucene sorting will be used which places docs without the
+         field first in an ascending sort and last in a descending sort.
+    -->
+
+    <!--
+      Default numeric field types. For faster range queries, consider the tint/tfloat/tlong/tdouble types.
+    -->
+    <fieldType name="int" class="solr.TrieIntField" precisionStep="0" omitNorms="true" positionIncrementGap="0"/>
+    <fieldType name="float" class="solr.TrieFloatField" precisionStep="0" omitNorms="true" positionIncrementGap="0"/>
+    <fieldType name="long" class="solr.TrieLongField" precisionStep="0" omitNorms="true" positionIncrementGap="0"/>
+    <fieldType name="double" class="solr.TrieDoubleField" precisionStep="0" omitNorms="true" positionIncrementGap="0"/>
+
+    <!--
+     Numeric field types that index each value at various levels of precision
+     to accelerate range queries when the number of values between the range
+     endpoints is large. See the javadoc for NumericRangeQuery for internal
+     implementation details.
+
+     Smaller precisionStep values (specified in bits) will lead to more tokens
+     indexed per value, slightly larger index size, and faster range queries.
+     A precisionStep of 0 disables indexing at different precision levels.
+    -->
+    <fieldType name="tint" class="solr.TrieIntField" precisionStep="8" omitNorms="true" positionIncrementGap="0"/>
+    <fieldType name="tfloat" class="solr.TrieFloatField" precisionStep="8" omitNorms="true" positionIncrementGap="0"/>
+    <fieldType name="tlong" class="solr.TrieLongField" precisionStep="8" omitNorms="true" positionIncrementGap="0"/>
+    <fieldType name="tdouble" class="solr.TrieDoubleField" precisionStep="8" omitNorms="true" positionIncrementGap="0"/>
+
+    <!-- The format for this date field is of the form 1995-12-31T23:59:59Z, and
+         is a more restricted form of the canonical representation of dateTime
+         http://www.w3.org/TR/xmlschema-2/#dateTime
+         The trailing "Z" designates UTC time and is mandatory.
+         Optional fractional seconds are allowed: 1995-12-31T23:59:59.999Z
+         All other components are mandatory.
+
+         Expressions can also be used to denote calculations that should be
+         performed relative to "NOW" to determine the value, ie...
+
+               NOW/HOUR
+                  ... Round to the start of the current hour
+               NOW-1DAY
+                  ... Exactly 1 day prior to now
+               NOW/DAY+6MONTHS+3DAYS
+                  ... 6 months and 3 days in the future from the start of
+                      the current day
+
+         Consult the DateField javadocs for more information.
+
+         Note: For faster range queries, consider the tdate type
+      -->
+    <fieldType name="date" class="solr.TrieDateField" omitNorms="true" precisionStep="0" positionIncrementGap="0"/>
+
+    <!-- A Trie based date field for faster date range queries and date faceting. -->
+    <fieldType name="tdate" class="solr.TrieDateField" omitNorms="true" precisionStep="6" positionIncrementGap="0"/>
+
+
+    <!--
+      Note:
+      These should only be used for compatibility with existing indexes (created with older Solr versions)
+      or if "sortMissingFirst" or "sortMissingLast" functionality is needed. Use Trie based fields instead.
+
+      Plain numeric field types that store and index the text
+      value verbatim (and hence don't support range queries, since the
+      lexicographic ordering isn't equal to the numeric ordering)
+    -->
+    <fieldType name="pint" class="solr.IntField" omitNorms="true"/>
+    <fieldType name="plong" class="solr.LongField" omitNorms="true"/>
+    <fieldType name="pfloat" class="solr.FloatField" omitNorms="true"/>
+    <fieldType name="pdouble" class="solr.DoubleField" omitNorms="true"/>
+    <fieldType name="pdate" class="solr.DateField" sortMissingLast="true" omitNorms="true"/>
+
+
+    <!--
+      Note:
+      These should only be used for compatibility with existing indexes (created with older Solr versions)
+      or if "sortMissingFirst" or "sortMissingLast" functionality is needed. Use Trie based fields instead.
+
+      Numeric field types that manipulate the value into
+      a string value that isn't human-readable in its internal form,
+      but with a lexicographic ordering the same as the numeric ordering,
+      so that range queries work correctly.
+    -->
+    <fieldType name="sint" class="solr.SortableIntField" sortMissingLast="true" omitNorms="true"/>
+    <fieldType name="slong" class="solr.SortableLongField" sortMissingLast="true" omitNorms="true"/>
+    <fieldType name="sfloat" class="solr.SortableFloatField" sortMissingLast="true" omitNorms="true"/>
+    <fieldType name="sdouble" class="solr.SortableDoubleField" sortMissingLast="true" omitNorms="true"/>
+
+
+    <!-- The "RandomSortField" is not used to store or search any
+         data.  You can declare fields of this type it in your schema
+         to generate pseudo-random orderings of your docs for sorting
+         purposes.  The ordering is generated based on the field name
+         and the version of the index, As long as the index version
+         remains unchanged, and the same field name is reused,
+         the ordering of the docs will be consistent.
+         If you want different psuedo-random orderings of documents,
+         for the same version of the index, use a dynamicField and
+         change the name
+     -->
+    <fieldType name="random" class="solr.RandomSortField" indexed="true" />
+
+    <!-- solr.TextField allows the specification of custom text analyzers
+         specified as a tokenizer and a list of token filters. Different
+         analyzers may be specified for indexing and querying.
+
+         The optional positionIncrementGap puts space between multiple fields of
+         this type on the same document, with the purpose of preventing false phrase
+         matching across fields.
+
+         For more info on customizing your analyzer chain, please see
+         http://wiki.apache.org/solr/AnalyzersTokenizersTokenFilters
+     -->
+
+    <!-- One can also specify an existing Analyzer class that has a
+         default constructor via the class attribute on the analyzer element
+    <fieldType name="text_greek" class="solr.TextField">
+      <analyzer class="org.apache.lucene.analysis.el.GreekAnalyzer"/>
+    </fieldType>
+    -->
+
+    <!-- A text field that only splits on whitespace for exact matching of words -->
+    <fieldType name="text_ws" class="solr.TextField" positionIncrementGap="100">
+      <analyzer>
+        <tokenizer class="solr.WhitespaceTokenizerFactory"/>
+      </analyzer>
+    </fieldType>
+
     <!-- A text field that uses WordDelimiterFilter to enable splitting and matching of
         words on case-change, alpha numeric boundaries, and non-alphanumeric chars,
         so that a query of "wifi" or "wi fi" could match a document containing "Wi-Fi".
@@ -85,7 +223,6 @@
         WordDelim parts) are removed.
         -->
    	<fieldType name="text" class="solr.TextField" positionIncrementGap="100">
->>>>>>> a075de51
       <analyzer type="index">
         <tokenizer class="solr.WhitespaceTokenizerFactory"/>
         <!-- in this example, we will only use synonyms at query time
@@ -101,11 +238,7 @@
                 enablePositionIncrements="true"
                 />
         <filter class="solr.WordDelimiterFilterFactory" generateWordParts="1" generateNumberParts="1" catenateWords="1" catenateNumbers="1" catenateAll="0" splitOnCaseChange="1"/>
-<<<<<<< HEAD
-        <filter class="solr.LowerCaseFilterFactory"/>
-=======
         <filter class="solr.ICUFoldingFilterFactory"/>
->>>>>>> a075de51
         <filter class="solr.SnowballPorterFilterFactory" language="English" protected="protwords.txt"/>
         <filter class="solr.RemoveDuplicatesTokenFilterFactory"/>
       </analyzer>
@@ -118,10 +251,6 @@
                 enablePositionIncrements="true"
                 />
         <filter class="solr.WordDelimiterFilterFactory" generateWordParts="1" generateNumberParts="1" catenateWords="0" catenateNumbers="0" catenateAll="0" splitOnCaseChange="1"/>
-<<<<<<< HEAD
-        <filter class="solr.LowerCaseFilterFactory"/>
-        <filter class="solr.SnowballPorterFilterFactory" language="English" protected="protwords.txt"/>
-=======
         <filter class="solr.ICUFoldingFilterFactory"/>
         <filter class="solr.SnowballPorterFilterFactory" language="English" protected="protwords.txt"/>
         <filter class="solr.RemoveDuplicatesTokenFilterFactory"/>
@@ -140,17 +269,10 @@
         <filter class="solr.SnowballPorterFilterFactory" language="English" protected="protwords.txt"/>
         <!-- this filter can remove any duplicate tokens that appear at the same position - sometimes
              possible with WordDelimiterFilter in conjuncton with stemming. -->
->>>>>>> a075de51
         <filter class="solr.RemoveDuplicatesTokenFilterFactory"/>
       </analyzer>
     </fieldType>
-   
-  </types>
-
-<<<<<<< HEAD
-  <fields>
-  <field name="_version_" type="long" indexed="true" stored="true" multiValued="false" />
-=======
+
 
 
     <!-- A general unstemmed text field - good if one does not know the language of the field -->
@@ -390,7 +512,6 @@
        when adding a document.
    -->
 
->>>>>>> a075de51
    <!-- catchall field, containing all other searchable text fields (implemented
         via copyField further on in this schema  -->
     <field name="search_text" type="text" indexed="true" stored="false" multiValued="true"/>
@@ -408,7 +529,6 @@
    <field name="search.uniqueid" type="string" indexed="true" stored="true" required="true" omitNorms="true" />
    
    <field name="search.parentfk" type="string" indexed="true" stored="true" required="false" omitNorms="true" />
-   
     <!-- All Items/Communities/Collections placed in Discovery should have an handle -->
    <field name="handle" type="string" indexed="true" stored="true" omitNorms="true" />
 
@@ -417,7 +537,7 @@
    <field name="discoverable" type="string" indexed="true" stored="true" omitNorms="true" />
       
    <field name="read" type="string" indexed="true" stored="true" omitNorms="true" multiValued="true" />
-   
+
    <!-- CRIS special fields -->
    <field name="cris-uuid" type="string" indexed="true" store="true" omitNorms="true" />
    <dynamicField name="relationpreference.*" type="string" indexed="true" store="true" omitNorms="true" />
@@ -429,15 +549,15 @@
    <copyField source="crisproject.title" dest="crisauthoritylookup"/>
    <copyField source="crisou.name" dest="crisauthoritylookup"/>
    <copyField source="crisdo.name" dest="crisauthoritylookup"/>
-   
+
     <!-- index for build a facet on the resource type -->
    <field name="resourcetype_filter" type="keywordFilter" indexed="true" stored="true" required="true" omitNorms="true" />
    <field name="resourcetype_keyword" type="keywordFilter" indexed="true" stored="true" required="true" omitNorms="true" />
    <field name="resourcetype_ac" type="keywordFilter" indexed="true" stored="true" required="true" omitNorms="true" />
-      
+
    <dynamicField name="*_mvuntokenized" type="string" indexed="true" stored="true" multiValued="true" required="false" omitNorms="true" />
    <dynamicField name="*_untokenized" type="string" indexed="true" stored="true" required="false" omitNorms="true" />
-   
+       
     <!-- Community and collection hierarchy of the Item of interest (candidate for hierarchical facetting ) -->
    <field name="location" type="lowerCaseSort" indexed="true" stored="true" multiValued="true" required="false" omitNorms="true" />
     <field name="location.comm" type="lowerCaseSort" indexed="true" stored="true" multiValued="true" required="false" omitNorms="true" />
@@ -448,6 +568,13 @@
 
     <!-- used by the DSpace Discovery Solr Indexer to track the last time a document was indexed -->
    <field name="SolrIndexer.lastIndexed" type="date" indexed="true" stored="true" default="NOW" multiValued="false" omitNorms="true" />
+
+   <!-- Custom Mapping to assure ds.creator is placed into dc.contributor.author by defualt -->
+   <!--<copyField source="dc.creator" dest="dc.contributor.author"/>-->
+   <!--<copyField source="dc.creator" dest="dc.contributor.author_ac"/>-->
+   <!--<copyField source="dc.creator" dest="dc.contributor.author_filter"/>-->
+   <!--<copyField source="dc.creator" dest="dc.contributor.author_sort"/>-->
+
 
  	<!--Dynamic field used to store metadata for projection-->
     <dynamicField name="*_stored" type="dspaceMetadataProjection" indexed="false" stored="true" multiValued="true"/>
@@ -476,12 +603,45 @@
     <dynamicField name="*.year" type="sint" indexed="true" stored="true" multiValued="true" omitNorms="true" />
     <dynamicField name="*_dt" type="date" indexed="true" stored="true" multiValued="false" omitNorms="true" />
 
-	<!--Used for WebServices -->
-	<dynamicField name="customlocation.*" type="string" indexed="true" stored="true" multiValued="true"/>
-		
+    <!--Used for WebServices -->
+    <dynamicField name="customlocation.*" type="string" indexed="true" stored="true" multiValued="true"/>
+       
     <!--Used for matching on all other fields -->
      <dynamicField name="*" type="text" multiValued="true"/>
 
+   <!-- non-tokenized version of manufacturer to make it easier to sort or group
+        results by manufacturer.  copied from "manu" via copyField -->
+   <!--<field name="manu_exact" type="string" indexed="true" stored="false"/>-->
+
+   <!-- Dynamic field definitions.  If a field name is not found, dynamicFields
+        will be used if the name matches any of the patterns.
+        RESTRICTION: the glob-like pattern in the name attribute must have
+        a "*" only at the start or the end.
+        EXAMPLE:  name="*_i" will match any field ending in _i (like myid_i, z_i)
+        Longer patterns will be matched first.  if equal size patterns
+        both match, the first appearing in the schema will be used.  -->
+   <dynamicField name="*_i"  type="int"    indexed="true"  stored="true"/>
+   <dynamicField name="*_s"  type="string"  indexed="true"  stored="true"/>
+   <dynamicField name="*_l"  type="long"   indexed="true"  stored="true"/>
+   <dynamicField name="*_t"  type="text"    indexed="true"  stored="true"/>
+   <dynamicField name="*_b"  type="boolean" indexed="true"  stored="true"/>
+   <dynamicField name="*_f"  type="float"  indexed="true"  stored="true"/>
+   <dynamicField name="*_d"  type="double" indexed="true"  stored="true"/>
+   <!--<dynamicField name="*_dt" type="date"    indexed="true"  stored="true"/>-->
+
+   <!-- some trie-coded dynamic fields for faster range queries -->
+   <dynamicField name="*_ti" type="tint"    indexed="true"  stored="true"/>
+   <dynamicField name="*_tl" type="tlong"   indexed="true"  stored="true"/>
+   <dynamicField name="*_tf" type="tfloat"  indexed="true"  stored="true"/>
+   <dynamicField name="*_td" type="tdouble" indexed="true"  stored="true"/>
+   <dynamicField name="*_tdt" type="tdate"  indexed="true"  stored="true"/>
+
+   <dynamicField name="*_pi"  type="pint"    indexed="true"  stored="true"/>
+
+   <dynamicField name="ignored_*" type="ignored" multiValued="true"/>
+   <dynamicField name="attr_*" type="textgen" indexed="true" stored="true" multiValued="true"/>
+
+   <dynamicField name="random_*" type="random" />
  </fields>
 
  <!-- Field to use to determine and enforce document uniqueness.
