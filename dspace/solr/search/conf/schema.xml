--- conflicted
+++ resolved
@@ -477,11 +477,7 @@
               <filter class="solr.StopFilterFactory" ignoreCase="true"
                       words="stopwords.txt"/>
               <filter class="solr.RemoveDuplicatesTokenFilterFactory"/>
-<<<<<<< HEAD
-      </analyzer>
-=======
           </analyzer>
->>>>>>> 132f37a1
       </fieldType>
       
       <fieldType name="crismetrics_t" class="org.dspace.solr.schema.CrisMetricsFieldType"/>
