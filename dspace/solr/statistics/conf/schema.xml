<?xml version="1.0" encoding="UTF-8" ?>
<!--
 Licensed to the Apache Software Foundation (ASF) under one or more
 contributor license agreements.  See the NOTICE file distributed with
 this work for additional information regarding copyright ownership.
 The ASF licenses this file to You under the Apache License, Version 2.0
 (the "License"); you may not use this file except in compliance with
 the License.  You may obtain a copy of the License at

     http://www.apache.org/licenses/LICENSE-2.0

 Unless required by applicable law or agreed to in writing, software
 distributed under the License is distributed on an "AS IS" BASIS,
 WITHOUT WARRANTIES OR CONDITIONS OF ANY KIND, either express or implied.
 See the License for the specific language governing permissions and
 limitations under the License.
-->

<!--  
 This is the Solr schema file. This file should be named "schema.xml" and
 should be in the conf directory under the solr home
 (i.e. ./solr/conf/schema.xml by default) 
 or located where the classloader for the Solr webapp can find it.

 This example schema is the recommended starting point for users.
 It should be kept correct and concise, usable out-of-the-box.

 For more information, on how to customize this file, please see
 http://wiki.apache.org/solr/SchemaXml
-->

<schema name="example" version="1.1">
  <!-- attribute "name" is the name of this schema and is only used for display purposes.
       Applications should change this to reflect the nature of the search collection.
       version="1.1" is Solr's version number for the schema syntax and semantics.  It should
       not normally be changed by applications.
       1.0: multiValued attribute did not exist, all fields are multiValued by nature
       1.1: multiValued attribute introduced, false by default -->

  <types>
    <!-- field type definitions. The "name" attribute is
       just a label to be used by field definitions.  The "class"
       attribute and any other attributes determine the real
       behavior of the fieldType.
         Class names starting with "solr" refer to java classes in the
       org.apache.solr.analysis package.
    -->

    <!-- The StrField type is not analyzed, but indexed/stored verbatim.  
       - StrField and TextField support an optional compressThreshold which
       limits compression (if enabled in the derived fields) to values which
       exceed a certain size (in characters).
    -->
    <fieldType name="string" class="solr.StrField" sortMissingLast="true" omitNorms="true"/>

    <!-- boolean type: "true" or "false" -->
    <fieldType name="boolean" class="solr.BoolField" sortMissingLast="true" omitNorms="true"/>

    <!-- The optional sortMissingLast and sortMissingFirst attributes are
         currently supported on types that are sorted internally as strings.
       - If sortMissingLast="true", then a sort on this field will cause documents
         without the field to come after documents with the field,
         regardless of the requested sort order (asc or desc).
       - If sortMissingFirst="true", then a sort on this field will cause documents
         without the field to come before documents with the field,
         regardless of the requested sort order.
       - If sortMissingLast="false" and sortMissingFirst="false" (the default),
         then default lucene sorting will be used which places docs without the
         field first in an ascending sort and last in a descending sort.
    -->    


    <!-- numeric field types that store and index the text
         value verbatim (and hence don't support range queries, since the
         lexicographic ordering isn't equal to the numeric ordering) -->
    <fieldType name="integer" class="solr.IntField" omitNorms="true"/>
    <fieldType name="long" class="solr.LongField" omitNorms="true"/>
    <fieldType name="float" class="solr.FloatField" omitNorms="true"/>
    <fieldType name="double" class="solr.DoubleField" omitNorms="true"/>


    <!-- Numeric field types that manipulate the value into
         a string value that isn't human-readable in its internal form,
         but with a lexicographic ordering the same as the numeric ordering,
         so that range queries work correctly. -->
    <fieldType name="sint" class="solr.SortableIntField" sortMissingLast="true" omitNorms="true"/>
    <fieldType name="slong" class="solr.SortableLongField" sortMissingLast="true" omitNorms="true"/>
    <fieldType name="sfloat" class="solr.SortableFloatField" sortMissingLast="true" omitNorms="true"/>
    <fieldType name="sdouble" class="solr.SortableDoubleField" sortMissingLast="true" omitNorms="true"/>


    <!-- The format for this date field is of the form 1995-12-31T23:59:59Z, and
         is a more restricted form of the canonical representation of dateTime
         http://www.w3.org/TR/xmlschema-2/#dateTime    
         The trailing "Z" designates UTC time and is mandatory.
         Optional fractional seconds are allowed: 1995-12-31T23:59:59.999Z
         All other components are mandatory.

         Expressions can also be used to denote calculations that should be
         performed relative to "NOW" to determine the value, ie...

               NOW/HOUR
                  ... Round to the start of the current hour
               NOW-1DAY
                  ... Exactly 1 day prior to now
               NOW/DAY+6MONTHS+3DAYS
                  ... 6 months and 3 days in the future from the start of
                      the current day
                      
         Consult the DateField javadocs for more information.
      -->
    <fieldType name="date" class="solr.DateField" sortMissingLast="true" omitNorms="true"/>


    <!-- The "RandomSortField" is not used to store or search any
         data.  You can declare fields of this type it in your schema
         to generate psuedo-random orderings of your docs for sorting 
         purposes.  The ordering is generated based on the field name 
         and the version of the index, As long as the index version
         remains unchanged, and the same field name is reused,
         the ordering of the docs will be consistent.  
         If you want differend psuedo-random orderings of documents,
         for the same version of the index, use a dynamicField and
         change the name
     -->
    <fieldType name="random" class="solr.RandomSortField" indexed="true" />

    <!-- solr.TextField allows the specification of custom text analyzers
         specified as a tokenizer and a list of token filters. Different
         analyzers may be specified for indexing and querying.

         The optional positionIncrementGap puts space between multiple fields of
         this type on the same document, with the purpose of preventing false phrase
         matching across fields.

         For more info on customizing your analyzer chain, please see
         http://wiki.apache.org/solr/AnalyzersTokenizersTokenFilters
     -->

    <!-- One can also specify an existing Analyzer class that has a
         default constructor via the class attribute on the analyzer element
    <fieldType name="text_greek" class="solr.TextField">
      <analyzer class="org.apache.lucene.analysis.el.GreekAnalyzer"/>
    </fieldType>
    -->

<<<<<<< HEAD
=======
    <!-- A text field that only splits on whitespace for exact matching of words -->
    <fieldType name="text_ws" class="solr.TextField" positionIncrementGap="100">
      <analyzer>
        <tokenizer class="solr.WhitespaceTokenizerFactory"/>
      </analyzer>
    </fieldType>

    <!-- A text field that uses WordDelimiterFilter to enable splitting and matching of
        words on case-change, alpha numeric boundaries, and non-alphanumeric chars,
        so that a query of "wifi" or "wi fi" could match a document containing "Wi-Fi".
        Synonyms and stopwords are customized by external files, and stemming is enabled.
        Duplicate tokens at the same position (which may result from Stemmed Synonyms or
        WordDelim parts) are removed.
        -->
   <fieldType name="text" class="solr.TextField" positionIncrementGap="100">
      <analyzer type="index">
        <tokenizer class="solr.WhitespaceTokenizerFactory"/>
        <!-- in this example, we will only use synonyms at query time
        <filter class="solr.SynonymFilterFactory" synonyms="index_synonyms.txt" ignoreCase="true" expand="false"/>
        -->
        <!-- Case insensitive stop word removal.
          add enablePositionIncrements=true in both the index and query
          analyzers to leave a 'gap' for more accurate phrase queries.
        -->
        <filter class="solr.StopFilterFactory"
                ignoreCase="true"
                words="stopwords.txt"
                enablePositionIncrements="true"
                />
        <filter class="solr.WordDelimiterFilterFactory" generateWordParts="1" generateNumberParts="1" catenateWords="1" catenateNumbers="1" catenateAll="0" splitOnCaseChange="1"/>
        <filter class="solr.LowerCaseFilterFactory"/>
        <filter class="solr.SnowballPorterFilterFactory" language="English" protected="protwords.txt"/>
        <filter class="solr.RemoveDuplicatesTokenFilterFactory"/>
      </analyzer>
      <analyzer type="query">
        <tokenizer class="solr.WhitespaceTokenizerFactory"/>
        <filter class="solr.SynonymFilterFactory" synonyms="synonyms.txt" ignoreCase="true" expand="true"/>
        <filter class="solr.StopFilterFactory"
                ignoreCase="true"
                words="stopwords.txt"
                enablePositionIncrements="true"
                />
        <filter class="solr.WordDelimiterFilterFactory" generateWordParts="1" generateNumberParts="1" catenateWords="0" catenateNumbers="0" catenateAll="0" splitOnCaseChange="1"/>
        <filter class="solr.LowerCaseFilterFactory"/>
        <filter class="solr.SnowballPorterFilterFactory" language="English" protected="protwords.txt"/>
        <filter class="solr.RemoveDuplicatesTokenFilterFactory"/>
      </analyzer>
    </fieldType>


    <!-- Less flexible matching, but less false matches.  Probably not ideal for product names,
         but may be good for SKUs.  Can insert dashes in the wrong place and still match. -->
    <fieldType name="textTight" class="solr.TextField" positionIncrementGap="100" >
      <analyzer>
        <tokenizer class="solr.WhitespaceTokenizerFactory"/>
        <filter class="solr.SynonymFilterFactory" synonyms="synonyms.txt" ignoreCase="true" expand="false"/>
        <filter class="solr.StopFilterFactory" ignoreCase="true" words="stopwords.txt"/>
        <filter class="solr.WordDelimiterFilterFactory" generateWordParts="0" generateNumberParts="0" catenateWords="1" catenateNumbers="1" catenateAll="0"/>
        <filter class="solr.LowerCaseFilterFactory"/>
        <filter class="solr.SnowballPorterFilterFactory" language="English" protected="protwords.txt"/>
        <!-- this filter can remove any duplicate tokens that appear at the same position - sometimes
             possible with WordDelimiterFilter in conjuncton with stemming. -->
        <filter class="solr.RemoveDuplicatesTokenFilterFactory"/>
      </analyzer>
    </fieldType>

    <!--
     Setup simple analysis for spell checking
     -->
    <fieldType name="textSpell" class="solr.TextField" positionIncrementGap="100" >
      <analyzer>
        <tokenizer class="solr.StandardTokenizerFactory"/>
        <filter class="solr.LowerCaseFilterFactory"/>
        <filter class="solr.RemoveDuplicatesTokenFilterFactory"/>
      </analyzer>
    </fieldType>

    <!-- This is an example of using the KeywordTokenizer along
         With various TokenFilterFactories to produce a sortable field
         that does not include some properties of the source text
      -->
    <fieldType name="alphaOnlySort" class="solr.TextField" sortMissingLast="true" omitNorms="true">
      <analyzer>
        <!-- KeywordTokenizer does no actual tokenizing, so the entire
             input string is preserved as a single token
          -->
        <tokenizer class="solr.KeywordTokenizerFactory"/>
        <!-- The LowerCase TokenFilter does what you expect, which can be
             when you want your sorting to be case insensitive
          -->
        <filter class="solr.LowerCaseFilterFactory" />
        <!-- The TrimFilter removes any leading or trailing whitespace -->
        <filter class="solr.TrimFilterFactory" />
        <!-- The PatternReplaceFilter gives you the flexibility to use
             Java Regular expression to replace any sequence of characters
             matching a pattern with an arbitrary replacement string, 
             which may include back references to portions of the original
             string matched by the pattern.
             
             See the Java Regular Expression documentation for more
             information on pattern and replacement string syntax.
             
             http://java.sun.com/j2se/1.5.0/docs/api/java/util/regex/package-summary.html
          -->
        <filter class="solr.PatternReplaceFilterFactory"
                pattern="([^a-z])" replacement="" replace="all"
        />
      </analyzer>
    </fieldType>

    <!-- since fields of this type are by default not stored or indexed, any data added to 
         them will be ignored outright 
     --> 
    <fieldtype name="ignored" stored="false" indexed="false" class="solr.StrField" /> 

>>>>>>> a075de51
    <fieldType name="uuid" class="solr.UUIDField" indexed="true" />
 </types>


 <fields>
 	<field name="_version_" type="long" indexed="true" stored="true" multiValued="false"/>
   <!-- Valid attributes for fields:
     name: mandatory - the name for the field
     type: mandatory - the name of a previously defined type from the <types> section
     indexed: true if this field should be indexed (searchable or sortable)
     stored: true if this field should be retrievable
     compressed: [false] if this field should be stored using gzip compression
       (this will only apply if the field type is compressable; among
       the standard field types, only TextField and StrField are)
     multiValued: true if this field may contain multiple values per document
     omitNorms: (expert) set to true to omit the norms associated with
       this field (this disables length normalization and index-time
       boosting for the field, and saves some memory).  Only full-text
       fields or fields that need an index-time boost need norms.
     termVectors: [false] set to true to store the term vector for a given field.
       When using MoreLikeThis, fields used for similarity should be stored for 
       best performance.
   -->
   <field name="search.uniqueid" type="string" indexed="true" stored="true" required="true" omitNorms="true" />
   <field name="sectionid" type="integer" indexed="true" stored="true" required="false" />
   <field name="type" type="integer" indexed="true" stored="true" required="true" /> 
   <field name="id" type="integer" indexed="true" stored="true" required="true" /> 
   <field name="ip" type="string" indexed="true" stored="true" required="false" /> 
   <field name="time" type="date" indexed="true" stored="true" required="true" /> 
   <field name="epersonid" type="integer" indexed="true" stored="true" required="false" />
   <field name="continent" type="string" indexed="true" stored="true" required="false"/> 
   <field name="country" type="string" indexed="true" stored="true" required="false" />
   <field name="countryCode" type="string" indexed="true" stored="true" required="false"/>
   <field name="city" type="string" indexed="true" stored="true" required="false"/> 
   <field name="longitude" type="float" indexed="true" stored="true" required="false" /> 
   <field name="latitude" type="float" indexed="true" stored="true" required="false" /> 
   <field name="location" type="string" indexed="true" stored="true" required="false" /> 
   <field name="solarYear" type="integer" indexed="true" stored="true" required="false" />
   <field name="fiscalYear" type="integer" indexed="true" stored="true" required="false" />    
   <field name="dns" type="string" indexed="true" stored="true" required="false"/>
   <field name="topdomain" type="string" indexed="true" stored="true" required="false"/>
   <field name="userAgent" type="string" indexed="true" stored="true" required="false"/>
   <field name="isBot" type="boolean" indexed="true" stored="true" required="false"/>
   <field name="bundleName" type="string" indexed="true" stored="true" required="false" multiValued="true" />
   <field name="referrer" type="string" indexed="true" stored="true" required="false"/>
    <!-- use uuid as uniqueKey update processor chain, see solrconfig.xml-->
   <field name="uid" type="string" indexed="true" stored="true" required="true" />

   <!--Can either be view/search/search_result/workflow-->
   <field name="statistics_type" type="string" indexed="true" stored="true" required="true" default="view" />

   <!-- Search specific  -->
   <field name="query" type="string" indexed="true" stored="true" required="false" multiValued="true"/>
   <field name="scopeType" type="integer" indexed="true" stored="true" required="false" />
   <field name="scopeId" type="integer" indexed="true" stored="true" required="false" />
   <field name="rpp" type="integer" indexed="true" stored="true" required="false" />
   <field name="sortBy" type="string" indexed="true" stored="true" required="false" />
   <field name="sortOrder" type="string" indexed="true" stored="true" required="false" />
   <field name="page" type="integer" indexed="true" stored="true" required="false" />

   <!--Workflow spefic-->
   <field name="workflowStep" type="string" indexed="true" stored="true" required="false" multiValued="true"/>
   <field name="previousWorkflowStep" type="string" indexed="true" stored="true" required="false" multiValued="true"/>
   <field name="owner" type="string" indexed="true" stored="true" required="false" multiValued="true"/>
   <field name="submitter" type="integer" indexed="true" stored="true" required="false" />
   <field name="actor" type="integer" indexed="true" stored="true" required="false" />
   <field name="workflowItemId" type="integer" indexed="true" stored="true" required="false" />


   <field name="uuid" type="uuid" indexed="true" stored="true" />
 </fields>

 <!-- field for the QueryParser to use when an explicit fieldname is absent -->
 <defaultSearchField>id</defaultSearchField>

 <!-- SolrQueryParser configuration: defaultOperator="AND|OR" -->
 <solrQueryParser defaultOperator="AND"/>

 <uniqueKey>uuid</uniqueKey>
   
</schema><|MERGE_RESOLUTION|>--- conflicted
+++ resolved
@@ -55,6 +55,8 @@
 
     <!-- boolean type: "true" or "false" -->
     <fieldType name="boolean" class="solr.BoolField" sortMissingLast="true" omitNorms="true"/>
+    <!--Binary data type. The data should be sent/retrieved in as Base64 encoded Strings -->
+    <fieldtype name="binary" class="solr.BinaryField"/>
 
     <!-- The optional sortMissingLast and sortMissingFirst attributes are
          currently supported on types that are sorted internally as strings.
@@ -144,8 +146,6 @@
     </fieldType>
     -->
 
-<<<<<<< HEAD
-=======
     <!-- A text field that only splits on whitespace for exact matching of words -->
     <fieldType name="text_ws" class="solr.TextField" positionIncrementGap="100">
       <analyzer>
@@ -261,7 +261,6 @@
      --> 
     <fieldtype name="ignored" stored="false" indexed="false" class="solr.StrField" /> 
 
->>>>>>> a075de51
     <fieldType name="uuid" class="solr.UUIDField" indexed="true" />
  </types>
 
@@ -285,10 +284,11 @@
        When using MoreLikeThis, fields used for similarity should be stored for 
        best performance.
    -->
-   <field name="search.uniqueid" type="string" indexed="true" stored="true" required="true" omitNorms="true" />
+
+   <field name="search.uniqueid" type="string" indexed="true" stored="true" required="false" omitNorms="true" />
    <field name="sectionid" type="integer" indexed="true" stored="true" required="false" />
-   <field name="type" type="integer" indexed="true" stored="true" required="true" /> 
-   <field name="id" type="integer" indexed="true" stored="true" required="true" /> 
+   <field name="type" type="integer" indexed="true" stored="true" required="false" />
+   <field name="id" type="integer" indexed="true" stored="true" required="false" />
    <field name="ip" type="string" indexed="true" stored="true" required="false" /> 
    <field name="time" type="date" indexed="true" stored="true" required="true" /> 
    <field name="epersonid" type="integer" indexed="true" stored="true" required="false" />
@@ -296,11 +296,14 @@
    <field name="country" type="string" indexed="true" stored="true" required="false" />
    <field name="countryCode" type="string" indexed="true" stored="true" required="false"/>
    <field name="city" type="string" indexed="true" stored="true" required="false"/> 
-   <field name="longitude" type="float" indexed="true" stored="true" required="false" /> 
-   <field name="latitude" type="float" indexed="true" stored="true" required="false" /> 
-   <field name="location" type="string" indexed="true" stored="true" required="false" /> 
+   <field name="longitude" type="float" indexed="true" stored="true" required="false" />
+   <field name="latitude" type="float" indexed="true" stored="true" required="false" />
+   <field name="location" type="string" indexed="true" stored="true" required="false" />
    <field name="solarYear" type="integer" indexed="true" stored="true" required="false" />
-   <field name="fiscalYear" type="integer" indexed="true" stored="true" required="false" />    
+   <field name="fiscalYear" type="integer" indexed="true" stored="true" required="false" />
+   <field name="owningComm" type="integer" indexed="true" stored="true" required="false" multiValued="true" /> 
+   <field name="owningColl" type="integer" indexed="true" stored="true" required="false" multiValued="true" /> 
+   <field name="owningItem" type="integer" indexed="true" stored="true" required="false" multiValued="true" /> 
    <field name="dns" type="string" indexed="true" stored="true" required="false"/>
    <field name="topdomain" type="string" indexed="true" stored="true" required="false"/>
    <field name="userAgent" type="string" indexed="true" stored="true" required="false"/>
@@ -330,9 +333,9 @@
    <field name="actor" type="integer" indexed="true" stored="true" required="false" />
    <field name="workflowItemId" type="integer" indexed="true" stored="true" required="false" />
 
-
-   <field name="uuid" type="uuid" indexed="true" stored="true" />
  </fields>
+
+ <uniqueKey>uid</uniqueKey>
 
  <!-- field for the QueryParser to use when an explicit fieldname is absent -->
  <defaultSearchField>id</defaultSearchField>
@@ -340,6 +343,6 @@
  <!-- SolrQueryParser configuration: defaultOperator="AND|OR" -->
  <solrQueryParser defaultOperator="AND"/>
 
- <uniqueKey>uuid</uniqueKey>
+   
    
 </schema>