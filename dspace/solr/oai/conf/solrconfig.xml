<?xml version="1.0" encoding="UTF-8" ?>
<!--
 Licensed to the Apache Software Foundation (ASF) under one or more
 contributor license agreements.  See the NOTICE file distributed with
 this work for additional information regarding copyright ownership.
 The ASF licenses this file to You under the Apache License, Version 2.0
 (the "License"); you may not use this file except in compliance with
 the License.  You may obtain a copy of the License at

     http://www.apache.org/licenses/LICENSE-2.0

 Unless required by applicable law or agreed to in writing, software
 distributed under the License is distributed on an "AS IS" BASIS,
 WITHOUT WARRANTIES OR CONDITIONS OF ANY KIND, either express or implied.
 See the License for the specific language governing permissions and
 limitations under the License.
-->

<!-- 
     For more details about configurations options that may appear in
     this file, see http://wiki.apache.org/solr/SolrConfigXml. 
-->
<config>
  <!-- In all configuration below, a prefix of "solr." for class names
       is an alias that causes solr to search appropriate packages,
       including org.apache.solr.(search|update|request|core|analysis)

<<<<<<< HEAD
       You may also set this to false using by setting the system property:
         -Dsolr.abortOnConfigurationError=false
     -->
  <abortOnConfigurationError>${solr.abortOnConfigurationError:true}</abortOnConfigurationError>
  <luceneMatchVersion>LUCENE_40</luceneMatchVersion>
  <!-- lib directives can be used to instruct Solr to load an Jars identified
       and use them to resolve any "plugins" specified in your solrconfig.xml or
       schema.xml (ie: Analyzers, Request Handlers, etc...).
=======
       You may also specify a fully qualified Java classname if you
       have your own custom plugins.
    -->

  <!-- Controls what version of Lucene various components of Solr
       adhere to.  Generally, you want to use the latest version to
       get all bug fixes and improvements. It is highly recommended
       that you fully re-index after changing this setting as it can
       affect both how text is indexed and queried.
  -->
  <luceneMatchVersion>4.4</luceneMatchVersion>

  <!-- <lib/> directives can be used to instruct Solr to load an Jars
       identified and use them to resolve any "plugins" specified in
       your solrconfig.xml or schema.xml (ie: Analyzers, Request
       Handlers, etc...).

       All directories and paths are resolved relative to the
       instanceDir.

       Please note that <lib/> directives are processed in the order
       that they appear in your solrconfig.xml file, and are "stacked" 
       on top of each other when building a ClassLoader - so if you have 
       plugin jars with dependencies on other jars, the "lower level" 
       dependency jars should be loaded first.

       If a "./lib" directory exists in your instanceDir, all files
       found in it are included as if you had used the following
       syntax...
       
              <lib dir="./lib" />
    -->

  <!-- A 'dir' option by itself adds any files found in the directory 
       to the classpath, this is useful for including all jars in a
       directory.
>>>>>>> a075de51

       When a 'regex' is specified in addition to a 'dir', only the
       files in that directory which completely match the regex
       (anchored on both ends) will be included.

       If a 'dir' option (with or without a regex) is used and nothing
       is found that matches, a warning will be logged.

       The examples below can be used to load some solr-contribs along 
       with their external dependencies.
    -->
  <lib dir="../../../contrib/extraction/lib" regex=".*\.jar" />
  <lib dir="../../../dist/" regex="solr-cell-\d.*\.jar" />

  <lib dir="../../../contrib/clustering/lib/" regex=".*\.jar" />
  <lib dir="../../../dist/" regex="solr-clustering-\d.*\.jar" />

  <lib dir="../../../contrib/langid/lib/" regex=".*\.jar" />
  <lib dir="../../../dist/" regex="solr-langid-\d.*\.jar" />

<<<<<<< HEAD
  <!-- WARNING: this <indexDefaults> section only provides defaults for index writers
       in general. See also the <mainIndex> section after that when changing parameters
       for Solr's main Lucene index. -->
  <indexConfig>
   <!-- Values here affect all index writers and act as a default unless overridden. -->
    <useCompoundFile>false</useCompoundFile>
=======
  <lib dir="../../../contrib/velocity/lib" regex=".*\.jar" />
  <lib dir="../../../dist/" regex="solr-velocity-\d.*\.jar" />
>>>>>>> a075de51

  <!-- an exact 'path' can be used instead of a 'dir' to specify a 
       specific jar file.  This will cause a serious error to be logged 
       if it can't be loaded.
    -->
  <!--
     <lib path="../a-jar-that-does-not-exist.jar" /> 
  -->
  
  <!-- Data Directory

       Used to specify an alternate directory to hold all index data
       other than the default ./data under the Solr home.  If
       replication is in use, this should match the replication
       configuration.
    -->
  <dataDir>${solr.data.dir:}</dataDir>


  <!-- The DirectoryFactory to use for indexes.
       
       solr.StandardDirectoryFactory is filesystem
       based and tries to pick the best implementation for the current
       JVM and platform.  solr.NRTCachingDirectoryFactory, the default,
       wraps solr.StandardDirectoryFactory and caches small files in memory
       for better NRT performance.

       One can force a particular implementation via solr.MMapDirectoryFactory,
       solr.NIOFSDirectoryFactory, or solr.SimpleFSDirectoryFactory.

       solr.RAMDirectoryFactory is memory based, not
       persistent, and doesn't work with replication.
    -->
  <directoryFactory name="DirectoryFactory" 
                    class="${solr.directoryFactory:solr.NRTCachingDirectoryFactory}"/> 

  <!-- The CodecFactory for defining the format of the inverted index.
       The default implementation is SchemaCodecFactory, which is the official Lucene
       index format, but hooks into the schema to provide per-field customization of
       the postings lists and per-document values in the fieldType element
       (postingsFormat/docValuesFormat). Note that most of the alternative implementations
       are experimental, so if you choose to customize the index format, its a good
       idea to convert back to the official format e.g. via IndexWriter.addIndexes(IndexReader)
       before upgrading to a newer version to avoid unnecessary reindexing.
  -->
  <codecFactory class="solr.SchemaCodecFactory"/>

  <!-- To enable dynamic schema REST APIs, use the following for <schemaFactory>:
  
       <schemaFactory class="ManagedIndexSchemaFactory">
         <bool name="mutable">true</bool>
         <str name="managedSchemaResourceName">managed-schema</str>
       </schemaFactory>
       
       When ManagedIndexSchemaFactory is specified, Solr will load the schema from
       he resource named in 'managedSchemaResourceName', rather than from schema.xml.
       Note that the managed schema resource CANNOT be named schema.xml.  If the managed
       schema does not exist, Solr will create it after reading schema.xml, then rename
       'schema.xml' to 'schema.xml.bak'. 
       
       Do NOT hand edit the managed schema - external modifications will be ignored and
       overwritten as a result of schema modification REST API calls.

       When ManagedIndexSchemaFactory is specified with mutable = true, schema
       modification REST API calls will be allowed; otherwise, error responses will be
       sent back for these requests. 
  -->
  <schemaFactory class="ClassicIndexSchemaFactory"/>

  <!-- ~~~~~~~~~~~~~~~~~~~~~~~~~~~~~~~~~~~~~~~~~~~~~~~~~~~~~~~~~~~~~~~~~~~~~
       Index Config - These settings control low-level behavior of indexing
       Most example settings here show the default value, but are commented
       out, to more easily see where customizations have been made.
       
       Note: This replaces <indexDefaults> and <mainIndex> from older versions
       ~~~~~~~~~~~~~~~~~~~~~~~~~~~~~~~~~~~~~~~~~~~~~~~~~~~~~~~~~~~~~~~~~~~~~ -->
  <indexConfig>
    <!-- maxFieldLength was removed in 4.0. To get similar behavior, include a 
         LimitTokenCountFilterFactory in your fieldType definition. E.g. 
     <filter class="solr.LimitTokenCountFilterFactory" maxTokenCount="10000"/>
    -->
    <!-- Maximum time to wait for a write lock (ms) for an IndexWriter. Default: 1000 -->
    <!-- <writeLockTimeout>1000</writeLockTimeout>  -->

    <!-- The maximum number of simultaneous threads that may be
         indexing documents at once in IndexWriter; if more than this
         many threads arrive they will wait for others to finish.
         Default in Solr/Lucene is 8. -->
    <!-- <maxIndexingThreads>8</maxIndexingThreads>  -->

    <!-- Expert: Enabling compound file will use less files for the index, 
         using fewer file descriptors on the expense of performance decrease. 
         Default in Lucene is "true". Default in Solr is "false" (since 3.6) -->
    <!-- <useCompoundFile>false</useCompoundFile> -->

    <!-- ramBufferSizeMB sets the amount of RAM that may be used by Lucene
         indexing for buffering added documents and deletions before they are
         flushed to the Directory.
         maxBufferedDocs sets a limit on the number of documents buffered
         before flushing.
         If both ramBufferSizeMB and maxBufferedDocs is set, then
         Lucene will flush based on whichever limit is hit first.
         The default is 100 MB.  -->
		<ramBufferSizeMB>32</ramBufferSizeMB>
    	<maxBufferedDocs>1000</maxBufferedDocs>

    <!-- Expert: Merge Policy 
         The Merge Policy in Lucene controls how merging of segments is done.
         The default since Solr/Lucene 3.3 is TieredMergePolicy.
         The default since Lucene 2.3 was the LogByteSizeMergePolicy,
         Even older versions of Lucene used LogDocMergePolicy.
      -->
    <!--
        <mergePolicy class="org.apache.lucene.index.TieredMergePolicy">
          <int name="maxMergeAtOnce">10</int>
          <int name="segmentsPerTier">10</int>
        </mergePolicy>
      -->
       
    <!-- Merge Factor
         The merge factor controls how many segments will get merged at a time.
         For TieredMergePolicy, mergeFactor is a convenience parameter which
         will set both MaxMergeAtOnce and SegmentsPerTier at once.
         For LogByteSizeMergePolicy, mergeFactor decides how many new segments
         will be allowed before they are merged into one.
         Default is 10 for both merge policies.
      -->
    <!-- 
    <mergeFactor>10</mergeFactor>
      -->

    <!-- Expert: Merge Scheduler
         The Merge Scheduler in Lucene controls how merges are
         performed.  The ConcurrentMergeScheduler (Lucene 2.3 default)
         can perform merges in the background using separate threads.
         The SerialMergeScheduler (Lucene 2.2 default) does not.
     -->
    <!-- 
       <mergeScheduler class="org.apache.lucene.index.ConcurrentMergeScheduler"/>
       -->

    <!-- LockFactory 

         This option specifies which Lucene LockFactory implementation
         to use.
      
         single = SingleInstanceLockFactory - suggested for a
                  read-only index or when there is no possibility of
                  another process trying to modify the index.
         native = NativeFSLockFactory - uses OS native file locking.
                  Do not use when multiple solr webapps in the same
                  JVM are attempting to share a single index.
         simple = SimpleFSLockFactory  - uses a plain file for locking

         Defaults: 'native' is default for Solr3.6 and later, otherwise
                   'simple' is the default

         More details on the nuances of each LockFactory...
         http://wiki.apache.org/lucene-java/AvailableLockFactories
    -->
<<<<<<< HEAD
    <lockType>native</lockType>
    <!--
     Expert:
    Controls how often Lucene loads terms into memory -->
    <!--<termIndexInterval>256</termIndexInterval>-->
    
    <!--
        Custom deletion policies can specified here. The class must
        implement org.apache.lucene.index.IndexDeletionPolicy.

        http://lucene.apache.org/java/2_3_2/api/org/apache/lucene/index/IndexDeletionPolicy.html

        The standard Solr IndexDeletionPolicy implementation supports deleting
        index commit points on number of commits, age of commit point and
        optimized status.
=======
    <lockType>${solr.lock.type:native}</lockType>

    <!-- Unlock On Startup

         If true, unlock any held write or commit locks on startup.
         This defeats the locking mechanism that allows multiple
         processes to safely access a lucene index, and should be used
         with care. Default is "false".

         This is not needed if lock type is 'single'
     -->
    <!--
    <unlockOnStartup>false</unlockOnStartup>
      -->
    
    <!-- Expert: Controls how often Lucene loads terms into memory
         Default is 128 and is likely good for most everyone.
      -->
    <!-- <termIndexInterval>128</termIndexInterval> -->

    <!-- If true, IndexReaders will be reopened (often more efficient)
         instead of closed and then opened. Default: true
      -->
    <!-- 
    <reopenReaders>true</reopenReaders>
      -->

    <!-- Commit Deletion Policy
         Custom deletion policies can be specified here. The class must
         implement org.apache.lucene.index.IndexDeletionPolicy.
>>>>>>> a075de51

         The default Solr IndexDeletionPolicy implementation supports
         deleting index commit points on number of commits, age of
         commit point and optimized status.
         
         The latest commit point should always be preserved regardless
         of the criteria.
    -->
    <!-- 
    <deletionPolicy class="solr.SolrDeletionPolicy">
    -->
      <!-- The number of commit points to be kept -->
      <!-- <str name="maxCommitsToKeep">1</str> -->
      <!-- The number of optimized commit points to be kept -->
      <!-- <str name="maxOptimizedCommitsToKeep">0</str> -->
      <!--
          Delete all commit points once they have reached the given age.
          Supports DateMathParser syntax e.g.
        -->
      <!--
         <str name="maxCommitAge">30MINUTES</str>
         <str name="maxCommitAge">1DAY</str>
      -->
    <!-- 
    </deletionPolicy>
    -->

<<<<<<< HEAD
    <!--  To aid in advanced debugging, you may turn on IndexWriter debug logging.
      Setting to true will set the file that the underlying Lucene IndexWriter
      will write its debug infostream to.  -->
     <infoStream file="INFOSTREAM.txt">false</infoStream>
     
  </indexConfig>
=======
    <!-- Lucene Infostream
       
         To aid in advanced debugging, Lucene provides an "InfoStream"
         of detailed information when indexing.
>>>>>>> a075de51

         Setting the value to true will instruct the underlying Lucene
         IndexWriter to write its info stream to solr's log. By default,
         this is enabled here, and controlled through log4j.properties.
      -->
     <infoStream>true</infoStream>
  </indexConfig>


  <!-- JMX
       
       This example enables JMX if and only if an existing MBeanServer
       is found, use this if you want to configure JMX through JVM
       parameters. Remove this to disable exposing Solr configuration
       and statistics to JMX.

       For more details see http://wiki.apache.org/solr/SolrJmx
    -->
  <jmx />
  <!-- If you want to connect to a particular server, specify the
       agentId 
    -->
  <!-- <jmx agentId="myAgent" /> -->
  <!-- If you want to start a new MBeanServer, specify the serviceUrl -->
  <!-- <jmx serviceUrl="service:jmx:rmi:///jndi/rmi://localhost:9999/solr"/>
    -->

  <!-- The default high-performance update handler -->
  <updateHandler class="solr.DirectUpdateHandler2">

    <!-- Enables a transaction log, used for real-time get, durability, and
         and solr cloud replica recovery.  The log can grow as big as
         uncommitted changes to the index, so use of a hard autoCommit
         is recommended (see below).
         "dir" - the target directory for transaction logs, defaults to the
                solr data directory.  --> 
    <updateLog>
      <str name="dir">${solr.ulog.dir:}</str>
    </updateLog>
 
    <!-- AutoCommit

         Perform a hard commit automatically under certain conditions.
         Instead of enabling autoCommit, consider using "commitWithin"
         when adding documents. 

         http://wiki.apache.org/solr/UpdateXmlMessages

         maxDocs - Maximum number of documents to add since the last
                   commit before automatically triggering a new commit.

         maxTime - Maximum amount of time in ms that is allowed to pass
                   since a document was added before automatically
                   triggering a new commit. 
         openSearcher - if false, the commit causes recent index changes
           to be flushed to stable storage, but does not cause a new
           searcher to be opened to make those changes visible.

         If the updateLog is enabled, then it's highly recommended to
         have some sort of hard autoCommit to limit the log size.
      -->
     <autoCommit> 
       <maxDocs>10000</maxDocs> <!--Commit every 10.000 documents-->
       <maxTime>${solr.autoCommit.maxTime:10000}</maxTime> <!--Default commit every 10 seconds-->
       <openSearcher>true</openSearcher> 
     </autoCommit>
     
    <!-- softAutoCommit is like autoCommit except it causes a
         'soft' commit which only ensures that changes are visible
         but does not ensure that data is synced to disk.  This is
         faster and more near-realtime friendly than a hard commit.
      -->

     <autoSoftCommit> 
       <maxTime>${solr.autoSoftCommit.maxTime:-1}</maxTime> 
     </autoSoftCommit>

    <!-- Update Related Event Listeners
         
         Various IndexWriter related events can trigger Listeners to
         take actions.

         postCommit - fired after every commit or optimize command
         postOptimize - fired after every optimize command
      -->
    <!-- The RunExecutableListener executes an external command from a
         hook such as postCommit or postOptimize.
         
         exe - the name of the executable to run
         dir - dir to use as the current working directory. (default=".")
         wait - the calling thread waits until the executable returns. 
                (default="true")
         args - the arguments to pass to the program.  (default is none)
         env - environment variables to set.  (default is none)
      -->
    <!-- This example shows how RunExecutableListener could be used
         with the script based replication...
         http://wiki.apache.org/solr/CollectionDistribution
      -->
    <!--
       <listener event="postCommit" class="solr.RunExecutableListener">
         <str name="exe">solr/bin/snapshooter</str>
         <str name="dir">.</str>
         <bool name="wait">true</bool>
         <arr name="args"> <str>arg1</str> <str>arg2</str> </arr>
         <arr name="env"> <str>MYVAR=val1</str> </arr>
       </listener>
      -->

  </updateHandler>


  <!-- IndexReaderFactory

       Use the following format to specify a custom IndexReaderFactory,
       which allows for alternate IndexReader implementations.

       ** Experimental Feature **

       Please note - Using a custom IndexReaderFactory may prevent
       certain other features from working. The API to
       IndexReaderFactory may change without warning or may even be
       removed from future releases if the problems cannot be
       resolved.


       ** Features that may not work with custom IndexReaderFactory **

       The ReplicationHandler assumes a disk-resident index. Using a
       custom IndexReader implementation may cause incompatibility
       with ReplicationHandler and may cause replication to not work
       correctly. See SOLR-1366 for details.

    -->
  <!--
  <indexReaderFactory name="IndexReaderFactory" class="package.class">
    <str name="someArg">Some Value</str>
  </indexReaderFactory >
  -->
  <!-- By explicitly declaring the Factory, the termIndexDivisor can
       be specified.
    -->
  <!--
     <indexReaderFactory name="IndexReaderFactory" 
                         class="solr.StandardIndexReaderFactory">
       <int name="setTermIndexDivisor">12</int>
     </indexReaderFactory >
    -->


 <!-- ~~~~~~~~~~~~~~~~~~~~~~~~~~~~~~~~~~~~~~~~~~~~~~~~~~~~~~~~~~~~~~~~~~~~~
       Query section - these settings control query time things like caches
       ~~~~~~~~~~~~~~~~~~~~~~~~~~~~~~~~~~~~~~~~~~~~~~~~~~~~~~~~~~~~~~~~~~~~~ -->
  <query>
    <!-- Max Boolean Clauses

         Maximum number of clauses in each BooleanQuery,  an exception
         is thrown if exceeded.

         ** WARNING **
         
         This option actually modifies a global Lucene property that
         will affect all SolrCores.  If multiple solrconfig.xml files
         disagree on this property, the value at any given moment will
         be based on the last SolrCore to be initialized.
         
      -->
    <maxBooleanClauses>1024</maxBooleanClauses>


    <!-- Solr Internal Query Caches

         There are two implementations of cache available for Solr,
         LRUCache, based on a synchronized LinkedHashMap, and
         FastLRUCache, based on a ConcurrentHashMap.  

         FastLRUCache has faster gets and slower puts in single
         threaded operation and thus is generally faster than LRUCache
         when the hit ratio of the cache is high (> 75%), and may be
         faster under other scenarios on multi-cpu systems.
    -->

    <!-- Filter Cache

         Cache used by SolrIndexSearcher for filters (DocSets),
         unordered sets of *all* documents that match a query.  When a
         new searcher is opened, its caches may be prepopulated or
         "autowarmed" using data from caches in the old searcher.
         autowarmCount is the number of items to prepopulate.  For
         LRUCache, the autowarmed items will be the most recently
         accessed items.

         Parameters:
           class - the SolrCache implementation LRUCache or
               (LRUCache or FastLRUCache)
           size - the maximum number of entries in the cache
           initialSize - the initial capacity (number of entries) of
               the cache.  (see java.util.HashMap)
           autowarmCount - the number of entries to prepopulate from
               and old cache.  
      -->
    <filterCache class="solr.FastLRUCache"
                 size="512"
                 initialSize="512"
                 autowarmCount="0"/>

    <!-- Query Result Cache
         
         Caches results of searches - ordered lists of document ids
         (DocList) based on a query, a sort, and the range of documents requested.  
      -->
    <queryResultCache class="solr.LRUCache"
                     size="512"
                     initialSize="512"
                     autowarmCount="0"/>
   
    <!-- Document Cache

         Caches Lucene Document objects (the stored fields for each
         document).  Since Lucene internal document ids are transient,
         this cache will not be autowarmed.  
      -->
    <documentCache class="solr.LRUCache"
                   size="512"
                   initialSize="512"
                   autowarmCount="0"/>
    
    <!-- Field Value Cache
         
         Cache used to hold field values that are quickly accessible
         by document id.  The fieldValueCache is created by default
         even if not configured here.
      -->
    <!--
       <fieldValueCache class="solr.FastLRUCache"
                        size="512"
                        autowarmCount="128"
                        showItems="32" />
      -->

    <!-- Custom Cache

         Example of a generic cache.  These caches may be accessed by
         name through SolrIndexSearcher.getCache(),cacheLookup(), and
         cacheInsert().  The purpose is to enable easy caching of
         user/application level data.  The regenerator argument should
         be specified as an implementation of solr.CacheRegenerator 
         if autowarming is desired.  
      -->
    <!--
       <cache name="myUserCache"
              class="solr.LRUCache"
              size="4096"
              initialSize="1024"
              autowarmCount="1024"
              regenerator="com.mycompany.MyRegenerator"
              />
      -->


    <!-- Lazy Field Loading

         If true, stored fields that are not requested will be loaded
         lazily.  This can result in a significant speed improvement
         if the usual case is to not load all stored fields,
         especially if the skipped fields are large compressed text
         fields.
    -->
    <enableLazyFieldLoading>true</enableLazyFieldLoading>

   <!-- Use Filter For Sorted Query

        A possible optimization that attempts to use a filter to
        satisfy a search.  If the requested sort does not include
        score, then the filterCache will be checked for a filter
        matching the query. If found, the filter will be used as the
        source of document ids, and then the sort will be applied to
        that.

        For most situations, this will not be useful unless you
        frequently get the same search repeatedly with different sort
        options, and none of them ever use "score"
     -->
   <!--
      <useFilterForSortedQuery>true</useFilterForSortedQuery>
     -->

   <!-- Result Window Size

        An optimization for use with the queryResultCache.  When a search
        is requested, a superset of the requested number of document ids
        are collected.  For example, if a search for a particular query
        requests matching documents 10 through 19, and queryWindowSize is 50,
        then documents 0 through 49 will be collected and cached.  Any further
        requests in that range can be satisfied via the cache.  
     -->
   <queryResultWindowSize>20</queryResultWindowSize>

   <!-- Maximum number of documents to cache for any entry in the
        queryResultCache. 
     -->
   <queryResultMaxDocsCached>200</queryResultMaxDocsCached>

   <!-- Query Related Event Listeners

        Various IndexSearcher related events can trigger Listeners to
        take actions.

        newSearcher - fired whenever a new searcher is being prepared
        and there is a current searcher handling requests (aka
        registered).  It can be used to prime certain caches to
        prevent long request times for certain requests.

        firstSearcher - fired whenever a new searcher is being
        prepared but there is no current registered searcher to handle
        requests or to gain autowarming data from.

        
     -->
    <!-- QuerySenderListener takes an array of NamedList and executes a
         local query request for each NamedList in sequence. 
      -->
    <listener event="newSearcher" class="solr.QuerySenderListener">
      <arr name="queries">
        <!--
           <lst><str name="q">solr</str><str name="sort">price asc</str></lst>
           <lst><str name="q">rocks</str><str name="sort">weight asc</str></lst>
          -->
      </arr>
    </listener>
    <listener event="firstSearcher" class="solr.QuerySenderListener">
      <arr name="queries">
        <lst>
          <str name="q">static firstSearcher warming in solrconfig.xml</str>
        </lst>
      </arr>
    </listener>

    <!-- Use Cold Searcher

         If a search request comes in and there is no current
         registered searcher, then immediately register the still
         warming searcher and use it.  If "false" then all requests
         will block until the first searcher is done warming.
      -->
    <useColdSearcher>false</useColdSearcher>

    <!-- Max Warming Searchers
         
         Maximum number of searchers that may be warming in the
         background concurrently.  An error is returned if this limit
         is exceeded.

         Recommend values of 1-2 for read-only slaves, higher for
         masters w/o cache warming.
      -->
    <maxWarmingSearchers>2</maxWarmingSearchers>

  </query>
  
 <!-- Request Dispatcher

       This section contains instructions for how the SolrDispatchFilter
       should behave when processing requests for this SolrCore.

       handleSelect is a legacy option that affects the behavior of requests
       such as /select?qt=XXX

       handleSelect="true" will cause the SolrDispatchFilter to process
       the request and dispatch the query to a handler specified by the 
       "qt" param, assuming "/select" isn't already registered.

       handleSelect="false" will cause the SolrDispatchFilter to
       ignore "/select" requests, resulting in a 404 unless a handler
       is explicitly registered with the name "/select"

       handleSelect="true" is not recommended for new users, but is the default
       for backwards compatibility
    -->
  <requestDispatcher handleSelect="false" >
    <!-- Request Parsing

         These settings indicate how Solr Requests may be parsed, and
         what restrictions may be placed on the ContentStreams from
         those requests

         enableRemoteStreaming - enables use of the stream.file
         and stream.url parameters for specifying remote streams.

         multipartUploadLimitInKB - specifies the max size (in KiB) of
         Multipart File Uploads that Solr will allow in a Request.
         
         formdataUploadLimitInKB - specifies the max size (in KiB) of
         form data (application/x-www-form-urlencoded) sent via
         POST. You can use POST to pass request parameters not
         fitting into the URL.
         
         addHttpRequestToContext - if set to true, it will instruct
         the requestParsers to include the original HttpServletRequest
         object in the context map of the SolrQueryRequest under the 
         key "httpRequest". It will not be used by any of the existing
         Solr components, but may be useful when developing custom 
         plugins.
         
         *** WARNING ***
         The settings below authorize Solr to fetch remote files, You
         should make sure your system has some authentication before
         using enableRemoteStreaming="true"

      --> 
    <requestParsers enableRemoteStreaming="true" 
                    multipartUploadLimitInKB="2048000"
                    formdataUploadLimitInKB="2048"
                    addHttpRequestToContext="false"/>

    <!-- HTTP Caching

         Set HTTP caching related parameters (for proxy caches and clients).

         The options below instruct Solr not to output any HTTP Caching
         related headers
      -->
    <httpCaching never304="true" />
    <!-- If you include a <cacheControl> directive, it will be used to
         generate a Cache-Control header (as well as an Expires header
         if the value contains "max-age=")
         
         By default, no Cache-Control header is generated.
         
         You can use the <cacheControl> option even if you have set
         never304="true"
      -->
    <!--
       <httpCaching never304="true" >
         <cacheControl>max-age=30, public</cacheControl> 
       </httpCaching>
      -->
    <!-- To enable Solr to respond with automatically generated HTTP
         Caching headers, and to response to Cache Validation requests
         correctly, set the value of never304="false"
         
         This will cause Solr to generate Last-Modified and ETag
         headers based on the properties of the Index.

         The following options can also be specified to affect the
         values of these headers...

         lastModFrom - the default value is "openTime" which means the
         Last-Modified value (and validation against If-Modified-Since
         requests) will all be relative to when the current Searcher
         was opened.  You can change it to lastModFrom="dirLastMod" if
         you want the value to exactly correspond to when the physical
         index was last modified.

         etagSeed="..." is an option you can change to force the ETag
         header (and validation against If-None-Match requests) to be
         different even if the index has not changed (ie: when making
         significant changes to your config file)

         (lastModifiedFrom and etagSeed are both ignored if you use
         the never304="true" option)
      -->
    <!--
       <httpCaching lastModifiedFrom="openTime"
                    etagSeed="Solr">
         <cacheControl>max-age=30, public</cacheControl> 
       </httpCaching>
      -->
  </requestDispatcher>


  <!-- Request Handlers 

       http://wiki.apache.org/solr/SolrRequestHandler

       Incoming queries will be dispatched to a specific handler by name
       based on the path specified in the request.

       Legacy behavior: If the request path uses "/select" but no Request
       Handler has that name, and if handleSelect="true" has been specified in
       the requestDispatcher, then the Request Handler is dispatched based on
       the qt parameter.  Handlers without a leading '/' are accessed this way
       like so: http://host/app/[core/]select?qt=name  If no qt is
       given, then the requestHandler that declares default="true" will be
       used or the one named "standard".

       If a Request Handler is declared with startup="lazy", then it will
       not be initialized until the first request that uses it.

    -->
  <!-- SearchHandler

       http://wiki.apache.org/solr/SearchHandler

       For processing Search Queries, the primary Request Handler
       provided with Solr is "SearchHandler" It delegates to a sequent
       of SearchComponents (see below) and supports distributed
       queries across multiple shards
    -->
  <requestHandler name="/select" class="solr.SearchHandler">
    <!-- default values for query parameters can be specified, these
         will be overridden by parameters in the request
      -->
     <lst name="defaults">
       <str name="echoParams">explicit</str>
       <int name="rows">10</int>
       <str name="df">item.handle</str>
     </lst>
    <!-- In addition to defaults, "appends" params can be specified
         to identify values which should be appended to the list of
         multi-val params from the query (or the existing "defaults").
      -->
    <!-- In this example, the param "fq=instock:true" would be appended to
         any query time fq params the user may specify, as a mechanism for
         partitioning the index, independent of any user selected filtering
         that may also be desired (perhaps as a result of faceted searching).

         NOTE: there is *absolutely* nothing a client can do to prevent these
         "appends" values from being used, so don't use this mechanism
         unless you are sure you always want it.
      -->
    <!--
       <lst name="appends">
         <str name="fq">inStock:true</str>
       </lst>
      -->
    <!-- "invariants" are a way of letting the Solr maintainer lock down
         the options available to Solr clients.  Any params values
         specified here are used regardless of what values may be specified
         in either the query, the "defaults", or the "appends" params.

         In this example, the facet.field and facet.query params would
         be fixed, limiting the facets clients can use.  Faceting is
         not turned on by default - but if the client does specify
         facet=true in the request, these are the only facets they
         will be able to see counts for; regardless of what other
         facet.field or facet.query params they may specify.

         NOTE: there is *absolutely* nothing a client can do to prevent these
         "invariants" values from being used, so don't use this mechanism
         unless you are sure you always want it.
      -->
    <!--
       <lst name="invariants">
         <str name="facet.field">cat</str>
         <str name="facet.field">manu_exact</str>
         <str name="facet.query">price:[* TO 500]</str>
         <str name="facet.query">price:[500 TO *]</str>
       </lst>
      -->
    <!-- If the default list of SearchComponents is not desired, that
         list can either be overridden completely, or components can be
         prepended or appended to the default list.  (see below)
      -->
    <!--
       <arr name="components">
         <str>nameOfCustomComponent1</str>
         <str>nameOfCustomComponent2</str>
       </arr>
      -->
    </requestHandler>

  <!-- A request handler that returns indented JSON by default -->
  <requestHandler name="/query" class="solr.SearchHandler">
     <lst name="defaults">
       <str name="echoParams">explicit</str>
       <str name="wt">json</str>
       <str name="indent">true</str>
       <str name="df">item.handle</str>
     </lst>
  </requestHandler>


  <!-- realtime get handler, guaranteed to return the latest stored fields of
       any document, without the need to commit or open a new searcher.  The
       current implementation relies on the updateLog feature being enabled. -->
  <requestHandler name="/get" class="solr.RealTimeGetHandler">
     <lst name="defaults">
       <str name="omitHeader">true</str>
       <str name="wt">json</str>
       <str name="indent">true</str>
     </lst>
  </requestHandler>

 
  <!-- A Robust Example 
       
       This example SearchHandler declaration shows off usage of the
       SearchHandler with many defaults declared

       Note that multiple instances of the same Request Handler
       (SearchHandler) can be registered multiple times with different
       names (and different init parameters)
    -->
  <requestHandler name="/browse" class="solr.SearchHandler">
     <lst name="defaults">
       <str name="echoParams">explicit</str>

       <!-- VelocityResponseWriter settings -->
       <str name="wt">velocity</str>
       <str name="v.template">browse</str>
       <str name="v.layout">layout</str>
       <str name="title">Solritas</str>

       <!-- Query settings -->
       <str name="defType">edismax</str>
       <str name="qf">
          text^0.5 features^1.0 name^1.2 sku^1.5 id^10.0 manu^1.1 cat^1.4
          title^10.0 description^5.0 keywords^5.0 author^2.0 resourcename^1.0
       </str>
       <str name="df">item.handle</str>
       <str name="mm">100%</str>
       <str name="q.alt">*:*</str>
       <str name="rows">10</str>
       <str name="fl">*,score</str>

       <str name="mlt.qf">
         text^0.5 features^1.0 name^1.2 sku^1.5 id^10.0 manu^1.1 cat^1.4
         title^10.0 description^5.0 keywords^5.0 author^2.0 resourcename^1.0
       </str>
       <str name="mlt.fl">text,features,name,sku,id,manu,cat,title,description,keywords,author,resourcename</str>
       <int name="mlt.count">3</int>

       <!-- Faceting defaults -->
       <str name="facet">on</str>
       <str name="facet.field">cat</str>
       <str name="facet.field">manu_exact</str>
       <str name="facet.field">content_type</str>
       <str name="facet.field">author_s</str>
       <str name="facet.query">ipod</str>
       <str name="facet.query">GB</str>
       <str name="facet.mincount">1</str>
       <str name="facet.pivot">cat,inStock</str>
       <str name="facet.range.other">after</str>
       <str name="facet.range">price</str>
       <int name="f.price.facet.range.start">0</int>
       <int name="f.price.facet.range.end">600</int>
       <int name="f.price.facet.range.gap">50</int>
       <str name="facet.range">popularity</str>
       <int name="f.popularity.facet.range.start">0</int>
       <int name="f.popularity.facet.range.end">10</int>
       <int name="f.popularity.facet.range.gap">3</int>
       <str name="facet.range">manufacturedate_dt</str>
       <str name="f.manufacturedate_dt.facet.range.start">NOW/YEAR-10YEARS</str>
       <str name="f.manufacturedate_dt.facet.range.end">NOW</str>
       <str name="f.manufacturedate_dt.facet.range.gap">+1YEAR</str>
       <str name="f.manufacturedate_dt.facet.range.other">before</str>
       <str name="f.manufacturedate_dt.facet.range.other">after</str>

       <!-- Highlighting defaults -->
       <str name="hl">on</str>
       <str name="hl.fl">content features title name</str>
       <str name="hl.encoder">html</str>
       <str name="hl.simple.pre">&lt;b&gt;</str>
       <str name="hl.simple.post">&lt;/b&gt;</str>
       <str name="f.title.hl.fragsize">0</str>
       <str name="f.title.hl.alternateField">title</str>
       <str name="f.name.hl.fragsize">0</str>
       <str name="f.name.hl.alternateField">name</str>
       <str name="f.content.hl.snippets">3</str>
       <str name="f.content.hl.fragsize">200</str>
       <str name="f.content.hl.alternateField">content</str>
       <str name="f.content.hl.maxAlternateFieldLength">750</str>

       <!-- Spell checking defaults -->
       <str name="spellcheck">on</str>
       <str name="spellcheck.extendedResults">false</str>       
       <str name="spellcheck.count">5</str>
       <str name="spellcheck.alternativeTermCount">2</str>
       <str name="spellcheck.maxResultsForSuggest">5</str>       
       <str name="spellcheck.collate">true</str>
       <str name="spellcheck.collateExtendedResults">true</str>  
       <str name="spellcheck.maxCollationTries">5</str>
       <str name="spellcheck.maxCollations">3</str>           
     </lst>

     <!-- append spellchecking to our list of components -->
     <arr name="last-components">
       <str>spellcheck</str>
     </arr>
  </requestHandler>
  
    <!-- Update Request Handler.  
       
       http://wiki.apache.org/solr/UpdateXmlMessages

       The canonical Request Handler for Modifying the Index through
       commands specified using XML, JSON, CSV, or JAVABIN

       Note: Since solr1.1 requestHandlers requires a valid content
       type header if posted in the body. For example, curl now
       requires: -H 'Content-type:text/xml; charset=utf-8'
       
       To override the request content type and force a specific 
       Content-type, use the request parameter: 
         ?update.contentType=text/csv
       
       This handler will pick a response format to match the input
       if the 'wt' parameter is not explicit
    -->
  <requestHandler name="/update" class="solr.UpdateRequestHandler">
    <!-- See below for information on defining 
         updateRequestProcessorChains that can be used by name 
         on each Update Request
      -->
    <!--
       <lst name="defaults">
         <str name="update.chain">dedupe</str>
       </lst>
       -->
  </requestHandler>

  <!-- for back compat with clients using /update/json and /update/csv -->  
  <requestHandler name="/update/json" class="solr.JsonUpdateRequestHandler">
        <lst name="defaults">
         <str name="stream.contentType">application/json</str>
       </lst>
  </requestHandler>
  <requestHandler name="/update/csv" class="solr.CSVRequestHandler">
        <lst name="defaults">
         <str name="stream.contentType">application/csv</str>
       </lst>
  </requestHandler>

  <!-- Solr Cell Update Request Handler

       http://wiki.apache.org/solr/ExtractingRequestHandler 

    -->
  <requestHandler name="/update/extract" 
                  startup="lazy"
                  class="solr.extraction.ExtractingRequestHandler" >
    <lst name="defaults">
      <str name="lowernames">true</str>
      <str name="uprefix">ignored_</str>

      <!-- capture link hrefs but ignore div attributes -->
      <str name="captureAttr">true</str>
      <str name="fmap.a">links</str>
      <str name="fmap.div">ignored_</str>
    </lst>
  </requestHandler>


  <!-- Field Analysis Request Handler

       RequestHandler that provides much the same functionality as
       analysis.jsp. Provides the ability to specify multiple field
       types and field names in the same request and outputs
       index-time and query-time analysis for each of them.

       Request parameters are:
       analysis.fieldname - field name whose analyzers are to be used

       analysis.fieldtype - field type whose analyzers are to be used
       analysis.fieldvalue - text for index-time analysis
       q (or analysis.q) - text for query time analysis
       analysis.showmatch (true|false) - When set to true and when
           query analysis is performed, the produced tokens of the
           field value analysis will be marked as "matched" for every
           token that is produces by the query analysis
   -->
  <requestHandler name="/analysis/field" 
                  startup="lazy"
                  class="solr.FieldAnalysisRequestHandler" />


  <!-- Document Analysis Handler

       http://wiki.apache.org/solr/AnalysisRequestHandler

       An analysis handler that provides a breakdown of the analysis
       process of provided documents. This handler expects a (single)
       content stream with the following format:

       <docs>
         <doc>
           <field name="id">1</field>
           <field name="name">The Name</field>
           <field name="text">The Text Value</field>
         </doc>
         <doc>...</doc>
         <doc>...</doc>
         ...
       </docs>

    Note: Each document must contain a field which serves as the
    unique key. This key is used in the returned response to associate
    an analysis breakdown to the analyzed document.

    Like the FieldAnalysisRequestHandler, this handler also supports
    query analysis by sending either an "analysis.query" or "q"
    request parameter that holds the query text to be analyzed. It
    also supports the "analysis.showmatch" parameter which when set to
    true, all field tokens that match the query tokens will be marked
    as a "match". 
  -->
  <requestHandler name="/analysis/document" 
                  class="solr.DocumentAnalysisRequestHandler" 
                  startup="lazy" />

  <!-- Admin Handlers

       Admin Handlers - This will register all the standard admin
       RequestHandlers.  
    -->
  <requestHandler name="/admin/" 
                  class="solr.admin.AdminHandlers" />
  <!-- This single handler is equivalent to the following... -->
  <!--
     <requestHandler name="/admin/luke"       class="solr.admin.LukeRequestHandler" />
     <requestHandler name="/admin/system"     class="solr.admin.SystemInfoHandler" />
     <requestHandler name="/admin/plugins"    class="solr.admin.PluginInfoHandler" />
     <requestHandler name="/admin/threads"    class="solr.admin.ThreadDumpHandler" />
     <requestHandler name="/admin/properties" class="solr.admin.PropertiesRequestHandler" />
     <requestHandler name="/admin/file"       class="solr.admin.ShowFileRequestHandler" >
    -->
  <!-- If you wish to hide files under ${solr.home}/conf, explicitly
       register the ShowFileRequestHandler using: 
    -->
  <!--
     <requestHandler name="/admin/file" 
                     class="solr.admin.ShowFileRequestHandler" >
       <lst name="invariants">
         <str name="hidden">synonyms.txt</str> 
         <str name="hidden">anotherfile.txt</str> 
       </lst>
     </requestHandler>
    -->

  <!-- ping/healthcheck -->
  <requestHandler name="/admin/ping" class="solr.PingRequestHandler">
    <lst name="invariants">
      <str name="q">solrpingquery</str>
    </lst>
    <lst name="defaults">
      <str name="echoParams">all</str>
    </lst>
    <!-- An optional feature of the PingRequestHandler is to configure the 
         handler with a "healthcheckFile" which can be used to enable/disable 
         the PingRequestHandler.
         relative paths are resolved against the data dir 
      -->
    <!-- <str name="healthcheckFile">server-enabled.txt</str> -->
  </requestHandler>

  <!-- Echo the request contents back to the client -->
  <requestHandler name="/debug/dump" class="solr.DumpRequestHandler" >
    <lst name="defaults">
     <str name="echoParams">explicit</str> 
     <str name="echoHandler">true</str>
    </lst>
  </requestHandler>
  
  <!-- Solr Replication

       The SolrReplicationHandler supports replicating indexes from a
       "master" used for indexing and "slaves" used for queries.

       http://wiki.apache.org/solr/SolrReplication 

       It is also necessary for SolrCloud to function (in Cloud mode, the
       replication handler is used to bulk transfer segments when nodes 
       are added or need to recover).

       https://wiki.apache.org/solr/SolrCloud/
    -->
	<requestHandler name="/replication" class="solr.ReplicationHandler" > 
    <!--
       To enable simple master/slave replication, uncomment one of the 
       sections below, depending on whether this solr instance should be
       the "master" or a "slave".  If this instance is a "slave" you will 
       also need to fill in the masterUrl to point to a real machine.
    -->
    <!--
       <lst name="master">
         <str name="replicateAfter">commit</str>
         <str name="replicateAfter">startup</str>
         <str name="confFiles">schema.xml,stopwords.txt</str>
       </lst>
    -->
    <!--
       <lst name="slave">
         <str name="masterUrl">http://your-master-hostname:8983/solr</str>
         <str name="pollInterval">00:00:60</str>
       </lst>
    -->
  </requestHandler>

  <!--
   Search components are registered to SolrCore and used by Search Handlers

   By default, the following components are avaliable:

   <searchComponent name="query"     class="org.apache.solr.handler.component.QueryComponent" />
   <searchComponent name="facet"     class="org.apache.solr.handler.component.FacetComponent" />
   <searchComponent name="mlt"       class="org.apache.solr.handler.component.MoreLikeThisComponent" />
   <searchComponent name="highlight" class="org.apache.solr.handler.component.HighlightComponent" />
   <searchComponent name="stats"     class="org.apache.solr.handler.component.StatsComponent" />
   <searchComponent name="debug"     class="org.apache.solr.handler.component.DebugComponent" />

   Default configuration in a requestHandler would look like:
    <arr name="components">
      <str>query</str>
      <str>facet</str>
      <str>mlt</str>
      <str>highlight</str>
      <str>stats</str>
      <str>debug</str>
    </arr>

    If you register a searchComponent to one of the standard names, that will be used instead.
    To insert components before or after the 'standard' components, use:

    <arr name="first-components">
      <str>myFirstComponentName</str>
    </arr>

    <arr name="last-components">
      <str>myLastComponentName</str>
    </arr>
  -->

   <!-- The spell check component can return a list of alternative spelling
  suggestions.  -->
  <searchComponent name="spellcheck" class="solr.SpellCheckComponent">

    <str name="queryAnalyzerFieldType">textSpell</str>

    <lst name="spellchecker">
      <str name="name">default</str>
      <str name="field">name</str>
      <str name="spellcheckIndexDir">./spellchecker</str>
    </lst>

    <!-- a spellchecker that uses a different distance measure
    <lst name="spellchecker">
      <str name="name">jarowinkler</str>
      <str name="field">spell</str>
      <str name="distanceMeasure">org.apache.lucene.search.spell.JaroWinklerDistance</str>
      <str name="spellcheckIndexDir">./spellchecker2</str>
    </lst>
     -->

    <!-- a file based spell checker
    <lst name="spellchecker">
      <str name="classname">solr.FileBasedSpellChecker</str>
      <str name="name">file</str>
      <str name="sourceLocation">spellings.txt</str>
      <str name="characterEncoding">UTF-8</str>
      <str name="spellcheckIndexDir">./spellcheckerFile</str>
    </lst>
    -->
  </searchComponent>

  <!-- A request handler utilizing the spellcheck component.
  #############################################################################
  NOTE: This is purely as an example.  The whole purpose of the
  SpellCheckComponent is to hook it into the request handler that handles (i.e.
  the standard or dismax SearchHandler) queries such that a separate request is
  not needed to get suggestions.

  IN OTHER WORDS, THERE IS REALLY GOOD CHANCE THE SETUP BELOW IS NOT WHAT YOU
  WANT FOR YOUR PRODUCTION SYSTEM!
  #############################################################################
  -->
  <requestHandler name="/spell" class="solr.SearchHandler" lazy="true">
    <lst name="defaults">
      <!-- omp = Only More Popular -->
      <str name="spellcheck.onlyMorePopular">false</str>
      <!-- exr = Extended Results -->
      <str name="spellcheck.extendedResults">false</str>
      <!--  The number of suggestions to return -->
      <str name="spellcheck.count">1</str>
    </lst>
    <arr name="last-components">
      <str>spellcheck</str>
    </arr>
  </requestHandler>

  <searchComponent name="tvComponent" class="org.apache.solr.handler.component.TermVectorComponent"/>
  <!-- A Req Handler for working with the tvComponent.  This is purely as an example.
  You will likely want to add the component to your already specified request handlers. -->
  <requestHandler name="tvrh" class="org.apache.solr.handler.component.SearchHandler">
    <lst name="defaults">
      <bool name="tv">true</bool>
    </lst>
    <arr name="last-components">
      <str>tvComponent</str>
    </arr>
  </requestHandler>

  <!-- Search Components

       Search components are registered to SolrCore and used by 
       instances of SearchHandler (which can access them by name)
       
       By default, the following components are available:
       
       <searchComponent name="query"     class="solr.QueryComponent" />
       <searchComponent name="facet"     class="solr.FacetComponent" />
       <searchComponent name="mlt"       class="solr.MoreLikeThisComponent" />
       <searchComponent name="highlight" class="solr.HighlightComponent" />
       <searchComponent name="stats"     class="solr.StatsComponent" />
       <searchComponent name="debug"     class="solr.DebugComponent" />
   
       Default configuration in a requestHandler would look like:

       <arr name="components">
         <str>query</str>
         <str>facet</str>
         <str>mlt</str>
         <str>highlight</str>
         <str>stats</str>
         <str>debug</str>
       </arr>

       If you register a searchComponent to one of the standard names, 
       that will be used instead of the default.

       To insert components before or after the 'standard' components, use:
    
       <arr name="first-components">
         <str>myFirstComponentName</str>
       </arr>
    
       <arr name="last-components">
         <str>myLastComponentName</str>
       </arr>

       NOTE: The component registered with the name "debug" will
       always be executed after the "last-components" 
       
     -->
  
   <!-- Spell Check

        The spell check component can return a list of alternative spelling
        suggestions.  

        http://wiki.apache.org/solr/SpellCheckComponent
     -->
  <searchComponent name="spellcheck" class="solr.SpellCheckComponent">

    <str name="queryAnalyzerFieldType">text_general</str>

    <!-- Multiple "Spell Checkers" can be declared and used by this
         component
      -->

    <!-- a spellchecker built from a field of the main index -->
    <lst name="spellchecker">
      <str name="name">default</str>
      <str name="field">item.handle</str>
      <str name="classname">solr.DirectSolrSpellChecker</str>
      <!-- the spellcheck distance measure used, the default is the internal levenshtein -->
      <str name="distanceMeasure">internal</str>
      <!-- minimum accuracy needed to be considered a valid spellcheck suggestion -->
      <float name="accuracy">0.5</float>
      <!-- the maximum #edits we consider when enumerating terms: can be 1 or 2 -->
      <int name="maxEdits">2</int>
      <!-- the minimum shared prefix when enumerating terms -->
      <int name="minPrefix">1</int>
      <!-- maximum number of inspections per result. -->
      <int name="maxInspections">5</int>
      <!-- minimum length of a query term to be considered for correction -->
      <int name="minQueryLength">4</int>
      <!-- maximum threshold of documents a query term can appear to be considered for correction -->
      <float name="maxQueryFrequency">0.01</float>
      <!-- uncomment this to require suggestions to occur in 1% of the documents
      	<float name="thresholdTokenFrequency">.01</float>
      -->
    </lst>
    
    <!-- a spellchecker that can break or combine words.  See "/spell" handler below for usage -->
    <lst name="spellchecker">
      <str name="name">wordbreak</str>
      <str name="classname">solr.WordBreakSolrSpellChecker</str>      
      <str name="field">name</str>
      <str name="combineWords">true</str>
      <str name="breakWords">true</str>
      <int name="maxChanges">10</int>
    </lst>

    <!-- a spellchecker that uses a different distance measure -->
    <!--
       <lst name="spellchecker">
         <str name="name">jarowinkler</str>
         <str name="field">spell</str>
         <str name="classname">solr.DirectSolrSpellChecker</str>
         <str name="distanceMeasure">
           org.apache.lucene.search.spell.JaroWinklerDistance
         </str>
       </lst>
     -->

    <!-- a spellchecker that use an alternate comparator 

         comparatorClass be one of:
          1. score (default)
          2. freq (Frequency first, then score)
          3. A fully qualified class name
      -->
    <!--
       <lst name="spellchecker">
         <str name="name">freq</str>
         <str name="field">lowerfilt</str>
         <str name="classname">solr.DirectSolrSpellChecker</str>
         <str name="comparatorClass">freq</str>
      -->

    <!-- A spellchecker that reads the list of words from a file -->
    <!--
       <lst name="spellchecker">
         <str name="classname">solr.FileBasedSpellChecker</str>
         <str name="name">file</str>
         <str name="sourceLocation">spellings.txt</str>
         <str name="characterEncoding">UTF-8</str>
         <str name="spellcheckIndexDir">spellcheckerFile</str>
       </lst>
      -->
  </searchComponent>

  <!-- A request handler for demonstrating the spellcheck component.  

       NOTE: This is purely as an example.  The whole purpose of the
       SpellCheckComponent is to hook it into the request handler that
       handles your normal user queries so that a separate request is
       not needed to get suggestions.

       IN OTHER WORDS, THERE IS REALLY GOOD CHANCE THE SETUP BELOW IS
       NOT WHAT YOU WANT FOR YOUR PRODUCTION SYSTEM!
       
       See http://wiki.apache.org/solr/SpellCheckComponent for details
       on the request parameters.
    -->
  <requestHandler name="/spell" class="solr.SearchHandler" startup="lazy">
    <lst name="defaults">
      <str name="df">item.handle</str>
      <!-- Solr will use suggestions from both the 'default' spellchecker
           and from the 'wordbreak' spellchecker and combine them.
           collations (re-written queries) can include a combination of
           corrections from both spellcheckers -->
      <str name="spellcheck.dictionary">default</str>
      <str name="spellcheck.dictionary">wordbreak</str>
      <str name="spellcheck">on</str>
      <str name="spellcheck.extendedResults">true</str>       
      <str name="spellcheck.count">10</str>
      <str name="spellcheck.alternativeTermCount">5</str>
      <str name="spellcheck.maxResultsForSuggest">5</str>       
      <str name="spellcheck.collate">true</str>
      <str name="spellcheck.collateExtendedResults">true</str>  
      <str name="spellcheck.maxCollationTries">10</str>
      <str name="spellcheck.maxCollations">5</str>         
    </lst>
    <arr name="last-components">
      <str>spellcheck</str>
    </arr>
  </requestHandler>

  <!-- Term Vector Component

       http://wiki.apache.org/solr/TermVectorComponent
    -->
  <searchComponent name="tvComponent" class="solr.TermVectorComponent"/>

  <!-- A request handler for demonstrating the term vector component

       This is purely as an example.

       In reality you will likely want to add the component to your 
       already specified request handlers. 
    -->
  <requestHandler name="/tvrh" class="solr.SearchHandler" startup="lazy">
    <lst name="defaults">
      <str name="df">item.handle</str>
      <bool name="tv">true</bool>
    </lst>
    <arr name="last-components">
      <str>tvComponent</str>
    </arr>
  </requestHandler>

  <!-- Clustering Component

       http://wiki.apache.org/solr/ClusteringComponent

       You'll need to set the solr.clustering.enabled system property
       when running solr to run with clustering enabled:

            java -Dsolr.clustering.enabled=true -jar start.jar

    -->
  <searchComponent name="clustering"
                   enable="${solr.clustering.enabled:false}"
                   class="solr.clustering.ClusteringComponent" >
    <!-- Declare an engine -->
    <lst name="engine">
      <!-- The name, only one can be named "default" -->
      <str name="name">default</str>

      <!-- Class name of Carrot2 clustering algorithm.

           Currently available algorithms are:
           
           * org.carrot2.clustering.lingo.LingoClusteringAlgorithm
           * org.carrot2.clustering.stc.STCClusteringAlgorithm
           * org.carrot2.clustering.kmeans.BisectingKMeansClusteringAlgorithm
           
           See http://project.carrot2.org/algorithms.html for the
           algorithm's characteristics.
        -->
      <str name="carrot.algorithm">org.carrot2.clustering.lingo.LingoClusteringAlgorithm</str>

      <!-- Overriding values for Carrot2 default algorithm attributes.

           For a description of all available attributes, see:
           http://download.carrot2.org/stable/manual/#chapter.components.
           Use attribute key as name attribute of str elements
           below. These can be further overridden for individual
           requests by specifying attribute key as request parameter
           name and attribute value as parameter value.
        -->
      <str name="LingoClusteringAlgorithm.desiredClusterCountBase">20</str>

      <!-- Location of Carrot2 lexical resources.

           A directory from which to load Carrot2-specific stop words
           and stop labels. Absolute or relative to Solr config directory.
           If a specific resource (e.g. stopwords.en) is present in the
           specified dir, it will completely override the corresponding
           default one that ships with Carrot2.

           For an overview of Carrot2 lexical resources, see:
           http://download.carrot2.org/head/manual/#chapter.lexical-resources
        -->
      <str name="carrot.lexicalResourcesDir">clustering/carrot2</str>

      <!-- The language to assume for the documents.

           For a list of allowed values, see:
           http://download.carrot2.org/stable/manual/#section.attribute.lingo.MultilingualClustering.defaultLanguage
       -->
      <str name="MultilingualClustering.defaultLanguage">ENGLISH</str>
    </lst>
    <lst name="engine">
      <str name="name">stc</str>
      <str name="carrot.algorithm">org.carrot2.clustering.stc.STCClusteringAlgorithm</str>
    </lst>
  </searchComponent>

  <!-- A request handler for demonstrating the clustering component

       This is purely as an example.

       In reality you will likely want to add the component to your 
       already specified request handlers. 
    -->
  <requestHandler name="/clustering"
                  startup="lazy"
                  enable="${solr.clustering.enabled:false}"
                  class="solr.SearchHandler">
    <lst name="defaults">
      <bool name="clustering">true</bool>
      <str name="clustering.engine">default</str>
      <bool name="clustering.results">true</bool>
      <!-- The title field -->
      <str name="carrot.title">name</str>
      <str name="carrot.url">id</str>
      <!-- The field to cluster on -->
       <str name="carrot.snippet">features</str>
       <!-- produce summaries -->
       <bool name="carrot.produceSummary">true</bool>
       <!-- the maximum number of labels per cluster -->
       <!--<int name="carrot.numDescriptions">5</int>-->
       <!-- produce sub clusters -->
       <bool name="carrot.outputSubClusters">false</bool>
       
       <str name="defType">edismax</str>
       <str name="qf">
         text^0.5 features^1.0 name^1.2 sku^1.5 id^10.0 manu^1.1 cat^1.4
       </str>
       <str name="q.alt">*:*</str>
       <str name="rows">10</str>
       <str name="fl">*,score</str>
    </lst>     
    <arr name="last-components">
      <str>clustering</str>
    </arr>
  </requestHandler>
  
  <!-- Terms Component

       http://wiki.apache.org/solr/TermsComponent

       A component to return terms and document frequency of those
       terms
    -->
  <searchComponent name="terms" class="solr.TermsComponent"/>

  <!-- A request handler for demonstrating the terms component -->
  <requestHandler name="/terms" class="solr.SearchHandler" startup="lazy">
     <lst name="defaults">
      <bool name="terms">true</bool>
      <bool name="distrib">false</bool>
    </lst>     
    <arr name="components">
      <str>terms</str>
    </arr>
  </requestHandler>


  <!-- Query Elevation Component

       http://wiki.apache.org/solr/QueryElevationComponent

       a search component that enables you to configure the top
       results for a given query regardless of the normal lucene
       scoring.
    -->
  <searchComponent name="elevator" class="solr.QueryElevationComponent" >
    <!-- pick a fieldType to analyze queries -->
    <str name="queryFieldType">string</str>
    <str name="config-file">elevate.xml</str>
  </searchComponent>

  <!-- A request handler for demonstrating the elevator component -->
  <requestHandler name="/elevate" class="solr.SearchHandler" startup="lazy">
    <lst name="defaults">
      <str name="echoParams">explicit</str>
      <str name="df">item.handle</str>
    </lst>
    <arr name="last-components">
      <str>elevator</str>
    </arr>
  </requestHandler>

  <!-- Highlighting Component

       http://wiki.apache.org/solr/HighlightingParameters
    -->
  <searchComponent class="solr.HighlightComponent" name="highlight">
    <highlighting>
      <!-- Configure the standard fragmenter -->
      <!-- This could most likely be commented out in the "default" case -->
      <fragmenter name="gap" 
                  default="true"
                  class="solr.highlight.GapFragmenter">
        <lst name="defaults">
          <int name="hl.fragsize">100</int>
        </lst>
      </fragmenter>

      <!-- A regular-expression-based fragmenter 
           (for sentence extraction) 
        -->
      <fragmenter name="regex" 
                  class="solr.highlight.RegexFragmenter">
        <lst name="defaults">
          <!-- slightly smaller fragsizes work better because of slop -->
          <int name="hl.fragsize">70</int>
          <!-- allow 50% slop on fragment sizes -->
          <float name="hl.regex.slop">0.5</float>
          <!-- a basic sentence pattern -->
          <str name="hl.regex.pattern">[-\w ,/\n\&quot;&apos;]{20,200}</str>
        </lst>
      </fragmenter>

      <!-- Configure the standard formatter -->
      <formatter name="html" 
                 default="true"
                 class="solr.highlight.HtmlFormatter">
        <lst name="defaults">
          <str name="hl.simple.pre"><![CDATA[<em>]]></str>
          <str name="hl.simple.post"><![CDATA[</em>]]></str>
        </lst>
      </formatter>

      <!-- Configure the standard encoder -->
      <encoder name="html" 
               class="solr.highlight.HtmlEncoder" />

      <!-- Configure the standard fragListBuilder -->
      <fragListBuilder name="simple" 
                       class="solr.highlight.SimpleFragListBuilder"/>
      
      <!-- Configure the single fragListBuilder -->
      <fragListBuilder name="single" 
                       class="solr.highlight.SingleFragListBuilder"/>
      
      <!-- Configure the weighted fragListBuilder -->
      <fragListBuilder name="weighted" 
                       default="true"
                       class="solr.highlight.WeightedFragListBuilder"/>
      
      <!-- default tag FragmentsBuilder -->
      <fragmentsBuilder name="default" 
                        default="true"
                        class="solr.highlight.ScoreOrderFragmentsBuilder">
        <!-- 
        <lst name="defaults">
          <str name="hl.multiValuedSeparatorChar">/</str>
        </lst>
        -->
      </fragmentsBuilder>

      <!-- multi-colored tag FragmentsBuilder -->
      <fragmentsBuilder name="colored" 
                        class="solr.highlight.ScoreOrderFragmentsBuilder">
        <lst name="defaults">
          <str name="hl.tag.pre"><![CDATA[
               <b style="background:yellow">,<b style="background:lawgreen">,
               <b style="background:aquamarine">,<b style="background:magenta">,
               <b style="background:palegreen">,<b style="background:coral">,
               <b style="background:wheat">,<b style="background:khaki">,
               <b style="background:lime">,<b style="background:deepskyblue">]]></str>
          <str name="hl.tag.post"><![CDATA[</b>]]></str>
        </lst>
      </fragmentsBuilder>
      
      <boundaryScanner name="default" 
                       default="true"
                       class="solr.highlight.SimpleBoundaryScanner">
        <lst name="defaults">
          <str name="hl.bs.maxScan">10</str>
          <str name="hl.bs.chars">.,!? &#9;&#10;&#13;</str>
        </lst>
      </boundaryScanner>
      
      <boundaryScanner name="breakIterator" 
                       class="solr.highlight.BreakIteratorBoundaryScanner">
        <lst name="defaults">
          <!-- type should be one of CHARACTER, WORD(default), LINE and SENTENCE -->
          <str name="hl.bs.type">WORD</str>
          <!-- language and country are used when constructing Locale object.  -->
          <!-- And the Locale object will be used when getting instance of BreakIterator -->
          <str name="hl.bs.language">en</str>
          <str name="hl.bs.country">US</str>
        </lst>
      </boundaryScanner>
    </highlighting>
  </searchComponent>

  <!-- Update Processors

       Chains of Update Processor Factories for dealing with Update
       Requests can be declared, and then used by name in Update
       Request Processors

       http://wiki.apache.org/solr/UpdateRequestProcessor

    --> 
  <!-- Deduplication

       An example dedup update processor that creates the "id" field
       on the fly based on the hash code of some other fields.  This
       example has overwriteDupes set to false since we are using the
       id field as the signatureField and Solr will maintain
       uniqueness based on that anyway.  
       
    -->
  <!--
     <updateRequestProcessorChain name="dedupe">
       <processor class="solr.processor.SignatureUpdateProcessorFactory">
         <bool name="enabled">true</bool>
         <str name="signatureField">id</str>
         <bool name="overwriteDupes">false</bool>
         <str name="fields">name,features,cat</str>
         <str name="signatureClass">solr.processor.Lookup3Signature</str>
       </processor>
       <processor class="solr.LogUpdateProcessorFactory" />
       <processor class="solr.RunUpdateProcessorFactory" />
     </updateRequestProcessorChain>
    -->
  
  <!-- Language identification

       This example update chain identifies the language of the incoming
       documents using the langid contrib. The detected language is
       written to field language_s. No field name mapping is done.
       The fields used for detection are text, title, subject and description,
       making this example suitable for detecting languages form full-text
       rich documents injected via ExtractingRequestHandler.
       See more about langId at http://wiki.apache.org/solr/LanguageDetection
    -->
    <!--
     <updateRequestProcessorChain name="langid">
       <processor class="org.apache.solr.update.processor.TikaLanguageIdentifierUpdateProcessorFactory">
         <str name="langid.fl">text,title,subject,description</str>
         <str name="langid.langField">language_s</str>
         <str name="langid.fallback">en</str>
       </processor>
       <processor class="solr.LogUpdateProcessorFactory" />
       <processor class="solr.RunUpdateProcessorFactory" />
     </updateRequestProcessorChain>
    -->

  <!-- Script update processor

    This example hooks in an update processor implemented using JavaScript.

    See more about the script update processor at http://wiki.apache.org/solr/ScriptUpdateProcessor
  -->
  <!--
    <updateRequestProcessorChain name="script">
      <processor class="solr.StatelessScriptUpdateProcessorFactory">
        <str name="script">update-script.js</str>
        <lst name="params">
          <str name="config_param">example config parameter</str>
        </lst>
      </processor>
      <processor class="solr.RunUpdateProcessorFactory" />
    </updateRequestProcessorChain>
  -->
 
  <!-- Response Writers

       http://wiki.apache.org/solr/QueryResponseWriter

       Request responses will be written using the writer specified by
       the 'wt' request parameter matching the name of a registered
       writer.

       The "default" writer is the default and will be used if 'wt' is
       not specified in the request.
    -->
  <!-- The following response writers are implicitly configured unless
       overridden...
    -->
  <!--
     <queryResponseWriter name="xml" 
                          default="true"
                          class="solr.XMLResponseWriter" />
     <queryResponseWriter name="json" class="solr.JSONResponseWriter"/>
     <queryResponseWriter name="python" class="solr.PythonResponseWriter"/>
     <queryResponseWriter name="ruby" class="solr.RubyResponseWriter"/>
     <queryResponseWriter name="php" class="solr.PHPResponseWriter"/>
     <queryResponseWriter name="phps" class="solr.PHPSerializedResponseWriter"/>
     <queryResponseWriter name="csv" class="solr.CSVResponseWriter"/>
     <queryResponseWriter name="schema.xml" class="solr.SchemaXmlResponseWriter"/>
    -->

  <queryResponseWriter name="json" class="solr.JSONResponseWriter">
     <!-- For the purposes of the tutorial, JSON responses are written as
      plain text so that they are easy to read in *any* browser.
      If you expect a MIME type of "application/json" just remove this override.
     -->
    <str name="content-type">text/plain; charset=UTF-8</str>
  </queryResponseWriter>
  
  <!--
     Custom response writers can be declared as needed...
    -->
    <queryResponseWriter name="velocity" class="solr.VelocityResponseWriter" startup="lazy"/>
  

  <!-- XSLT response writer transforms the XML output by any xslt file found
       in Solr's conf/xslt directory.  Changes to xslt files are checked for
<<<<<<< HEAD
       every xsltCacheLifetimeSeconds.
   -->
  <queryResponseWriter name="xslt" class="org.apache.solr.response.XSLTResponseWriter">
=======
       every xsltCacheLifetimeSeconds.  
    -->
  <queryResponseWriter name="xslt" class="solr.XSLTResponseWriter">
>>>>>>> a075de51
    <int name="xsltCacheLifetimeSeconds">5</int>
  </queryResponseWriter>

  <!-- Query Parsers

       http://wiki.apache.org/solr/SolrQuerySyntax

       Multiple QParserPlugins can be registered by name, and then
       used in either the "defType" param for the QueryComponent (used
       by SearchHandler) or in LocalParams
    -->
  <!-- example of registering a query parser -->
  <!--
     <queryParser name="myparser" class="com.mycompany.MyQParserPlugin"/>
    -->

  <!-- Function Parsers

       http://wiki.apache.org/solr/FunctionQuery

       Multiple ValueSourceParsers can be registered by name, and then
       used as function names when using the "func" QParser.
    -->
  <!-- example of registering a custom function parser  -->
  <!--
     <valueSourceParser name="myfunc" 
                        class="com.mycompany.MyValueSourceParser" />
    -->
    
  
  <!-- Document Transformers
       http://wiki.apache.org/solr/DocTransformers
    -->
  <!--
     Could be something like:
     <transformer name="db" class="com.mycompany.LoadFromDatabaseTransformer" >
       <int name="connection">jdbc://....</int>
     </transformer>
     
     To add a constant value to all docs, use:
     <transformer name="mytrans2" class="org.apache.solr.response.transform.ValueAugmenterFactory" >
       <int name="value">5</int>
     </transformer>
     
     If you want the user to still be able to change it with _value:something_ use this:
     <transformer name="mytrans3" class="org.apache.solr.response.transform.ValueAugmenterFactory" >
       <double name="defaultValue">5</double>
     </transformer>

      If you are using the QueryElevationComponent, you may wish to mark documents that get boosted.  The
      EditorialMarkerFactory will do exactly that:
     <transformer name="qecBooster" class="org.apache.solr.response.transform.EditorialMarkerFactory" />
    -->
    

  <!-- Legacy config for the admin interface -->
  <admin>
    <defaultQuery>*:*</defaultQuery>
  </admin>
</config><|MERGE_RESOLUTION|>--- conflicted
+++ resolved
@@ -25,16 +25,6 @@
        is an alias that causes solr to search appropriate packages,
        including org.apache.solr.(search|update|request|core|analysis)
 
-<<<<<<< HEAD
-       You may also set this to false using by setting the system property:
-         -Dsolr.abortOnConfigurationError=false
-     -->
-  <abortOnConfigurationError>${solr.abortOnConfigurationError:true}</abortOnConfigurationError>
-  <luceneMatchVersion>LUCENE_40</luceneMatchVersion>
-  <!-- lib directives can be used to instruct Solr to load an Jars identified
-       and use them to resolve any "plugins" specified in your solrconfig.xml or
-       schema.xml (ie: Analyzers, Request Handlers, etc...).
-=======
        You may also specify a fully qualified Java classname if you
        have your own custom plugins.
     -->
@@ -71,7 +61,6 @@
   <!-- A 'dir' option by itself adds any files found in the directory 
        to the classpath, this is useful for including all jars in a
        directory.
->>>>>>> a075de51
 
        When a 'regex' is specified in addition to a 'dir', only the
        files in that directory which completely match the regex
@@ -92,17 +81,8 @@
   <lib dir="../../../contrib/langid/lib/" regex=".*\.jar" />
   <lib dir="../../../dist/" regex="solr-langid-\d.*\.jar" />
 
-<<<<<<< HEAD
-  <!-- WARNING: this <indexDefaults> section only provides defaults for index writers
-       in general. See also the <mainIndex> section after that when changing parameters
-       for Solr's main Lucene index. -->
-  <indexConfig>
-   <!-- Values here affect all index writers and act as a default unless overridden. -->
-    <useCompoundFile>false</useCompoundFile>
-=======
   <lib dir="../../../contrib/velocity/lib" regex=".*\.jar" />
   <lib dir="../../../dist/" regex="solr-velocity-\d.*\.jar" />
->>>>>>> a075de51
 
   <!-- an exact 'path' can be used instead of a 'dir' to specify a 
        specific jar file.  This will cause a serious error to be logged 
@@ -263,23 +243,6 @@
          More details on the nuances of each LockFactory...
          http://wiki.apache.org/lucene-java/AvailableLockFactories
     -->
-<<<<<<< HEAD
-    <lockType>native</lockType>
-    <!--
-     Expert:
-    Controls how often Lucene loads terms into memory -->
-    <!--<termIndexInterval>256</termIndexInterval>-->
-    
-    <!--
-        Custom deletion policies can specified here. The class must
-        implement org.apache.lucene.index.IndexDeletionPolicy.
-
-        http://lucene.apache.org/java/2_3_2/api/org/apache/lucene/index/IndexDeletionPolicy.html
-
-        The standard Solr IndexDeletionPolicy implementation supports deleting
-        index commit points on number of commits, age of commit point and
-        optimized status.
-=======
     <lockType>${solr.lock.type:native}</lockType>
 
     <!-- Unlock On Startup
@@ -310,7 +273,6 @@
     <!-- Commit Deletion Policy
          Custom deletion policies can be specified here. The class must
          implement org.apache.lucene.index.IndexDeletionPolicy.
->>>>>>> a075de51
 
          The default Solr IndexDeletionPolicy implementation supports
          deleting index commit points on number of commits, age of
@@ -338,19 +300,10 @@
     </deletionPolicy>
     -->
 
-<<<<<<< HEAD
-    <!--  To aid in advanced debugging, you may turn on IndexWriter debug logging.
-      Setting to true will set the file that the underlying Lucene IndexWriter
-      will write its debug infostream to.  -->
-     <infoStream file="INFOSTREAM.txt">false</infoStream>
-     
-  </indexConfig>
-=======
     <!-- Lucene Infostream
        
          To aid in advanced debugging, Lucene provides an "InfoStream"
          of detailed information when indexing.
->>>>>>> a075de51
 
          Setting the value to true will instruct the underlying Lucene
          IndexWriter to write its info stream to solr's log. By default,
@@ -1909,15 +1862,9 @@
 
   <!-- XSLT response writer transforms the XML output by any xslt file found
        in Solr's conf/xslt directory.  Changes to xslt files are checked for
-<<<<<<< HEAD
-       every xsltCacheLifetimeSeconds.
-   -->
-  <queryResponseWriter name="xslt" class="org.apache.solr.response.XSLTResponseWriter">
-=======
        every xsltCacheLifetimeSeconds.  
     -->
   <queryResponseWriter name="xslt" class="solr.XSLTResponseWriter">
->>>>>>> a075de51
     <int name="xsltCacheLifetimeSeconds">5</int>
   </queryResponseWriter>
 
