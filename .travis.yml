language: java
<<<<<<< HEAD
jdk:
 - oraclejdk8
 - oraclejdk7
 - openjdk7  
script: "mvn clean package -Dmaven.test.skip=true"
=======
sudo: false

env: 
  # Give Maven 1GB of memory to work with
  - MAVEN_OPTS=-Xmx1024M

# Install prerequisites for building Mirage2 more rapidly
before_install:
  # Remove outdated settings.xml from Travis builds. Workaround for https://github.com/travis-ci/travis-ci/issues/4629
  - rm ~/.m2/settings.xml
  # Install Node.js 6.5.0 & print version info
  - nvm install 6.5.0
  - node --version
  # Install npm 3.10.8 & print version info
  - npm install -g npm@3.10.8
  - npm --version
  # Install Bower
  - npm install -g bower
  # Install Grunt & print version info
  - npm install -g grunt && npm install -g grunt-cli
  - grunt --version
  # Print ruby version info (should be installed)
  - ruby -v
  # Install Sass & print version info
  - gem install sass
  - sass -v
  # Install Compass & print version info
  - gem install compass
  - compass version

# Skip install stage, as we'll do it below
install: "echo 'Skipping install stage, dependencies will be downloaded during build and test stages.'"

# Two stage Build and Test
# 1. Install & Unit Test APIs
# 2. Assemble DSpace
script:
  # 1. [Install & Unit Test] Check source code licenses and run source code Unit Tests
  #        license:check => Validate all source code license headers
  #        -Dmaven.test.skip=false => Enable DSpace Unit Tests
  #        -DskipITs=false         => Enable DSpace Integration Tests
  #        -P !assembly            => Skip normal assembly (as it can be memory intensive)
  #        -B => Maven batch/non-interactive mode (recommended for CI)
  #        -V => Display Maven version info before build
  #        -Dsurefire.rerunFailingTestsCount=2 => try again for flakey tests, and keep track of/report on number of retries
  - "mvn clean install license:check -Dmaven.test.skip=false -DskipITs=false -P !assembly -B -V -Dsurefire.rerunFailingTestsCount=2"
  # 2. [Assemble DSpace] Ensure assembly process works (from [src]/dspace/), including Mirage 2
  #        -Dmirage2.on=true => Build Mirage2
  #        -Dmirage2.deps.included=false => Don't include Mirage2 build dependencies (We installed them in before_install)
  #        -P !assembly => SKIP the actual building of [src]/dspace/dspace-installer (as it can be memory intensive)
  - "cd dspace && mvn package -Dmirage2.on=true -Dmirage2.deps.included=false -P !assembly -B -V -Dsurefire.rerunFailingTestsCount=2"
>>>>>>> a54bf11b
<|MERGE_RESOLUTION|>--- conflicted
+++ resolved
@@ -1,11 +1,4 @@
 language: java
-<<<<<<< HEAD
-jdk:
- - oraclejdk8
- - oraclejdk7
- - openjdk7  
-script: "mvn clean package -Dmaven.test.skip=true"
-=======
 sudo: false
 
 env: 
@@ -56,5 +49,4 @@
   #        -Dmirage2.on=true => Build Mirage2
   #        -Dmirage2.deps.included=false => Don't include Mirage2 build dependencies (We installed them in before_install)
   #        -P !assembly => SKIP the actual building of [src]/dspace/dspace-installer (as it can be memory intensive)
-  - "cd dspace && mvn package -Dmirage2.on=true -Dmirage2.deps.included=false -P !assembly -B -V -Dsurefire.rerunFailingTestsCount=2"
->>>>>>> a54bf11b
+  - "cd dspace && mvn package -Dmirage2.on=true -Dmirage2.deps.included=false -P !assembly -B -V -Dsurefire.rerunFailingTestsCount=2"