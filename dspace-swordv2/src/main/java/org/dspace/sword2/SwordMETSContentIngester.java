--- conflicted
+++ resolved
@@ -10,6 +10,7 @@
 import java.io.File;
 
 import org.apache.log4j.Logger;
+
 import org.dspace.content.Collection;
 import org.dspace.content.DSpaceObject;
 import org.dspace.content.Item;
@@ -23,6 +24,7 @@
 import org.dspace.core.ConfigurationManager;
 import org.dspace.core.Context;
 import org.dspace.core.factory.CoreServiceFactory;
+
 import org.dspace.handle.factory.HandleServiceFactory;
 import org.dspace.handle.service.HandleService;
 import org.swordapp.server.Deposit;
@@ -225,10 +227,6 @@
             // load the plugin manager for the required configuration
             String cfg = ConfigurationManager.getProperty(
                 "swordv2-server", "mets-ingester.package-ingester");
-<<<<<<< HEAD
-
-=======
->>>>>>> 1b5ada2d
             if (cfg == null || "".equals(cfg))
             {
                 cfg = "METS";  // default to METS
