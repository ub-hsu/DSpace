--- conflicted
+++ resolved
@@ -64,16 +64,10 @@
                 log.debug(
                         LogManager.getHeader(context, "sword_create_new", ""));
             }
-
-<<<<<<< HEAD
+			context.turnOffItemWrapper();
             // get the deposit target
             Collection collection = this
                     .getDepositTarget(context, collectionUri, config);
-=======
-			// get the deposit target
-			context.turnOffItemWrapper();
-			Collection collection = this.getDepositTarget(context, collectionUri, config);
->>>>>>> 5deb3452
             if (collection == null)
             {
                 throw new SwordError(404);
@@ -86,7 +80,6 @@
             // find out if the supplied SWORDContext can submit to the given
             // dspace object
             SwordAuthenticator auth = new SwordAuthenticator();
-<<<<<<< HEAD
             if (!auth.canSubmit(sc, collection, this.verboseDescription))
             {
                 // throw an exception if the deposit can't be made
@@ -164,100 +157,6 @@
                 }
                 throw e;
             }
-=======
-			if (!auth.canSubmit(sc, collection, this.verboseDescription))
-			{
-				// throw an exception if the deposit can't be made
-				String oboEmail = "none";
-				if (sc.getOnBehalfOf() != null)
-				{
-					oboEmail = sc.getOnBehalfOf().getEmail();
-				}
-				log.info(LogManager.getHeader(context, "deposit_failed_authorisation", "user=" +
-						sc.getAuthenticated().getEmail() + ",on_behalf_of=" + oboEmail));
-				throw new SwordAuthException("Cannot submit to the given collection with this context");
-			}
-
-			// make a note of the authentication in the verbose string
-			this.verboseDescription.append("Authenticated user: " + sc.getAuthenticated().getEmail());
-			if (sc.getOnBehalfOf() != null)
-			{
-				this.verboseDescription.append("Depositing on behalf of: " + sc.getOnBehalfOf().getEmail());
-			}
-
-			DepositResult result = null;
-			try
-			{
-				if (deposit.isBinaryOnly())
-				{
-					result = this.createNewFromBinary(sc, collection, deposit, authCredentials, config);
-				}
-				else if (deposit.isEntryOnly())
-				{
-					result = this.createNewFromEntry(sc, collection, deposit, authCredentials, config);
-				}
-				else if (deposit.isMultipart())
-				{
-					result = this.createNewFromMultipart(sc, collection, deposit, authCredentials, config);
-				}
-			}
-			catch(DSpaceSwordException e)
-			{
-				if (config.isKeepPackageOnFailedIngest())
-				{
-					try
-					{
-						if (deposit.isBinaryOnly())
-						{
-							this.storePackageAsFile(deposit, authCredentials, config);
-						}
-						else if (deposit.isEntryOnly())
-						{
-							this.storeEntryAsFile(deposit, authCredentials, config);
-						}
-						else if (deposit.isMultipart())
-						{
-							this.storePackageAsFile(deposit, authCredentials, config);
-							this.storeEntryAsFile(deposit, authCredentials, config);
-						}
-					}
-					catch(IOException e2)
-					{
-						log.warn("Unable to store SWORD package as file: " + e);
-					}
-				}
-				throw e;
-			}
-			catch(SwordError e)
-			{
-				if (config.isKeepPackageOnFailedIngest())
-				{
-					try
-					{
-						if (deposit.isBinaryOnly())
-						{
-							this.storePackageAsFile(deposit, authCredentials, config);
-						}
-						else if (deposit.isEntryOnly())
-						{
-							this.storeEntryAsFile(deposit, authCredentials, config);
-						}
-						else if (deposit.isMultipart())
-						{
-							this.storePackageAsFile(deposit, authCredentials, config);
-							this.storeEntryAsFile(deposit, authCredentials, config);
-						}
-					}
-					catch(IOException e2)
-					{
-						log.warn("Unable to store SWORD package as file: " + e);
-					}
-				}
-				throw e;
-			}finally {
-				context.restoreItemWrapperState();
-			}
->>>>>>> 5deb3452
 
             // now we've produced a deposit, we need to decide on its workflow state
             wfm.resolveState(context, deposit, result, this.verboseDescription);
