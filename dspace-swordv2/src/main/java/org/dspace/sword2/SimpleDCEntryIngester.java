--- conflicted
+++ resolved
@@ -89,41 +89,6 @@
                 this.removeMetadata(context, item);
             }
 
-<<<<<<< HEAD
-			// add the metadata to the item
-			this.addMetadataToItem(deposit, item);
-
-			// update the item metadata to inclue the current time as
-			// the updated date
-			this.setUpdatedDate(item, verboseDescription);
-
-			// in order to write these changes, we need to bypass the
-			// authorisation briefly, because although the user may be
-			// able to add stuff to the repository, they may not have
-			// WRITE permissions on the archive.
-			context.turnOffAuthorisationSystem();
-			item.update();
-			context.restoreAuthSystemState();
-
-			verboseDescription.append("Update successful");
-
-			result.setItem(item);
-			result.setTreatment(this.getTreatment());
-
-			return result;
-		}
-		catch (SQLException e)
-		{
-			throw new DSpaceSwordException(e);
-		}
-		catch (AuthorizeException e)
-		{
-			throw new DSpaceSwordException(e);
-		}
-	}
-
-    private void removeMetadata(Item item)
-=======
             // add the metadata to the item
             this.addMetadataToItem(context, deposit, item);
 
@@ -153,17 +118,12 @@
     }
 
     private void removeMetadata(Context context, Item item)
->>>>>>> a54bf11b
             throws DSpaceSwordException
     {
         String[] replaceableMetadata = configurationService
                 .getArrayProperty("swordv2-server.metadata.replaceable");
         for (String part : replaceableMetadata)
         {
-<<<<<<< HEAD
-            Metadatum dcv = this.makeMetadatum(part.trim(), null);
-            item.clearMetadata(dcv.schema, dcv.element, dcv.qualifier, Item.ANY);
-=======
             MetadataValueInfo info = this
                     .makeMetadataValueInfo(part.trim(), null);
             try
@@ -177,7 +137,6 @@
                 log.error("Caught exception trying to remove metadata", e);
                 throw new DSpaceSwordException(e);
             }
->>>>>>> a54bf11b
         }
     }
 
@@ -195,23 +154,14 @@
         {
             lang = Item.ANY;
         }
-<<<<<<< HEAD
-        Metadatum[] existing = item.getMetadata(dcv.schema, dcv.element, qual, lang);
-        for (Metadatum Metadatum : existing)
-=======
         List<MetadataValue> existing = itemService
                 .getMetadata(item, info.schema, info.element, qual, lang);
         for (MetadataValue dcValue : existing)
->>>>>>> a54bf11b
         {
             // FIXME: probably we want to be slightly more careful about qualifiers and languages
             //
             // if the submitted value is already attached to the item, just skip it
-<<<<<<< HEAD
-            if (Metadatum.value.equals(dcv.value))
-=======
             if (dcValue.getValue().equals(info.value))
->>>>>>> a54bf11b
             {
                 return;
             }
@@ -296,64 +246,11 @@
         }
     }
 
-<<<<<<< HEAD
-	private void addMetadataToItem(Deposit deposit, Item item)
-			throws DSpaceSwordException
-	{
-		// now, go through and get the metadata from the EntryPart and put it in DSpace
-		SwordEntry se = deposit.getSwordEntry();
-
-		// first do the standard atom terms (which may get overridden later)
-		String title = se.getTitle();
-		String summary = se.getSummary();
-		if (title != null)
-		{
-			String titleField = this.dcMap.get("title");
-			if (titleField != null)
-			{
-				Metadatum dcv = this.makeMetadatum(titleField, title);
-                this.addUniqueMetadata(dcv, item);
-			}
-		}
-		if (summary != null)
-		{
-			String abstractField = this.dcMap.get("abstract");
-			if (abstractField != null)
-			{
-				Metadatum dcv = this.makeMetadatum(abstractField, summary);
-                this.addUniqueMetadata(dcv, item);
-			}
-		}
-
-		Map<String, List<String>> dc = se.getDublinCore();
-		for (String term : dc.keySet())
-		{
-			String dsTerm = this.dcMap.get(term);
-			if (dsTerm == null)
-			{
-				// ignore anything we don't understand
-				continue;
-			}
-
-			// now add all the metadata terms
-            Metadatum dcv = this.makeMetadatum(dsTerm, null);
-			for (String value : dc.get(term))
-			{
-                dcv.value = value;
-                this.addUniqueMetadata(dcv, item);
-			}
-		}
-	}
-
-	public DepositResult ingestToCollection(Context context, Deposit deposit, Collection collection, VerboseDescription verboseDescription, DepositResult result)
-            throws DSpaceSwordException, SwordError, SwordAuthException, SwordServerException
-=======
     public DepositResult ingestToCollection(Context context, Deposit deposit,
             Collection collection, VerboseDescription verboseDescription,
             DepositResult result)
             throws DSpaceSwordException, SwordError, SwordAuthException,
             SwordServerException
->>>>>>> a54bf11b
     {
         try
         {
@@ -376,49 +273,6 @@
             }
 
             // add the metadata to the item
-<<<<<<< HEAD
-			this.addMetadataToItem(deposit, item);
-
-			// update the item metadata to inclue the current time as
-			// the updated date
-			this.setUpdatedDate(item, verboseDescription);
-
-			// DSpace ignores the slug value as suggested identifier, but
-			// it does store it in the metadata
-			this.setSlug(item, deposit.getSlug(), verboseDescription);
-
-			// in order to write these changes, we need to bypass the
-			// authorisation briefly, because although the user may be
-			// able to add stuff to the repository, they may not have
-			// WRITE permissions on the archive.
-			context.turnOffAuthorisationSystem();
-			item.update();
-			context.restoreAuthSystemState();
-
-			verboseDescription.append("Ingest successful");
-			verboseDescription.append("Item created with internal identifier: " + item.getID());
-
-			result.setItem(item);
-			result.setTreatment(this.getTreatment());
-
-			return result;
-		}
-		catch (AuthorizeException e)
-		{
-			throw new SwordAuthException(e);
-		}
-		catch (SQLException e)
-		{
-			throw new DSpaceSwordException(e);
-		}
-		catch (IOException e)
-		{
-			throw new DSpaceSwordException(e);
-		}
-    }
-
-    public Metadatum makeMetadatum(String field, String value)
-=======
             this.addMetadataToItem(context, deposit, item);
 
             // update the item metadata to inclue the current time as
@@ -458,7 +312,6 @@
     }
 
     public MetadataValueInfo makeMetadataValueInfo(String field, String value)
->>>>>>> a54bf11b
             throws DSpaceSwordException
     {
         MetadataValueInfo dcv = new MetadataValueInfo();
@@ -478,63 +331,6 @@
     }
 
     /**
-<<<<<<< HEAD
-	 * Add the current date to the item metadata.  This looks up
-	 * the field in which to store this metadata in the configuration
-	 * sword.updated.field
-	 *
-	 * @param item
-	 * @throws DSpaceSwordException
-	 */
-	protected void setUpdatedDate(Item item, VerboseDescription verboseDescription)
-			throws DSpaceSwordException
-	{
-		String field = ConfigurationManager.getProperty("swordv2-server", "updated.field");
-		if (field == null || "".equals(field))
-		{
-			throw new DSpaceSwordException("No configuration, or configuration is invalid for: sword.updated.field");
-		}
-
-		Metadatum dc = this.makeMetadatum(field, null);
-		item.clearMetadata(dc.schema, dc.element, dc.qualifier, Item.ANY);
-		DCDate date = new DCDate(new Date());
-		item.addMetadata(dc.schema, dc.element, dc.qualifier, null, date.toString());
-
-		verboseDescription.append("Updated date added to response from item metadata where available");
-	}
-
-	/**
-	 * Store the given slug value (which is used for suggested identifiers,
-	 * and which DSpace ignores) in the item metadata.  This looks up the
-	 * field in which to store this metadata in the configuration
-	 * sword.slug.field
-	 *
-	 * @param item
-	 * @param slugVal
-	 * @throws DSpaceSwordException
-	 */
-	protected void setSlug(Item item, String slugVal, VerboseDescription verboseDescription)
-			throws DSpaceSwordException
-	{
-		// if there isn't a slug value, don't set it
-		if (slugVal == null)
-		{
-			return;
-		}
-
-		String field = ConfigurationManager.getProperty("swordv2-server", "slug.field");
-		if (field == null || "".equals(field))
-		{
-			throw new DSpaceSwordException("No configuration, or configuration is invalid for: sword.slug.field");
-		}
-
-		Metadatum dc = this.makeMetadatum(field, null);
-		item.clearMetadata(dc.schema, dc.element, dc.qualifier, Item.ANY);
-		item.addMetadata(dc.schema, dc.element, dc.qualifier, null, slugVal);
-
-		verboseDescription.append("Slug value set in response where available");
-	}
-=======
      * Add the current date to the item metadata.  This looks up
      * the field in which to store this metadata in the configuration
      * sword.updated.field
@@ -621,7 +417,6 @@
 
         verboseDescription.append("Slug value set in response where available");
     }
->>>>>>> a54bf11b
 
     /**
      * The human readable description of the treatment this ingester has
