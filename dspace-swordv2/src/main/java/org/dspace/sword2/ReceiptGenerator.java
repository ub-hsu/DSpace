/**
 * The contents of this file are subject to the license and copyright
 * detailed in the LICENSE and NOTICE files at the root of the source
 * tree and available online at
 *
 * http://www.dspace.org/license/
 */
package org.dspace.sword2;

import java.sql.SQLException;
import java.text.ParseException;
import java.text.SimpleDateFormat;
import java.util.Date;
import java.util.HashMap;
import java.util.List;
import java.util.Map;

import org.apache.abdera.i18n.iri.IRI;
import org.apache.log4j.Logger;
import org.dspace.content.Bitstream;
import org.dspace.content.Bundle;
import org.dspace.content.IMetadataValue;
import org.dspace.content.Item;
import org.dspace.content.IMetadataValue;
import org.dspace.content.factory.ContentServiceFactory;
import org.dspace.content.service.ItemService;
import org.dspace.core.ConfigurationManager;
import org.dspace.core.Constants;
import org.dspace.core.Context;
import org.swordapp.server.DepositReceipt;
import org.swordapp.server.SwordError;
import org.swordapp.server.SwordServerException;
import org.swordapp.server.UriRegistry;

/**
 * @author Richard Jones
 *
 * Class to generate an ATOM Entry document for a DSpace Item
 */
public class ReceiptGenerator
{
    /** logger */
    private static Logger log = Logger.getLogger(ReceiptGenerator.class);

    protected ItemService itemService =
        ContentServiceFactory.getInstance() .getItemService();

    protected DepositReceipt createFileReceipt(Context context,
            DepositResult result, SwordConfigurationDSpace config)
            throws DSpaceSwordException, SwordError, SwordServerException
    {
        SwordUrlManager urlManager = config.getUrlManager(context, config);
        DepositReceipt receipt = new DepositReceipt();

        receipt.setLocation(new IRI(urlManager
            .getActionableBitstreamUrl(result.getOriginalDeposit())));
        receipt.setEmpty(true);

        return receipt;
    }

    protected DepositReceipt createMediaResourceReceipt(Context context,
            Item item, SwordConfigurationDSpace config)
            throws DSpaceSwordException, SwordError, SwordServerException
    {
        SwordUrlManager urlManager = config.getUrlManager(context, config);
        DepositReceipt receipt = new DepositReceipt();
        receipt.setLocation(urlManager.getContentUrl(item));
        return receipt;
    }

    protected DepositReceipt createReceipt(Context context,
            DepositResult result, SwordConfigurationDSpace config)
            throws DSpaceSwordException, SwordError, SwordServerException
    {
        return this.createReceipt(context, result, config, false);
    }

    /**
     * Construct the entry
     *
     * @param context
     *     The relevant DSpace Context.
     * @param result
     *     deposit result
     * @param config
     *     SWORD configuration
     * @param mediaResourceLocation
     *     set media resource URL
     * @return deposit receipt
     * @throws DSpaceSwordException
     *     can be thrown by the internals of the DSpace SWORD implementation
     * @throws SwordError
     *     SWORD error per SWORD spec
     * @throws SwordServerException
     *     thrown by SWORD server implementation
     */
    protected DepositReceipt createReceipt(Context context,
            DepositResult result, SwordConfigurationDSpace config,
            boolean mediaResourceLocation)
            throws DSpaceSwordException, SwordError, SwordServerException
    {
        SwordUrlManager urlManager = config.getUrlManager(context, config);
        DepositReceipt receipt = new DepositReceipt();

        receipt.setAtomStatementURI(
            urlManager.getAtomStatementUri(result.getItem()));
        receipt.setOREStatementURI(
            urlManager.getOreStatementUri(result.getItem()));
        receipt.setEditIRI(urlManager.getEditIRI(result.getItem()));
        receipt.setSplashUri(urlManager.getSplashUrl(result.getItem()));
        receipt.setSwordEditIRI(urlManager.getEditIRI(result.getItem()));
        receipt.setTreatment(result.getTreatment());
        receipt.setContent(
            urlManager.getContentUrl(result.getItem()), "application/zip");
        receipt.addEditMediaIRI(
            urlManager.getContentUrl(result.getItem()), "application/zip");
        receipt.setMediaFeedIRI(urlManager.getMediaFeedUrl(result.getItem()));
        receipt.setLastModified(result.getItem().getLastModified());

        if (mediaResourceLocation)
        {
            receipt.setLocation(urlManager.getContentUrl(result.getItem()));
        }
        else
        {
            receipt.setLocation(urlManager.getEditIRI(result.getItem()));
        }

        try
        {
            Bitstream od = result.getOriginalDeposit();
            if (od != null)
            {
                // note here that we don't provide an actionable url
                receipt.setOriginalDeposit(
                    urlManager.getActionableBitstreamUrl(od),
                    od.getFormat(context).getMIMEType());
            }

            Map<String, String> derived = new HashMap<String, String>();
            List<Bitstream> drs = result.getDerivedResources();
            if (drs != null)
            {
                for (Bitstream bs : result.getDerivedResources())
                {
                    // here we provide actionable urls for the parts of the resource
                    derived.put(urlManager.getActionableBitstreamUrl(bs),
                        bs.getFormat(context).getMIMEType());
                }
            }
            receipt.setDerivedResources(derived);
        }
        catch (SQLException e)
        {
            throw new DSpaceSwordException(e);
        }

        // add the category information to the sword entry
        this.addCategories(result, receipt);

        // add the publish date
        this.addPublishDate(result, receipt);

        // add the item's metadata
        SwordEntryDisseminator disseminator = SwordDisseminatorFactory
            .getEntryInstance();
        disseminator.disseminate(context, result.getItem(), receipt);

        StringBuilder rightsString = new StringBuilder();
        List<Bundle> bundles = result.getItem().getBundles();
        for (Bundle bundle : bundles)
        {
            if (!Constants.LICENSE_BUNDLE_NAME.equals(bundle.getName()))
            {
                continue;
            }
            List<Bitstream> bss = bundle.getBitstreams();
            for (Bitstream bs : bss)
            {
                String url = urlManager.getBitstreamUrl(bs);
                rightsString.append(url).append(" ");
            }
        }
        receipt.getWrappedEntry().setRights(rightsString.toString());

        // add the date on which the entry was last updated
        this.addLastUpdatedDate(result, receipt);

        // do this from configuration
        receipt.setPackaging(config.getDisseminatePackaging());

        return receipt;
    }

    /**
     * Construct the entry
     *
     * @param context
     *     The relevant DSpace Context.
     * @param item
     *     the target item to generate the ATOM document for
     * @param config
     *     SWORD configuration
     * @return deposit receipt
     * @throws DSpaceSwordException
     *     can be thrown by the internals of the DSpace SWORD implementation
     * @throws SwordError
     *     SWORD error per SWORD spec
     * @throws SwordServerException
     *     thrown by SWORD server implementation
     */
    protected DepositReceipt createReceipt(Context context, Item item,
            SwordConfigurationDSpace config)
            throws DSpaceSwordException, SwordError, SwordServerException
    {
        SwordUrlManager urlManager = config.getUrlManager(context, config);
        DepositReceipt receipt = new DepositReceipt();

        receipt.setAtomStatementURI(urlManager.getAtomStatementUri(item));
        receipt.setOREStatementURI(urlManager.getOreStatementUri(item));
        receipt.setEditIRI(urlManager.getEditIRI(item));
        receipt.setLocation(urlManager.getEditIRI(item));
        receipt.setSplashUri(urlManager.getSplashUrl(item));
        receipt.setSwordEditIRI(urlManager.getEditIRI(item));
        receipt.setContent(urlManager.getContentUrl(item), "application/zip");
        receipt.addEditMediaIRI(
            urlManager.getContentUrl(item), "application/zip");
        receipt.setMediaFeedIRI(urlManager.getMediaFeedUrl(item));
        receipt.setLastModified(item.getLastModified());

        // add the category information to the sword entry
        this.addCategories(item, receipt);

        // add the publish date
        this.addPublishDate(item, receipt);

        // add the item's metadata
        SwordEntryDisseminator disseminator = SwordDisseminatorFactory
                .getEntryInstance();
        disseminator.disseminate(context, item, receipt);

        StringBuilder rightsString = new StringBuilder();
        List<Bundle> bundles = item.getBundles();
        for (Bundle bundle : bundles)
        {
            if (!Constants.LICENSE_BUNDLE_NAME.equals(bundle.getName()))
            {
                continue;
            }
            List<Bitstream> bss = bundle.getBitstreams();
            for (Bitstream bs : bss)
            {
                String url = urlManager.getBitstreamUrl(bs);
                rightsString.append(url).append(" ");
            }
        }
        receipt.getWrappedEntry().setRights(rightsString.toString());

        // add the date on which the entry was last updated
        this.addLastUpdatedDate(item, receipt);

        // do this from configuration
        receipt.setPackaging(config.getDisseminatePackaging());

        return receipt;
    }

    /**
     * Add all the subject classifications from the bibliographic
     * metadata.
     *
     * @param result
     *     represents the results of a deposit request
     * @param receipt
     *     deposit receipt
     */
    protected void addCategories(DepositResult result, DepositReceipt receipt)
    {
<<<<<<< HEAD
        List<IMetadataValue> dcv = itemService
                .getMetadataByMetadataString(result.getItem(), "dc.subject.*");
=======
        List<MetadataValue> dcv = itemService.getMetadataByMetadataString(
            result.getItem(), "dc.subject.*");
>>>>>>> 1b5ada2d
        if (dcv != null)
        {
            for (IMetadataValue aDcv : dcv)
            {
                receipt.getWrappedEntry().addCategory(
                    UriRegistry.DC_NAMESPACE, aDcv.getValue(), aDcv.getValue());
            }
        }
    }

    /**
     * Add all the subject classifications from the bibliographic
     * metadata.
     *
     * @param item
     *     target item
     * @param receipt
     *     deposit receipt
     */
    protected void addCategories(Item item, DepositReceipt receipt)
    {
        List<IMetadataValue> dcv = itemService
                .getMetadataByMetadataString(item, "dc.subject.*");
        if (dcv != null)
        {
            for (IMetadataValue aDcv : dcv)
            {
                receipt.getWrappedEntry().addCategory(
                    UriRegistry.DC_NAMESPACE, aDcv.getValue(), aDcv.getValue());
            }
        }
    }

    /**
     * Add the date of publication from the bibliographic metadata
     *
     * @param result
     *     represents the results of a deposit request
     * @param receipt
     *     deposit receipt
     */
    protected void addPublishDate(DepositResult result, DepositReceipt receipt)
    {
<<<<<<< HEAD
        List<IMetadataValue> dcv = itemService
                .getMetadataByMetadataString(result.getItem(),
                        "dc.date.issued");
=======
        List<MetadataValue> dcv = itemService.getMetadataByMetadataString(
            result.getItem(), "dc.date.issued");
>>>>>>> 1b5ada2d
        if (dcv != null && !dcv.isEmpty())
        {
            try
            {
                SimpleDateFormat sdf = new SimpleDateFormat("yyyy-MM-dd");
                Date published = sdf.parse(dcv.get(0).getValue());
                receipt.getWrappedEntry().setPublished(published);
            }
            catch (ParseException e)
            {
                // we tried, but never mind
                log.warn("Couldn't add published date", e);
            }
        }
    }

    /**
     * Add the date of publication from the bibliographic metadata
     *
     * @param item
     *     target item
     * @param receipt
     *     deposit receipt
     */
    protected void addPublishDate(Item item, DepositReceipt receipt)
    {
<<<<<<< HEAD
        List<IMetadataValue> dcv = itemService
                .getMetadataByMetadataString(item, "dc.date.issued");
=======
        List<MetadataValue> dcv = itemService.getMetadataByMetadataString(
            item, "dc.date.issued");
>>>>>>> 1b5ada2d
        if (dcv != null && dcv.size() == 1)
        {
            try
            {
                SimpleDateFormat sdf = new SimpleDateFormat("yyyy-MM-dd");
                Date published = sdf.parse(dcv.get(0).getValue());
                receipt.getWrappedEntry().setPublished(published);
            }
            catch (ParseException e)
            {
                // we tried, but never mind
                log.warn("Couldn't add published date", e);
            }
        }
    }

    /**
     * Add the date that this item was last updated
     *
     * @param result
     *     represents the results of a deposit request
     * @param receipt
     *     deposit receipt
     */
    protected void addLastUpdatedDate(DepositResult result,
            DepositReceipt receipt)
    {
<<<<<<< HEAD
        String config = ConfigurationManager
                .getProperty("swordv2-server", "updated.field");
        List<IMetadataValue> dcv = itemService
                .getMetadataByMetadataString(result.getItem(), config);
=======
        String config = ConfigurationManager.getProperty(
            "swordv2-server", "updated.field");
        List<MetadataValue> dcv = itemService.getMetadataByMetadataString(
            result.getItem(), config);
>>>>>>> 1b5ada2d
        if (dcv != null && dcv.size() == 1)
        {
            try
            {
                SimpleDateFormat sdf = new SimpleDateFormat("yyyy-MM-dd");
                Date updated = sdf.parse(dcv.get(0).getValue());
                receipt.getWrappedEntry().setUpdated(updated);
            }
            catch (ParseException e)
            {
                // we tried, but never mind
                log.warn("Couldn't add last updated date", e);
            }
        }
    }

    /**
     * Add the date that this item was last updated
     *
     * @param item
     *     target item
     * @param receipt
     *     deposit receipt
     */
    protected void addLastUpdatedDate(Item item, DepositReceipt receipt)
    {
<<<<<<< HEAD
        String config = ConfigurationManager
                .getProperty("swordv2-server", "updated.field");
        List<IMetadataValue> dcv = itemService
                .getMetadataByMetadataString(item, config);
=======
        String config = ConfigurationManager.getProperty(
            "swordv2-server", "updated.field");
        List<MetadataValue> dcv = itemService.getMetadataByMetadataString(
            item, config);
>>>>>>> 1b5ada2d
        if (dcv != null && dcv.size() == 1)
        {
            try
            {
                SimpleDateFormat sdf = new SimpleDateFormat("yyyy-MM-dd");
                Date updated = sdf.parse(dcv.get(0).getValue());
                receipt.getWrappedEntry().setUpdated(updated);
            }
            catch (ParseException e)
            {
                // we tried, but never mind
                log.warn("Couldn't add last updated date", e);
            }
        }
    }
}<|MERGE_RESOLUTION|>--- conflicted
+++ resolved
@@ -7,21 +7,9 @@
  */
 package org.dspace.sword2;
 
-import java.sql.SQLException;
-import java.text.ParseException;
-import java.text.SimpleDateFormat;
-import java.util.Date;
-import java.util.HashMap;
-import java.util.List;
-import java.util.Map;
-
 import org.apache.abdera.i18n.iri.IRI;
 import org.apache.log4j.Logger;
-import org.dspace.content.Bitstream;
-import org.dspace.content.Bundle;
-import org.dspace.content.IMetadataValue;
-import org.dspace.content.Item;
-import org.dspace.content.IMetadataValue;
+import org.dspace.content.*;
 import org.dspace.content.factory.ContentServiceFactory;
 import org.dspace.content.service.ItemService;
 import org.dspace.core.ConfigurationManager;
@@ -31,6 +19,14 @@
 import org.swordapp.server.SwordError;
 import org.swordapp.server.SwordServerException;
 import org.swordapp.server.UriRegistry;
+
+import java.sql.SQLException;
+import java.text.ParseException;
+import java.text.SimpleDateFormat;
+import java.util.Date;
+import java.util.HashMap;
+import java.util.List;
+import java.util.Map;
 
 /**
  * @author Richard Jones
@@ -277,16 +273,11 @@
      */
     protected void addCategories(DepositResult result, DepositReceipt receipt)
     {
-<<<<<<< HEAD
-        List<IMetadataValue> dcv = itemService
-                .getMetadataByMetadataString(result.getItem(), "dc.subject.*");
-=======
         List<MetadataValue> dcv = itemService.getMetadataByMetadataString(
             result.getItem(), "dc.subject.*");
->>>>>>> 1b5ada2d
         if (dcv != null)
         {
-            for (IMetadataValue aDcv : dcv)
+            for (MetadataValue aDcv : dcv)
             {
                 receipt.getWrappedEntry().addCategory(
                     UriRegistry.DC_NAMESPACE, aDcv.getValue(), aDcv.getValue());
@@ -305,11 +296,11 @@
      */
     protected void addCategories(Item item, DepositReceipt receipt)
     {
-        List<IMetadataValue> dcv = itemService
+        List<MetadataValue> dcv = itemService
                 .getMetadataByMetadataString(item, "dc.subject.*");
         if (dcv != null)
         {
-            for (IMetadataValue aDcv : dcv)
+            for (MetadataValue aDcv : dcv)
             {
                 receipt.getWrappedEntry().addCategory(
                     UriRegistry.DC_NAMESPACE, aDcv.getValue(), aDcv.getValue());
@@ -327,14 +318,8 @@
      */
     protected void addPublishDate(DepositResult result, DepositReceipt receipt)
     {
-<<<<<<< HEAD
-        List<IMetadataValue> dcv = itemService
-                .getMetadataByMetadataString(result.getItem(),
-                        "dc.date.issued");
-=======
         List<MetadataValue> dcv = itemService.getMetadataByMetadataString(
             result.getItem(), "dc.date.issued");
->>>>>>> 1b5ada2d
         if (dcv != null && !dcv.isEmpty())
         {
             try
@@ -361,13 +346,8 @@
      */
     protected void addPublishDate(Item item, DepositReceipt receipt)
     {
-<<<<<<< HEAD
-        List<IMetadataValue> dcv = itemService
-                .getMetadataByMetadataString(item, "dc.date.issued");
-=======
         List<MetadataValue> dcv = itemService.getMetadataByMetadataString(
             item, "dc.date.issued");
->>>>>>> 1b5ada2d
         if (dcv != null && dcv.size() == 1)
         {
             try
@@ -395,17 +375,10 @@
     protected void addLastUpdatedDate(DepositResult result,
             DepositReceipt receipt)
     {
-<<<<<<< HEAD
-        String config = ConfigurationManager
-                .getProperty("swordv2-server", "updated.field");
-        List<IMetadataValue> dcv = itemService
-                .getMetadataByMetadataString(result.getItem(), config);
-=======
         String config = ConfigurationManager.getProperty(
             "swordv2-server", "updated.field");
         List<MetadataValue> dcv = itemService.getMetadataByMetadataString(
             result.getItem(), config);
->>>>>>> 1b5ada2d
         if (dcv != null && dcv.size() == 1)
         {
             try
@@ -432,17 +405,10 @@
      */
     protected void addLastUpdatedDate(Item item, DepositReceipt receipt)
     {
-<<<<<<< HEAD
-        String config = ConfigurationManager
-                .getProperty("swordv2-server", "updated.field");
-        List<IMetadataValue> dcv = itemService
-                .getMetadataByMetadataString(item, config);
-=======
         String config = ConfigurationManager.getProperty(
             "swordv2-server", "updated.field");
         List<MetadataValue> dcv = itemService.getMetadataByMetadataString(
             item, config);
->>>>>>> 1b5ada2d
         if (dcv != null && dcv.size() == 1)
         {
             try
