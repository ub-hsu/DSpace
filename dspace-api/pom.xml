<project xmlns="http://maven.apache.org/POM/4.0.0" xmlns:xsi="http://www.w3.org/2001/XMLSchema-instance" xsi:schemaLocation="http://maven.apache.org/POM/4.0.0 http://maven.apache.org/maven-v4_0_0.xsd">
    <modelVersion>4.0.0</modelVersion>
    <groupId>org.dspace</groupId>
    <artifactId>dspace-api</artifactId>
    <name>DSpace Kernel :: API and Implementation</name>
    <description>DSpace core data model and service APIs.</description>

    <!--
       A Parent POM that Maven inherits DSpace Defaults
       POM attributes from.
    -->
    <parent>
        <groupId>org.dspace</groupId>
        <artifactId>dspace-parent</artifactId>
<<<<<<< HEAD
        <version>CRIS-5.6.2-SNAPSHOT</version>
=======
        <version>6.1-SNAPSHOT</version>
>>>>>>> a54bf11b
        <relativePath>..</relativePath>
    </parent>

    <properties>
        <!-- This is the path to the root [dspace-src] directory. -->
        <root.basedir>${basedir}/..</root.basedir>
    </properties>

    <!--
       Runtime and Compile Time dependencies for DSpace.
    -->
    <build>
        <resources>
            <resource>
                <directory>src/main/resources</directory>
                <includes>
                    <include>maven.properties</include>
                    <include>scm.properties</include>
                </includes>
                <filtering>true</filtering>
            </resource>
            <resource>
                <directory>src/main/resources</directory>
                <excludes>
                    <exclude>maven.properties</exclude>
                    <exclude>scm.properties</exclude>
                </excludes>
                <filtering>false</filtering>
            </resource>
        </resources>
        <plugins>
            <plugin>
                <groupId>org.apache.maven.plugins</groupId>
                <artifactId>maven-compiler-plugin</artifactId>
                <configuration>
                    <debug>true</debug>
                    <showDeprecation>true</showDeprecation>
				</configuration>
			</plugin>            
            <plugin>
                <groupId>org.apache.maven.plugins</groupId>
                <artifactId>maven-jar-plugin</artifactId>
                <configuration>
                    <archive>
                        <manifest>
                            <addDefaultImplementationEntries>true</addDefaultImplementationEntries>
                            <addDefaultSpecificationEntries>true</addDefaultSpecificationEntries>
                        </manifest>
                    </archive>
                </configuration>
                <executions>
                    <execution>
                        <goals>
                            <goal>test-jar</goal>
                        </goals>
                    </execution>
                </executions>
            </plugin>
            <!-- Verify OS license headers for all source code files -->
            <plugin>
                <groupId>com.mycila</groupId>
                <artifactId>license-maven-plugin</artifactId>
                <configuration>
                    <excludes>
                        <exclude>**/src/test/resources/**</exclude>
                        <exclude>**/src/test/data/**</exclude>
                        <exclude>**/.gitignore</exclude>
                        <exclude>src/test/data/dspaceFolder/config/spiders/**</exclude>
                        <exclude>**/rebel.xml</exclude>
                        <exclude>src/main/java/org/apache/solr/handler/extraction/ExtractingParams.java</exclude>
                    </excludes>
                </configuration>
            </plugin>

            <plugin>
                <groupId>org.codehaus.mojo</groupId>
                <artifactId>build-helper-maven-plugin</artifactId>
                <version>1.9.1</version>
                <executions>
                    <execution>
                        <phase>validate</phase>
                        <goals>
                            <goal>maven-version</goal>
                        </goals>
                    </execution>
                </executions>
            </plugin>

            <plugin>
                <groupId>org.codehaus.mojo</groupId>
                <artifactId>buildnumber-maven-plugin</artifactId>
                <version>1.4</version>
                <executions>
                    <execution>
                        <phase>validate</phase>
                        <goals>
                            <goal>create</goal>
                        </goals>
                    </execution>
                </executions>
            </plugin>

        </plugins>
    </build>


    <profiles>
        <profile>
            <id>findbugs</id>
            <activation>
                <activeByDefault>false</activeByDefault>
                <!-- property>
                    <name>maven.test.skip</name>
                    <value>false</value>
                </property -->
            </activation>
            <build>
                <plugins>
                    <plugin>
                        <groupId>org.codehaus.mojo</groupId>
                        <artifactId>findbugs-maven-plugin</artifactId>
                    </plugin>
                </plugins>
            </build>
        </profile>

        <!-- If Unit Testing is enabled, then setup the Unit Test Environment.
             See also the 'skiptests' profile in Parent POM. -->
        <profile>
            <id>test-environment</id>
            <activation>
                <activeByDefault>false</activeByDefault>
                <property>
                    <name>maven.test.skip</name>
                    <value>false</value>
                </property>
            </activation>
            <build>
                <plugins>
                    <!-- Unit/Integration Testing setup: This plugin unzips the
                         'testEnvironment.zip' file (created by dspace-parent POM), into
                         the 'target/testing/' folder, to essentially create a test
                         install of DSpace, against which Tests can be run. -->
                    <plugin>
                        <artifactId>maven-dependency-plugin</artifactId>
                        <version>2.8</version>
                        <configuration>
                            <outputDirectory>${project.build.directory}/testing</outputDirectory>
                            <artifactItems>
                                <artifactItem>
                                    <groupId>org.dspace</groupId>
                                    <artifactId>dspace-parent</artifactId>
                                    <version>${project.version}</version>
                                    <type>zip</type>
                                    <classifier>testEnvironment</classifier>
                                </artifactItem>
                            </artifactItems>
                        </configuration>
                        <executions>
                            <execution>
                                <id>setupTestEnvironment</id>
                                <phase>generate-test-resources</phase>
                                <goals>
                                    <goal>unpack</goal>
                                </goals>
                            </execution>
                            <execution>
                                <id>setupIntegrationTestEnvironment</id>
                                <phase>pre-integration-test</phase>
                                <goals>
                                    <goal>unpack</goal>
                                </goals>
                            </execution>
                        </executions>
                    </plugin>

                    <!-- This plugin allows us to run a Groovy script in our Maven POM
                         (see: http://gmaven.codehaus.org/Executing+Groovy+Code )
                         We are generating a OS-agnostic version (agnostic.build.dir) of
                         the ${project.build.directory} property (full path of target dir).
                         This is needed by the FileWeaver & Surefire plugins (see below)
                         to initialize the Unit Test environment's dspace.cfg file.
                         Otherwise, the Unit Test Framework will not work on Windows OS.
                         This Groovy code was mostly borrowed from:
                         http://stackoverflow.com/questions/3872355/how-to-convert-file-separator-in-maven
                    -->
                    <plugin>
                        <groupId>org.codehaus.gmaven</groupId>
                        <artifactId>groovy-maven-plugin</artifactId>
                        <version>2.0</version>
                        <executions>
                            <execution>
                                <id>setproperty</id>
                                <phase>generate-test-resources</phase> <!-- XXX I think this should be 'initialize' - MHW -->
                                <goals>
                                    <goal>execute</goal>
                                </goals>
                                <configuration>
                                    <source>
                                    project.properties['agnostic.build.dir']=project.build.directory.replace(File.separator,'/');
                                    println("Initializing Maven property 'agnostic.build.dir' to: " + project.properties['agnostic.build.dir']);
                                    </source>
                                </configuration>
                            </execution>
                        </executions>
                    </plugin>

                    <!-- Run Unit Testing! This plugin just kicks off the tests (when enabled). -->
                    <plugin>
                        <artifactId>maven-surefire-plugin</artifactId>
                        <configuration>
                            <systemPropertyVariables>
                                <!-- Specify the dspace.dir to use for test environment -->
                                <!-- This system property is loaded by AbstractDSpaceTest to initialize the test environment -->
                                <dspace.dir>${agnostic.build.dir}/testing/dspace/</dspace.dir>
                                <!-- Turn off any DSpace logging -->
                                <dspace.log.init.disable>true</dspace.log.init.disable>
                            </systemPropertyVariables>
                        </configuration>
                    </plugin>


                    <plugin>
                        <groupId>org.codehaus.mojo</groupId>
                        <artifactId>xml-maven-plugin</artifactId>
                        <version>1.0.1</version>
                        <executions>
                          <execution>
                            <id>validate-ALL-xml-and-xsl</id>
                            <phase>process-test-resources</phase>
                            <goals>
                              <goal>validate</goal>
                            </goals>
                          </execution>
                        </executions>
                        <configuration>
                          <validationSets>
                            <!-- validate ALL XML and XSL config files in the testing folder -->
                             <validationSet>
                                 <dir>${agnostic.build.dir}/testing</dir>
                                 <includes>
                                     <include>**/*.xml</include>
                                     <include>**/*.xsl</include>
                                     <include>**/*.xconf</include>
                                 </includes>
                             </validationSet>
                             <!-- validate ALL XML and XSL files throughout the project -->
                             <validationSet>
                                <dir>${root.basedir}</dir>
                                 <includes>
                                     <include>**/*.xml</include>
                                     <include>**/*.xsl</include>
                                     <include>**/*.xmap</include>
                                 </includes>
                                 <excludes>
                                     <exclude>**/node/node_modules/**</exclude>
                                 </excludes>
                              </validationSet>
                          </validationSets>
                        </configuration>
                    </plugin>



                    <!-- Run Integration Testing! This plugin just kicks off the tests (when enabled). -->
                    <plugin>
                        <artifactId>maven-failsafe-plugin</artifactId>
                        <configuration>
                            <systemPropertyVariables>
                                <!-- Specify the dspace.dir to use for test environment -->
                                <dspace.dir>${agnostic.build.dir}/testing/dspace/</dspace.dir>
                                <!-- Turn off any DSpace logging -->
                                <dspace.log.init.disable>true</dspace.log.init.disable>
                            </systemPropertyVariables>
                        </configuration>
                    </plugin>
                </plugins>
            </build>

        </profile>
    </profiles>


    <dependencies>
        <dependency>
            <groupId>org.hibernate</groupId>
            <artifactId>hibernate-core</artifactId>
            <exclusions>
                <exclusion>
                    <groupId>org.jboss.logging</groupId>
                    <artifactId>jboss-logging</artifactId>
                </exclusion>
            </exclusions>
        </dependency>
        <dependency>
        	<groupId>org.hibernate</groupId>
        	<artifactId>hibernate-ehcache</artifactId>
        </dependency>
        <dependency>
            <groupId>org.springframework</groupId>
            <artifactId>spring-orm</artifactId>
        </dependency>
        <dependency>
            <groupId>org.dspace</groupId>
            <artifactId>handle</artifactId>
        </dependency>
        <dependency>
            <groupId>org.dspace</groupId>
            <artifactId>jargon</artifactId>
        </dependency>
        <dependency>
            <groupId>org.dspace</groupId>
            <artifactId>mets</artifactId>
        </dependency>
        <dependency>
            <groupId>org.dspace.dependencies</groupId>
            <artifactId>dspace-tm-extractors</artifactId>
        </dependency>
        <dependency>
            <groupId>org.apache.jena</groupId>
            <artifactId>apache-jena-libs</artifactId>
            <type>pom</type>
            <exclusions>
<<<<<<< HEAD
            	<exclusion>
            		<artifactId>jackson-core</artifactId>
            		<groupId>com.fasterxml.jackson.core</groupId>
            	</exclusion>
=======
                <exclusion>
                    <groupId>com.fasterxml.jackson.core</groupId>
                    <artifactId>jackson-core</artifactId>
                </exclusion>
                <exclusion>
                    <groupId>com.fasterxml.jackson.core</groupId>
                    <artifactId>jackson-databind</artifactId>
                </exclusion>
>>>>>>> a54bf11b
            </exclusions>
        </dependency>
        <dependency>
            <groupId>commons-cli</groupId>
            <artifactId>commons-cli</artifactId>
        </dependency>
        <dependency>
            <groupId>commons-codec</groupId>
            <artifactId>commons-codec</artifactId>
        </dependency>
        <dependency>
            <groupId>commons-collections</groupId>
            <artifactId>commons-collections</artifactId>
        </dependency>
        <dependency>
            <groupId>org.apache.commons</groupId>
            <artifactId>commons-dbcp2</artifactId>
        </dependency>
        <dependency>
            <groupId>commons-fileupload</groupId>
            <artifactId>commons-fileupload</artifactId>
        </dependency>

        <dependency>
            <groupId>commons-io</groupId>
            <artifactId>commons-io</artifactId>
        </dependency>
        <dependency>
            <groupId>commons-lang</groupId>
            <artifactId>commons-lang</artifactId>
        </dependency>
        <dependency>
            <groupId>org.apache.commons</groupId>
            <artifactId>commons-pool2</artifactId>
        </dependency>
        <dependency>
            <groupId>commons-validator</groupId>
            <artifactId>commons-validator</artifactId>
        </dependency>
        <dependency>
            <groupId>commons-httpclient</groupId>
            <artifactId>commons-httpclient</artifactId>
        </dependency>
        <dependency>
            <groupId>javax.mail</groupId>
            <artifactId>mail</artifactId>
        </dependency>
        <dependency>
            <groupId>javax.servlet</groupId>
            <scope>provided</scope>
            <artifactId>javax.servlet-api</artifactId>
        </dependency>
        <dependency>
            <groupId>jaxen</groupId>
            <artifactId>jaxen</artifactId>
            <exclusions>
                <exclusion>
                    <artifactId>xom</artifactId>
                    <groupId>xom</groupId>
                </exclusion>
            </exclusions>
        </dependency>
        <dependency>
            <groupId>org.jdom</groupId>
            <artifactId>jdom</artifactId>
        </dependency>
        <dependency>
            <groupId>log4j</groupId>
            <artifactId>log4j</artifactId>
        </dependency>
        <dependency>
            <groupId>oro</groupId>
            <artifactId>oro</artifactId>
        </dependency>
        <dependency>
            <groupId>org.apache.pdfbox</groupId>
            <artifactId>pdfbox</artifactId>
        </dependency>
        <dependency>
           <groupId>org.apache.pdfbox</groupId>
           <artifactId>fontbox</artifactId>
        </dependency>
        <dependency>
            <groupId>org.bouncycastle</groupId>
            <artifactId>bcprov-jdk15</artifactId>
        </dependency>
        <dependency>
            <groupId>org.bouncycastle</groupId>
            <artifactId>bcmail-jdk15</artifactId>
        </dependency>
        <dependency>
            <groupId>org.apache.poi</groupId>
            <artifactId>poi</artifactId>
        </dependency>
        <dependency>
            <groupId>org.apache.poi</groupId>
            <artifactId>poi-scratchpad</artifactId>
        </dependency>
        <dependency>
            <groupId>org.apache.poi</groupId>
            <artifactId>poi-ooxml</artifactId>
        </dependency>
        <dependency>
            <groupId>rome</groupId>
            <artifactId>rome</artifactId>
        </dependency>
        <dependency>
            <groupId>rome</groupId>
            <artifactId>opensearch</artifactId>
        </dependency>
        <dependency>
            <groupId>xalan</groupId>
            <artifactId>xalan</artifactId>
        </dependency>
        <dependency>
            <groupId>xerces</groupId>
            <artifactId>xercesImpl</artifactId>
            <exclusions>
                <exclusion>
                    <groupId>xml-apis</groupId>
                    <artifactId>xml-apis</artifactId>
                </exclusion>
            </exclusions>
        </dependency>
        <dependency>
            <groupId>xml-apis</groupId>
            <artifactId>xml-apis</artifactId>
        </dependency>
        <dependency>
            <groupId>javax.activation</groupId>
            <artifactId>activation</artifactId>
        </dependency>
        <dependency>
            <groupId>com.ibm.icu</groupId>
            <artifactId>icu4j</artifactId>
        </dependency>
        <dependency>
            <groupId>org.dspace</groupId>
            <artifactId>oclc-harvester2</artifactId>
        </dependency>
        <dependency>
            <groupId>org.dspace</groupId>
            <artifactId>dspace-services</artifactId>
            <exclusions>
            	<exclusion>
                	<groupId>net.sf.ehcache</groupId>
            		<artifactId>ehcache-core</artifactId>
            	</exclusion>
            </exclusions>
        </dependency>
        <dependency> <!-- Keep jmockit before junit -->
            <groupId>org.jmockit</groupId>
            <artifactId>jmockit</artifactId>
            <scope>test</scope>
        </dependency>
        <dependency>
            <groupId>junit</groupId>
            <artifactId>junit</artifactId>
            <scope>test</scope>
        </dependency>
        <dependency>
            <groupId>org.hamcrest</groupId>
            <artifactId>hamcrest-core</artifactId>
            <scope>test</scope>
        </dependency>
        <dependency>
            <groupId>com.h2database</groupId>
            <artifactId>h2</artifactId>
            <scope>test</scope>
        </dependency>
        <dependency>
            <groupId>org.databene</groupId>
            <artifactId>contiperf</artifactId>
            <scope>test</scope>
        </dependency>
        <dependency>
            <groupId>org.mockito</groupId>
            <artifactId>mockito-core</artifactId>
            <scope>test</scope>
        </dependency>
        <dependency>
            <groupId>org.rometools</groupId>
            <artifactId>rome-modules</artifactId>
            <version>1.0</version>
        </dependency>
        <dependency>
            <groupId>gr.ekt.bte</groupId>
            <artifactId>bte-core</artifactId>
            <version>0.9.3.5</version>
            <exclusions>
                <!-- A more recent version is retrieved from another dependency -->
                <exclusion>
                    <groupId>org.mockito</groupId>
                    <artifactId>mockito-core</artifactId>
                </exclusion>
            </exclusions>
        </dependency>
        <dependency>
            <groupId>gr.ekt.bte</groupId>
            <artifactId>bte-io</artifactId>
            <version>0.9.3.5</version>
            <exclusions>
                <!-- A more recent version is retrieved from another dependency -->
                <exclusion>
                    <groupId>org.apache.commons</groupId>
                    <artifactId>commons-lang3</artifactId>
                </exclusion>
                <!-- A more recent version is retrieved from another dependency -->
                <exclusion>
                    <groupId>org.mockito</groupId>
                    <artifactId>mockito-core</artifactId>
                </exclusion>
            </exclusions>
        </dependency>
        <dependency>
            <groupId>org.apache.httpcomponents</groupId>
            <artifactId>httpcore</artifactId>
        </dependency>
        <dependency>
            <groupId>org.apache.httpcomponents</groupId>
            <artifactId>httpclient</artifactId>
        </dependency>
        <dependency>
            <groupId>org.apache.solr</groupId>
            <artifactId>solr-solrj</artifactId>
            <version>${solr.version}</version>
            <exclusions>
                <exclusion>
                    <groupId>org.slf4j</groupId>
                    <artifactId>jcl-over-slf4j</artifactId>
                </exclusion>
                <exclusion>
                    <groupId>org.slf4j</groupId>
                    <artifactId>slf4j-api</artifactId>
                </exclusion>
            </exclusions>
        </dependency>

        <dependency>
            <groupId>org.apache.solr</groupId>
            <artifactId>solr-cell</artifactId>
            <version>${solr.version}</version>
            <exclusions>
                <exclusion>
                    <groupId>org.slf4j</groupId>
                    <artifactId>jcl-over-slf4j</artifactId>
                </exclusion>
                <exclusion>
                    <groupId>org.slf4j</groupId>
                    <artifactId>slf4j-api</artifactId>
                </exclusion>
                <exclusion>
                    <groupId>org.eclipse.jetty.orbit</groupId>
					<artifactId>javax.servlet</artifactId>
                </exclusion>
            </exclusions>
        </dependency>
        <dependency>
            <groupId>commons-configuration</groupId>
            <artifactId>commons-configuration</artifactId>
        </dependency>
        <dependency>
            <groupId>com.maxmind.geoip</groupId>
            <artifactId>geoip-api</artifactId>
            <version>1.3.0</version>
        </dependency>
        <dependency>
            <groupId>org.apache.ant</groupId>
            <artifactId>ant</artifactId>
        </dependency>
        <dependency>
            <groupId>dnsjava</groupId>
            <artifactId>dnsjava</artifactId>
            <version>2.1.7</version>
        </dependency>

        <dependency>
            <groupId>org.elasticsearch</groupId>
            <artifactId>elasticsearch</artifactId>
            <version>1.4.0</version>
        </dependency>

        <dependency>
            <groupId>com.coverity.security</groupId>
            <artifactId>coverity-escapers</artifactId>
            <version>1.1.1</version>
        </dependency>

        <!--  Gson: Java to Json conversion -->
        <dependency>
            <groupId>com.google.code.gson</groupId>
            <artifactId>gson</artifactId>
            <scope>compile</scope>
        </dependency>

        <dependency>
            <groupId>com.google.guava</groupId>
            <artifactId>guava</artifactId>
            <version>19.0</version>
        </dependency>


        <dependency>
            <groupId>org.postgresql</groupId>
            <artifactId>postgresql</artifactId>
        </dependency>

        <dependency>
            <groupId>org.slf4j</groupId>
            <artifactId>slf4j-api</artifactId>
        </dependency>

        <dependency>
            <groupId>jdbm</groupId>
            <artifactId>jdbm</artifactId>
            <version>1.0</version>
        </dependency>

        <!-- For ImageMagick MediaFilters -->
        <dependency>
            <groupId>org.im4java</groupId>
            <artifactId>im4java</artifactId>
            <version>1.4.0</version>
        </dependency>

        <!-- Flyway DB API (flywaydb.org) is used to manage DB upgrades automatically. -->
        <dependency>
            <groupId>org.flywaydb</groupId>
            <artifactId>flyway-core</artifactId>
            <version>4.0.3</version>
        </dependency>

        <!-- Google Analytics -->
        <dependency>
            <groupId>com.google.apis</groupId>
            <artifactId>google-api-services-analytics</artifactId>
        </dependency>
        <dependency>
            <groupId>com.google.api-client</groupId>
            <artifactId>google-api-client</artifactId>
        </dependency>
        <dependency>
            <groupId>com.google.http-client</groupId>
            <artifactId>google-http-client</artifactId>
        </dependency>
        <dependency>
            <groupId>com.google.http-client</groupId>
            <artifactId>google-http-client-jackson2</artifactId>
            <exclusions>
            	<exclusion>
            		<artifactId>jackson-core</artifactId>
            		<groupId>com.fasterxml.jackson.core</groupId>
            	</exclusion>
            </exclusions>
        </dependency>
        <dependency>
            <groupId>com.google.oauth-client</groupId>
            <artifactId>google-oauth-client</artifactId>
        </dependency>
        <!-- FindBugs -->
        <dependency>
            <groupId>com.google.code.findbugs</groupId>
            <artifactId>jsr305</artifactId>
        </dependency>
        <dependency>
            <groupId>com.google.code.findbugs</groupId>
            <artifactId>annotations</artifactId>
        </dependency>
        <dependency>
            <groupId>joda-time</groupId>
            <artifactId>joda-time</artifactId>
            <version>2.9.2</version>
        </dependency>
        <dependency>
            <groupId>javax.inject</groupId>
            <artifactId>javax.inject</artifactId>
            <version>1</version>
            <type>jar</type>
        </dependency>
<<<<<<< HEAD
		
		<dependency>
			<groupId>org.apache.oltu.oauth2</groupId>
			<artifactId>org.apache.oltu.oauth2.client</artifactId>
			<version>1.0.0</version>
		</dependency>
		
		<dependency>
			<groupId>javax.ws.rs</groupId>
			<artifactId>javax.ws.rs-api</artifactId>
			<version>2.0.1</version>
		</dependency>
		<dependency>
			<groupId>org.glassfish.jersey.core</groupId>
			<artifactId>jersey-client</artifactId>
			<version>2.18</version>
		</dependency>
		<dependency>
 			<groupId>org.glassfish.jersey.connectors</groupId>
 			<artifactId>jersey-apache-connector</artifactId>
 			<version>2.18</version>
		</dependency>
		<dependency>
        	<groupId>com.fasterxml.jackson.jaxrs</groupId>
        	<artifactId>jackson-jaxrs-json-provider</artifactId>
		</dependency>		
=======

        <dependency>
            <groupId>org.apache.ws.commons.axiom</groupId>
            <artifactId>axiom-impl</artifactId>
            <!-- NOTE: SWORDv2 needs 1.2.14, required by Abdera: https://abdera.apache.org/ -->
            <version>1.2.14</version>
        </dependency>

        <dependency>
            <groupId>org.apache.ws.commons.axiom</groupId>
            <artifactId>axiom-api</artifactId>
            <!-- NOTE: SWORDv2 needs 1.2.14, required by Abdera: https://abdera.apache.org/ -->
            <version>1.2.14</version>
        </dependency>
        <dependency>
            <groupId>org.glassfish.jersey.core</groupId>
            <artifactId>jersey-client</artifactId>
            <version>2.22.1</version>
        </dependency>
        <!-- S3 -->
        <dependency>
            <groupId>com.amazonaws</groupId>
            <artifactId>aws-java-sdk-s3</artifactId>
            <version>1.10.50</version>
            <exclusions>
                <exclusion>
                    <groupId>joda-time</groupId>
                    <artifactId>joda-time</artifactId>
                </exclusion>
                <exclusion>
                    <groupId>com.fasterxml.jackson.core</groupId>
                    <artifactId>jackson-databind</artifactId>
                </exclusion>
            </exclusions>
        </dependency>
        <!-- S3 also wanted jackson... -->
        <dependency>
            <groupId>com.fasterxml.jackson.core</groupId>
            <artifactId>jackson-core</artifactId>
            <version>2.7.0</version>
        </dependency>
        <dependency>
            <groupId>com.fasterxml.jackson.core</groupId>
            <artifactId>jackson-databind</artifactId>
            <version>2.7.0</version>
        </dependency>
        <dependency>
            <groupId>com.fasterxml.jackson.core</groupId>
            <artifactId>jackson-annotations</artifactId>
            <version>2.7.0</version>
        </dependency>
>>>>>>> a54bf11b
    </dependencies>
</project><|MERGE_RESOLUTION|>--- conflicted
+++ resolved
@@ -12,11 +12,7 @@
     <parent>
         <groupId>org.dspace</groupId>
         <artifactId>dspace-parent</artifactId>
-<<<<<<< HEAD
         <version>CRIS-5.6.2-SNAPSHOT</version>
-=======
-        <version>6.1-SNAPSHOT</version>
->>>>>>> a54bf11b
         <relativePath>..</relativePath>
     </parent>
 
@@ -340,374 +336,367 @@
             <artifactId>apache-jena-libs</artifactId>
             <type>pom</type>
             <exclusions>
-<<<<<<< HEAD
+                <exclusion>
+                    <groupId>com.fasterxml.jackson.core</groupId>
+                    <artifactId>jackson-core</artifactId>
+                </exclusion>
+                <exclusion>
+                    <groupId>com.fasterxml.jackson.core</groupId>
+                    <artifactId>jackson-databind</artifactId>
+                </exclusion>
+            </exclusions>
+        </dependency>
+        <dependency>
+            <groupId>commons-cli</groupId>
+            <artifactId>commons-cli</artifactId>
+        </dependency>
+        <dependency>
+            <groupId>commons-codec</groupId>
+            <artifactId>commons-codec</artifactId>
+        </dependency>
+        <dependency>
+            <groupId>commons-collections</groupId>
+            <artifactId>commons-collections</artifactId>
+        </dependency>
+        <dependency>
+            <groupId>org.apache.commons</groupId>
+            <artifactId>commons-dbcp2</artifactId>
+        </dependency>
+        <dependency>
+            <groupId>commons-fileupload</groupId>
+            <artifactId>commons-fileupload</artifactId>
+        </dependency>
+
+        <dependency>
+            <groupId>commons-io</groupId>
+            <artifactId>commons-io</artifactId>
+        </dependency>
+        <dependency>
+            <groupId>commons-lang</groupId>
+            <artifactId>commons-lang</artifactId>
+        </dependency>
+        <dependency>
+            <groupId>org.apache.commons</groupId>
+            <artifactId>commons-pool2</artifactId>
+        </dependency>
+        <dependency>
+            <groupId>commons-validator</groupId>
+            <artifactId>commons-validator</artifactId>
+        </dependency>
+        <dependency>
+            <groupId>commons-httpclient</groupId>
+            <artifactId>commons-httpclient</artifactId>
+        </dependency>
+        <dependency>
+            <groupId>javax.mail</groupId>
+            <artifactId>mail</artifactId>
+        </dependency>
+        <dependency>
+            <groupId>javax.servlet</groupId>
+            <scope>provided</scope>
+            <artifactId>javax.servlet-api</artifactId>
+        </dependency>
+        <dependency>
+            <groupId>jaxen</groupId>
+            <artifactId>jaxen</artifactId>
+            <exclusions>
+                <exclusion>
+                    <artifactId>xom</artifactId>
+                    <groupId>xom</groupId>
+                </exclusion>
+            </exclusions>
+        </dependency>
+        <dependency>
+            <groupId>org.jdom</groupId>
+            <artifactId>jdom</artifactId>
+        </dependency>
+        <dependency>
+            <groupId>log4j</groupId>
+            <artifactId>log4j</artifactId>
+        </dependency>
+        <dependency>
+            <groupId>oro</groupId>
+            <artifactId>oro</artifactId>
+        </dependency>
+        <dependency>
+            <groupId>org.apache.pdfbox</groupId>
+            <artifactId>pdfbox</artifactId>
+        </dependency>
+        <dependency>
+           <groupId>org.apache.pdfbox</groupId>
+           <artifactId>fontbox</artifactId>
+        </dependency>
+        <dependency>
+            <groupId>org.bouncycastle</groupId>
+            <artifactId>bcprov-jdk15</artifactId>
+        </dependency>
+        <dependency>
+            <groupId>org.bouncycastle</groupId>
+            <artifactId>bcmail-jdk15</artifactId>
+        </dependency>
+        <dependency>
+            <groupId>org.apache.poi</groupId>
+            <artifactId>poi</artifactId>
+        </dependency>
+        <dependency>
+            <groupId>org.apache.poi</groupId>
+            <artifactId>poi-scratchpad</artifactId>
+        </dependency>
+        <dependency>
+            <groupId>org.apache.poi</groupId>
+            <artifactId>poi-ooxml</artifactId>
+        </dependency>
+        <dependency>
+            <groupId>rome</groupId>
+            <artifactId>rome</artifactId>
+        </dependency>
+        <dependency>
+            <groupId>rome</groupId>
+            <artifactId>opensearch</artifactId>
+        </dependency>
+        <dependency>
+            <groupId>xalan</groupId>
+            <artifactId>xalan</artifactId>
+        </dependency>
+        <dependency>
+            <groupId>xerces</groupId>
+            <artifactId>xercesImpl</artifactId>
+            <exclusions>
+                <exclusion>
+                    <groupId>xml-apis</groupId>
+                    <artifactId>xml-apis</artifactId>
+                </exclusion>
+            </exclusions>
+        </dependency>
+        <dependency>
+            <groupId>xml-apis</groupId>
+            <artifactId>xml-apis</artifactId>
+        </dependency>
+        <dependency>
+            <groupId>javax.activation</groupId>
+            <artifactId>activation</artifactId>
+        </dependency>
+        <dependency>
+            <groupId>com.ibm.icu</groupId>
+            <artifactId>icu4j</artifactId>
+        </dependency>
+        <dependency>
+            <groupId>org.dspace</groupId>
+            <artifactId>oclc-harvester2</artifactId>
+        </dependency>
+        <dependency>
+            <groupId>org.dspace</groupId>
+            <artifactId>dspace-services</artifactId>
+            <exclusions>
+            	<exclusion>
+                	<groupId>net.sf.ehcache</groupId>
+            		<artifactId>ehcache-core</artifactId>
+            	</exclusion>
+            </exclusions>
+        </dependency>
+        <dependency> <!-- Keep jmockit before junit -->
+            <groupId>org.jmockit</groupId>
+            <artifactId>jmockit</artifactId>
+            <scope>test</scope>
+        </dependency>
+        <dependency>
+            <groupId>junit</groupId>
+            <artifactId>junit</artifactId>
+            <scope>test</scope>
+        </dependency>
+        <dependency>
+            <groupId>org.hamcrest</groupId>
+            <artifactId>hamcrest-core</artifactId>
+            <scope>test</scope>
+        </dependency>
+        <dependency>
+            <groupId>com.h2database</groupId>
+            <artifactId>h2</artifactId>
+            <scope>test</scope>
+        </dependency>
+        <dependency>
+            <groupId>org.databene</groupId>
+            <artifactId>contiperf</artifactId>
+            <scope>test</scope>
+        </dependency>
+        <dependency>
+            <groupId>org.mockito</groupId>
+            <artifactId>mockito-core</artifactId>
+            <scope>test</scope>
+        </dependency>
+        <dependency>
+            <groupId>org.rometools</groupId>
+            <artifactId>rome-modules</artifactId>
+            <version>1.0</version>
+        </dependency>
+        <dependency>
+            <groupId>gr.ekt.bte</groupId>
+            <artifactId>bte-core</artifactId>
+            <version>0.9.3.5</version>
+            <exclusions>
+                <!-- A more recent version is retrieved from another dependency -->
+                <exclusion>
+                    <groupId>org.mockito</groupId>
+                    <artifactId>mockito-core</artifactId>
+                </exclusion>
+            </exclusions>
+        </dependency>
+        <dependency>
+            <groupId>gr.ekt.bte</groupId>
+            <artifactId>bte-io</artifactId>
+            <version>0.9.3.5</version>
+            <exclusions>
+                <!-- A more recent version is retrieved from another dependency -->
+                <exclusion>
+                    <groupId>org.apache.commons</groupId>
+                    <artifactId>commons-lang3</artifactId>
+                </exclusion>
+                <!-- A more recent version is retrieved from another dependency -->
+                <exclusion>
+                    <groupId>org.mockito</groupId>
+                    <artifactId>mockito-core</artifactId>
+                </exclusion>
+            </exclusions>
+        </dependency>
+        <dependency>
+            <groupId>org.apache.httpcomponents</groupId>
+            <artifactId>httpcore</artifactId>
+        </dependency>
+        <dependency>
+            <groupId>org.apache.httpcomponents</groupId>
+            <artifactId>httpclient</artifactId>
+        </dependency>
+        <dependency>
+            <groupId>org.apache.solr</groupId>
+            <artifactId>solr-solrj</artifactId>
+            <version>${solr.version}</version>
+            <exclusions>
+                <exclusion>
+                    <groupId>org.slf4j</groupId>
+                    <artifactId>jcl-over-slf4j</artifactId>
+                </exclusion>
+                <exclusion>
+                    <groupId>org.slf4j</groupId>
+                    <artifactId>slf4j-api</artifactId>
+                </exclusion>
+            </exclusions>
+        </dependency>
+
+        <dependency>
+            <groupId>org.apache.solr</groupId>
+            <artifactId>solr-cell</artifactId>
+            <version>${solr.version}</version>
+            <exclusions>
+                <exclusion>
+                    <groupId>org.slf4j</groupId>
+                    <artifactId>jcl-over-slf4j</artifactId>
+                </exclusion>
+                <exclusion>
+                    <groupId>org.slf4j</groupId>
+                    <artifactId>slf4j-api</artifactId>
+                </exclusion>
+                <exclusion>
+                    <groupId>org.eclipse.jetty.orbit</groupId>
+					<artifactId>javax.servlet</artifactId>
+                </exclusion>
+            </exclusions>
+        </dependency>
+        <dependency>
+            <groupId>commons-configuration</groupId>
+            <artifactId>commons-configuration</artifactId>
+        </dependency>
+        <dependency>
+            <groupId>com.maxmind.geoip</groupId>
+            <artifactId>geoip-api</artifactId>
+            <version>1.3.0</version>
+        </dependency>
+        <dependency>
+            <groupId>org.apache.ant</groupId>
+            <artifactId>ant</artifactId>
+        </dependency>
+        <dependency>
+            <groupId>dnsjava</groupId>
+            <artifactId>dnsjava</artifactId>
+            <version>2.1.7</version>
+        </dependency>
+
+        <dependency>
+            <groupId>org.elasticsearch</groupId>
+            <artifactId>elasticsearch</artifactId>
+            <version>1.4.0</version>
+        </dependency>
+
+        <dependency>
+            <groupId>com.coverity.security</groupId>
+            <artifactId>coverity-escapers</artifactId>
+            <version>1.1.1</version>
+        </dependency>
+
+        <!--  Gson: Java to Json conversion -->
+        <dependency>
+            <groupId>com.google.code.gson</groupId>
+            <artifactId>gson</artifactId>
+            <scope>compile</scope>
+        </dependency>
+
+        <dependency>
+            <groupId>com.google.guava</groupId>
+            <artifactId>guava</artifactId>
+            <version>19.0</version>
+        </dependency>
+
+
+        <dependency>
+            <groupId>org.postgresql</groupId>
+            <artifactId>postgresql</artifactId>
+        </dependency>
+
+        <dependency>
+            <groupId>org.slf4j</groupId>
+            <artifactId>slf4j-api</artifactId>
+        </dependency>
+
+        <dependency>
+            <groupId>jdbm</groupId>
+            <artifactId>jdbm</artifactId>
+            <version>1.0</version>
+        </dependency>
+
+        <!-- For ImageMagick MediaFilters -->
+        <dependency>
+            <groupId>org.im4java</groupId>
+            <artifactId>im4java</artifactId>
+            <version>1.4.0</version>
+        </dependency>
+
+        <!-- Flyway DB API (flywaydb.org) is used to manage DB upgrades automatically. -->
+        <dependency>
+            <groupId>org.flywaydb</groupId>
+            <artifactId>flyway-core</artifactId>
+            <version>4.0.3</version>
+        </dependency>
+
+        <!-- Google Analytics -->
+        <dependency>
+            <groupId>com.google.apis</groupId>
+            <artifactId>google-api-services-analytics</artifactId>
+        </dependency>
+        <dependency>
+            <groupId>com.google.api-client</groupId>
+            <artifactId>google-api-client</artifactId>
+        </dependency>
+        <dependency>
+            <groupId>com.google.http-client</groupId>
+            <artifactId>google-http-client</artifactId>
+        </dependency>
+        <dependency>
+            <groupId>com.google.http-client</groupId>
+            <artifactId>google-http-client-jackson2</artifactId>
+            <exclusions>
             	<exclusion>
             		<artifactId>jackson-core</artifactId>
             		<groupId>com.fasterxml.jackson.core</groupId>
             	</exclusion>
-=======
-                <exclusion>
-                    <groupId>com.fasterxml.jackson.core</groupId>
-                    <artifactId>jackson-core</artifactId>
-                </exclusion>
-                <exclusion>
-                    <groupId>com.fasterxml.jackson.core</groupId>
-                    <artifactId>jackson-databind</artifactId>
-                </exclusion>
->>>>>>> a54bf11b
-            </exclusions>
-        </dependency>
-        <dependency>
-            <groupId>commons-cli</groupId>
-            <artifactId>commons-cli</artifactId>
-        </dependency>
-        <dependency>
-            <groupId>commons-codec</groupId>
-            <artifactId>commons-codec</artifactId>
-        </dependency>
-        <dependency>
-            <groupId>commons-collections</groupId>
-            <artifactId>commons-collections</artifactId>
-        </dependency>
-        <dependency>
-            <groupId>org.apache.commons</groupId>
-            <artifactId>commons-dbcp2</artifactId>
-        </dependency>
-        <dependency>
-            <groupId>commons-fileupload</groupId>
-            <artifactId>commons-fileupload</artifactId>
-        </dependency>
-
-        <dependency>
-            <groupId>commons-io</groupId>
-            <artifactId>commons-io</artifactId>
-        </dependency>
-        <dependency>
-            <groupId>commons-lang</groupId>
-            <artifactId>commons-lang</artifactId>
-        </dependency>
-        <dependency>
-            <groupId>org.apache.commons</groupId>
-            <artifactId>commons-pool2</artifactId>
-        </dependency>
-        <dependency>
-            <groupId>commons-validator</groupId>
-            <artifactId>commons-validator</artifactId>
-        </dependency>
-        <dependency>
-            <groupId>commons-httpclient</groupId>
-            <artifactId>commons-httpclient</artifactId>
-        </dependency>
-        <dependency>
-            <groupId>javax.mail</groupId>
-            <artifactId>mail</artifactId>
-        </dependency>
-        <dependency>
-            <groupId>javax.servlet</groupId>
-            <scope>provided</scope>
-            <artifactId>javax.servlet-api</artifactId>
-        </dependency>
-        <dependency>
-            <groupId>jaxen</groupId>
-            <artifactId>jaxen</artifactId>
-            <exclusions>
-                <exclusion>
-                    <artifactId>xom</artifactId>
-                    <groupId>xom</groupId>
-                </exclusion>
-            </exclusions>
-        </dependency>
-        <dependency>
-            <groupId>org.jdom</groupId>
-            <artifactId>jdom</artifactId>
-        </dependency>
-        <dependency>
-            <groupId>log4j</groupId>
-            <artifactId>log4j</artifactId>
-        </dependency>
-        <dependency>
-            <groupId>oro</groupId>
-            <artifactId>oro</artifactId>
-        </dependency>
-        <dependency>
-            <groupId>org.apache.pdfbox</groupId>
-            <artifactId>pdfbox</artifactId>
-        </dependency>
-        <dependency>
-           <groupId>org.apache.pdfbox</groupId>
-           <artifactId>fontbox</artifactId>
-        </dependency>
-        <dependency>
-            <groupId>org.bouncycastle</groupId>
-            <artifactId>bcprov-jdk15</artifactId>
-        </dependency>
-        <dependency>
-            <groupId>org.bouncycastle</groupId>
-            <artifactId>bcmail-jdk15</artifactId>
-        </dependency>
-        <dependency>
-            <groupId>org.apache.poi</groupId>
-            <artifactId>poi</artifactId>
-        </dependency>
-        <dependency>
-            <groupId>org.apache.poi</groupId>
-            <artifactId>poi-scratchpad</artifactId>
-        </dependency>
-        <dependency>
-            <groupId>org.apache.poi</groupId>
-            <artifactId>poi-ooxml</artifactId>
-        </dependency>
-        <dependency>
-            <groupId>rome</groupId>
-            <artifactId>rome</artifactId>
-        </dependency>
-        <dependency>
-            <groupId>rome</groupId>
-            <artifactId>opensearch</artifactId>
-        </dependency>
-        <dependency>
-            <groupId>xalan</groupId>
-            <artifactId>xalan</artifactId>
-        </dependency>
-        <dependency>
-            <groupId>xerces</groupId>
-            <artifactId>xercesImpl</artifactId>
-            <exclusions>
-                <exclusion>
-                    <groupId>xml-apis</groupId>
-                    <artifactId>xml-apis</artifactId>
-                </exclusion>
-            </exclusions>
-        </dependency>
-        <dependency>
-            <groupId>xml-apis</groupId>
-            <artifactId>xml-apis</artifactId>
-        </dependency>
-        <dependency>
-            <groupId>javax.activation</groupId>
-            <artifactId>activation</artifactId>
-        </dependency>
-        <dependency>
-            <groupId>com.ibm.icu</groupId>
-            <artifactId>icu4j</artifactId>
-        </dependency>
-        <dependency>
-            <groupId>org.dspace</groupId>
-            <artifactId>oclc-harvester2</artifactId>
-        </dependency>
-        <dependency>
-            <groupId>org.dspace</groupId>
-            <artifactId>dspace-services</artifactId>
-            <exclusions>
-            	<exclusion>
-                	<groupId>net.sf.ehcache</groupId>
-            		<artifactId>ehcache-core</artifactId>
-            	</exclusion>
-            </exclusions>
-        </dependency>
-        <dependency> <!-- Keep jmockit before junit -->
-            <groupId>org.jmockit</groupId>
-            <artifactId>jmockit</artifactId>
-            <scope>test</scope>
-        </dependency>
-        <dependency>
-            <groupId>junit</groupId>
-            <artifactId>junit</artifactId>
-            <scope>test</scope>
-        </dependency>
-        <dependency>
-            <groupId>org.hamcrest</groupId>
-            <artifactId>hamcrest-core</artifactId>
-            <scope>test</scope>
-        </dependency>
-        <dependency>
-            <groupId>com.h2database</groupId>
-            <artifactId>h2</artifactId>
-            <scope>test</scope>
-        </dependency>
-        <dependency>
-            <groupId>org.databene</groupId>
-            <artifactId>contiperf</artifactId>
-            <scope>test</scope>
-        </dependency>
-        <dependency>
-            <groupId>org.mockito</groupId>
-            <artifactId>mockito-core</artifactId>
-            <scope>test</scope>
-        </dependency>
-        <dependency>
-            <groupId>org.rometools</groupId>
-            <artifactId>rome-modules</artifactId>
-            <version>1.0</version>
-        </dependency>
-        <dependency>
-            <groupId>gr.ekt.bte</groupId>
-            <artifactId>bte-core</artifactId>
-            <version>0.9.3.5</version>
-            <exclusions>
-                <!-- A more recent version is retrieved from another dependency -->
-                <exclusion>
-                    <groupId>org.mockito</groupId>
-                    <artifactId>mockito-core</artifactId>
-                </exclusion>
-            </exclusions>
-        </dependency>
-        <dependency>
-            <groupId>gr.ekt.bte</groupId>
-            <artifactId>bte-io</artifactId>
-            <version>0.9.3.5</version>
-            <exclusions>
-                <!-- A more recent version is retrieved from another dependency -->
-                <exclusion>
-                    <groupId>org.apache.commons</groupId>
-                    <artifactId>commons-lang3</artifactId>
-                </exclusion>
-                <!-- A more recent version is retrieved from another dependency -->
-                <exclusion>
-                    <groupId>org.mockito</groupId>
-                    <artifactId>mockito-core</artifactId>
-                </exclusion>
-            </exclusions>
-        </dependency>
-        <dependency>
-            <groupId>org.apache.httpcomponents</groupId>
-            <artifactId>httpcore</artifactId>
-        </dependency>
-        <dependency>
-            <groupId>org.apache.httpcomponents</groupId>
-            <artifactId>httpclient</artifactId>
-        </dependency>
-        <dependency>
-            <groupId>org.apache.solr</groupId>
-            <artifactId>solr-solrj</artifactId>
-            <version>${solr.version}</version>
-            <exclusions>
-                <exclusion>
-                    <groupId>org.slf4j</groupId>
-                    <artifactId>jcl-over-slf4j</artifactId>
-                </exclusion>
-                <exclusion>
-                    <groupId>org.slf4j</groupId>
-                    <artifactId>slf4j-api</artifactId>
-                </exclusion>
-            </exclusions>
-        </dependency>
-
-        <dependency>
-            <groupId>org.apache.solr</groupId>
-            <artifactId>solr-cell</artifactId>
-            <version>${solr.version}</version>
-            <exclusions>
-                <exclusion>
-                    <groupId>org.slf4j</groupId>
-                    <artifactId>jcl-over-slf4j</artifactId>
-                </exclusion>
-                <exclusion>
-                    <groupId>org.slf4j</groupId>
-                    <artifactId>slf4j-api</artifactId>
-                </exclusion>
-                <exclusion>
-                    <groupId>org.eclipse.jetty.orbit</groupId>
-					<artifactId>javax.servlet</artifactId>
-                </exclusion>
-            </exclusions>
-        </dependency>
-        <dependency>
-            <groupId>commons-configuration</groupId>
-            <artifactId>commons-configuration</artifactId>
-        </dependency>
-        <dependency>
-            <groupId>com.maxmind.geoip</groupId>
-            <artifactId>geoip-api</artifactId>
-            <version>1.3.0</version>
-        </dependency>
-        <dependency>
-            <groupId>org.apache.ant</groupId>
-            <artifactId>ant</artifactId>
-        </dependency>
-        <dependency>
-            <groupId>dnsjava</groupId>
-            <artifactId>dnsjava</artifactId>
-            <version>2.1.7</version>
-        </dependency>
-
-        <dependency>
-            <groupId>org.elasticsearch</groupId>
-            <artifactId>elasticsearch</artifactId>
-            <version>1.4.0</version>
-        </dependency>
-
-        <dependency>
-            <groupId>com.coverity.security</groupId>
-            <artifactId>coverity-escapers</artifactId>
-            <version>1.1.1</version>
-        </dependency>
-
-        <!--  Gson: Java to Json conversion -->
-        <dependency>
-            <groupId>com.google.code.gson</groupId>
-            <artifactId>gson</artifactId>
-            <scope>compile</scope>
-        </dependency>
-
-        <dependency>
-            <groupId>com.google.guava</groupId>
-            <artifactId>guava</artifactId>
-            <version>19.0</version>
-        </dependency>
-
-
-        <dependency>
-            <groupId>org.postgresql</groupId>
-            <artifactId>postgresql</artifactId>
-        </dependency>
-
-        <dependency>
-            <groupId>org.slf4j</groupId>
-            <artifactId>slf4j-api</artifactId>
-        </dependency>
-
-        <dependency>
-            <groupId>jdbm</groupId>
-            <artifactId>jdbm</artifactId>
-            <version>1.0</version>
-        </dependency>
-
-        <!-- For ImageMagick MediaFilters -->
-        <dependency>
-            <groupId>org.im4java</groupId>
-            <artifactId>im4java</artifactId>
-            <version>1.4.0</version>
-        </dependency>
-
-        <!-- Flyway DB API (flywaydb.org) is used to manage DB upgrades automatically. -->
-        <dependency>
-            <groupId>org.flywaydb</groupId>
-            <artifactId>flyway-core</artifactId>
-            <version>4.0.3</version>
-        </dependency>
-
-        <!-- Google Analytics -->
-        <dependency>
-            <groupId>com.google.apis</groupId>
-            <artifactId>google-api-services-analytics</artifactId>
-        </dependency>
-        <dependency>
-            <groupId>com.google.api-client</groupId>
-            <artifactId>google-api-client</artifactId>
-        </dependency>
-        <dependency>
-            <groupId>com.google.http-client</groupId>
-            <artifactId>google-http-client</artifactId>
-        </dependency>
-        <dependency>
-            <groupId>com.google.http-client</groupId>
-            <artifactId>google-http-client-jackson2</artifactId>
-            <exclusions>
-            	<exclusion>
-            		<artifactId>jackson-core</artifactId>
-            		<groupId>com.fasterxml.jackson.core</groupId>
-            	</exclusion>
             </exclusions>
         </dependency>
         <dependency>
@@ -734,85 +723,77 @@
             <version>1</version>
             <type>jar</type>
         </dependency>
-<<<<<<< HEAD
-		
+
 		<dependency>
 			<groupId>org.apache.oltu.oauth2</groupId>
 			<artifactId>org.apache.oltu.oauth2.client</artifactId>
 			<version>1.0.0</version>
 		</dependency>
-		
+        
+        <dependency>
+            <groupId>org.apache.ws.commons.axiom</groupId>
+            <artifactId>axiom-impl</artifactId>
+            <!-- NOTE: SWORDv2 needs 1.2.14, required by Abdera: https://abdera.apache.org/ -->
+            <version>1.2.14</version>
+        </dependency>
+
+        <dependency>
+            <groupId>org.apache.ws.commons.axiom</groupId>
+            <artifactId>axiom-api</artifactId>
+            <!-- NOTE: SWORDv2 needs 1.2.14, required by Abdera: https://abdera.apache.org/ -->
+            <version>1.2.14</version>
+        </dependency>
+        <dependency>
+            <groupId>org.glassfish.jersey.core</groupId>
+            <artifactId>jersey-client</artifactId>
+            <version>2.22.1</version>
+        </dependency>
+        <!-- S3 -->
+        <dependency>
+            <groupId>com.amazonaws</groupId>
+            <artifactId>aws-java-sdk-s3</artifactId>
+            <version>1.10.50</version>
+            <exclusions>
+                <exclusion>
+                    <groupId>joda-time</groupId>
+                    <artifactId>joda-time</artifactId>
+                </exclusion>
+                <exclusion>
+                    <groupId>com.fasterxml.jackson.core</groupId>
+                    <artifactId>jackson-databind</artifactId>
+                </exclusion>
+            </exclusions>
+        </dependency>
+        <!-- S3 also wanted jackson... -->
+        <dependency>
+            <groupId>com.fasterxml.jackson.core</groupId>
+            <artifactId>jackson-core</artifactId>
+            <version>2.7.0</version>
+        </dependency>
+        <dependency>
+            <groupId>com.fasterxml.jackson.core</groupId>
+            <artifactId>jackson-databind</artifactId>
+            <version>2.7.0</version>
+        </dependency>
+        <dependency>
+            <groupId>com.fasterxml.jackson.core</groupId>
+            <artifactId>jackson-annotations</artifactId>
+            <version>2.7.0</version>
+        </dependency>
+
 		<dependency>
 			<groupId>javax.ws.rs</groupId>
 			<artifactId>javax.ws.rs-api</artifactId>
 			<version>2.0.1</version>
 		</dependency>
 		<dependency>
-			<groupId>org.glassfish.jersey.core</groupId>
-			<artifactId>jersey-client</artifactId>
-			<version>2.18</version>
-		</dependency>
-		<dependency>
  			<groupId>org.glassfish.jersey.connectors</groupId>
  			<artifactId>jersey-apache-connector</artifactId>
- 			<version>2.18</version>
+            <version>2.22.1</version> 			
 		</dependency>
 		<dependency>
         	<groupId>com.fasterxml.jackson.jaxrs</groupId>
         	<artifactId>jackson-jaxrs-json-provider</artifactId>
-		</dependency>		
-=======
-
-        <dependency>
-            <groupId>org.apache.ws.commons.axiom</groupId>
-            <artifactId>axiom-impl</artifactId>
-            <!-- NOTE: SWORDv2 needs 1.2.14, required by Abdera: https://abdera.apache.org/ -->
-            <version>1.2.14</version>
-        </dependency>
-
-        <dependency>
-            <groupId>org.apache.ws.commons.axiom</groupId>
-            <artifactId>axiom-api</artifactId>
-            <!-- NOTE: SWORDv2 needs 1.2.14, required by Abdera: https://abdera.apache.org/ -->
-            <version>1.2.14</version>
-        </dependency>
-        <dependency>
-            <groupId>org.glassfish.jersey.core</groupId>
-            <artifactId>jersey-client</artifactId>
-            <version>2.22.1</version>
-        </dependency>
-        <!-- S3 -->
-        <dependency>
-            <groupId>com.amazonaws</groupId>
-            <artifactId>aws-java-sdk-s3</artifactId>
-            <version>1.10.50</version>
-            <exclusions>
-                <exclusion>
-                    <groupId>joda-time</groupId>
-                    <artifactId>joda-time</artifactId>
-                </exclusion>
-                <exclusion>
-                    <groupId>com.fasterxml.jackson.core</groupId>
-                    <artifactId>jackson-databind</artifactId>
-                </exclusion>
-            </exclusions>
-        </dependency>
-        <!-- S3 also wanted jackson... -->
-        <dependency>
-            <groupId>com.fasterxml.jackson.core</groupId>
-            <artifactId>jackson-core</artifactId>
-            <version>2.7.0</version>
-        </dependency>
-        <dependency>
-            <groupId>com.fasterxml.jackson.core</groupId>
-            <artifactId>jackson-databind</artifactId>
-            <version>2.7.0</version>
-        </dependency>
-        <dependency>
-            <groupId>com.fasterxml.jackson.core</groupId>
-            <artifactId>jackson-annotations</artifactId>
-            <version>2.7.0</version>
-        </dependency>
->>>>>>> a54bf11b
+		</dependency>	
     </dependencies>
 </project>