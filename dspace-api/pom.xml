<project xmlns="http://maven.apache.org/POM/4.0.0" xmlns:xsi="http://www.w3.org/2001/XMLSchema-instance" xsi:schemaLocation="http://maven.apache.org/POM/4.0.0 http://maven.apache.org/maven-v4_0_0.xsd">
    <modelVersion>4.0.0</modelVersion>
    <groupId>org.dspace</groupId>
    <artifactId>dspace-api</artifactId>
    <name>DSpace Kernel :: API and Implementation</name>
    <description>DSpace core data model and service APIs.</description>

    <!--
       A Parent POM that Maven inherits DSpace Defaults
       POM attributes from.
    -->
    <parent>
        <groupId>org.dspace</groupId>
        <artifactId>dspace-parent</artifactId>
<<<<<<< HEAD
        <version>CRIS-4.3.1-SNAPSHOT</version>
=======
        <version>5.2-SNAPSHOT</version>
>>>>>>> b7a469d5
        <relativePath>..</relativePath>
    </parent>

    <properties>
        <!-- This is the path to the root [dspace-src] directory. -->
        <root.basedir>${basedir}/..</root.basedir>
    </properties>

    <!--
       Runtime and Compile Time dependencies for DSpace.
    -->
    <build>
        <resources>
            <resource>
                <directory>src/main/resources</directory>
                <includes>
                    <include>maven.properties</include>
                    <include>scm.properties</include>
                </includes>
                <filtering>true</filtering>
            </resource>
            <resource>
                <directory>src/main/resources</directory>
                <excludes>
                    <exclude>maven.properties</exclude>
                    <exclude>scm.properties</exclude>
                </excludes>
                <filtering>false</filtering>
            </resource>
        </resources>
        <plugins>
            <plugin>
                <groupId>org.apache.maven.plugins</groupId>
                <artifactId>maven-compiler-plugin</artifactId>
                <configuration>
                    <debug>true</debug>
                    <showDeprecation>true</showDeprecation>
				</configuration>
			</plugin>            
            <plugin>
                <groupId>org.apache.maven.plugins</groupId>
                <artifactId>maven-jar-plugin</artifactId>
                <configuration>
                    <archive>
                        <manifest>
                            <addDefaultImplementationEntries>true</addDefaultImplementationEntries>
                            <addDefaultSpecificationEntries>true</addDefaultSpecificationEntries>
                        </manifest>
                    </archive>
                </configuration>
                <executions>
                    <execution>
                        <goals>
                            <goal>test-jar</goal>
                        </goals>
                    </execution>
                </executions>
            </plugin>
<<<<<<< HEAD
<!--             <plugin>
                <artifactId>maven-dependency-plugin</artifactId>
                <version>2.3</version>
                <executions>
                    <execution>
                        <id>setupTestEnvironment</id>
                        <phase>generate-test-resources</phase>
                        <goals>
                            <goal>unpack</goal>
                        </goals>
                        <configuration>
                            <outputDirectory>${project.build.directory}/testing</outputDirectory>
                            <artifactItems>
                                <artifactItem>
                                    <groupId>org.dspace</groupId>
                                    <artifactId>dspace-parent</artifactId>
                                    <version>${project.version}</version>
                                    <type>zip</type>
                                    <classifier>testEnvironment</classifier>
                                </artifactItem>
                            </artifactItems>
                        </configuration>
                    </execution>
                </executions>
            </plugin> -->
            <plugin>
                <groupId>com.mycila.maven-license-plugin</groupId>
                <artifactId>maven-license-plugin</artifactId>
=======
            <!-- Verify OS license headers for all source code files -->
            <plugin>
                <groupId>com.mycila</groupId>
                <artifactId>license-maven-plugin</artifactId>
>>>>>>> b7a469d5
                <configuration>
                    <excludes>
                        <exclude>**/src/test/resources/**</exclude>
                        <exclude>**/src/test/data/**</exclude>
                        <exclude>**/.gitignore</exclude>
                        <exclude>src/test/data/dspaceFolder/config/spiders/**</exclude>
<<<<<<< HEAD
                        <exclude>**/rebel.xml</exclude>
                    </excludes>
                </configuration>
            </plugin>
            <!-- This plugin allows us to run a Groovy script in our Maven POM
                    (see: http://gmaven.codehaus.org/Executing+Groovy+Code )
                    We are generating a OS-agnostic version (agnostic.build.dir) of
                    the ${project.build.directory} property (full path of target dir).
                    This is necessary so that the FileWeaver & Surefire plugins can
                    use it to initialize the Unit Test Framework's dspace.cfg file.
                    Otherwise, the Unit Test Framework will not work on Windows OS.
                    This Groovy code was mostly borrowed from:
                    http://stackoverflow.com/questions/3872355/how-to-convert-file-separator-in-maven
            -->
<!--             <plugin>
                <groupId>org.codehaus.gmaven</groupId>
                <artifactId>gmaven-plugin</artifactId>
                <version>1.4</version>
                <executions>
                    <execution>
                        <id>setproperty</id>
                        <phase>generate-test-resources</phase>
                        <goals>
                            <goal>execute</goal>
                        </goals>
                        <configuration>
                            <source>
                            pom.properties['agnostic.build.dir']=project.build.directory.replace('\\','/');
                            println("Initializing Maven property 'agnostic.build.dir' to: " + project.properties['agnostic.build.dir']);
                            </source>
                        </configuration>
                    </execution>
                </executions>
            </plugin> -->
            <!-- FileWeaver plugin is in charge of initializing & "weaving" together
                 the dspace.cfg file to be used by the Unit Testing framework -->
<!--             <plugin>
                <groupId>edu.iu.ul.maven.plugins</groupId>
                <artifactId>fileweaver</artifactId>
                <version>1.0</version>
                <configuration>
                    <outputs>
                        <output>
                            <outputPath>${agnostic.build.dir}/testing</outputPath>
                            <name>dspace.cfg.woven</name>
                            <parts>
                                <part>
                                    <path>${agnostic.build.dir}/testing/dspace/config/dspace.cfg</path>
                                </part>
                                <part>
                                    <path>${agnostic.build.dir}/testing/dspace.cfg.more</path>
                                </part>
                            </parts>
                            <properties>
                                <dspace.install.dir>${agnostic.build.dir}/testing/dspace</dspace.install.dir>
                            </properties>
                        </output>
                    </outputs>
                </configuration>
                <executions>
                    <execution>
                        <id>edit-dspace-cfg</id>
                        <phase>process-test-resources</phase>
                        <goals>
                            <goal>weave</goal>
                        </goals>
                    </execution>
                </executions>
            </plugin> -->

            <!--
                The ant plugin below ensures that the dspace "woven" configuration file ends up in the dspace directory
                The dspace service manager needs this "woven" configuration file when it starts
            -->
<!--             <plugin>
              <artifactId>maven-antrun-plugin</artifactId>
              <executions>
                <execution>
                  <phase>process-test-resources</phase>
                  <configuration>
                    <target>
                        <copy file="${agnostic.build.dir}/testing/dspace.cfg.woven" tofile="${agnostic.build.dir}/testing/dspace/config/dspace.cfg" />
                    </target>
                  </configuration>
                  <goals>
                    <goal>run</goal>
                  </goals>
                </execution>
              </executions>
            </plugin>
 -->
            <plugin>
                <artifactId>maven-surefire-plugin</artifactId>
                <configuration>
                    <systemPropertyVariables>
                        <dspace.dir>${agnostic.build.dir}/testing/dspace</dspace.dir>
                        <dspace.dir.static>${basedir}/src/test/data/dspaceFolder</dspace.dir.static>
                        <dspace.configuration>${agnostic.build.dir}/testing/dspace/config/dspace.cfg</dspace.configuration>
                        <db.schema.path>${agnostic.build.dir}/testing/dspace/etc/h2/database_schema.sql</db.schema.path>
                        <dspace.log.init.disable>true</dspace.log.init.disable>
                    </systemPropertyVariables>
                </configuration>
            </plugin>
=======
                        <exclude>src/main/java/org/apache/solr/handler/extraction/ExtractingParams.java</exclude>
                    </excludes>
                </configuration>
            </plugin>
>>>>>>> b7a469d5

            <plugin>
                <groupId>org.codehaus.mojo</groupId>
                <artifactId>build-helper-maven-plugin</artifactId>
                <version>1.9</version>
                <executions>
                    <execution>
                        <phase>validate</phase>
                        <goals>
                            <goal>maven-version</goal>
                        </goals>
                    </execution>
                </executions>
            </plugin>

            <plugin>
                <groupId>org.codehaus.mojo</groupId>
                <artifactId>buildnumber-maven-plugin</artifactId>
                <version>1.3</version>
                <executions>
                    <execution>
                        <phase>validate</phase>
                        <goals>
                            <goal>create</goal>
                        </goals>
                    </execution>
                </executions>
            </plugin>
        </plugins>
    </build>


    <profiles>
        <profile>
            <id>findbugs</id>
            <activation>
                <activeByDefault>false</activeByDefault>
                <!-- property>
                    <name>maven.test.skip</name>
                    <value>false</value>
                </property -->
            </activation>
            <build>
                <plugins>
                    <plugin>
                        <groupId>org.codehaus.mojo</groupId>
                        <artifactId>findbugs-maven-plugin</artifactId>
                    </plugin>
                </plugins>
            </build>
        </profile>
        <!-- If Unit Testing is enabled, then setup the Unit Test Environment.
             See also the 'skiptests' profile in Parent POM. -->
        <profile>
            <id>test-environment</id>
            <activation>
                <activeByDefault>false</activeByDefault>
                <property>
                    <name>maven.test.skip</name>
                    <value>false</value>
                </property>
            </activation>
            <build>
                <plugins>
                    <!-- Unit/Integration Testing setup: This plugin unzips the
                         'testEnvironment.zip' file (created by dspace-parent POM), into
                         the 'target/testing/' folder, to essentially create a test
                         install of DSpace, against which Tests can be run. -->
                    <plugin>
                        <artifactId>maven-dependency-plugin</artifactId>
                        <version>2.8</version>
                        <executions>
                            <execution>
                                <id>setupTestEnvironment</id>
                                <phase>generate-test-resources</phase>
                                <goals>
                                    <goal>unpack</goal>
                                </goals>
                                <configuration>
                                    <outputDirectory>${project.build.directory}/testing</outputDirectory>
                                    <artifactItems>
                                        <artifactItem>
                                            <groupId>org.dspace</groupId>
                                            <artifactId>dspace-parent</artifactId>
                                            <version>${project.version}</version>
                                            <type>zip</type>
                                            <classifier>testEnvironment</classifier>
                                        </artifactItem>
                                    </artifactItems>
                                </configuration>
                            </execution>
                        </executions>
                    </plugin>

                    <!-- This plugin allows us to run a Groovy script in our Maven POM
                         (see: http://gmaven.codehaus.org/Executing+Groovy+Code )
                         We are generating a OS-agnostic version (agnostic.build.dir) of
                         the ${project.build.directory} property (full path of target dir).
                         This is needed by the FileWeaver & Surefire plugins (see below)
                         to initialize the Unit Test environment's dspace.cfg file.
                         Otherwise, the Unit Test Framework will not work on Windows OS.
                         This Groovy code was mostly borrowed from:
                         http://stackoverflow.com/questions/3872355/how-to-convert-file-separator-in-maven
                    -->
                    <plugin>
                        <groupId>org.codehaus.gmaven</groupId>
                        <artifactId>groovy-maven-plugin</artifactId>
                        <version>2.0</version>
                        <executions>
                            <execution>
                                <id>setproperty</id>
                                <phase>generate-test-resources</phase>
                                <goals>
                                    <goal>execute</goal>
                                </goals>
                                <configuration>
                                    <source>
                                    project.properties['agnostic.build.dir']=project.build.directory.replace(File.separator,'/');
                                    println("Initializing Maven property 'agnostic.build.dir' to: " + project.properties['agnostic.build.dir']);
                                    </source>
                                </configuration>
                            </execution>
                        </executions>
                    </plugin>
                    
                    <!-- FileWeaver plugin is in charge of initializing & "weaving" together
                         the dspace.cfg file to be used by the Unit Testing environment.
                         It weaves two files, the default 'dspace.cfg' and 'dspace.cfg.more',
                         both of which are included in the testEnvironment.zip. -->
                    <plugin>
                        <groupId>edu.iu.ul.maven.plugins</groupId>
                        <artifactId>fileweaver</artifactId>
                        <version>1.0</version>
                        <configuration>
                            <outputs>
                                <output>
                                    <outputPath>${agnostic.build.dir}/testing</outputPath>
                                    <name>dspace.cfg.woven</name>
                                    <parts>
                                        <part>
                                            <path>${agnostic.build.dir}/testing/dspace/config/dspace.cfg</path>
                                        </part>
                                        <part>
                                            <path>${agnostic.build.dir}/testing/dspace.cfg.more</path>
                                        </part>
                                    </parts>
                                    <properties>
                                        <dspace.install.dir>${agnostic.build.dir}/testing/dspace</dspace.install.dir>
                                    </properties>
                                </output>
                            </outputs>
                        </configuration>
                        <executions>
                            <execution>
                                <id>edit-dspace-cfg</id>
                                <phase>process-test-resources</phase>
                                <goals>
                                    <goal>weave</goal>
                                </goals>
                            </execution>
                        </executions>
                    </plugin>

                    <!-- The ant plugin below ensures that the final "woven" dspace.cfg
                         ends up in the /target/testing/dspace/ directory. This becomes
                         our final dspace.cfg for the Unit Testing environment. The dspace
                         service manager needs this "woven" configuration file when it starts.-->
                    <plugin>
                        <artifactId>maven-antrun-plugin</artifactId>
                        <executions>
                            <execution>
                                <phase>process-test-resources</phase>
                                <configuration>
                                    <target>
                                        <copy file="${agnostic.build.dir}/testing/dspace.cfg.woven" tofile="${agnostic.build.dir}/testing/dspace/config/dspace.cfg" />
                                    </target>
                                </configuration>
                                <goals>
                                    <goal>run</goal>
                                </goals>
                            </execution>
                        </executions>
                    </plugin>

                    <!-- Run Unit/Integration Testing! This plugin just kicks off the tests (when enabled). -->
                    <plugin>
                        <artifactId>maven-surefire-plugin</artifactId>
                        <configuration>
                            <systemPropertyVariables>
                                <!-- Specify the dspace.cfg file to use for test environment -->
                                <dspace.configuration>${agnostic.build.dir}/testing/dspace/config/dspace.cfg</dspace.configuration>
                                <!-- Turn off any DSpace logging -->
                                <dspace.log.init.disable>true</dspace.log.init.disable>
                            </systemPropertyVariables>
                        </configuration>
                    </plugin>
                </plugins>
            </build>

        </profile>
    </profiles>


    <dependencies>
        <dependency>
            <groupId>org.dspace</groupId>
            <artifactId>handle</artifactId>
        </dependency>
        <dependency>
            <groupId>org.dspace</groupId>
            <artifactId>jargon</artifactId>
        </dependency>
        <dependency>
            <groupId>org.dspace</groupId>
            <artifactId>mets</artifactId>
        </dependency>
        <dependency>
            <groupId>org.dspace.dependencies</groupId>
            <artifactId>dspace-tm-extractors</artifactId>
        </dependency>
        <dependency>
            <groupId>org.apache.lucene</groupId>
            <artifactId>lucene-core</artifactId>
        </dependency>
        <dependency>
            <groupId>org.apache.lucene</groupId>
            <artifactId>lucene-analyzers-common</artifactId>
        </dependency>
        <dependency>
            <groupId>org.apache.lucene</groupId>
            <artifactId>lucene-queryparser</artifactId>
        </dependency>
        <dependency>
            <groupId>org.apache.jena</groupId>
            <artifactId>apache-jena-libs</artifactId>
            <type>pom</type>
        </dependency>
        <dependency>
            <groupId>commons-cli</groupId>
            <artifactId>commons-cli</artifactId>
        </dependency>
        <dependency>
            <groupId>commons-codec</groupId>
            <artifactId>commons-codec</artifactId>
        </dependency>
        <dependency>
            <groupId>commons-collections</groupId>
            <artifactId>commons-collections</artifactId>
        </dependency>
        <dependency>
            <groupId>commons-dbcp</groupId>
            <artifactId>commons-dbcp</artifactId>
        </dependency>
        <dependency>
            <groupId>commons-fileupload</groupId>
            <artifactId>commons-fileupload</artifactId>
        </dependency>

        <dependency>
            <groupId>commons-io</groupId>
            <artifactId>commons-io</artifactId>
        </dependency>
        <dependency>
            <groupId>commons-lang</groupId>
            <artifactId>commons-lang</artifactId>
        </dependency>
        <dependency>
            <groupId>commons-pool</groupId>
            <artifactId>commons-pool</artifactId>
        </dependency>
        <dependency>
            <groupId>commons-validator</groupId>
            <artifactId>commons-validator</artifactId>
        </dependency>
        <dependency>
            <groupId>javax.mail</groupId>
            <artifactId>mail</artifactId>
        </dependency>
        <dependency>
            <groupId>javax.servlet</groupId>
            <artifactId>servlet-api</artifactId>
            <scope>provided</scope>
        </dependency>
        <dependency>
            <groupId>jaxen</groupId>
            <artifactId>jaxen</artifactId>
            <exclusions>
                <exclusion>
                    <artifactId>xom</artifactId>
                    <groupId>xom</groupId>
                </exclusion>
            </exclusions>
        </dependency>
        <dependency>
            <groupId>jdom</groupId>
            <artifactId>jdom</artifactId>
        </dependency>
        <dependency>
            <groupId>log4j</groupId>
            <artifactId>log4j</artifactId>
        </dependency>
        <dependency>
            <groupId>oro</groupId>
            <artifactId>oro</artifactId>
        </dependency>
        <dependency>
            <groupId>org.apache.pdfbox</groupId>
            <artifactId>pdfbox</artifactId>
        </dependency>
        <dependency>
           <groupId>org.apache.pdfbox</groupId>
           <artifactId>fontbox</artifactId>
        </dependency>
        <dependency>
           <groupId>org.apache.pdfbox</groupId>
           <artifactId>jempbox</artifactId>
        </dependency>
        <dependency>
            <groupId>org.bouncycastle</groupId>
            <artifactId>bcprov-jdk15</artifactId>
        </dependency>
        <dependency>
            <groupId>org.bouncycastle</groupId>
            <artifactId>bcmail-jdk15</artifactId>
        </dependency>
        <dependency>
            <groupId>org.apache.poi</groupId>
            <artifactId>poi</artifactId>
        </dependency>
        <dependency>
            <groupId>org.apache.poi</groupId>
            <artifactId>poi-scratchpad</artifactId>
        </dependency>
        <dependency>
            <groupId>org.apache.poi</groupId>
            <artifactId>poi-ooxml</artifactId>
        </dependency>
        <dependency>
            <groupId>rome</groupId>
            <artifactId>rome</artifactId>
        </dependency>
        <dependency>
            <groupId>rome</groupId>
            <artifactId>opensearch</artifactId>
        </dependency>
        <dependency>
            <groupId>xalan</groupId>
            <artifactId>xalan</artifactId>
        </dependency>
        <dependency>
            <groupId>xerces</groupId>
            <artifactId>xercesImpl</artifactId>
        </dependency>
        <dependency>
            <groupId>xml-apis</groupId>
            <artifactId>xmlParserAPIs</artifactId>
        </dependency>
        <dependency>
            <groupId>javax.activation</groupId>
            <artifactId>activation</artifactId>
        </dependency>
        <dependency>
            <groupId>com.ibm.icu</groupId>
            <artifactId>icu4j</artifactId>
        </dependency>
        <dependency>
            <groupId>org.dspace</groupId>
            <artifactId>oclc-harvester2</artifactId>
        </dependency>
        <dependency>
            <groupId>org.dspace</groupId>
            <artifactId>dspace-services</artifactId>
            <exclusions>
            	<exclusion>
                	<groupId>net.sf.ehcache</groupId>
            		<artifactId>ehcache-core</artifactId>
            	</exclusion>
            </exclusions>
        </dependency>
        <dependency> <!-- Keep jmockit before junit -->
            <groupId>org.jmockit</groupId>
            <artifactId>jmockit</artifactId>
            <scope>test</scope>
        </dependency>
        <dependency>
            <groupId>junit</groupId>
            <artifactId>junit</artifactId>
            <scope>test</scope>
        </dependency>
        <dependency>
            <groupId>org.hamcrest</groupId>
            <artifactId>hamcrest-core</artifactId>
            <scope>test</scope>
        </dependency>
        <dependency>
            <groupId>com.h2database</groupId>
            <artifactId>h2</artifactId>
            <scope>test</scope>
        </dependency>
        <dependency>
            <groupId>org.databene</groupId>
            <artifactId>contiperf</artifactId>
            <scope>test</scope>
        </dependency>
        <dependency>
            <groupId>org.rometools</groupId>
            <artifactId>rome-modules</artifactId>
            <version>1.0</version>
        </dependency>
        <dependency>
            <groupId>gr.ekt.bte</groupId>
            <artifactId>bte-core</artifactId>
<<<<<<< HEAD
            <version>0.9.2.4</version>
=======
            <version>0.9.3.5</version>
>>>>>>> b7a469d5
        </dependency>
        <dependency>
            <groupId>gr.ekt.bte</groupId>
            <artifactId>bte-io</artifactId>
<<<<<<< HEAD
            <version>0.9.2.4</version>
=======
            <version>0.9.3.5</version>
        </dependency>
        <dependency>
            <groupId>org.apache.httpcomponents</groupId>
            <artifactId>httpcore</artifactId>
>>>>>>> b7a469d5
        </dependency>
        <dependency>
            <groupId>org.apache.httpcomponents</groupId>
            <artifactId>httpclient</artifactId>
        </dependency>
        <dependency>
            <groupId>org.apache.solr</groupId>
            <artifactId>solr-solrj</artifactId>
            <version>${solr.version}</version>
            <exclusions>
                <exclusion>
                    <groupId>org.slf4j</groupId>
                    <artifactId>jcl-over-slf4j</artifactId>
                </exclusion>
                <exclusion>
                    <groupId>org.slf4j</groupId>
                    <artifactId>slf4j-api</artifactId>
                </exclusion>
            </exclusions>
        </dependency>

        <dependency>
            <groupId>org.apache.solr</groupId>
            <artifactId>solr-cell</artifactId>
            <version>${solr.version}</version>
            <exclusions>
                <exclusion>
                    <groupId>org.slf4j</groupId>
                    <artifactId>jcl-over-slf4j</artifactId>
                </exclusion>
                <exclusion>
                    <groupId>org.slf4j</groupId>
                    <artifactId>slf4j-api</artifactId>
                </exclusion>
            </exclusions>
        </dependency>
        <dependency>
            <groupId>commons-configuration</groupId>
            <artifactId>commons-configuration</artifactId>
            <version>1.8</version>
        </dependency>
        <dependency>
            <groupId>com.maxmind.geoip</groupId>
            <artifactId>geoip-api</artifactId>
            <version>1.2.11</version>
        </dependency>
        <dependency>
            <groupId>org.apache.ant</groupId>
            <artifactId>ant</artifactId>
        </dependency>
        <dependency>
            <groupId>dnsjava</groupId>
            <artifactId>dnsjava</artifactId>
            <version>2.1.1</version>
        </dependency>

        <dependency>
            <groupId>org.elasticsearch</groupId>
            <artifactId>elasticsearch</artifactId>
            <version>1.4.0</version>
        </dependency>

        <dependency>
            <groupId>com.coverity.security</groupId>
            <artifactId>coverity-escapers</artifactId>
            <version>1.1.1</version>
        </dependency>

        <!--  Gson: Java to Json conversion -->
        <dependency>
            <groupId>com.google.code.gson</groupId>
            <artifactId>gson</artifactId>
            <scope>compile</scope>
        </dependency>

        <dependency>
            <groupId>com.google.guava</groupId>
            <artifactId>guava</artifactId>
            <version>18.0</version>
        </dependency>


        <dependency>
            <groupId>postgresql</groupId>
            <artifactId>postgresql</artifactId>
        </dependency>
		
        <dependency>
            <groupId>org.slf4j</groupId>
            <artifactId>slf4j-api</artifactId>
        </dependency>
<<<<<<< HEAD
		
		<dependency>
	    	<groupId>backport-util-concurrent</groupId>
	    	<artifactId>backport-util-concurrent</artifactId>
	    	<version>3.1</version>
		</dependency>
		
		<dependency>
			<groupId>org.apache.oltu.oauth2</groupId>
			<artifactId>org.apache.oltu.oauth2.client</artifactId>
			<version>1.0.0</version>
		</dependency>
=======

        <dependency>
            <groupId>jdbm</groupId>
            <artifactId>jdbm</artifactId>
            <version>1.0</version>
        </dependency>

        <!-- For ImageMagick MediaFilters -->
        <dependency>
            <groupId>org.im4java</groupId>
            <artifactId>im4java</artifactId>
            <version>1.4.0</version>
        </dependency>
        
        <!-- Flyway DB API (flywaydb.org) is used to manage DB upgrades automatically. -->
        <dependency>
            <groupId>org.flywaydb</groupId>
            <artifactId>flyway-core</artifactId>
            <version>3.0</version>
        </dependency>

        <!-- Google Analytics -->
        <dependency>
            <groupId>com.google.apis</groupId>
            <artifactId>google-api-services-analytics</artifactId>
        </dependency>
        <dependency>
            <groupId>com.google.http-client</groupId>
            <artifactId>google-http-client-jackson2</artifactId>
        </dependency>
        <dependency>
            <groupId>com.google.oauth-client</groupId>
            <artifactId>google-oauth-client-jetty</artifactId>
        </dependency>
        <!-- FindBugs -->
        <dependency>
            <groupId>com.google.code.findbugs</groupId>
            <artifactId>jsr305</artifactId>
        </dependency>
        <dependency>
            <groupId>com.google.code.findbugs</groupId>
            <artifactId>annotations</artifactId>
        </dependency>
        <dependency>
            <groupId>joda-time</groupId>
            <artifactId>joda-time</artifactId>
            <version>2.3</version>
        </dependency>
        <dependency>
            <groupId>javax.inject</groupId>
            <artifactId>javax.inject</artifactId>
            <version>1</version>
            <type>jar</type>
        </dependency>
>>>>>>> b7a469d5
    </dependencies>

</project><|MERGE_RESOLUTION|>--- conflicted
+++ resolved
@@ -12,11 +12,7 @@
     <parent>
         <groupId>org.dspace</groupId>
         <artifactId>dspace-parent</artifactId>
-<<<<<<< HEAD
         <version>CRIS-4.3.1-SNAPSHOT</version>
-=======
-        <version>5.2-SNAPSHOT</version>
->>>>>>> b7a469d5
         <relativePath>..</relativePath>
     </parent>
 
@@ -75,159 +71,23 @@
                     </execution>
                 </executions>
             </plugin>
-<<<<<<< HEAD
-<!--             <plugin>
-                <artifactId>maven-dependency-plugin</artifactId>
-                <version>2.3</version>
-                <executions>
-                    <execution>
-                        <id>setupTestEnvironment</id>
-                        <phase>generate-test-resources</phase>
-                        <goals>
-                            <goal>unpack</goal>
-                        </goals>
-                        <configuration>
-                            <outputDirectory>${project.build.directory}/testing</outputDirectory>
-                            <artifactItems>
-                                <artifactItem>
-                                    <groupId>org.dspace</groupId>
-                                    <artifactId>dspace-parent</artifactId>
-                                    <version>${project.version}</version>
-                                    <type>zip</type>
-                                    <classifier>testEnvironment</classifier>
-                                </artifactItem>
-                            </artifactItems>
-                        </configuration>
-                    </execution>
-                </executions>
-            </plugin> -->
-            <plugin>
-                <groupId>com.mycila.maven-license-plugin</groupId>
-                <artifactId>maven-license-plugin</artifactId>
-=======
             <!-- Verify OS license headers for all source code files -->
             <plugin>
                 <groupId>com.mycila</groupId>
                 <artifactId>license-maven-plugin</artifactId>
->>>>>>> b7a469d5
                 <configuration>
                     <excludes>
                         <exclude>**/src/test/resources/**</exclude>
                         <exclude>**/src/test/data/**</exclude>
                         <exclude>**/.gitignore</exclude>
                         <exclude>src/test/data/dspaceFolder/config/spiders/**</exclude>
-<<<<<<< HEAD
                         <exclude>**/rebel.xml</exclude>
-                    </excludes>
-                </configuration>
-            </plugin>
-            <!-- This plugin allows us to run a Groovy script in our Maven POM
-                    (see: http://gmaven.codehaus.org/Executing+Groovy+Code )
-                    We are generating a OS-agnostic version (agnostic.build.dir) of
-                    the ${project.build.directory} property (full path of target dir).
-                    This is necessary so that the FileWeaver & Surefire plugins can
-                    use it to initialize the Unit Test Framework's dspace.cfg file.
-                    Otherwise, the Unit Test Framework will not work on Windows OS.
-                    This Groovy code was mostly borrowed from:
-                    http://stackoverflow.com/questions/3872355/how-to-convert-file-separator-in-maven
-            -->
-<!--             <plugin>
-                <groupId>org.codehaus.gmaven</groupId>
-                <artifactId>gmaven-plugin</artifactId>
-                <version>1.4</version>
-                <executions>
-                    <execution>
-                        <id>setproperty</id>
-                        <phase>generate-test-resources</phase>
-                        <goals>
-                            <goal>execute</goal>
-                        </goals>
-                        <configuration>
-                            <source>
-                            pom.properties['agnostic.build.dir']=project.build.directory.replace('\\','/');
-                            println("Initializing Maven property 'agnostic.build.dir' to: " + project.properties['agnostic.build.dir']);
-                            </source>
-                        </configuration>
-                    </execution>
-                </executions>
-            </plugin> -->
-            <!-- FileWeaver plugin is in charge of initializing & "weaving" together
-                 the dspace.cfg file to be used by the Unit Testing framework -->
-<!--             <plugin>
-                <groupId>edu.iu.ul.maven.plugins</groupId>
-                <artifactId>fileweaver</artifactId>
-                <version>1.0</version>
-                <configuration>
-                    <outputs>
-                        <output>
-                            <outputPath>${agnostic.build.dir}/testing</outputPath>
-                            <name>dspace.cfg.woven</name>
-                            <parts>
-                                <part>
-                                    <path>${agnostic.build.dir}/testing/dspace/config/dspace.cfg</path>
-                                </part>
-                                <part>
-                                    <path>${agnostic.build.dir}/testing/dspace.cfg.more</path>
-                                </part>
-                            </parts>
-                            <properties>
-                                <dspace.install.dir>${agnostic.build.dir}/testing/dspace</dspace.install.dir>
-                            </properties>
-                        </output>
-                    </outputs>
-                </configuration>
-                <executions>
-                    <execution>
-                        <id>edit-dspace-cfg</id>
-                        <phase>process-test-resources</phase>
-                        <goals>
-                            <goal>weave</goal>
-                        </goals>
-                    </execution>
-                </executions>
-            </plugin> -->
-
-            <!--
-                The ant plugin below ensures that the dspace "woven" configuration file ends up in the dspace directory
-                The dspace service manager needs this "woven" configuration file when it starts
-            -->
-<!--             <plugin>
-              <artifactId>maven-antrun-plugin</artifactId>
-              <executions>
-                <execution>
-                  <phase>process-test-resources</phase>
-                  <configuration>
-                    <target>
-                        <copy file="${agnostic.build.dir}/testing/dspace.cfg.woven" tofile="${agnostic.build.dir}/testing/dspace/config/dspace.cfg" />
-                    </target>
-                  </configuration>
-                  <goals>
-                    <goal>run</goal>
-                  </goals>
-                </execution>
-              </executions>
-            </plugin>
- -->
-            <plugin>
-                <artifactId>maven-surefire-plugin</artifactId>
-                <configuration>
-                    <systemPropertyVariables>
-                        <dspace.dir>${agnostic.build.dir}/testing/dspace</dspace.dir>
-                        <dspace.dir.static>${basedir}/src/test/data/dspaceFolder</dspace.dir.static>
-                        <dspace.configuration>${agnostic.build.dir}/testing/dspace/config/dspace.cfg</dspace.configuration>
-                        <db.schema.path>${agnostic.build.dir}/testing/dspace/etc/h2/database_schema.sql</db.schema.path>
-                        <dspace.log.init.disable>true</dspace.log.init.disable>
-                    </systemPropertyVariables>
-                </configuration>
-            </plugin>
-=======
                         <exclude>src/main/java/org/apache/solr/handler/extraction/ExtractingParams.java</exclude>
                     </excludes>
                 </configuration>
             </plugin>
->>>>>>> b7a469d5
-
-            <plugin>
+
+<!--             <plugin>
                 <groupId>org.codehaus.mojo</groupId>
                 <artifactId>build-helper-maven-plugin</artifactId>
                 <version>1.9</version>
@@ -638,24 +498,16 @@
         <dependency>
             <groupId>gr.ekt.bte</groupId>
             <artifactId>bte-core</artifactId>
-<<<<<<< HEAD
-            <version>0.9.2.4</version>
-=======
             <version>0.9.3.5</version>
->>>>>>> b7a469d5
         </dependency>
         <dependency>
             <groupId>gr.ekt.bte</groupId>
             <artifactId>bte-io</artifactId>
-<<<<<<< HEAD
-            <version>0.9.2.4</version>
-=======
             <version>0.9.3.5</version>
         </dependency>
         <dependency>
             <groupId>org.apache.httpcomponents</groupId>
             <artifactId>httpcore</artifactId>
->>>>>>> b7a469d5
         </dependency>
         <dependency>
             <groupId>org.apache.httpcomponents</groupId>
@@ -747,75 +599,66 @@
             <groupId>org.slf4j</groupId>
             <artifactId>slf4j-api</artifactId>
         </dependency>
-<<<<<<< HEAD
-		
-		<dependency>
-	    	<groupId>backport-util-concurrent</groupId>
-	    	<artifactId>backport-util-concurrent</artifactId>
-	    	<version>3.1</version>
-		</dependency>
+
+        <dependency>
+            <groupId>jdbm</groupId>
+            <artifactId>jdbm</artifactId>
+            <version>1.0</version>
+        </dependency>
+
+        <!-- For ImageMagick MediaFilters -->
+        <dependency>
+            <groupId>org.im4java</groupId>
+            <artifactId>im4java</artifactId>
+            <version>1.4.0</version>
+        </dependency>
+        
+        <!-- Flyway DB API (flywaydb.org) is used to manage DB upgrades automatically. -->
+        <dependency>
+            <groupId>org.flywaydb</groupId>
+            <artifactId>flyway-core</artifactId>
+            <version>3.0</version>
+        </dependency>
+
+        <!-- Google Analytics -->
+        <dependency>
+            <groupId>com.google.apis</groupId>
+            <artifactId>google-api-services-analytics</artifactId>
+        </dependency>
+        <dependency>
+            <groupId>com.google.http-client</groupId>
+            <artifactId>google-http-client-jackson2</artifactId>
+        </dependency>
+        <dependency>
+            <groupId>com.google.oauth-client</groupId>
+            <artifactId>google-oauth-client-jetty</artifactId>
+        </dependency>
+        <!-- FindBugs -->
+        <dependency>
+            <groupId>com.google.code.findbugs</groupId>
+            <artifactId>jsr305</artifactId>
+        </dependency>
+        <dependency>
+            <groupId>com.google.code.findbugs</groupId>
+            <artifactId>annotations</artifactId>
+        </dependency>
+        <dependency>
+            <groupId>joda-time</groupId>
+            <artifactId>joda-time</artifactId>
+            <version>2.3</version>
+        </dependency>
+        <dependency>
+            <groupId>javax.inject</groupId>
+            <artifactId>javax.inject</artifactId>
+            <version>1</version>
+            <type>jar</type>
+        </dependency>
 		
 		<dependency>
 			<groupId>org.apache.oltu.oauth2</groupId>
 			<artifactId>org.apache.oltu.oauth2.client</artifactId>
 			<version>1.0.0</version>
 		</dependency>
-=======
-
-        <dependency>
-            <groupId>jdbm</groupId>
-            <artifactId>jdbm</artifactId>
-            <version>1.0</version>
-        </dependency>
-
-        <!-- For ImageMagick MediaFilters -->
-        <dependency>
-            <groupId>org.im4java</groupId>
-            <artifactId>im4java</artifactId>
-            <version>1.4.0</version>
-        </dependency>
-        
-        <!-- Flyway DB API (flywaydb.org) is used to manage DB upgrades automatically. -->
-        <dependency>
-            <groupId>org.flywaydb</groupId>
-            <artifactId>flyway-core</artifactId>
-            <version>3.0</version>
-        </dependency>
-
-        <!-- Google Analytics -->
-        <dependency>
-            <groupId>com.google.apis</groupId>
-            <artifactId>google-api-services-analytics</artifactId>
-        </dependency>
-        <dependency>
-            <groupId>com.google.http-client</groupId>
-            <artifactId>google-http-client-jackson2</artifactId>
-        </dependency>
-        <dependency>
-            <groupId>com.google.oauth-client</groupId>
-            <artifactId>google-oauth-client-jetty</artifactId>
-        </dependency>
-        <!-- FindBugs -->
-        <dependency>
-            <groupId>com.google.code.findbugs</groupId>
-            <artifactId>jsr305</artifactId>
-        </dependency>
-        <dependency>
-            <groupId>com.google.code.findbugs</groupId>
-            <artifactId>annotations</artifactId>
-        </dependency>
-        <dependency>
-            <groupId>joda-time</groupId>
-            <artifactId>joda-time</artifactId>
-            <version>2.3</version>
-        </dependency>
-        <dependency>
-            <groupId>javax.inject</groupId>
-            <artifactId>javax.inject</artifactId>
-            <version>1</version>
-            <type>jar</type>
-        </dependency>
->>>>>>> b7a469d5
     </dependencies>
 
 </project>