--- conflicted
+++ resolved
@@ -12,11 +12,7 @@
     <parent>
         <groupId>org.dspace</groupId>
         <artifactId>dspace-parent</artifactId>
-<<<<<<< HEAD
-        <version>CRIS-5.0.0-SNAPSHOT</version>
-=======
         <version>CRIS-5.3.0-SNAPSHOT</version>
->>>>>>> a9e9432e
         <relativePath>..</relativePath>
     </parent>
 
@@ -470,15 +466,6 @@
             </exclusions>
         </dependency>
         <dependency> <!-- Keep jmockit before junit -->
-<<<<<<< HEAD
-            <groupId>com.googlecode.jmockit</groupId>
-            <artifactId>jmockit</artifactId>
-            <scope>test</scope>
-        </dependency>
-        <dependency>
-            <groupId>junit</groupId>
-            <artifactId>junit</artifactId>
-=======
             <groupId>org.jmockit</groupId>
             <artifactId>jmockit</artifactId>
             <scope>test</scope>
@@ -491,7 +478,6 @@
         <dependency>
             <groupId>org.hamcrest</groupId>
             <artifactId>hamcrest-core</artifactId>
->>>>>>> a9e9432e
             <scope>test</scope>
         </dependency>
         <dependency>
