<project xmlns="http://maven.apache.org/POM/4.0.0" xmlns:xsi="http://www.w3.org/2001/XMLSchema-instance" xsi:schemaLocation="http://maven.apache.org/POM/4.0.0 http://maven.apache.org/maven-v4_0_0.xsd">
    <modelVersion>4.0.0</modelVersion>
    <groupId>org.dspace</groupId>
    <artifactId>dspace-api</artifactId>
    <name>DSpace Kernel :: API and Implementation</name>
    <description>DSpace core data model and service APIs.</description>

    <!--
       A Parent POM that Maven inherits DSpace Defaults
       POM attributes from.
    -->
    <parent>
        <groupId>org.dspace</groupId>
        <artifactId>dspace-parent</artifactId>
        <version>CRIS-7.0.0-SNAPSHOT</version>
        <relativePath>..</relativePath>
    </parent>

    <properties>
        <!-- This is the path to the root [dspace-src] directory. -->
        <root.basedir>${basedir}/..</root.basedir>
    </properties>

    <!--
       Runtime and Compile Time dependencies for DSpace.
    -->
    <build>
        <resources>
            <resource>
                <directory>src/main/resources</directory>
                <includes>
                    <include>maven.properties</include>
                    <include>scm.properties</include>
                </includes>
                <filtering>true</filtering>
            </resource>
            <resource>
                <directory>src/main/resources</directory>
                <excludes>
                    <exclude>maven.properties</exclude>
                    <exclude>scm.properties</exclude>
                </excludes>
                <filtering>false</filtering>
            </resource>
        </resources>
        <plugins>
            <plugin>
                <groupId>org.apache.maven.plugins</groupId>
                <artifactId>maven-compiler-plugin</artifactId>
                <configuration>
                    <debug>true</debug>
                    <showDeprecation>true</showDeprecation>
				</configuration>
			</plugin>            
            <plugin>
                <groupId>org.apache.maven.plugins</groupId>
                <artifactId>maven-jar-plugin</artifactId>
                <configuration>
                    <archive>
                        <manifest>
                            <addDefaultImplementationEntries>true</addDefaultImplementationEntries>
                            <addDefaultSpecificationEntries>true</addDefaultSpecificationEntries>
                        </manifest>
                    </archive>
                </configuration>
                <executions>
                    <execution>
                        <goals>
                            <goal>test-jar</goal>
                        </goals>
                    </execution>
                </executions>
            </plugin>
            <!-- Verify OS license headers for all source code files -->
            <plugin>
                <groupId>com.mycila</groupId>
                <artifactId>license-maven-plugin</artifactId>
                <configuration>
                    <excludes>
                        <exclude>**/src/test/resources/**</exclude>
                        <exclude>**/src/test/data/**</exclude>
                        <exclude>**/.gitignore</exclude>
                        <exclude>src/test/data/dspaceFolder/config/spiders/**</exclude>
                        <exclude>**/rebel.xml</exclude>
                        <exclude>src/main/java/org/apache/solr/handler/extraction/ExtractingParams.java</exclude>
                    </excludes>
                </configuration>
            </plugin>

            <plugin>
                <groupId>org.codehaus.mojo</groupId>
                <artifactId>build-helper-maven-plugin</artifactId>
                <version>1.9.1</version>
                <executions>
                    <execution>
                        <phase>validate</phase>
                        <goals>
                            <goal>maven-version</goal>
                        </goals>
                    </execution>
                </executions>
            </plugin>

            <plugin>
                <groupId>org.codehaus.mojo</groupId>
                <artifactId>buildnumber-maven-plugin</artifactId>
                <version>1.4</version>
                <executions>
                    <execution>
                        <phase>validate</phase>
                        <goals>
                            <goal>create</goal>
                        </goals>
                    </execution>
                </executions>
            </plugin>

        </plugins>
    </build>


    <profiles>
        <profile>
            <id>findbugs</id>
            <activation>
                <activeByDefault>false</activeByDefault>
                <!-- property>
                    <name>maven.test.skip</name>
                    <value>false</value>
                </property -->
            </activation>
            <build>
                <plugins>
                    <plugin>
                        <groupId>org.codehaus.mojo</groupId>
                        <artifactId>findbugs-maven-plugin</artifactId>
                    </plugin>
                </plugins>
            </build>
        </profile>

        <!-- If Unit Testing is enabled, then setup the Unit Test Environment.
             See also the 'skiptests' profile in Parent POM. -->
        <profile>
            <id>test-environment</id>
            <activation>
                <activeByDefault>false</activeByDefault>
                <property>
                    <name>maven.test.skip</name>
                    <value>false</value>
                </property>
            </activation>
            <build>
                <plugins>
                    <!-- Unit/Integration Testing setup: This plugin unzips the
                         'testEnvironment.zip' file (created by dspace-parent POM), into
                         the 'target/testing/' folder, to essentially create a test
                         install of DSpace, against which Tests can be run. -->
                    <plugin>
                        <artifactId>maven-dependency-plugin</artifactId>
                        <version>2.8</version>
                        <configuration>
                            <outputDirectory>${project.build.directory}/testing</outputDirectory>
                            <artifactItems>
                                <artifactItem>
                                    <groupId>org.dspace</groupId>
                                    <artifactId>dspace-parent</artifactId>
                                    <version>${project.version}</version>
                                    <type>zip</type>
                                    <classifier>testEnvironment</classifier>
                                </artifactItem>
                            </artifactItems>
                        </configuration>
                        <executions>
                            <execution>
                                <id>setupTestEnvironment</id>
                                <phase>generate-test-resources</phase>
                                <goals>
                                    <goal>unpack</goal>
                                </goals>
                            </execution>
                            <execution>
                                <id>setupIntegrationTestEnvironment</id>
                                <phase>pre-integration-test</phase>
                                <goals>
                                    <goal>unpack</goal>
                                </goals>
                            </execution>
                        </executions>
                    </plugin>

                    <!-- This plugin allows us to run a Groovy script in our Maven POM
                         (see: http://gmaven.codehaus.org/Executing+Groovy+Code )
                         We are generating a OS-agnostic version (agnostic.build.dir) of
                         the ${project.build.directory} property (full path of target dir).
                         This is needed by the FileWeaver & Surefire plugins (see below)
                         to initialize the Unit Test environment's dspace.cfg file.
                         Otherwise, the Unit Test Framework will not work on Windows OS.
                         This Groovy code was mostly borrowed from:
                         http://stackoverflow.com/questions/3872355/how-to-convert-file-separator-in-maven
                    -->
                    <plugin>
                        <groupId>org.codehaus.gmaven</groupId>
                        <artifactId>groovy-maven-plugin</artifactId>
                        <version>2.0</version>
                        <executions>
                            <execution>
                                <id>setproperty</id>
                                <phase>generate-test-resources</phase> <!-- XXX I think this should be 'initialize' - MHW -->
                                <goals>
                                    <goal>execute</goal>
                                </goals>
                                <configuration>
                                    <source>
                                    project.properties['agnostic.build.dir']=project.build.directory.replace(File.separator,'/');
                                    println("Initializing Maven property 'agnostic.build.dir' to: " + project.properties['agnostic.build.dir']);
                                    </source>
                                </configuration>
                            </execution>
                        </executions>
                    </plugin>

                    <!-- Run Unit Testing! This plugin just kicks off the tests (when enabled). -->
                    <plugin>
                        <artifactId>maven-surefire-plugin</artifactId>
                        <configuration>
                            <systemPropertyVariables>
                                <!-- Specify the dspace.dir to use for test environment -->
                                <!-- This system property is loaded by AbstractDSpaceTest to initialize the test environment -->
                                <dspace.dir>${agnostic.build.dir}/testing/dspace/</dspace.dir>
                                <!-- Turn off any DSpace logging -->
                                <dspace.log.init.disable>true</dspace.log.init.disable>
                            </systemPropertyVariables>
                        </configuration>
                    </plugin>


                    <plugin>
                        <groupId>org.codehaus.mojo</groupId>
                        <artifactId>xml-maven-plugin</artifactId>
                        <version>1.0.1</version>
                        <executions>
                          <execution>
                            <id>validate-ALL-xml-and-xsl</id>
                            <phase>process-test-resources</phase>
                            <goals>
                              <goal>validate</goal>
                            </goals>
                          </execution>
                        </executions>
                        <configuration>
                          <validationSets>
                            <!-- validate ALL XML and XSL config files in the testing folder -->
                             <validationSet>
                                 <dir>${agnostic.build.dir}/testing</dir>
                                 <includes>
                                     <include>**/*.xml</include>
                                     <include>**/*.xsl</include>
                                     <include>**/*.xconf</include>
                                 </includes>
                             </validationSet>
                             <!-- validate ALL XML and XSL files throughout the project -->
                             <validationSet>
                                <dir>${root.basedir}</dir>
                                 <includes>
                                     <include>**/*.xml</include>
                                     <include>**/*.xsl</include>
                                     <include>**/*.xmap</include>
                                 </includes>
                                 <excludes>
                                     <exclude>**/node/node_modules/**</exclude>
                                 </excludes>
                              </validationSet>
                          </validationSets>
                        </configuration>
                    </plugin>



                    <!-- Run Integration Testing! This plugin just kicks off the tests (when enabled). -->
                    <plugin>
                        <artifactId>maven-failsafe-plugin</artifactId>
                        <configuration>
                            <systemPropertyVariables>
                                <!-- Specify the dspace.dir to use for test environment -->
                                <dspace.dir>${agnostic.build.dir}/testing/dspace/</dspace.dir>
                                <!-- Turn off any DSpace logging -->
                                <dspace.log.init.disable>true</dspace.log.init.disable>
                            </systemPropertyVariables>
                        </configuration>
                    </plugin>
                </plugins>
            </build>

        </profile>
    </profiles>


    <dependencies>
        <dependency>
            <groupId>org.hibernate</groupId>
            <artifactId>hibernate-core</artifactId>
            <exclusions>
                <exclusion>
                    <groupId>org.jboss.logging</groupId>
                    <artifactId>jboss-logging</artifactId>
                </exclusion>
                <exclusion>
          			<groupId>org.javassist</groupId>
          			<artifactId>javassist</artifactId>
        		</exclusion>
            </exclusions>
        </dependency>
        <dependency>
        	<groupId>org.hibernate</groupId>
        	<artifactId>hibernate-ehcache</artifactId>
        </dependency>
        <dependency>
            <groupId>org.springframework</groupId>
            <artifactId>spring-orm</artifactId>
        </dependency>
        <dependency>
            <groupId>org.dspace</groupId>
            <artifactId>handle</artifactId>
        </dependency>
        <dependency>
            <groupId>org.dspace</groupId>
            <artifactId>jargon</artifactId>
        </dependency>
        <dependency>
            <groupId>org.dspace</groupId>
            <artifactId>mets</artifactId>
        </dependency>
        <dependency>
            <groupId>org.dspace.dependencies</groupId>
            <artifactId>dspace-tm-extractors</artifactId>
        </dependency>
        <dependency>
            <groupId>org.apache.jena</groupId>
            <artifactId>apache-jena-libs</artifactId>
            <type>pom</type>
            <exclusions>
                <exclusion>
                    <groupId>com.fasterxml.jackson.core</groupId>
                    <artifactId>jackson-core</artifactId>
                </exclusion>
                <exclusion>
                    <groupId>com.fasterxml.jackson.core</groupId>
                    <artifactId>jackson-databind</artifactId>
                </exclusion>
            </exclusions>
        </dependency>
        <dependency>
            <groupId>commons-cli</groupId>
            <artifactId>commons-cli</artifactId>
        </dependency>
        <dependency>
            <groupId>commons-codec</groupId>
            <artifactId>commons-codec</artifactId>
        </dependency>
        <dependency>
            <groupId>commons-collections</groupId>
            <artifactId>commons-collections</artifactId>
        </dependency>
        <dependency>
            <groupId>org.apache.commons</groupId>
            <artifactId>commons-collections4</artifactId>
        </dependency>
        <dependency>
            <groupId>org.apache.commons</groupId>
            <artifactId>commons-dbcp2</artifactId>
        </dependency>
        <dependency>
            <groupId>commons-fileupload</groupId>
            <artifactId>commons-fileupload</artifactId>
        </dependency>

        <dependency>
            <groupId>commons-io</groupId>
            <artifactId>commons-io</artifactId>
        </dependency>
        <dependency>
            <groupId>commons-lang</groupId>
            <artifactId>commons-lang</artifactId>
        </dependency>
        <dependency>
            <groupId>org.apache.commons</groupId>
            <artifactId>commons-pool2</artifactId>
        </dependency>
        <dependency>
            <groupId>commons-validator</groupId>
            <artifactId>commons-validator</artifactId>
        </dependency>
        <dependency>
            <groupId>commons-httpclient</groupId>
            <artifactId>commons-httpclient</artifactId>
        </dependency>
        <dependency>
            <groupId>javax.mail</groupId>
            <artifactId>mail</artifactId>
        </dependency>
        <dependency>
            <groupId>javax.servlet</groupId>
            <scope>provided</scope>
            <artifactId>javax.servlet-api</artifactId>
        </dependency>
        <dependency>
            <groupId>jaxen</groupId>
            <artifactId>jaxen</artifactId>
            <exclusions>
                <exclusion>
                    <artifactId>xom</artifactId>
                    <groupId>xom</groupId>
                </exclusion>
            </exclusions>
        </dependency>
        <dependency>
            <groupId>org.jdom</groupId>
            <artifactId>jdom</artifactId>
        </dependency>
        <dependency>
            <groupId>log4j</groupId>
            <artifactId>log4j</artifactId>
        </dependency>
        <dependency>
            <groupId>oro</groupId>
            <artifactId>oro</artifactId>
        </dependency>
        <dependency>
            <groupId>org.apache.pdfbox</groupId>
            <artifactId>pdfbox</artifactId>
        </dependency>
        <dependency>
           <groupId>org.apache.pdfbox</groupId>
           <artifactId>fontbox</artifactId>
        </dependency>
        <dependency>
            <groupId>org.bouncycastle</groupId>
            <artifactId>bcprov-jdk15</artifactId>
        </dependency>
        <dependency>
            <groupId>org.bouncycastle</groupId>
            <artifactId>bcmail-jdk15</artifactId>
        </dependency>
        <dependency>
            <groupId>org.apache.poi</groupId>
            <artifactId>poi</artifactId>
        </dependency>
        <dependency>
            <groupId>org.apache.poi</groupId>
            <artifactId>poi-scratchpad</artifactId>
        </dependency>
        <dependency>
            <groupId>org.apache.poi</groupId>
            <artifactId>poi-ooxml</artifactId>
            <exclusions>
            	<exclusion>
            		<artifactId>geronimo-stax-api_1.0_spec</artifactId>
            		<groupId>org.apache.geronimo.specs</groupId>
            	</exclusion>
            </exclusions>
        </dependency>
        <dependency>
            <groupId>rome</groupId>
            <artifactId>rome</artifactId>
        </dependency>
        <dependency>
            <groupId>rome</groupId>
            <artifactId>opensearch</artifactId>
        </dependency>
        <dependency>
            <groupId>xalan</groupId>
            <artifactId>xalan</artifactId>
        </dependency>
        <dependency>
            <groupId>xerces</groupId>
            <artifactId>xercesImpl</artifactId>
            <exclusions>
                <exclusion>
                    <groupId>xml-apis</groupId>
                    <artifactId>xml-apis</artifactId>
                </exclusion>
            </exclusions>
        </dependency>
        <dependency>
            <groupId>xml-apis</groupId>
            <artifactId>xml-apis</artifactId>
        </dependency>
        <dependency>
            <groupId>javax.activation</groupId>
            <artifactId>activation</artifactId>
        </dependency>
        <dependency>
            <groupId>com.ibm.icu</groupId>
            <artifactId>icu4j</artifactId>
        </dependency>
        <dependency>
            <groupId>org.dspace</groupId>
            <artifactId>oclc-harvester2</artifactId>
        </dependency>
        <dependency>
            <groupId>org.dspace</groupId>
            <artifactId>dspace-services</artifactId>
            <exclusions>
            	<exclusion>
                	<groupId>net.sf.ehcache</groupId>
            		<artifactId>ehcache-core</artifactId>
            	</exclusion>
            </exclusions>
        </dependency>
        <dependency> <!-- Keep jmockit before junit -->
            <groupId>org.jmockit</groupId>
            <artifactId>jmockit</artifactId>
            <scope>test</scope>
        </dependency>
        <dependency>
            <groupId>junit</groupId>
            <artifactId>junit</artifactId>
            <scope>test</scope>
        </dependency>
        <dependency>
            <groupId>org.hamcrest</groupId>
            <artifactId>hamcrest-all</artifactId>
            <scope>test</scope>
        </dependency>
        <dependency>
            <groupId>com.h2database</groupId>
            <artifactId>h2</artifactId>
            <scope>test</scope>
        </dependency>
        <dependency>
            <groupId>org.mockito</groupId>
            <artifactId>mockito-core</artifactId>
            <scope>test</scope>
        </dependency>
        <dependency>
            <groupId>org.rometools</groupId>
            <artifactId>rome-modules</artifactId>
            <version>1.0</version>
        </dependency>
        <dependency>
            <groupId>gr.ekt.bte</groupId>
            <artifactId>bte-core</artifactId>
            <version>0.9.3.5</version>
            <exclusions>
                <!-- A more recent version is retrieved from another dependency -->
                <exclusion>
                    <groupId>org.mockito</groupId>
                    <artifactId>mockito-core</artifactId>
                </exclusion>
            </exclusions>
        </dependency>
        <dependency>
            <groupId>gr.ekt.bte</groupId>
            <artifactId>bte-io</artifactId>
            <version>0.9.3.5</version>
            <exclusions>
                <!-- A more recent version is retrieved from another dependency -->
                <exclusion>
                    <groupId>org.apache.commons</groupId>
                    <artifactId>commons-lang3</artifactId>
                </exclusion>
                <!-- A more recent version is retrieved from another dependency -->
                <exclusion>
                    <groupId>org.mockito</groupId>
                    <artifactId>mockito-core</artifactId>
                </exclusion>
            </exclusions>
        </dependency>
        <dependency>
            <groupId>org.apache.httpcomponents</groupId>
            <artifactId>httpcore</artifactId>
        </dependency>
        <dependency>
            <groupId>org.apache.httpcomponents</groupId>
            <artifactId>httpclient</artifactId>
        </dependency>
        <dependency>
            <groupId>org.apache.solr</groupId>
            <artifactId>solr-solrj</artifactId>
            <exclusions>
                <exclusion>
                    <groupId>org.slf4j</groupId>
                    <artifactId>jcl-over-slf4j</artifactId>
                </exclusion>
                <exclusion>
                    <groupId>org.slf4j</groupId>
                    <artifactId>slf4j-api</artifactId>
                </exclusion>
            </exclusions>
        </dependency>
        <dependency>
            <groupId>org.apache.solr</groupId>
            <artifactId>solr-cell</artifactId>
            <version>${solr.version}</version>
            <exclusions>
                <exclusion>
                    <groupId>org.slf4j</groupId>
                    <artifactId>jcl-over-slf4j</artifactId>
                </exclusion>
                <exclusion>
                    <groupId>org.slf4j</groupId>
                    <artifactId>slf4j-api</artifactId>
                </exclusion>
                <exclusion>
                    <groupId>org.eclipse.jetty.orbit</groupId>
					<artifactId>javax.servlet</artifactId>
                </exclusion>
                <exclusion>
                    <groupId>com.google.guava</groupId>
					<artifactId>guava</artifactId>
			    </exclusion>
				<exclusion>
					<groupId>org.apache.poi</groupId>
					<artifactId>poi-ooxml-schemas</artifactId>
				</exclusion>
				<exclusion>
					<groupId>joda-time</groupId>
					<artifactId>joda-time</artifactId>
				</exclusion>
				<exclusion>
					<groupId>org.apache.hadoop</groupId>
					<artifactId>hadoop-common</artifactId>
				</exclusion>
				<exclusion>
					<groupId>org.apache.xmlbeans</groupId>
					<artifactId>xmlbeans</artifactId>
				</exclusion>
				<exclusion>
					<groupId>org.codehaus.woodstox</groupId>
					<artifactId>wstx-asl</artifactId>
				</exclusion>				
            </exclusions>
        </dependency>
        <dependency>
            <groupId>commons-configuration</groupId>
            <artifactId>commons-configuration</artifactId>
        </dependency>
        <dependency>
            <groupId>com.maxmind.geoip</groupId>
            <artifactId>geoip-api</artifactId>
            <version>1.3.0</version>
        </dependency>
        <dependency>
            <groupId>org.apache.ant</groupId>
            <artifactId>ant</artifactId>
        </dependency>
        <dependency>
            <groupId>dnsjava</groupId>
            <artifactId>dnsjava</artifactId>
            <version>2.1.7</version>
        </dependency>

        <dependency>
<<<<<<< HEAD
            <groupId>org.elasticsearch</groupId>
            <artifactId>elasticsearch</artifactId>
            <version>1.4.5</version>
=======
            <groupId>org.apache.lucene</groupId>
            <artifactId>lucene-core</artifactId>
            <version>4.10.3</version>
>>>>>>> fb8eb032
        </dependency>

        <dependency>
            <groupId>com.coverity.security</groupId>
            <artifactId>coverity-escapers</artifactId>
            <version>1.1.1</version>
        </dependency>

        <!--  Gson: Java to Json conversion -->
        <dependency>
            <groupId>com.google.code.gson</groupId>
            <artifactId>gson</artifactId>
            <scope>compile</scope>
        </dependency>

        <dependency>
            <groupId>com.google.guava</groupId>
            <artifactId>guava</artifactId>
            <version>20.0</version>
        </dependency>


        <dependency>
            <groupId>org.postgresql</groupId>
            <artifactId>postgresql</artifactId>
        </dependency>

        <dependency>
            <groupId>org.slf4j</groupId>
            <artifactId>slf4j-api</artifactId>
        </dependency>

        <dependency>
            <groupId>jdbm</groupId>
            <artifactId>jdbm</artifactId>
            <version>1.0</version>
        </dependency>

        <!-- For ImageMagick MediaFilters -->
        <dependency>
            <groupId>org.im4java</groupId>
            <artifactId>im4java</artifactId>
            <version>1.4.0</version>
        </dependency>

        <!-- Flyway DB API (flywaydb.org) is used to manage DB upgrades automatically. -->
        <dependency>
            <groupId>org.flywaydb</groupId>
            <artifactId>flyway-core</artifactId>
            <version>4.0.3</version>
        </dependency>

        <!-- Google Analytics -->
        <dependency>
            <groupId>com.google.apis</groupId>
            <artifactId>google-api-services-analytics</artifactId>
        </dependency>
        <dependency>
            <groupId>com.google.api-client</groupId>
            <artifactId>google-api-client</artifactId>
        </dependency>
        <dependency>
            <groupId>com.google.http-client</groupId>
            <artifactId>google-http-client</artifactId>
        </dependency>
        <dependency>
            <groupId>com.google.http-client</groupId>
            <artifactId>google-http-client-jackson2</artifactId>
            <exclusions>
            	<exclusion>
            		<artifactId>jackson-core</artifactId>
            		<groupId>com.fasterxml.jackson.core</groupId>
            	</exclusion>
            </exclusions>
        </dependency>
        <dependency>
            <groupId>com.google.oauth-client</groupId>
            <artifactId>google-oauth-client</artifactId>
        </dependency>
        <!-- FindBugs -->
        <dependency>
            <groupId>com.google.code.findbugs</groupId>
            <artifactId>jsr305</artifactId>
        </dependency>
        <dependency>
            <groupId>com.google.code.findbugs</groupId>
            <artifactId>annotations</artifactId>
        </dependency>
        <dependency>
            <groupId>joda-time</groupId>
            <artifactId>joda-time</artifactId>
        </dependency>
        <dependency>
            <groupId>javax.inject</groupId>
            <artifactId>javax.inject</artifactId>
            <version>1</version>
            <type>jar</type>
        </dependency>

		<dependency>
			<groupId>org.apache.oltu.oauth2</groupId>
			<artifactId>org.apache.oltu.oauth2.client</artifactId>
			<version>1.0.0</version>
		</dependency>
        
        <dependency>
            <groupId>org.apache.ws.commons.axiom</groupId>
            <artifactId>axiom-impl</artifactId>
            <!-- NOTE: SWORDv2 needs 1.2.14, required by Abdera: https://abdera.apache.org/ -->
            <version>1.2.14</version>
        </dependency>

        <dependency>
            <groupId>org.apache.ws.commons.axiom</groupId>
            <artifactId>axiom-api</artifactId>
            <!-- NOTE: SWORDv2 needs 1.2.14, required by Abdera: https://abdera.apache.org/ -->
            <version>1.2.14</version>
        </dependency>
        <dependency>
            <groupId>org.glassfish.jersey.core</groupId>
            <artifactId>jersey-client</artifactId>
            <version>2.22.1</version>
        </dependency>
        <!-- S3 -->
        <dependency>
            <groupId>com.amazonaws</groupId>
            <artifactId>aws-java-sdk-s3</artifactId>
            <version>1.10.50</version>
            <exclusions>
                <exclusion>
                    <groupId>joda-time</groupId>
                    <artifactId>joda-time</artifactId>
                </exclusion>
                <exclusion>
                    <groupId>com.fasterxml.jackson.core</groupId>
                    <artifactId>jackson-databind</artifactId>
                </exclusion>
            </exclusions>
        </dependency>
        <!-- S3 also wanted jackson... -->
        <dependency>
            <groupId>com.fasterxml.jackson.core</groupId>
            <artifactId>jackson-core</artifactId>
<<<<<<< HEAD
=======
            <version>${jackson.version}</version>
>>>>>>> fb8eb032
        </dependency>
        <dependency>
            <groupId>com.fasterxml.jackson.core</groupId>
            <artifactId>jackson-databind</artifactId>
<<<<<<< HEAD
=======
            <version>${jackson.version}</version>
>>>>>>> fb8eb032
        </dependency>
        <dependency>
            <groupId>com.fasterxml.jackson.core</groupId>
            <artifactId>jackson-annotations</artifactId>
<<<<<<< HEAD
=======
            <version>${jackson.version}</version>
>>>>>>> fb8eb032
        </dependency>

		<dependency>
			<groupId>javax.ws.rs</groupId>
			<artifactId>javax.ws.rs-api</artifactId>
			<version>2.0.1</version>
		</dependency>
		<dependency>
 			<groupId>org.glassfish.jersey.connectors</groupId>
 			<artifactId>jersey-apache-connector</artifactId>
            <version>2.22.1</version> 			
		</dependency>
		
		<dependency>
        	<groupId>com.fasterxml.jackson.jaxrs</groupId>
        	<artifactId>jackson-jaxrs-json-provider</artifactId>
		</dependency>
		<dependency>
			<groupId>it.4science</groupId>
			<artifactId>tools-orcid-jaxb</artifactId>
		</dependency>					
    </dependencies>
</project><|MERGE_RESOLUTION|>--- conflicted
+++ resolved
@@ -652,15 +652,9 @@
         </dependency>
 
         <dependency>
-<<<<<<< HEAD
-            <groupId>org.elasticsearch</groupId>
-            <artifactId>elasticsearch</artifactId>
-            <version>1.4.5</version>
-=======
             <groupId>org.apache.lucene</groupId>
             <artifactId>lucene-core</artifactId>
             <version>4.10.3</version>
->>>>>>> fb8eb032
         </dependency>
 
         <dependency>
@@ -804,26 +798,17 @@
         <dependency>
             <groupId>com.fasterxml.jackson.core</groupId>
             <artifactId>jackson-core</artifactId>
-<<<<<<< HEAD
-=======
             <version>${jackson.version}</version>
->>>>>>> fb8eb032
         </dependency>
         <dependency>
             <groupId>com.fasterxml.jackson.core</groupId>
             <artifactId>jackson-databind</artifactId>
-<<<<<<< HEAD
-=======
             <version>${jackson.version}</version>
->>>>>>> fb8eb032
         </dependency>
         <dependency>
             <groupId>com.fasterxml.jackson.core</groupId>
             <artifactId>jackson-annotations</artifactId>
-<<<<<<< HEAD
-=======
             <version>${jackson.version}</version>
->>>>>>> fb8eb032
         </dependency>
 
 		<dependency>
