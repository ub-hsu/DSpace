<project xmlns="http://maven.apache.org/POM/4.0.0" xmlns:xsi="http://www.w3.org/2001/XMLSchema-instance" xsi:schemaLocation="http://maven.apache.org/POM/4.0.0 http://maven.apache.org/maven-v4_0_0.xsd">
    <modelVersion>4.0.0</modelVersion>
    <groupId>org.dspace</groupId>
    <artifactId>dspace-api</artifactId>
    <name>DSpace Kernel :: API and Implementation</name>
    <description>DSpace core data model and service APIs.</description>

    <!--
       A Parent POM that Maven inherits DSpace Defaults
       POM attributes from.
    -->
    <parent>
        <groupId>org.dspace</groupId>
        <artifactId>dspace-parent</artifactId>
        <version>CRIS-5.8.1-SNAPSHOT</version>
        <relativePath>..</relativePath>
    </parent>

    <properties>
        <!-- This is the path to the root [dspace-src] directory. -->
        <root.basedir>${basedir}/..</root.basedir>
    </properties>

    <!--
       Runtime and Compile Time dependencies for DSpace.
    -->
    <build>
        <resources>
            <resource>
                <directory>src/main/resources</directory>
                <includes>
                    <include>maven.properties</include>
                    <include>scm.properties</include>
                </includes>
                <filtering>true</filtering>
            </resource>
            <resource>
                <directory>src/main/resources</directory>
                <excludes>
                    <exclude>maven.properties</exclude>
                    <exclude>scm.properties</exclude>
                </excludes>
                <filtering>false</filtering>
            </resource>
        </resources>
        <plugins>
            <plugin>
                <groupId>org.apache.maven.plugins</groupId>
                <artifactId>maven-compiler-plugin</artifactId>
                <configuration>
                    <debug>true</debug>
                    <showDeprecation>true</showDeprecation>
				</configuration>
			</plugin>            
            <plugin>
                <groupId>org.apache.maven.plugins</groupId>
                <artifactId>maven-jar-plugin</artifactId>
                <configuration>
                    <archive>
                        <manifest>
                            <addDefaultImplementationEntries>true</addDefaultImplementationEntries>
                            <addDefaultSpecificationEntries>true</addDefaultSpecificationEntries>
                        </manifest>
                    </archive>
                </configuration>
                <executions>
                    <execution>
                        <goals>
                            <goal>test-jar</goal>
                        </goals>
                    </execution>
                </executions>
            </plugin>
            <!-- Verify OS license headers for all source code files -->
            <plugin>
                <groupId>com.mycila</groupId>
                <artifactId>license-maven-plugin</artifactId>
                <configuration>
                    <excludes>
                        <exclude>**/src/test/resources/**</exclude>
                        <exclude>**/src/test/data/**</exclude>
                        <exclude>**/.gitignore</exclude>
                        <exclude>src/test/data/dspaceFolder/config/spiders/**</exclude>
                        <exclude>**/rebel.xml</exclude>
                        <exclude>src/main/java/org/apache/solr/handler/extraction/ExtractingParams.java</exclude>
                    </excludes>
                </configuration>
            </plugin>

            <plugin>
                <groupId>org.codehaus.mojo</groupId>
                <artifactId>build-helper-maven-plugin</artifactId>
                <version>1.9</version>
                <executions>
                    <execution>
                        <phase>validate</phase>
                        <goals>
                            <goal>maven-version</goal>
                        </goals>
                    </execution>
                </executions>
            </plugin>

            <plugin>
                <groupId>org.codehaus.mojo</groupId>
                <artifactId>buildnumber-maven-plugin</artifactId>
                <version>1.3</version>
                <executions>
                    <execution>
                        <phase>validate</phase>
                        <goals>
                            <goal>create</goal>
                        </goals>
                    </execution>
                </executions>
            </plugin>
        </plugins>
    </build>


    <profiles>
        <profile>
            <id>findbugs</id>
            <activation>
                <activeByDefault>false</activeByDefault>
                <!-- property>
                    <name>maven.test.skip</name>
                    <value>false</value>
                </property -->
            </activation>
            <build>
                <plugins>
                    <plugin>
                        <groupId>org.codehaus.mojo</groupId>
                        <artifactId>findbugs-maven-plugin</artifactId>
                    </plugin>
                </plugins>
            </build>
        </profile>
        <!-- If Unit Testing is enabled, then setup the Unit Test Environment.
             See also the 'skiptests' profile in Parent POM. -->
        <profile>
            <id>test-environment</id>
            <activation>
                <activeByDefault>false</activeByDefault>
                <property>
                    <name>maven.test.skip</name>
                    <value>false</value>
                </property>
            </activation>
            <build>
                <plugins>
                    <!-- Unit/Integration Testing setup: This plugin unzips the
                         'testEnvironment.zip' file (created by dspace-parent POM), into
                         the 'target/testing/' folder, to essentially create a test
                         install of DSpace, against which Tests can be run. -->
                    <plugin>
                        <artifactId>maven-dependency-plugin</artifactId>
                        <version>2.8</version>
                        <executions>
                            <execution>
                                <id>setupTestEnvironment</id>
                                <phase>generate-test-resources</phase>
                                <goals>
                                    <goal>unpack</goal>
                                </goals>
                                <configuration>
                                    <outputDirectory>${project.build.directory}/testing</outputDirectory>
                                    <artifactItems>
                                        <artifactItem>
                                            <groupId>org.dspace</groupId>
                                            <artifactId>dspace-parent</artifactId>
                                            <version>${project.version}</version>
                                            <type>zip</type>
                                            <classifier>testEnvironment</classifier>
                                        </artifactItem>
                                    </artifactItems>
                                </configuration>
                            </execution>
                        </executions>
                    </plugin>

                    <!-- This plugin allows us to run a Groovy script in our Maven POM
                         (see: http://gmaven.codehaus.org/Executing+Groovy+Code )
                         We are generating a OS-agnostic version (agnostic.build.dir) of
                         the ${project.build.directory} property (full path of target dir).
                         This is needed by the FileWeaver & Surefire plugins (see below)
                         to initialize the Unit Test environment's dspace.cfg file.
                         Otherwise, the Unit Test Framework will not work on Windows OS.
                         This Groovy code was mostly borrowed from:
                         http://stackoverflow.com/questions/3872355/how-to-convert-file-separator-in-maven
                    -->
                    <plugin>
                        <groupId>org.codehaus.gmaven</groupId>
                        <artifactId>groovy-maven-plugin</artifactId>
                        <version>2.0</version>
                        <executions>
                            <execution>
                                <id>setproperty</id>
                                <phase>generate-test-resources</phase>
                                <goals>
                                    <goal>execute</goal>
                                </goals>
                                <configuration>
                                    <source>
                                    project.properties['agnostic.build.dir']=project.build.directory.replace(File.separator,'/');
                                    println("Initializing Maven property 'agnostic.build.dir' to: " + project.properties['agnostic.build.dir']);
                                    </source>
                                </configuration>
                            </execution>
                        </executions>
                    </plugin>
                    
                    <!-- FileWeaver plugin is in charge of initializing & "weaving" together
                         the dspace.cfg file to be used by the Unit Testing environment.
                         It weaves two files, the default 'dspace.cfg' and 'dspace.cfg.more',
                         both of which are included in the testEnvironment.zip. -->
                    <plugin>
                        <groupId>edu.iu.ul.maven.plugins</groupId>
                        <artifactId>fileweaver</artifactId>
                        <version>1.0</version>
                        <configuration>
                            <outputs>
                                <output>
                                    <outputPath>${agnostic.build.dir}/testing</outputPath>
                                    <name>dspace.cfg.woven</name>
                                    <parts>
                                        <part>
                                            <path>${agnostic.build.dir}/testing/dspace/config/dspace.cfg</path>
                                        </part>
                                        <part>
                                            <path>${agnostic.build.dir}/testing/dspace.cfg.more</path>
                                        </part>
                                    </parts>
                                    <properties>
                                        <dspace.install.dir>${agnostic.build.dir}/testing/dspace</dspace.install.dir>
                                    </properties>
                                </output>
                            </outputs>
                        </configuration>
                        <executions>
                            <execution>
                                <id>edit-dspace-cfg</id>
                                <phase>process-test-resources</phase>
                                <goals>
                                    <goal>weave</goal>
                                </goals>
                            </execution>
                        </executions>
                    </plugin>

                    <!-- The ant plugin below ensures that the final "woven" dspace.cfg
                         ends up in the /target/testing/dspace/ directory. This becomes
                         our final dspace.cfg for the Unit Testing environment. The dspace
                         service manager needs this "woven" configuration file when it starts.-->
                    <plugin>
                        <artifactId>maven-antrun-plugin</artifactId>
                        <executions>
                            <execution>
                                <phase>process-test-resources</phase>
                                <configuration>
                                    <target>
                                        <copy file="${agnostic.build.dir}/testing/dspace.cfg.woven" tofile="${agnostic.build.dir}/testing/dspace/config/dspace.cfg" />
                                    </target>
                                </configuration>
                                <goals>
                                    <goal>run</goal>
                                </goals>
                            </execution>
                        </executions>
                    </plugin>

                    <!-- Run Unit/Integration Testing! This plugin just kicks off the tests (when enabled). -->
                    <plugin>
                        <artifactId>maven-surefire-plugin</artifactId>
                        <configuration>
                            <systemPropertyVariables>
                                <!-- Specify the dspace.cfg file to use for test environment -->
                                <dspace.configuration>${agnostic.build.dir}/testing/dspace/config/dspace.cfg</dspace.configuration>
                                <!-- Turn off any DSpace logging -->
                                <dspace.log.init.disable>true</dspace.log.init.disable>
                            </systemPropertyVariables>
                        </configuration>
                    </plugin>
                </plugins>
            </build>

        </profile>
    </profiles>


    <dependencies>
        <dependency>
            <groupId>org.dspace</groupId>
            <artifactId>handle</artifactId>
        </dependency>
        <dependency>
            <groupId>org.dspace</groupId>
            <artifactId>jargon</artifactId>
        </dependency>
        <dependency>
            <groupId>org.dspace</groupId>
            <artifactId>mets</artifactId>
        </dependency>
        <dependency>
            <groupId>org.dspace.dependencies</groupId>
            <artifactId>dspace-tm-extractors</artifactId>
        </dependency>
        <dependency>
            <groupId>org.apache.lucene</groupId>
            <artifactId>lucene-core</artifactId>
        </dependency>
        <dependency>
            <groupId>org.apache.lucene</groupId>
            <artifactId>lucene-analyzers-common</artifactId>
        </dependency>
        <dependency>
            <groupId>org.apache.lucene</groupId>
            <artifactId>lucene-queryparser</artifactId>
        </dependency>
        <dependency>
            <groupId>org.apache.jena</groupId>
            <artifactId>apache-jena-libs</artifactId>
            <type>pom</type>
            <exclusions>
            	<exclusion>
            		<artifactId>jackson-core</artifactId>
            		<groupId>com.fasterxml.jackson.core</groupId>
            	</exclusion>
            </exclusions>
        </dependency>
        <dependency>
            <groupId>commons-cli</groupId>
            <artifactId>commons-cli</artifactId>
        </dependency>
        <dependency>
            <groupId>commons-codec</groupId>
            <artifactId>commons-codec</artifactId>
        </dependency>
        <dependency>
            <groupId>commons-collections</groupId>
            <artifactId>commons-collections</artifactId>
        </dependency>
        <dependency>
            <groupId>commons-dbcp</groupId>
            <artifactId>commons-dbcp</artifactId>
        </dependency>
        <dependency>
            <groupId>commons-fileupload</groupId>
            <artifactId>commons-fileupload</artifactId>
        </dependency>

        <dependency>
            <groupId>commons-io</groupId>
            <artifactId>commons-io</artifactId>
        </dependency>
        <dependency>
            <groupId>commons-lang</groupId>
            <artifactId>commons-lang</artifactId>
        </dependency>
        <dependency>
            <groupId>commons-pool</groupId>
            <artifactId>commons-pool</artifactId>
        </dependency>
        <dependency>
            <groupId>commons-validator</groupId>
            <artifactId>commons-validator</artifactId>
        </dependency>
        <dependency>
            <groupId>commons-httpclient</groupId>
            <artifactId>commons-httpclient</artifactId>
        </dependency>
        <dependency>
            <groupId>javax.mail</groupId>
            <artifactId>mail</artifactId>
        </dependency>
        <dependency>
            <groupId>javax.servlet</groupId>
            <scope>provided</scope>
            <artifactId>javax.servlet-api</artifactId>
        </dependency>
        <dependency>
            <groupId>jaxen</groupId>
            <artifactId>jaxen</artifactId>
            <exclusions>
                <exclusion>
                    <artifactId>xom</artifactId>
                    <groupId>xom</groupId>
                </exclusion>
            </exclusions>
        </dependency>
        <dependency>
            <groupId>jdom</groupId>
            <artifactId>jdom</artifactId>
        </dependency>
        <dependency>
            <groupId>log4j</groupId>
            <artifactId>log4j</artifactId>
        </dependency>
        <dependency>
            <groupId>oro</groupId>
            <artifactId>oro</artifactId>
        </dependency>
        <dependency>
            <groupId>org.apache.pdfbox</groupId>
            <artifactId>pdfbox</artifactId>
        </dependency>
        <dependency>
           <groupId>org.apache.pdfbox</groupId>
           <artifactId>fontbox</artifactId>
        </dependency>
        <dependency>
           <groupId>org.apache.pdfbox</groupId>
           <artifactId>jempbox</artifactId>
        </dependency>
        <dependency>
            <groupId>org.bouncycastle</groupId>
            <artifactId>bcprov-jdk15</artifactId>
        </dependency>
        <dependency>
            <groupId>org.bouncycastle</groupId>
            <artifactId>bcmail-jdk15</artifactId>
        </dependency>
        <dependency>
            <groupId>org.apache.poi</groupId>
            <artifactId>poi</artifactId>
        </dependency>
        <dependency>
            <groupId>org.apache.poi</groupId>
            <artifactId>poi-scratchpad</artifactId>
        </dependency>
        <dependency>
            <groupId>org.apache.poi</groupId>
            <artifactId>poi-ooxml</artifactId>
        </dependency>
        <dependency>
            <groupId>rome</groupId>
            <artifactId>rome</artifactId>
        </dependency>
        <dependency>
            <groupId>rome</groupId>
            <artifactId>opensearch</artifactId>
        </dependency>
        <dependency>
            <groupId>xalan</groupId>
            <artifactId>xalan</artifactId>
        </dependency>
        <dependency>
            <groupId>xerces</groupId>
            <artifactId>xercesImpl</artifactId>
        </dependency>
        <dependency>
            <groupId>xml-apis</groupId>
            <artifactId>xmlParserAPIs</artifactId>
        </dependency>
        <dependency>
            <groupId>javax.activation</groupId>
            <artifactId>activation</artifactId>
        </dependency>
        <dependency>
            <groupId>com.ibm.icu</groupId>
            <artifactId>icu4j</artifactId>
        </dependency>
        <dependency>
            <groupId>org.dspace</groupId>
            <artifactId>oclc-harvester2</artifactId>
        </dependency>
        <dependency>
            <groupId>org.dspace</groupId>
            <artifactId>dspace-services</artifactId>
            <exclusions>
            	<exclusion>
                	<groupId>net.sf.ehcache</groupId>
            		<artifactId>ehcache-core</artifactId>
            	</exclusion>
            </exclusions>
        </dependency>
        <dependency> <!-- Keep jmockit before junit -->
            <groupId>org.jmockit</groupId>
            <artifactId>jmockit</artifactId>
            <scope>test</scope>
        </dependency>
        <dependency>
            <groupId>junit</groupId>
            <artifactId>junit</artifactId>
            <scope>test</scope>
        </dependency>
        <dependency>
            <groupId>org.hamcrest</groupId>
            <artifactId>hamcrest-core</artifactId>
            <scope>test</scope>
        </dependency>
        <dependency>
            <groupId>com.h2database</groupId>
            <artifactId>h2</artifactId>
            <scope>test</scope>
        </dependency>
        <dependency>
            <groupId>org.databene</groupId>
            <artifactId>contiperf</artifactId>
            <scope>test</scope>
        </dependency>
        <dependency>
            <groupId>org.rometools</groupId>
            <artifactId>rome-modules</artifactId>
            <version>1.0</version>
        </dependency>
        <dependency>
            <groupId>gr.ekt.bte</groupId>
            <artifactId>bte-core</artifactId>
            <version>0.9.3.5</version>
        </dependency>
        <dependency>
            <groupId>gr.ekt.bte</groupId>
            <artifactId>bte-io</artifactId>
            <version>0.9.3.5</version>
        </dependency>
        <dependency>
            <groupId>org.apache.httpcomponents</groupId>
            <artifactId>httpcore</artifactId>
        </dependency>
        <dependency>
            <groupId>org.apache.httpcomponents</groupId>
            <artifactId>httpclient</artifactId>
        </dependency>
        <dependency>
            <groupId>org.apache.solr</groupId>
            <artifactId>solr-solrj</artifactId>
            <version>${solr.version}</version>
            <exclusions>
                <exclusion>
                    <groupId>org.slf4j</groupId>
                    <artifactId>jcl-over-slf4j</artifactId>
                </exclusion>
                <exclusion>
                    <groupId>org.slf4j</groupId>
                    <artifactId>slf4j-api</artifactId>
                </exclusion>
            </exclusions>
        </dependency>

        <dependency>
            <groupId>org.apache.solr</groupId>
            <artifactId>solr-cell</artifactId>
            <version>${solr.version}</version>
            <exclusions>
                <exclusion>
                    <groupId>org.slf4j</groupId>
                    <artifactId>jcl-over-slf4j</artifactId>
                </exclusion>
                <exclusion>
                    <groupId>org.slf4j</groupId>
                    <artifactId>slf4j-api</artifactId>
                </exclusion>
                <exclusion>
                    <groupId>org.eclipse.jetty.orbit</groupId>
					<artifactId>javax.servlet</artifactId>
                </exclusion>
            </exclusions>
        </dependency>
        <dependency>
            <groupId>commons-configuration</groupId>
            <artifactId>commons-configuration</artifactId>
            <version>1.8</version>
        </dependency>
        <dependency>
            <groupId>com.maxmind.geoip2</groupId>
            <artifactId>geoip2</artifactId>
            <version>2.11.0</version>
        </dependency>
        <dependency>
            <groupId>org.apache.ant</groupId>
            <artifactId>ant</artifactId>
        </dependency>
        <dependency>
            <groupId>dnsjava</groupId>
            <artifactId>dnsjava</artifactId>
            <version>2.1.1</version>
        </dependency>

        <dependency>
            <groupId>org.elasticsearch</groupId>
            <artifactId>elasticsearch</artifactId>
            <version>1.4.0</version>
        </dependency>

        <dependency>
            <groupId>com.coverity.security</groupId>
            <artifactId>coverity-escapers</artifactId>
            <version>1.1.1</version>
        </dependency>

        <!--  Gson: Java to Json conversion -->
        <dependency>
            <groupId>com.google.code.gson</groupId>
            <artifactId>gson</artifactId>
            <scope>compile</scope>
        </dependency>

        <dependency>
            <groupId>com.google.guava</groupId>
            <artifactId>guava</artifactId>
            <version>20.0</version>
        </dependency>


        <dependency>
            <groupId>org.postgresql</groupId>
            <artifactId>postgresql</artifactId>
        </dependency>
		
        <dependency>
            <groupId>org.slf4j</groupId>
            <artifactId>slf4j-api</artifactId>
        </dependency>

        <dependency>
            <groupId>jdbm</groupId>
            <artifactId>jdbm</artifactId>
            <version>1.0</version>
        </dependency>

        <!-- For ImageMagick MediaFilters -->
        <dependency>
            <groupId>org.im4java</groupId>
            <artifactId>im4java</artifactId>
            <version>1.4.0</version>
        </dependency>
        
        <!-- Flyway DB API (flywaydb.org) is used to manage DB upgrades automatically. -->
        <dependency>
            <groupId>org.flywaydb</groupId>
            <artifactId>flyway-core</artifactId>
            <version>3.0</version>
        </dependency>

        <!-- Google Analytics -->
        <dependency>
            <groupId>com.google.apis</groupId>
            <artifactId>google-api-services-analytics</artifactId>
        </dependency>
        <dependency>
            <groupId>com.google.api-client</groupId>
            <artifactId>google-api-client</artifactId>
        </dependency>
        <dependency>
            <groupId>com.google.http-client</groupId>
            <artifactId>google-http-client</artifactId>
        </dependency>
        <dependency>
            <groupId>com.google.http-client</groupId>
            <artifactId>google-http-client-jackson2</artifactId>
            <exclusions>
            	<exclusion>
            		<artifactId>jackson-core</artifactId>
            		<groupId>com.fasterxml.jackson.core</groupId>
            	</exclusion>
            </exclusions>
        </dependency>
        <dependency>
            <groupId>com.google.oauth-client</groupId>
            <artifactId>google-oauth-client</artifactId>
        </dependency>
        <!-- FindBugs -->
        <dependency>
            <groupId>com.google.code.findbugs</groupId>
            <artifactId>jsr305</artifactId>
        </dependency>
        <dependency>
            <groupId>com.google.code.findbugs</groupId>
            <artifactId>annotations</artifactId>
        </dependency>
        <dependency>
            <groupId>joda-time</groupId>
            <artifactId>joda-time</artifactId>
            <version>2.3</version>
        </dependency>
        <dependency>
            <groupId>javax.inject</groupId>
            <artifactId>javax.inject</artifactId>
            <version>1</version>
            <type>jar</type>
        </dependency>
<<<<<<< HEAD
		
		<dependency>
			<groupId>org.apache.oltu.oauth2</groupId>
			<artifactId>org.apache.oltu.oauth2.client</artifactId>
			<version>1.0.0</version>
		</dependency>
		
		<dependency>
			<groupId>javax.ws.rs</groupId>
			<artifactId>javax.ws.rs-api</artifactId>
			<version>2.0.1</version>
		</dependency>
		<dependency>
			<groupId>org.glassfish.jersey.core</groupId>
			<artifactId>jersey-client</artifactId>
			<version>2.18</version>
		</dependency>
		<dependency>
 			<groupId>org.glassfish.jersey.connectors</groupId>
 			<artifactId>jersey-apache-connector</artifactId>
 			<version>2.18</version>
		</dependency>
		<dependency>
        	<groupId>com.fasterxml.jackson.jaxrs</groupId>
        	<artifactId>jackson-jaxrs-json-provider</artifactId>
		</dependency>
		<dependency>
			<groupId>it.4science</groupId>
			<artifactId>tools-orcid-jaxb</artifactId>
		</dependency>					
=======

        <dependency>
            <groupId>org.apache.ws.commons.axiom</groupId>
            <artifactId>axiom-impl</artifactId>
            <!-- NOTE: SWORDv2 needs 1.2.14, required by Abdera: https://abdera.apache.org/ -->
            <version>1.2.14</version>
        </dependency>

        <dependency>
            <groupId>org.apache.ws.commons.axiom</groupId>
            <artifactId>axiom-api</artifactId>
            <!-- NOTE: SWORDv2 needs 1.2.14, required by Abdera: https://abdera.apache.org/ -->
            <version>1.2.14</version>
        </dependency>
        <dependency>
            <groupId>org.glassfish.jersey.core</groupId>
            <artifactId>jersey-client</artifactId>
            <version>2.22.1</version>
        </dependency>
        <!-- S3 -->
        <dependency>
            <groupId>com.amazonaws</groupId>
            <artifactId>aws-java-sdk-s3</artifactId>
            <version>1.10.50</version>
            <exclusions>
                <exclusion>
                    <groupId>joda-time</groupId>
                    <artifactId>joda-time</artifactId>
                </exclusion>
                <exclusion>
                    <groupId>com.fasterxml.jackson.core</groupId>
                    <artifactId>jackson-databind</artifactId>
                </exclusion>
            </exclusions>
        </dependency>
        <!-- S3 also wanted jackson... -->
        <dependency>
            <groupId>com.fasterxml.jackson.core</groupId>
            <artifactId>jackson-core</artifactId>
        </dependency>
        <dependency>
            <groupId>com.fasterxml.jackson.core</groupId>
            <artifactId>jackson-databind</artifactId>
        </dependency>
        <dependency>
            <groupId>com.fasterxml.jackson.core</groupId>
            <artifactId>jackson-annotations</artifactId>
        </dependency>
>>>>>>> e5db0da7
    </dependencies>
</project><|MERGE_RESOLUTION|>--- conflicted
+++ resolved
@@ -50,8 +50,8 @@
                 <configuration>
                     <debug>true</debug>
                     <showDeprecation>true</showDeprecation>
-				</configuration>
-			</plugin>            
+                </configuration>
+            </plugin>
             <plugin>
                 <groupId>org.apache.maven.plugins</groupId>
                 <artifactId>maven-jar-plugin</artifactId>
@@ -376,8 +376,8 @@
         </dependency>
         <dependency>
             <groupId>javax.servlet</groupId>
+            <artifactId>javax.servlet-api</artifactId>            
             <scope>provided</scope>
-            <artifactId>javax.servlet-api</artifactId>
         </dependency>
         <dependency>
             <groupId>jaxen</groupId>
@@ -681,58 +681,28 @@
             <version>1</version>
             <type>jar</type>
         </dependency>
-<<<<<<< HEAD
-		
-		<dependency>
-			<groupId>org.apache.oltu.oauth2</groupId>
-			<artifactId>org.apache.oltu.oauth2.client</artifactId>
-			<version>1.0.0</version>
-		</dependency>
-		
-		<dependency>
-			<groupId>javax.ws.rs</groupId>
-			<artifactId>javax.ws.rs-api</artifactId>
-			<version>2.0.1</version>
-		</dependency>
+        
+        <dependency>
+            <groupId>org.apache.ws.commons.axiom</groupId>
+            <artifactId>axiom-impl</artifactId>
+            <!-- NOTE: SWORDv2 needs 1.2.14, required by Abdera: https://abdera.apache.org/ -->
+            <version>1.2.14</version>
+        </dependency>
+
+        <dependency>
+            <groupId>org.apache.ws.commons.axiom</groupId>
+            <artifactId>axiom-api</artifactId>
+            <!-- NOTE: SWORDv2 needs 1.2.14, required by Abdera: https://abdera.apache.org/ -->
+            <version>1.2.14</version>
+        </dependency>        
+
 		<dependency>
 			<groupId>org.glassfish.jersey.core</groupId>
 			<artifactId>jersey-client</artifactId>
 			<version>2.18</version>
 		</dependency>
-		<dependency>
- 			<groupId>org.glassfish.jersey.connectors</groupId>
- 			<artifactId>jersey-apache-connector</artifactId>
- 			<version>2.18</version>
-		</dependency>
-		<dependency>
-        	<groupId>com.fasterxml.jackson.jaxrs</groupId>
-        	<artifactId>jackson-jaxrs-json-provider</artifactId>
-		</dependency>
-		<dependency>
-			<groupId>it.4science</groupId>
-			<artifactId>tools-orcid-jaxb</artifactId>
-		</dependency>					
-=======
-
-        <dependency>
-            <groupId>org.apache.ws.commons.axiom</groupId>
-            <artifactId>axiom-impl</artifactId>
-            <!-- NOTE: SWORDv2 needs 1.2.14, required by Abdera: https://abdera.apache.org/ -->
-            <version>1.2.14</version>
-        </dependency>
-
-        <dependency>
-            <groupId>org.apache.ws.commons.axiom</groupId>
-            <artifactId>axiom-api</artifactId>
-            <!-- NOTE: SWORDv2 needs 1.2.14, required by Abdera: https://abdera.apache.org/ -->
-            <version>1.2.14</version>
-        </dependency>
-        <dependency>
-            <groupId>org.glassfish.jersey.core</groupId>
-            <artifactId>jersey-client</artifactId>
-            <version>2.22.1</version>
-        </dependency>
-        <!-- S3 -->
+		
+		<!-- S3 -->
         <dependency>
             <groupId>com.amazonaws</groupId>
             <artifactId>aws-java-sdk-s3</artifactId>
@@ -761,6 +731,31 @@
             <groupId>com.fasterxml.jackson.core</groupId>
             <artifactId>jackson-annotations</artifactId>
         </dependency>
->>>>>>> e5db0da7
+
+		<dependency>
+			<groupId>org.apache.oltu.oauth2</groupId>
+			<artifactId>org.apache.oltu.oauth2.client</artifactId>
+			<version>1.0.0</version>
+		</dependency>
+		
+		<dependency>
+			<groupId>javax.ws.rs</groupId>
+			<artifactId>javax.ws.rs-api</artifactId>
+			<version>2.0.1</version>
+		</dependency>
+		
+		<dependency>
+ 			<groupId>org.glassfish.jersey.connectors</groupId>
+ 			<artifactId>jersey-apache-connector</artifactId>
+ 			<version>2.18</version>
+		</dependency>
+		<dependency>
+        	<groupId>com.fasterxml.jackson.jaxrs</groupId>
+        	<artifactId>jackson-jaxrs-json-provider</artifactId>
+		</dependency>
+		<dependency>
+			<groupId>it.4science</groupId>
+			<artifactId>tools-orcid-jaxb</artifactId>
+		</dependency>							
     </dependencies>
 </project>