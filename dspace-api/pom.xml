<project xmlns="http://maven.apache.org/POM/4.0.0" xmlns:xsi="http://www.w3.org/2001/XMLSchema-instance" xsi:schemaLocation="http://maven.apache.org/POM/4.0.0 http://maven.apache.org/maven-v4_0_0.xsd">
    <modelVersion>4.0.0</modelVersion>
    <groupId>org.dspace</groupId>
    <artifactId>dspace-api</artifactId>
    <name>DSpace Kernel :: API and Implementation</name>
    <description>DSpace core data model and service APIs.</description>

    <!--
       A Parent POM that Maven inherits DSpace Defaults
       POM attributes from.
    -->
    <parent>
        <groupId>org.dspace</groupId>
        <artifactId>dspace-parent</artifactId>
        <version>CRIS-6.3.0-SNAPSHOT</version>
        <relativePath>..</relativePath>
    </parent>

    <properties>
        <!-- This is the path to the root [dspace-src] directory. -->
        <root.basedir>${basedir}/..</root.basedir>
    </properties>

    <!--
       Runtime and Compile Time dependencies for DSpace.
    -->
    <build>
        <resources>
            <resource>
                <directory>src/main/resources</directory>
                <includes>
                    <include>maven.properties</include>
                    <include>scm.properties</include>
                </includes>
                <filtering>true</filtering>
            </resource>
            <resource>
                <directory>src/main/resources</directory>
                <excludes>
                    <exclude>maven.properties</exclude>
                    <exclude>scm.properties</exclude>
                </excludes>
                <filtering>false</filtering>
            </resource>
        </resources>
        <plugins>
            <plugin>
                <groupId>org.apache.maven.plugins</groupId>
                <artifactId>maven-compiler-plugin</artifactId>
                <configuration>
                    <debug>true</debug>
                    <showDeprecation>true</showDeprecation>
				</configuration>
			</plugin>            
            <plugin>
                <groupId>org.apache.maven.plugins</groupId>
                <artifactId>maven-jar-plugin</artifactId>
                <configuration>
                    <archive>
                        <manifest>
                            <addDefaultImplementationEntries>true</addDefaultImplementationEntries>
                            <addDefaultSpecificationEntries>true</addDefaultSpecificationEntries>
                        </manifest>
                    </archive>
                </configuration>
                <executions>
                    <execution>
                        <goals>
                            <goal>test-jar</goal>
                        </goals>
                    </execution>
                </executions>
            </plugin>
            <!-- Verify OS license headers for all source code files -->
            <plugin>
                <groupId>com.mycila</groupId>
                <artifactId>license-maven-plugin</artifactId>
                <configuration>
                    <excludes>
                        <exclude>**/src/test/resources/**</exclude>
                        <exclude>**/src/test/data/**</exclude>
                        <exclude>**/.gitignore</exclude>
                        <exclude>src/test/data/dspaceFolder/config/spiders/**</exclude>
                        <exclude>**/rebel.xml</exclude>
                        <exclude>src/main/java/org/apache/solr/handler/extraction/ExtractingParams.java</exclude>
                    </excludes>
                </configuration>
            </plugin>

            <plugin>
                <groupId>org.codehaus.mojo</groupId>
                <artifactId>build-helper-maven-plugin</artifactId>
                <version>1.9.1</version>
                <executions>
                    <execution>
                        <phase>validate</phase>
                        <goals>
                            <goal>maven-version</goal>
                        </goals>
                    </execution>
                </executions>
            </plugin>

            <plugin>
                <groupId>org.codehaus.mojo</groupId>
                <artifactId>buildnumber-maven-plugin</artifactId>
                <version>1.4</version>
                <executions>
                    <execution>
                        <phase>validate</phase>
                        <goals>
                            <goal>create</goal>
                        </goals>
                    </execution>
                </executions>
            </plugin>

        </plugins>
    </build>


    <profiles>
        <profile>
            <id>findbugs</id>
            <activation>
                <activeByDefault>false</activeByDefault>
                <!-- property>
                    <name>maven.test.skip</name>
                    <value>false</value>
                </property -->
            </activation>
            <build>
                <plugins>
                    <plugin>
                        <groupId>org.codehaus.mojo</groupId>
                        <artifactId>findbugs-maven-plugin</artifactId>
                    </plugin>
                </plugins>
            </build>
        </profile>

        <!-- If Unit Testing is enabled, then setup the Unit Test Environment.
             See also the 'skiptests' profile in Parent POM. -->
        <profile>
            <id>test-environment</id>
            <activation>
                <activeByDefault>false</activeByDefault>
                <property>
                    <name>maven.test.skip</name>
                    <value>false</value>
                </property>
            </activation>
            <build>
                <plugins>
                    <!-- Unit/Integration Testing setup: This plugin unzips the
                         'testEnvironment.zip' file (created by dspace-parent POM), into
                         the 'target/testing/' folder, to essentially create a test
                         install of DSpace, against which Tests can be run. -->
                    <plugin>
                        <artifactId>maven-dependency-plugin</artifactId>
                        <version>2.8</version>
                        <configuration>
                            <outputDirectory>${project.build.directory}/testing</outputDirectory>
                            <artifactItems>
                                <artifactItem>
                                    <groupId>org.dspace</groupId>
                                    <artifactId>dspace-parent</artifactId>
                                    <version>${project.version}</version>
                                    <type>zip</type>
                                    <classifier>testEnvironment</classifier>
                                </artifactItem>
                            </artifactItems>
                        </configuration>
                        <executions>
                            <execution>
                                <id>setupTestEnvironment</id>
                                <phase>generate-test-resources</phase>
                                <goals>
                                    <goal>unpack</goal>
                                </goals>
                            </execution>
                            <execution>
                                <id>setupIntegrationTestEnvironment</id>
                                <phase>pre-integration-test</phase>
                                <goals>
                                    <goal>unpack</goal>
                                </goals>
                            </execution>
                        </executions>
                    </plugin>

                    <!-- This plugin allows us to run a Groovy script in our Maven POM
                         (see: http://gmaven.codehaus.org/Executing+Groovy+Code )
                         We are generating a OS-agnostic version (agnostic.build.dir) of
                         the ${project.build.directory} property (full path of target dir).
                         This is needed by the FileWeaver & Surefire plugins (see below)
                         to initialize the Unit Test environment's dspace.cfg file.
                         Otherwise, the Unit Test Framework will not work on Windows OS.
                         This Groovy code was mostly borrowed from:
                         http://stackoverflow.com/questions/3872355/how-to-convert-file-separator-in-maven
                    -->
                    <plugin>
                        <groupId>org.codehaus.gmaven</groupId>
                        <artifactId>groovy-maven-plugin</artifactId>
                        <version>2.0</version>
                        <executions>
                            <execution>
                                <id>setproperty</id>
                                <phase>generate-test-resources</phase> <!-- XXX I think this should be 'initialize' - MHW -->
                                <goals>
                                    <goal>execute</goal>
                                </goals>
                                <configuration>
                                    <source>
                                    project.properties['agnostic.build.dir']=project.build.directory.replace(File.separator,'/');
                                    println("Initializing Maven property 'agnostic.build.dir' to: " + project.properties['agnostic.build.dir']);
                                    </source>
                                </configuration>
                            </execution>
                        </executions>
                    </plugin>

                    <!-- Run Unit Testing! This plugin just kicks off the tests (when enabled). -->
                    <plugin>
                        <artifactId>maven-surefire-plugin</artifactId>
                        <configuration>
                            <systemPropertyVariables>
                                <!-- Specify the dspace.dir to use for test environment -->
                                <!-- This system property is loaded by AbstractDSpaceTest to initialize the test environment -->
                                <dspace.dir>${agnostic.build.dir}/testing/dspace/</dspace.dir>
                                <!-- Turn off any DSpace logging -->
                                <dspace.log.init.disable>true</dspace.log.init.disable>
                            </systemPropertyVariables>
                        </configuration>
                    </plugin>


                    <plugin>
                        <groupId>org.codehaus.mojo</groupId>
                        <artifactId>xml-maven-plugin</artifactId>
                        <version>1.0.1</version>
                        <executions>
                          <execution>
                            <id>validate-ALL-xml-and-xsl</id>
                            <phase>process-test-resources</phase>
                            <goals>
                              <goal>validate</goal>
                            </goals>
                          </execution>
                        </executions>
                        <configuration>
                          <validationSets>
                            <!-- validate ALL XML and XSL config files in the testing folder -->
                             <validationSet>
                                 <dir>${agnostic.build.dir}/testing</dir>
                                 <includes>
                                     <include>**/*.xml</include>
                                     <include>**/*.xsl</include>
                                     <include>**/*.xconf</include>
                                 </includes>
                             </validationSet>
                             <!-- validate ALL XML and XSL files throughout the project -->
                             <validationSet>
                                <dir>${root.basedir}</dir>
                                 <includes>
                                     <include>**/*.xml</include>
                                     <include>**/*.xsl</include>
                                     <include>**/*.xmap</include>
                                 </includes>
                                 <excludes>
                                     <exclude>**/node/node_modules/**</exclude>
                                 </excludes>
                              </validationSet>
                          </validationSets>
                        </configuration>
                    </plugin>



                    <!-- Run Integration Testing! This plugin just kicks off the tests (when enabled). -->
                    <plugin>
                        <artifactId>maven-failsafe-plugin</artifactId>
                        <configuration>
                            <systemPropertyVariables>
                                <!-- Specify the dspace.dir to use for test environment -->
                                <dspace.dir>${agnostic.build.dir}/testing/dspace/</dspace.dir>
                                <!-- Turn off any DSpace logging -->
                                <dspace.log.init.disable>true</dspace.log.init.disable>
                            </systemPropertyVariables>
                        </configuration>
                    </plugin>
                </plugins>
            </build>

        </profile>
    </profiles>


    <dependencies>
        <dependency>
            <groupId>org.hibernate</groupId>
            <artifactId>hibernate-core</artifactId>
            <exclusions>
                <exclusion>
                    <groupId>org.jboss.logging</groupId>
                    <artifactId>jboss-logging</artifactId>
                </exclusion>
                <exclusion>
          			<groupId>org.javassist</groupId>
          			<artifactId>javassist</artifactId>
        		</exclusion>
            </exclusions>
        </dependency>
        <dependency>
        	<groupId>org.hibernate</groupId>
        	<artifactId>hibernate-ehcache</artifactId>
        </dependency>
        <dependency>
            <groupId>org.springframework</groupId>
            <artifactId>spring-orm</artifactId>
        </dependency>
        <dependency>
            <groupId>org.dspace</groupId>
            <artifactId>handle</artifactId>
        </dependency>
        <dependency>
            <groupId>org.dspace</groupId>
            <artifactId>jargon</artifactId>
        </dependency>
        <dependency>
            <groupId>org.dspace</groupId>
            <artifactId>mets</artifactId>
        </dependency>
        <dependency>
            <groupId>org.dspace.dependencies</groupId>
            <artifactId>dspace-tm-extractors</artifactId>
        </dependency>
        <dependency>
            <groupId>org.apache.jena</groupId>
            <artifactId>apache-jena-libs</artifactId>
            <type>pom</type>
            <exclusions>
                <exclusion>
                    <groupId>com.fasterxml.jackson.core</groupId>
                    <artifactId>jackson-core</artifactId>
                </exclusion>
                <exclusion>
                    <groupId>com.fasterxml.jackson.core</groupId>
                    <artifactId>jackson-databind</artifactId>
                </exclusion>
            </exclusions>
        </dependency>
        <dependency>
            <groupId>commons-cli</groupId>
            <artifactId>commons-cli</artifactId>
        </dependency>
        <dependency>
            <groupId>commons-codec</groupId>
            <artifactId>commons-codec</artifactId>
        </dependency>
        <dependency>
            <groupId>commons-collections</groupId>
            <artifactId>commons-collections</artifactId>
        </dependency>
        <dependency>
            <groupId>org.apache.commons</groupId>
            <artifactId>commons-dbcp2</artifactId>
        </dependency>
        <dependency>
            <groupId>commons-fileupload</groupId>
            <artifactId>commons-fileupload</artifactId>
        </dependency>

        <dependency>
            <groupId>commons-io</groupId>
            <artifactId>commons-io</artifactId>
        </dependency>
        <dependency>
            <groupId>commons-lang</groupId>
            <artifactId>commons-lang</artifactId>
        </dependency>
        <dependency>
            <groupId>org.apache.commons</groupId>
            <artifactId>commons-pool2</artifactId>
        </dependency>
        <dependency>
            <groupId>commons-validator</groupId>
            <artifactId>commons-validator</artifactId>
        </dependency>
        <dependency>
            <groupId>commons-httpclient</groupId>
            <artifactId>commons-httpclient</artifactId>
        </dependency>
        <dependency>
            <groupId>javax.mail</groupId>
            <artifactId>mail</artifactId>
        </dependency>
        <dependency>
            <groupId>javax.servlet</groupId>
            <scope>provided</scope>
            <artifactId>javax.servlet-api</artifactId>
        </dependency>
        <dependency>
            <groupId>jaxen</groupId>
            <artifactId>jaxen</artifactId>
            <exclusions>
                <exclusion>
                    <artifactId>xom</artifactId>
                    <groupId>xom</groupId>
                </exclusion>
            </exclusions>
        </dependency>
        <dependency>
            <groupId>org.jdom</groupId>
            <artifactId>jdom</artifactId>
        </dependency>
        <dependency>
            <groupId>log4j</groupId>
            <artifactId>log4j</artifactId>
        </dependency>
        <dependency>
            <groupId>oro</groupId>
            <artifactId>oro</artifactId>
        </dependency>
        <dependency>
            <groupId>org.apache.pdfbox</groupId>
            <artifactId>pdfbox</artifactId>
        </dependency>
        <dependency>
           <groupId>org.apache.pdfbox</groupId>
           <artifactId>fontbox</artifactId>
        </dependency>
        <dependency>
            <groupId>org.bouncycastle</groupId>
            <artifactId>bcprov-jdk15</artifactId>
        </dependency>
        <dependency>
            <groupId>org.bouncycastle</groupId>
            <artifactId>bcmail-jdk15</artifactId>
        </dependency>
        <dependency>
            <groupId>org.apache.poi</groupId>
            <artifactId>poi</artifactId>
        </dependency>
        <dependency>
            <groupId>org.apache.poi</groupId>
            <artifactId>poi-scratchpad</artifactId>
        </dependency>
        <dependency>
            <groupId>org.apache.poi</groupId>
            <artifactId>poi-ooxml</artifactId>
            <exclusions>
            	<exclusion>
            		<artifactId>geronimo-stax-api_1.0_spec</artifactId>
            		<groupId>org.apache.geronimo.specs</groupId>
            	</exclusion>
            </exclusions>
        </dependency>
        <dependency>
            <groupId>rome</groupId>
            <artifactId>rome</artifactId>
        </dependency>
        <dependency>
            <groupId>rome</groupId>
            <artifactId>opensearch</artifactId>
        </dependency>
        <dependency>
            <groupId>xalan</groupId>
            <artifactId>xalan</artifactId>
        </dependency>
        <dependency>
            <groupId>xerces</groupId>
            <artifactId>xercesImpl</artifactId>
            <exclusions>
                <exclusion>
                    <groupId>xml-apis</groupId>
                    <artifactId>xml-apis</artifactId>
                </exclusion>
            </exclusions>
        </dependency>
        <dependency>
            <groupId>xml-apis</groupId>
            <artifactId>xml-apis</artifactId>
        </dependency>
        <dependency>
            <groupId>javax.activation</groupId>
            <artifactId>activation</artifactId>
        </dependency>
        <dependency>
            <groupId>com.ibm.icu</groupId>
            <artifactId>icu4j</artifactId>
        </dependency>
        <dependency>
            <groupId>org.dspace</groupId>
            <artifactId>oclc-harvester2</artifactId>
        </dependency>
        <dependency>
            <groupId>org.dspace</groupId>
            <artifactId>dspace-services</artifactId>
            <exclusions>
            	<exclusion>
                	<groupId>net.sf.ehcache</groupId>
            		<artifactId>ehcache-core</artifactId>
            	</exclusion>
            </exclusions>
        </dependency>
        <dependency> <!-- Keep jmockit before junit -->
            <groupId>org.jmockit</groupId>
            <artifactId>jmockit</artifactId>
            <scope>test</scope>
        </dependency>
        <dependency>
            <groupId>junit</groupId>
            <artifactId>junit</artifactId>
            <scope>test</scope>
        </dependency>
        <dependency>
            <groupId>org.hamcrest</groupId>
            <artifactId>hamcrest-core</artifactId>
            <scope>test</scope>
        </dependency>
        <dependency>
            <groupId>com.h2database</groupId>
            <artifactId>h2</artifactId>
            <scope>test</scope>
        </dependency>
        <dependency>
            <groupId>org.databene</groupId>
            <artifactId>contiperf</artifactId>
            <scope>test</scope>
        </dependency>
        <dependency>
            <groupId>org.mockito</groupId>
            <artifactId>mockito-core</artifactId>
            <scope>test</scope>
        </dependency>
        <dependency>
            <groupId>org.rometools</groupId>
            <artifactId>rome-modules</artifactId>
            <version>1.0</version>
        </dependency>
        <dependency>
            <groupId>gr.ekt.bte</groupId>
            <artifactId>bte-core</artifactId>
            <version>0.9.3.5</version>
            <exclusions>
                <!-- A more recent version is retrieved from another dependency -->
                <exclusion>
                    <groupId>org.mockito</groupId>
                    <artifactId>mockito-core</artifactId>
                </exclusion>
            </exclusions>
        </dependency>
        <dependency>
            <groupId>gr.ekt.bte</groupId>
            <artifactId>bte-io</artifactId>
            <version>0.9.3.5</version>
            <exclusions>
                <!-- A more recent version is retrieved from another dependency -->
                <exclusion>
                    <groupId>org.apache.commons</groupId>
                    <artifactId>commons-lang3</artifactId>
                </exclusion>
                <!-- A more recent version is retrieved from another dependency -->
                <exclusion>
                    <groupId>org.mockito</groupId>
                    <artifactId>mockito-core</artifactId>
                </exclusion>
            </exclusions>
        </dependency>
        <dependency>
            <groupId>org.apache.httpcomponents</groupId>
            <artifactId>httpcore</artifactId>
        </dependency>
        <dependency>
            <groupId>org.apache.httpcomponents</groupId>
            <artifactId>httpclient</artifactId>
        </dependency>
        <dependency>
            <groupId>org.apache.solr</groupId>
            <artifactId>solr-solrj</artifactId>
            <exclusions>
                <exclusion>
                    <groupId>org.slf4j</groupId>
                    <artifactId>jcl-over-slf4j</artifactId>
                </exclusion>
                <exclusion>
                    <groupId>org.slf4j</groupId>
                    <artifactId>slf4j-api</artifactId>
                </exclusion>
            </exclusions>
        </dependency>
        <dependency>
            <groupId>org.apache.solr</groupId>
            <artifactId>solr-cell</artifactId>
            <version>${solr.version}</version>
            <exclusions>
                <exclusion>
                    <groupId>org.slf4j</groupId>
                    <artifactId>jcl-over-slf4j</artifactId>
                </exclusion>
                <exclusion>
                    <groupId>org.slf4j</groupId>
                    <artifactId>slf4j-api</artifactId>
                </exclusion>
                <exclusion>
                    <groupId>org.eclipse.jetty.orbit</groupId>
					<artifactId>javax.servlet</artifactId>
                </exclusion>
                <exclusion>
                    <groupId>com.google.guava</groupId>
					<artifactId>guava</artifactId>
			    </exclusion>
				<exclusion>
					<groupId>org.apache.poi</groupId>
					<artifactId>poi-ooxml-schemas</artifactId>
				</exclusion>
				<exclusion>
					<groupId>joda-time</groupId>
					<artifactId>joda-time</artifactId>
				</exclusion>
				<exclusion>
					<groupId>org.apache.hadoop</groupId>
					<artifactId>hadoop-common</artifactId>
				</exclusion>
				<exclusion>
					<groupId>org.apache.xmlbeans</groupId>
					<artifactId>xmlbeans</artifactId>
				</exclusion>
				<exclusion>
					<groupId>org.codehaus.woodstox</groupId>
					<artifactId>wstx-asl</artifactId>
				</exclusion>				
            </exclusions>
        </dependency>
        <dependency>
            <groupId>commons-configuration</groupId>
            <artifactId>commons-configuration</artifactId>
        </dependency>
        <dependency>
            <groupId>com.maxmind.geoip2</groupId>
            <artifactId>geoip2</artifactId>
            <version>2.11.0</version>
        </dependency>
        <dependency>
            <groupId>org.apache.ant</groupId>
            <artifactId>ant</artifactId>
        </dependency>
        <dependency>
            <groupId>dnsjava</groupId>
            <artifactId>dnsjava</artifactId>
            <version>2.1.7</version>
        </dependency>

        <dependency>
            <groupId>org.elasticsearch</groupId>
            <artifactId>elasticsearch</artifactId>
            <version>1.4.5</version>
        </dependency>

        <dependency>
            <groupId>com.coverity.security</groupId>
            <artifactId>coverity-escapers</artifactId>
            <version>1.1.1</version>
        </dependency>

        <!--  Gson: Java to Json conversion -->
        <dependency>
            <groupId>com.google.code.gson</groupId>
            <artifactId>gson</artifactId>
            <scope>compile</scope>
        </dependency>

        <dependency>
            <groupId>com.google.guava</groupId>
            <artifactId>guava</artifactId>
            <version>20.0</version>
        </dependency>


        <dependency>
            <groupId>org.postgresql</groupId>
            <artifactId>postgresql</artifactId>
        </dependency>

        <dependency>
            <groupId>org.slf4j</groupId>
            <artifactId>slf4j-api</artifactId>
        </dependency>

        <dependency>
            <groupId>jdbm</groupId>
            <artifactId>jdbm</artifactId>
            <version>1.0</version>
        </dependency>

        <!-- For ImageMagick MediaFilters -->
        <dependency>
            <groupId>org.im4java</groupId>
            <artifactId>im4java</artifactId>
            <version>1.4.0</version>
        </dependency>

        <!-- Flyway DB API (flywaydb.org) is used to manage DB upgrades automatically. -->
        <dependency>
            <groupId>org.flywaydb</groupId>
            <artifactId>flyway-core</artifactId>
            <version>4.0.3</version>
        </dependency>

        <!-- Google Analytics -->
        <dependency>
            <groupId>com.google.apis</groupId>
            <artifactId>google-api-services-analytics</artifactId>
        </dependency>
        <dependency>
            <groupId>com.google.api-client</groupId>
            <artifactId>google-api-client</artifactId>
        </dependency>
        <dependency>
            <groupId>com.google.http-client</groupId>
            <artifactId>google-http-client</artifactId>
        </dependency>
        <dependency>
            <groupId>com.google.http-client</groupId>
            <artifactId>google-http-client-jackson2</artifactId>
            <exclusions>
            	<exclusion>
            		<artifactId>jackson-core</artifactId>
            		<groupId>com.fasterxml.jackson.core</groupId>
            	</exclusion>
            </exclusions>
        </dependency>
        <dependency>
            <groupId>com.google.oauth-client</groupId>
            <artifactId>google-oauth-client</artifactId>
        </dependency>
        <!-- FindBugs -->
        <dependency>
            <groupId>com.google.code.findbugs</groupId>
            <artifactId>jsr305</artifactId>
        </dependency>
        <dependency>
            <groupId>com.google.code.findbugs</groupId>
            <artifactId>annotations</artifactId>
        </dependency>
        <dependency>
            <groupId>joda-time</groupId>
            <artifactId>joda-time</artifactId>
            <version>2.9.2</version>
        </dependency>
        <dependency>
            <groupId>javax.inject</groupId>
            <artifactId>javax.inject</artifactId>
            <version>1</version>
            <type>jar</type>
        </dependency>

		<dependency>
			<groupId>org.apache.oltu.oauth2</groupId>
			<artifactId>org.apache.oltu.oauth2.client</artifactId>
			<version>1.0.0</version>
		</dependency>
        
        <dependency>
            <groupId>org.apache.ws.commons.axiom</groupId>
            <artifactId>axiom-impl</artifactId>
            <!-- NOTE: SWORDv2 needs 1.2.14, required by Abdera: https://abdera.apache.org/ -->
            <version>1.2.14</version>
        </dependency>

        <dependency>
            <groupId>org.apache.ws.commons.axiom</groupId>
            <artifactId>axiom-api</artifactId>
            <!-- NOTE: SWORDv2 needs 1.2.14, required by Abdera: https://abdera.apache.org/ -->
            <version>1.2.14</version>
        </dependency>
        <dependency>
            <groupId>org.glassfish.jersey.core</groupId>
            <artifactId>jersey-client</artifactId>
            <version>${jersey.version}</version>
        </dependency>
        <!-- S3 -->
        <dependency>
            <groupId>com.amazonaws</groupId>
            <artifactId>aws-java-sdk-s3</artifactId>
            <version>1.10.50</version>
            <exclusions>
                <exclusion>
                    <groupId>joda-time</groupId>
                    <artifactId>joda-time</artifactId>
                </exclusion>
                <exclusion>
                    <groupId>com.fasterxml.jackson.core</groupId>
                    <artifactId>jackson-databind</artifactId>
                </exclusion>
            </exclusions>
        </dependency>
        <!-- S3 also wanted jackson... -->
        <dependency>
            <groupId>com.fasterxml.jackson.core</groupId>
            <artifactId>jackson-core</artifactId>
        </dependency>
        <dependency>
            <groupId>com.fasterxml.jackson.core</groupId>
            <artifactId>jackson-databind</artifactId>
        </dependency>
        <dependency>
            <groupId>com.fasterxml.jackson.core</groupId>
            <artifactId>jackson-annotations</artifactId>
<<<<<<< HEAD
=======
        </dependency>

        <!-- For ORCID v2 integration -->
        <dependency>
           <groupId>org.dspace</groupId>
           <artifactId>orcid-jaxb-api</artifactId>
           <version>2.1.0</version>
        </dependency>
        <dependency>
            <groupId>org.json</groupId>
            <artifactId>json</artifactId>
            <version>20180130</version>
>>>>>>> c6e097fc
        </dependency>

		<dependency>
			<groupId>javax.ws.rs</groupId>
			<artifactId>javax.ws.rs-api</artifactId>
			<version>2.0.1</version>
		</dependency>
		<dependency>
 			<groupId>org.glassfish.jersey.connectors</groupId>
 			<artifactId>jersey-apache-connector</artifactId>
            <version>2.22.1</version> 			
		</dependency>
		
		<dependency>
        	<groupId>com.fasterxml.jackson.jaxrs</groupId>
        	<artifactId>jackson-jaxrs-json-provider</artifactId>
		</dependency>
		<dependency>
			<groupId>it.4science</groupId>
			<artifactId>tools-orcid-jaxb</artifactId>
		</dependency>					
    </dependencies>
</project><|MERGE_RESOLUTION|>--- conflicted
+++ resolved
@@ -50,8 +50,8 @@
                 <configuration>
                     <debug>true</debug>
                     <showDeprecation>true</showDeprecation>
-				</configuration>
-			</plugin>            
+                </configuration>
+            </plugin>
             <plugin>
                 <groupId>org.apache.maven.plugins</groupId>
                 <artifactId>maven-jar-plugin</artifactId>
@@ -397,8 +397,8 @@
         </dependency>
         <dependency>
             <groupId>javax.servlet</groupId>
+            <artifactId>javax.servlet-api</artifactId>            
             <scope>provided</scope>
-            <artifactId>javax.servlet-api</artifactId>
         </dependency>
         <dependency>
             <groupId>jaxen</groupId>
@@ -808,21 +808,6 @@
         <dependency>
             <groupId>com.fasterxml.jackson.core</groupId>
             <artifactId>jackson-annotations</artifactId>
-<<<<<<< HEAD
-=======
-        </dependency>
-
-        <!-- For ORCID v2 integration -->
-        <dependency>
-           <groupId>org.dspace</groupId>
-           <artifactId>orcid-jaxb-api</artifactId>
-           <version>2.1.0</version>
-        </dependency>
-        <dependency>
-            <groupId>org.json</groupId>
-            <artifactId>json</artifactId>
-            <version>20180130</version>
->>>>>>> c6e097fc
         </dependency>
 
 		<dependency>
