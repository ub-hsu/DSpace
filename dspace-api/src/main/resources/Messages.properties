#
# The contents of this file are subject to the license and copyright
# detailed in the LICENSE and NOTICE files at the root of the source
# tree and available online at
#
# http://www.dspace.org/license/
#

browse.page-title = Browsing DSpace
browse.et-al = et al

browse.type.metadata.author = Author
browse.type.metadata.subject = Subject
browse.type.metadata.itemdept = Department
browse.type.item.title = Title
browse.type.item.dateissued = Issue Date
browse.type.item.dateaccessioned = Submit Date

browse.nav.jump = Jump to:
browse.nav.enter = or enter first few letters:
browse.nav.go = Go!
browse.nav.date.jump = Jump to a point in the index:
browse.nav.month = (Choose month)
browse.nav.year = (Choose year)
browse.nav.type-year = Or type in a year:

browse.full.header = Browsing {0} by
browse.full.sort-by = Sort by:
browse.full.order = In order:
browse.full.rpp = Results/Page
browse.full.range = Showing results {0} to {1} of {2}
browse.full.prev = &lt;&nbsp;previous
browse.full.next = next&nbsp;&gt;
browse.full.etal = Authors/Record:
browse.full.etal.unlimited = All

browse.single.header = Browsing {0} by
browse.single.order = Order:
browse.single.rpp = Results/Page
browse.single.range = Showing results {0} to {1} of {2}
browse.single.prev = &lt;&nbsp;previous
browse.single.next = next&nbsp;&gt;

browse.no-results.col = There are no entries in the index for Collection "{0}".
browse.no-results.com = There are no entries in the index for Community "{0}".
browse.no-results.genericScope =  There are no entries in the index for "All of DSpace".
browse.no-results.title = No Entries in Index

browse.menu.author = Author
browse.menu.subject = Subject
browse.menu.title = Title
browse.menu.type = Type
browse.menu.dateissued = Issue Date
browse.menu.dateaccessioned = Submit Date
browse.menu.itemdept = Department

browse.sort-by.title = title
browse.sort-by.dateissued = issue date
browse.sort-by.dateaccessioned = submit date

browse.order.asc = Ascending
browse.order.desc = Descending

feedback.error.forbidden = The feedback mail page may only be invoked from another DSpace page

help.collection-admin = /help/collection-admin.html
help.index            = /help/index.html
help.site-admin       = /help/site-admin.html
help.formats              = /help/formats.jsp

itemlist.dc.contributor.*      = Author(s)
itemlist.dc.contributor.author = Author(s)
itemlist.dc.creator            = Author(s)
itemlist.dc.date.defense       = Defense Date
itemlist.dc.date.issued        = Issue Date
itemlist.dc.title              = Title
itemlist.dc.type               = Type
itemlist.dc.type.*             = Type
itemlist.dc.type.course        = Course
itemlist.dc.type.degree        = Degree
itemlist.et-al                 = et al
itemlist.thumbnail             = Preview

itemlist.title.undefined	   = Undefined

jsp.adminhelp                                                   = <span class="glyphicon glyphicon-question-sign"></span>
jsp.administer                                                  = Administer
jsp.admintools                                                  = Admin Tools
jsp.actiontools                                                 = Actions
jsp.browse.authors.enter                                        = or enter first few letters:
jsp.browse.authors.jump                                         = Jump to:
jsp.browse.authors.show                                         = Showing authors {0}-{1} of {2}.
jsp.browse.authors.title                                        = Browse by Author
jsp.browse.general.go                                           = Go!
jsp.browse.general.next                                         = Next page
jsp.browse.general.previous                                     = Previous page
jsp.browse.items-by-author.heading1                             = Items for Author
jsp.browse.items-by-author.return                               = Return to Browse by Author
jsp.browse.items-by-author.show                                 = Showing {0} items.
jsp.browse.items-by-author.sort1                                = Sorting by Title
jsp.browse.items-by-author.sort2                                = Sort by Date
jsp.browse.items-by-author.sort3                                = Sort by Title
jsp.browse.items-by-author.sort4                                = Sorting by Date
jsp.browse.items-by-author.title                                = Items for Author
jsp.browse.items-by-date.jump                                   = Jump to a point in the index:
jsp.browse.items-by-date.month                                  = (Choose month)
jsp.browse.items-by-date.old                                    = Show Oldest First
jsp.browse.items-by-date.order1                                 = Ordering With Most Recent First
jsp.browse.items-by-date.order2                                 = Ordering With Oldest First
jsp.browse.items-by-date.recent                                 = Show Most Recent First
jsp.browse.items-by-date.show                                   = Showing items {0}-{1} of {2}.
jsp.browse.items-by-date.title                                  = Browsing by Date
jsp.browse.items-by-date.type                                   = Or type in a year:
jsp.browse.items-by-date.year                                   = (Choose year)
jsp.browse.items-by-subject.heading1                            = Items for Subject
jsp.browse.items-by-subject.return                              = Return to Browse by Subject
jsp.browse.items-by-subject.show                                = Showing {0} items.
jsp.browse.items-by-subject.sort1                               = Sorting by Title
jsp.browse.items-by-subject.sort2                               = Sort by Date
jsp.browse.items-by-subject.sort3                               = Sort by Title
jsp.browse.items-by-subject.sort4                               = Sorting by Date
jsp.browse.items-by-subject.title                               = Items for Subject
jsp.browse.items-by-title.enter                                 = or enter first few letters:
jsp.browse.items-by-title.jump                                  = Jump to:
jsp.browse.items-by-title.show                                  = Showing items {0}-{1} of {2}.
jsp.browse.items-by-title.title                                 = Browse by Title
jsp.browse.no-results.col                                       = There are no entries in the index for Collection "{0}".
jsp.browse.no-results.com                                       = There are no entries in the index for Community "{0}".
jsp.browse.no-results.genericScope                              = There are no entries in the index for "All of DSpace".
jsp.browse.no-results.title                                     = No Entries in Index
jsp.browse.subject.enter                                        = or enter first few letters:
jsp.browse.subject.jump                                         = Jump to:
jsp.browse.subject.show                                         = Showing subjects {0}-{1} of {2}.
jsp.browse.subject.title                                        = Browse by Subject
jsp.collection-home.editsub.button                              = Edit Submitters
jsp.collection-home.content.range                               = Collection&#39;s Items (Sorted by {0} in {1} order): {2} to {3} of {4}
jsp.collection-home.feeds                                       = RSS Feeds
jsp.collection-home.heading1                                    = Collection home page
jsp.collection-home.info                                        = See&nbsp;Subscriptions
jsp.collection-home.item.button                                 = Item Mapper
jsp.collection-home.recentsub                                   = Recent&nbsp;Submissions
jsp.collection-home.submit.button                               = Submit to This Collection
jsp.collection-home.subscribe                                   = Subscribe
jsp.collection-home.subscribe.msg                               = Subscribe to this collection to receive daily e-mail notification of new additions
jsp.collection-home.subscribed                                  = You are subscribed to this collection.
jsp.collection-home.unsub                                       = Unsubscribe
jsp.collection-home.display-statistics                          = <span class="glyphicon glyphicon-stats"></span>
jsp.community-home.create1.button                               = Create collection
jsp.community-home.create2.button                               = Create Sub-community
jsp.community-home.feeds                                        = RSS Feeds
jsp.community-home.heading1                                     = Community home page
jsp.community-home.heading2                                     = Collections in this community
jsp.community-home.heading3                                     = Sub-communities within this community
jsp.community-home.recentsub                                    = Recent&nbsp;Submissions
jsp.community-home.display-statistics                           = <span class="glyphicon glyphicon-stats"></span>
jsp.community-list.create.button                                = Create Top-Level Community...
jsp.community-list.text1                                        = Shown below is a list of communities and the collections and sub-communities within them. Click on a name to view that community or collection home page.
jsp.community-list.title                                        = Communities and Collections
jsp.components.contact-info.details                             = Leave a message for the {0} administrators.
jsp.components.ldap-form.enter                                  = Please enter your username and password into the form below.
jsp.components.ldap-form.login.button                           = Log In
jsp.components.ldap-form.newuser                                = New user? Click here to register.
jsp.components.ldap-form.password                               = Password:
jsp.components.ldap-form.username-or-email                      = Username <br/>or Email address:
jsp.components.login-form.email                                 = E-mail Address:
jsp.components.login-form.enter                                 = Please enter your e-mail address and password into the form below.
jsp.components.login-form.forgot                                = Have you forgotten your password?
jsp.components.login-form.login                                 = Log In
jsp.components.login-form.newuser                               = New user? Click here to register.
jsp.components.login-form.password                              = Password:
jsp.controlledvocabulary.controlledvocabulary.clearbutton       = Clear
jsp.controlledvocabulary.controlledvocabulary.closebutton       = Close
jsp.controlledvocabulary.controlledvocabulary.filter            = Filter:
jsp.controlledvocabulary.controlledvocabulary.help-link         = (Help on Subject Categories...)
jsp.controlledvocabulary.controlledvocabulary.title             = Subject Categories
jsp.controlledvocabulary.controlledvocabulary.trimbutton        = Apply
jsp.controlledvocabulary.controlledvocabulary.trimmessage       = Find a subject in the controlled vocabulary:
jsp.controlledvocabulary.controlledvocabularytag.noresults      = No results
jsp.controlledvocabulary.results.newsearch                      = Search other subject...
jsp.controlledvocabulary.search.clearbutton                     = Clear
jsp.controlledvocabulary.search.filter                          = Filter:
jsp.controlledvocabulary.search.heading                         = Subject Search
jsp.controlledvocabulary.search.on-page-help.para1              = Check the boxes next to the categories that you wish to search under, then hit "Search...".  Categories can be expanded to refine the search terms, and as many categories can be selected as required.
jsp.controlledvocabulary.search.on-page-help.para2              = Filtering the list of categories will remove from the list below any categories that do not match the filter term.  Expanding each category will show you which terms did match the filter.
jsp.controlledvocabulary.search.searchbutton                    = Search...
jsp.controlledvocabulary.search.title                           = Subject Search
jsp.controlledvocabulary.search.trimbutton                      = Apply
jsp.controlledvocabulary.search.trimmessage                     = Find a subject in the controlled vocabulary:
jsp.display-item.back_to_workspace                              = Back to Workspace
jsp.display-item.copyright                                      = Items in DSpace are protected by copyright, with all rights reserved, unless otherwise indicated.
jsp.display-item.identifier                                     = Please use this identifier to cite or link to this item:
jsp.display-item.license                                        = Creative Commons License
jsp.display-item.suggest                                        = Recommend this item
jsp.display-item.text1                                          = Show simple item record
jsp.display-item.text2                                          = Show full item record
jsp.display-item.text3                                          = This item is licensed under a
jsp.display-item.display-statistics                             = <span class="glyphicon glyphicon-stats"></span>
jsp.dspace-admin.authorize-advanced.add                         = Add Policy
jsp.dspace-admin.authorize-advanced.advanced                    = Advanced Policy Manager
jsp.dspace-admin.authorize-advanced.clear                       = Clear Policies
jsp.dspace-admin.authorize-advanced.col                         = Collection:
jsp.dspace-admin.authorize-advanced.text                        = Allows you to do wildcard additions to and clearing of policies for items or bitstreams contained in a collection. Warning, dangerous - removing READ permissions from items will make them not viewable!
jsp.dspace-admin.authorize-advanced.type                        = Content Type:
jsp.dspace-admin.authorize-advanced.type1                       = item
jsp.dspace-admin.authorize-advanced.type2                       = bitstream
jsp.dspace-admin.authorize-advanced.warning                     = (warning: clears all policies for a given set of objects)
jsp.dspace-admin.authorize-collection-edit.policies             = Policies for Collection "{0}" ({1}, DB ID {2})
jsp.dspace-admin.authorize-collection-edit.title                = Edit collection policies
jsp.dspace-admin.authorize-community-edit.policies              = Policies for Community "{0}" ({1}, DB ID {2})
jsp.dspace-admin.authorize-community-edit.title                 = Edit community policies
jsp.dspace-admin.authorize-item-edit.bitstream                  = Bitstream {0} ({1})
jsp.dspace-admin.authorize-item-edit.bundle                     = Policies for Bundle {0} ({1})
jsp.dspace-admin.authorize-item-edit.eperson                    = EPerson
jsp.dspace-admin.authorize-item-edit.item                       = Item Policies
jsp.dspace-admin.authorize-item-edit.policies                   = Policies for Item {0} (ID={1})
jsp.dspace-admin.authorize-item-edit.text1                      = With this editor you can view and alter the policies of an item, plus alter policies of individual item components:  bundles and bitstreams. Briefly, an item is a container of bundles, and bundles, are containers of bitstreams.  Containers usually have ADD/REMOVE/READ/WRITE policies, while bitstreams only have READ/WRITE policies.
jsp.dspace-admin.authorize-item-edit.text2                      = You will notice an extra bundle and bitstream for each item, and those contain the license text for the item.
jsp.dspace-admin.authorize-item-edit.title                      = Edit item policies
jsp.dspace-admin.authorize-main.adm                             = Administer Authorization Policies
jsp.dspace-admin.authorize-main.advanced                        = Advanced/Item Wildcard Policy Admin Tool
jsp.dspace-admin.authorize-main.choose                          = Choose a resource to manage policies for:
jsp.dspace-admin.authorize-main.manage1                         = Manage a Community's Policies
jsp.dspace-admin.authorize-main.manage2                         = Manage Collection's Policies
jsp.dspace-admin.authorize-main.manage3                         = Manage An Item's Policies
jsp.dspace-admin.authorize-main.title                           = Administer Authorization Policies
jsp.dspace-admin.authorize-policy-edit.heading                  = Edit Policy for {0}:
jsp.dspace-admin.authorize-policy-edit.title                    = Edit Policy
jsp.dspace-admin.collection-select.col                          = Collections:
jsp.dspace-admin.collection-select.title                        = Select Collection
jsp.dspace-admin.community-select.com                           = Communities:
jsp.dspace-admin.community-select.title                         = Select Community
jsp.dspace-admin.confirm-delete-format.confirm                  = Are you sure the format <strong>{0}</strong> should be deleted?
jsp.dspace-admin.confirm-delete-format.heading                  = Delete Bitstream Format: {0}
jsp.dspace-admin.confirm-delete-format.returntoedit             = Return to the Administer EPeople page
jsp.dspace-admin.confirm-delete-format.title                    = Delete Bitstream Format
jsp.dspace-admin.confirm-delete-format.warning                  = Any existing bitstreams of this format will be reverted to the <em>unknown</em> bitstream format.
jsp.dspace-admin.confirm-delete-mdfield.confirm                 = Are you sure the field <strong>{0}</strong> should be deleted?
jsp.dspace-admin.confirm-delete-mdfield.failed                  = Unable to delete this metadata field. This is most likely to be because it is referenced by at least one item.
jsp.dspace-admin.confirm-delete-mdfield.heading                 = Delete Metadata Field: <code>{0}</code>
jsp.dspace-admin.confirm-delete-mdfield.title                   = Delete Metadata Field
jsp.dspace-admin.confirm-delete-mdfield.warning                 = This will result in an error if any items have values for this metadata field.
jsp.dspace-admin.confirm-delete-mdschema.confirm                = Are you sure the schema <strong>{0}</strong> should be deleted?
jsp.dspace-admin.confirm-delete-mdschema.heading                = Delete Metadata Schema: <code>{0}</code>
jsp.dspace-admin.confirm-delete-mdschema.title                  = Delete Metadata Schema
jsp.dspace-admin.confirm-delete-mdschema.warning                = This will result in an error if any metadata fields exist within this schema
jsp.dspace-admin.curate.main.title                              = Curation Tasks
jsp.dspace-admin.curate.main.heading                            = System Curation Tasks
jsp.dspace-admin.curate.main.info1                              = Handle of DSpace Object
jsp.dspace-admin.curate.main.info2                              = Hint: Enter [your-handle-prefix]/0 to run a task across entire site (not all tasks may support this capability)
jsp.dspace-admin.eperson-browse.canlogin                        = Can Log In?
jsp.dspace-admin.eperson-browse.email                           = E-mail Address
jsp.dspace-admin.eperson-browse.heading                         = Browse EPeople {0}-{1} of {2}
jsp.dspace-admin.eperson-browse.mustusecert                     = Must Use Cert?
jsp.dspace-admin.eperson-browse.phone                           = Telephone
jsp.dspace-admin.eperson-browse.self                            = Self Registered
jsp.dspace-admin.eperson-browse.title                           = E-People
jsp.dspace-admin.eperson-confirm-delete.confirm                 = Are you sure this e-person should be deleted?
jsp.dspace-admin.eperson-confirm-delete.heading                 = Delete e-person: {0} ({1})
jsp.dspace-admin.eperson-confirm-delete.title                   = Delete E-Person
jsp.dspace-admin.eperson-deletion-error.errormsg                = The EPerson {0} cannot be deleted because a reference to it exists in the following table(s):
jsp.dspace-admin.eperson-deletion-error.heading                 = Cannot Delete EPerson
jsp.dspace-admin.eperson-deletion-error.title                   = EPerson deletion error
jsp.dspace-admin.eperson-edit.can                               = Can Log In:
jsp.dspace-admin.eperson-edit.email                             = Email:
jsp.dspace-admin.eperson-edit.emailexists                       = That email address is in use by another EPerson.  Emails must be unique.
jsp.dspace-admin.eperson-edit.groups                            = Groups EPerson is Member of:
jsp.dspace-admin.eperson-edit.heading                           = Edit EPerson {0}:
jsp.dspace-admin.eperson-edit.phone                             = Phone:
jsp.dspace-admin.eperson-edit.require                           = Require Certificate:
jsp.dspace-admin.eperson-edit.title                             = Edit EPerson
jsp.dspace-admin.eperson-main.add                               = Add EPerson...
jsp.dspace-admin.eperson-main.choose                            = Choose an action:
jsp.dspace-admin.eperson-main.heading                           = Administer EPeople
jsp.dspace-admin.eperson-main.noepersonselected                 = No EPerson selected!
jsp.dspace-admin.eperson-main.or                                = OR
jsp.dspace-admin.eperson-main.then                              = then
jsp.dspace-admin.eperson-main.title                             = EPerson Administrations
jsp.dspace-admin.eperson.general.firstname                      = First Name
jsp.dspace-admin.eperson.general.lastname                       = Last Name
jsp.dspace-admin.general.abort                                  = Abort
jsp.dspace-admin.general.abort-w-confirm                        = Abort...
jsp.dspace-admin.general.action                                 = Action
jsp.dspace-admin.general.action-colon                           = Action:
jsp.dspace-admin.general.addnew                                 = Add New
jsp.dspace-admin.general.addpolicy                              = Add New Policy
jsp.dspace-admin.general.cancel                                 = Cancel
jsp.dspace-admin.general.delete                                 = Delete
jsp.dspace-admin.general.delete-w-confirm                       = Delete...
jsp.dspace-admin.general.edit                                   = Edit
jsp.dspace-admin.general.editpolicy                             = Edit Policies
jsp.dspace-admin.general.eperson                                = EPerson
jsp.dspace-admin.general.group                                  = Group
jsp.dspace-admin.general.group-colon                            = Group:
jsp.dspace-admin.general.next.button                            = Next &gt;
jsp.dspace-admin.general.policy-end-date-colon                             = End Date:
jsp.dspace-admin.general.policy-start-date-colon                             = Start Date:
jsp.dspace-admin.general.remove                                 = Remove
jsp.dspace-admin.general.save                                   = Save
jsp.dspace-admin.general.update                                 = Update
jsp.dspace-admin.general.upload                                 = Upload
jsp.dspace-admin.group-confirm-delete.confirm                   = Are you sure this group should be deleted? Note: Deleting this group will remove all resource policies associated with this group.
jsp.dspace-admin.group-confirm-delete.heading                   = Delete Group: {0}
jsp.dspace-admin.group-confirm-delete.title                     = Delete Group
jsp.dspace-admin.group-eperson-select.add                       = Add EPerson
jsp.dspace-admin.group-eperson-select.heading                   = Select EPerson to Add to Group {0}
jsp.dspace-admin.group-eperson-select.title                     = Select EPerson
jsp.dspace-admin.group-group-select.add                         = Add Group
jsp.dspace-admin.group-group-select.heading                     = Select Group to Add to Group {0}
jsp.dspace-admin.group-group-select.title                       = Select Group
jsp.dspace-admin.batchmetadataimport.title						= Batch import metadata (BTE)
jsp.dspace-admin.batchmetadataimport.success					= The job was taken over, an email will be sent as soon as it's finished   
jsp.dspace-admin.batchmetadataimport.genericerror				= An error occurred! Please, try again!
jsp.dspace-admin.batchmetadataimport.selectfile					= Select data file to upload
jsp.dspace-admin.batchmetadataimport.selectinputfile			= Select the type of the input data
jsp.dspace-admin.batchmetadataimport.selectcollection			= Select the collection the items will be imported to
jsp.dspace-admin.batchimport.info.success						= The job was taken over, an email will be sent as soon as it's finished. In the meanwhile, you can check the progress of your batch import in the '<a href="{0}">My DSpace</a>' section.
jsp.dspace-admin.batchimport.saf.remote							= Simple Archive Format (zip file via remote URL)
jsp.dspace-admin.batchimport.saf.upload							= Simple Archive Format (zip file via upload)
jsp.dspace-admin.batchimport.hide								= hide
jsp.dspace-admin.batchimport.show								= show more
jsp.dspace-admin.batchimport.hideitems							= hide items
jsp.dspace-admin.batchimport.showitems							= show items
jsp.dspace-admin.batchimport.errormsg							= Error Message
jsp.dspace-admin.metadataimport.title                           = Import metadata
jsp.dspace-admin.metadataimport.apply                           = Apply changes
jsp.dspace-admin.metadataimport.unknownerror                    = An unknown error has occurred
jsp.dspace-admin.metadataimport.badheadingschema                = Unknown metadata schema in heading
jsp.dspace-admin.metadataimport.badheadingelement               = Unknown metadata element in heading
jsp.dspace-admin.metadataimport.changesforitem                  = Changes for item
jsp.dspace-admin.metadataimport.newitem                         = New item
jsp.dspace-admin.metadataimport.addtocollection                 = Map to collection
jsp.dspace-admin.metadataimport.addedtocollection               = Mapped to collection
jsp.dspace-admin.metadataimport.removefromcollection            = Un-map from collection
jsp.dspace-admin.metadataimport.removedfromcollection           = Un-mapped from collection
jsp.dspace-admin.metadataimport.addtoownercollection            = Add to new owning collection
jsp.dspace-admin.metadataimport.addedtoownercollection          = Added to new owning collection
jsp.dspace-admin.metadataimport.removefromownercollection       = Remove from owning collection
jsp.dspace-admin.metadataimport.removedfromownercollection      = Removed from owning collection
jsp.dspace-admin.metadataimport.add                             = Add
jsp.dspace-admin.metadataimport.added                           = Added
jsp.dspace-admin.metadataimport.remove                          = Remove
jsp.dspace-admin.metadataimport.removed                         = Removed
jsp.dspace-admin.metadataimport.delete                          = Expunge Item
jsp.dspace-admin.metadataimport.deleted                         = Item Expunged
jsp.dspace-admin.metadataimport.withdraw                        = Withdraw Item
jsp.dspace-admin.metadataimport.withdrawn                       = Item Withdrawn
jsp.dspace-admin.metadataimport.reinstate                       = Reinstate Item
jsp.dspace-admin.metadataimport.reinstated                      = Item Reinstated
jsp.dspace-admin.metadataimport.toomany                         = There are too many changes. Please import fewer changes, adjust the limit, or perform the input directly on the server.
jsp.dspace-admin.metadataimport.finished                        = {0} changes completed successfully.
jsp.dspace-admin.index.heading                                  = Administration Tools
jsp.dspace-admin.index.text                                     = Please select an operation from the main menu.
jsp.dspace-admin.item-select.enter                              = Enter the Handle or internal item ID of the item you wish to select.
jsp.dspace-admin.item-select.find                               = Find
jsp.dspace-admin.item-select.handle                             = Handle:
jsp.dspace-admin.item-select.heading                            = Select an Item
jsp.dspace-admin.item-select.id                                 = Internal ID:
jsp.dspace-admin.item-select.text                               = <strong>The ID you entered isn't a valid item ID.</strong>  If you're trying to edit a community or collection, you need to use the <a href="{0}">communities/collections admin page</a>.
jsp.dspace-admin.item-select.title                              = Select Item
jsp.dspace-admin.license-edit.description                       = Edit the default license by using the text box below. The license cannot be empty. <br />Please ensure the license meets the legal conditions of your country. <br />Changing this license will not affect those items already published and collections with their own licenses. <br/>There are some substitution variables that can be used to create personalized licenses, check the help pages for details.<br/>It is recommended to use a dummy submission to check the license change:  <b>check the resulting license in the Accept/reject Licence step.</b>
jsp.dspace-admin.license-edit.edited                            = The Default License has been updated
jsp.dspace-admin.license-edit.empty                             = You must enter a license!
jsp.dspace-admin.license-edit.heading                           = Default License Editor
jsp.dspace-admin.license-edit.title                             = Edit Default License
jsp.dspace-admin.list-formats.description                       = Long Description
jsp.dspace-admin.list-formats.extensions                        = Extensions
jsp.dspace-admin.list-formats.internal                          = Internal?
jsp.dspace-admin.list-formats.known                             = Known
jsp.dspace-admin.list-formats.mime                              = MIME Type
jsp.dspace-admin.list-formats.name                              = Name
jsp.dspace-admin.list-formats.support                           = Support Level
jsp.dspace-admin.list-formats.supported                         = Supported
jsp.dspace-admin.list-formats.text1                             = <strong>Extensions</strong> are comma-separated lists of filename extensions used to automatically identify the formats of uploaded files. Do not include the dot.
jsp.dspace-admin.list-formats.text2                             = When you add a bitstream format, it is initially made "internal" so that it does not appear in the submission UI before you've finished editing the format metadata.  Be sure to uncheck "internal" if the format should appear in the submission UI list of formats.
jsp.dspace-admin.list-formats.title                             = Bitstream Format Registry
jsp.dspace-admin.list-formats.unknown                           = Unknown
jsp.dspace-admin.list-metadata-fields.addfield                  = Add Metadata Field
jsp.dspace-admin.list-metadata-fields.addfieldnote              = To create a new field you must provide a unique element and qualifier pair.  The qualifier may be left blank if desired and the element and qualifier cannot contain spaces, underscores or periods.
jsp.dspace-admin.list-metadata-fields.element                   = Element
jsp.dspace-admin.list-metadata-fields.move                      = Move Field
jsp.dspace-admin.list-metadata-fields.moveformnote              = If you have more than one schema a form would appear here allowing you to move fields between schemas.
jsp.dspace-admin.list-metadata-fields.movenote                  = To move one or more field, select the desired fields (use control-key to select multiple) and the target schema.  If the target schema already has fields with identical names the fields will not be moved.
jsp.dspace-admin.list-metadata-fields.movesubmit                = Move
jsp.dspace-admin.list-metadata-fields.note                      = Note: Adding a new field to the registry does not add a corresponding input field to the submit forms!
jsp.dspace-admin.list-metadata-fields.qualifier                 = Qualifier
jsp.dspace-admin.list-metadata-fields.schema                    = Schema
jsp.dspace-admin.list-metadata-fields.schemas                   = Schemas
jsp.dspace-admin.list-metadata-fields.scope                     = Scope Note
jsp.dspace-admin.list-metadata-fields.title                     = Metadata Field Registry
jsp.dspace-admin.list-metadata-schemas.instruction              = Create a new schema by entering a namespace/name or edit an existing one by clicking the update button.  The schema name must be less than 32 characters and cannot include spaces, periods or underscores.
jsp.dspace-admin.list-metadata-schemas.name                     = Name
jsp.dspace-admin.list-metadata-schemas.namespace                = Namespace
jsp.dspace-admin.list-metadata-schemas.title                    = Metadata Schema Registry
jsp.dspace-admin.news-edit.heading                              = News Editor
jsp.dspace-admin.news-edit.news                                 = News:
jsp.dspace-admin.news-edit.text.sidebar                         = Add or edit text in the box below to have it appear in the <strong>sidebar</strong> of the DSpace home page.
jsp.dspace-admin.news-edit.text.topbox                          = Add or edit text in the box below to have it appear in the <strong>top box</strong> of the DSpace home page.
jsp.dspace-admin.news-edit.text3                                = You may format the text using HTML tags, but please note that the HTML will not be validated here.
jsp.dspace-admin.news-edit.title                                = News Edit Form
jsp.dspace-admin.news-main.heading                              = News Editor
jsp.dspace-admin.news-main.news.sidebar                         = Sidebar News
jsp.dspace-admin.news-main.news.top                             = Top News
jsp.dspace-admin.news-main.news.footer							= Footer News
jsp.dspace-admin.news-main.title                                = News Editor
jsp.dspace-admin.supervise-confirm-remove.authorheader          = Author
jsp.dspace-admin.supervise-confirm-remove.confirm               = Are you sure you wish to remove this supervision order?
jsp.dspace-admin.supervise-confirm-remove.heading               = Confirm Remove
jsp.dspace-admin.supervise-confirm-remove.subheading            = You have requested that the following supervision order be removed:
jsp.dspace-admin.supervise-confirm-remove.supervisorgroupheader = Supervisor Group
jsp.dspace-admin.supervise-confirm-remove.title                 = Administer Supervision Orders
jsp.dspace-admin.supervise-confirm-remove.titleheader           = Title
jsp.dspace-admin.supervise-duplicate.errormsg                   = The supervision order could not be applied to the WorkSpace item as your selected group is already supervising your selected item.
jsp.dspace-admin.supervise-duplicate.heading                    = Operation Failed
jsp.dspace-admin.supervise-duplicate.return                     = Return to the Supervisor Admin page
jsp.dspace-admin.supervise-duplicate.title                      = Administer Supervision Orders
jsp.dspace-admin.supervise-link.choose                          = Choose a Group, WorkSpace Item, and Initial Policy Setting to apply:
jsp.dspace-admin.supervise-link.group                           = Group:
jsp.dspace-admin.supervise-link.heading                         = Administer Supervision Orders
jsp.dspace-admin.supervise-link.id                              = ID
jsp.dspace-admin.supervise-link.policy                          = Initial Policy Setting:
jsp.dspace-admin.supervise-link.policyeditor                    = Editor
jsp.dspace-admin.supervise-link.policynone                      = None
jsp.dspace-admin.supervise-link.policyobserver                  = Observer
jsp.dspace-admin.supervise-link.select                          = Select
jsp.dspace-admin.supervise-link.submit.button                   = Submit Supervision Order
jsp.dspace-admin.supervise-link.submittedby                     = Submitted By
jsp.dspace-admin.supervise-link.submittedto                     = Submitted To
jsp.dspace-admin.supervise-link.title                           = Title
jsp.dspace-admin.supervise-link.workspace                       = WorkSpace to be Supervised:
jsp.dspace-admin.supervise-list.add.button                      = Add a Supervision Order
jsp.dspace-admin.supervise-list.author                          = Item Author
jsp.dspace-admin.supervise-list.back.button                     = Go Back
jsp.dspace-admin.supervise-list.group                           = Supervising Group
jsp.dspace-admin.supervise-list.heading                         = Current Supervision Orders
jsp.dspace-admin.supervise-list.policies.button                 = Policies
jsp.dspace-admin.supervise-list.subheading                      = This page lists all current supervisory settings, with the option to remove any setting
jsp.dspace-admin.supervise-list.title                           = Item Title
jsp.dspace-admin.supervise-no-workspaceitem.no-wsitems          = The supervision order could not be applied because no workspace item exists.
jsp.dspace-admin.supervise-no-workspaceitem.unselected          = The supervision order could not be applied because no workspace item was selected.
jsp.dspace-admin.supervise-no-workspaceitem.heading             = Operation Failed
jsp.dspace-admin.supervise-no-workspaceitem.return              = Return to the Supervisor Admin page
jsp.dspace-admin.supervise-no-workspaceitem.title               = Administer Supervision Orders
jsp.dspace-admin.supervise-main.add.button                      = Add a Supervision Order
jsp.dspace-admin.supervise-main.clean.button                    = Clean Supervision Order Database
jsp.dspace-admin.supervise-main.heading                         = Administer Supervision Orders
jsp.dspace-admin.supervise-main.subheading                      = Select one of the options on this page
jsp.dspace-admin.supervise-main.title                           = Administer Supervision Orders
jsp.dspace-admin.supervise-main.view.button                     = View Current Supervision Orders
jsp.dspace-admin.upload-logo.select.col                         = Select the logo to upload for collection <strong>{0}</strong>
jsp.dspace-admin.upload-logo.select.com                         = Select the logo to upload for community <strong>{0}</strong>
jsp.dspace-admin.upload-logo.title                              = Upload Logo
jsp.dspace-admin.wizard-basicinfo.choose                        = Choose a JPEG or GIF logo for the collection home page.  Should be quite small.
jsp.dspace-admin.wizard-basicinfo.copyright                     = Copyright text:
jsp.dspace-admin.wizard-basicinfo.description                   = Short Description:
jsp.dspace-admin.wizard-basicinfo.html1                         = HTML, shown in center of collection home page.  Be sure to enclose in &lt;P&gt; &lt;/P&gt; tags!
jsp.dspace-admin.wizard-basicinfo.html2                         = HTML, shown on right-hand side of collection home page.  Be sure to enclose in &lt;P&gt; &lt;/P&gt; tags!
jsp.dspace-admin.wizard-basicinfo.intro                         = Introductory text:
jsp.dspace-admin.wizard-basicinfo.license1                      = License that submitters must grant.  Leave this blank to use the default license.
jsp.dspace-admin.wizard-basicinfo.license2                      = License:
jsp.dspace-admin.wizard-basicinfo.logo                          = Logo:
jsp.dspace-admin.wizard-basicinfo.name                          = Name:
jsp.dspace-admin.wizard-basicinfo.plain                         = Plain text, shown at bottom of collection home page
jsp.dspace-admin.wizard-basicinfo.plain2                        = Plain text, any provenance information about this collection.  Not shown on collection pages.
jsp.dspace-admin.wizard-basicinfo.provenance                    = Provenance:
jsp.dspace-admin.wizard-basicinfo.shown                         = Shown in list on community home page
jsp.dspace-admin.wizard-basicinfo.side                          = Side bar text:
jsp.dspace-admin.wizard-basicinfo.title                         = Describe the Collection
jsp.dspace-admin.wizard-default-item.dcore                      = Metadata Field
jsp.dspace-admin.wizard-default-item.enter                      = Enter Default Item Metadata
jsp.dspace-admin.wizard-default-item.language                   = Language
jsp.dspace-admin.wizard-default-item.select                     = Select field...
jsp.dspace-admin.wizard-default-item.text1                      = Whenever a new submission is started in this collection, it will have the metadata you entered below already filled out.
jsp.dspace-admin.wizard-default-item.text2                      = You can leave as many fields blank as you like.
jsp.dspace-admin.wizard-default-item.title                      = Enter Default Metadata
jsp.dspace-admin.wizard-default-item.value                      = Value
jsp.dspace-admin.wizard-permissions.change                      = You can change this later using the relevant sections of the DSpace admin UI.
jsp.dspace-admin.wizard-permissions.click                       = Click on the 'Select E-people' button to choose e-people to add to the list.
jsp.dspace-admin.wizard-permissions.click2                      = Click on the 'Select Groups' button to choose groups to add to the list.
jsp.dspace-admin.wizard-permissions.heading1                    = Authorization to Read
jsp.dspace-admin.wizard-permissions.heading2                    = Authorization to Submit
jsp.dspace-admin.wizard-permissions.heading3                    = Submission Workflow Accept/Reject Step
jsp.dspace-admin.wizard-permissions.heading4                    = Submission Workflow Accept/Reject/Edit Metadata Step
jsp.dspace-admin.wizard-permissions.heading5                    = Submission Workflow Edit Metadata Step
jsp.dspace-admin.wizard-permissions.heading6                    = Delegated Collection Administrators
jsp.dspace-admin.wizard-permissions.mit                         = All MIT users
jsp.dspace-admin.wizard-permissions.or                          = OR
jsp.dspace-admin.wizard-permissions.text1                       = Who has (by default) permission to read new items submitted to this collection?
jsp.dspace-admin.wizard-permissions.text2                       = Who has permission to submit new items to this collection?
jsp.dspace-admin.wizard-permissions.text3                       = Who is responsible for performing the <strong>accept/reject</strong> step? They will be able to accept or reject incoming submissions.  They will not be able to edit the submission's metadata, however.  Only one of the group need perform the step for each submission.
jsp.dspace-admin.wizard-permissions.text4                       = Who is responsible for performing the <strong>accept/reject/edit metadata</strong> step? They will be able to edit the metadata of incoming submissions, and then accept or reject them.  Only one of the group need perform the step for each submission.
jsp.dspace-admin.wizard-permissions.text5                       = Who is responsible for performing the <strong>edit metadata</strong> step? They will be able to edit the metadata of incoming submissions, but will not be able to reject them.
jsp.dspace-admin.wizard-permissions.text6                       = Who are the collection administrators for this collection?  They will be able to decide who can submit items to the collection, withdraw items, edit item metadata (after submission), and add (map) existing items from other collections to this collection (subject to authorization from that collection).
jsp.dspace-admin.wizard-permissions.title                       = Collection Authorization
jsp.dspace-admin.wizard-questions.check1                        = New items should be publicly readable
jsp.dspace-admin.wizard-questions.check1-disabled				= Only System Admin can change this
jsp.dspace-admin.wizard-questions.check2                        = Some users will be able to submit to this collection
jsp.dspace-admin.wizard-questions.check3                        = The submission workflow will include an <em>accept/reject</em> step
jsp.dspace-admin.wizard-questions.check4                        = The submission workflow will include an <em>accept/reject/edit metadata</em> step
jsp.dspace-admin.wizard-questions.check5                        = The submission workflow will include an <em>edit metadata</em> step
jsp.dspace-admin.wizard-questions.check6                        = This collection will have delegated collection administrators
jsp.dspace-admin.wizard-questions.check7                        = New submissions will have some metadata already filled out with defaults
jsp.dspace-admin.wizard-questions.text                          = Please check the boxes next to the statements that apply to the collection.
jsp.dspace-admin.wizard-questions.title                         = Describe the Collection
jsp.dspace-admin.workflow-abort-confirm.button                  = Abort
jsp.dspace-admin.workflow-abort-confirm.collection              = Collection: {0}
jsp.dspace-admin.workflow-abort-confirm.heading                 = Delete Workflow: {0}
jsp.dspace-admin.workflow-abort-confirm.item-title              = Title: {0}
jsp.dspace-admin.workflow-abort-confirm.submitter               = Submitter: {0}
jsp.dspace-admin.workflow-abort-confirm.title                   = Abort Workflow
jsp.dspace-admin.workflow-abort-confirm.warning                 = Are you sure you want to abort this workflow?  It will return to the user's personal workspace
jsp.dspace-admin.workflow-list.collection                       = Collection
jsp.dspace-admin.workflow-list.heading                          = Currently Active Workflows
jsp.dspace-admin.workflow-list.item-title                       = Title
jsp.dspace-admin.workflow-list.submitter                        = Submitter
jsp.dspace-admin.workflow-list.title                            = Workflow Abort
jsp.error.404.text1                                             = The document you are trying to access has not been found on the server.
jsp.error.404.text2                                             = If you got here by following a link or bookmark provided by someone else, the link may be incorrect or you mistyped the link.  Please check the link and try again.  If you still get this error, then try going to the <a href="{0}">DSpace home page</a> and looking for what you want from there.
jsp.error.404.text3                                             = If you got to this error by clicking in a link on the DSpace site, please let us know so we can fix it!
jsp.error.404.title                                             = Error: Document Not Found
jsp.error.authorize.text1                                       = You do not have permission to perform the action you just attempted.
jsp.error.authorize.text2                                       = If you think you should have authorization, please feel free to contact the DSpace administrators:
jsp.error.authorize.title                                       = Authorization Required
jsp.error.exceeded-size.text1                                   = Sorry, but the file you have tried to upload ({0} bytes) exceeds the maximum file size limit of ({1} bytes). You can contact the repository manager with questions about this limit.
jsp.error.exceeded-size.title                                   = Exceeded Maximum File Size Error
jsp.error.integrity.heading                                     = System Error: Malformed Request
jsp.error.integrity.list1                                       = Sometimes, if you used your browser's "back" button during an operation like a submission, clicking on a button may try and do something that's already been done, such as commit the submission to the archive.  Clicking your browsers "reload" or "refresh" button may have similar results.
jsp.error.integrity.list2                                       = If you got here by following a link or bookmark provided by someone else, the link may be incorrect or you mistyped the link.  Please check the link and try again.
jsp.error.integrity.list3                                       = If you have more than one browser window open with DSpace, this can cause a similar problem whereby a button clicked in one window may make a button click in the other window invalid.
jsp.error.integrity.list4                                       = Of course, you may have uncovered a problem with the system!  All of these errors are logged, and we'll be checking them regularly to see if there is a problem.
jsp.error.integrity.text1                                       = There was an inconsistency in the data received from your browser.  This may be due to one of several things:
jsp.error.integrity.text2                                       = If the problem persists, please contact the DSpace site administrators:
jsp.error.integrity.title                                       = Malformed Request
jsp.error.internal.text1                                        = The system has experienced an internal error. Please try to do what you were doing again, and if the problem persists, please contact us so we can fix the problem.
jsp.error.internal.title                                        = Internal System Error
jsp.error.invalid-id.constants.type.0                           = Bitstream
jsp.error.invalid-id.constants.type.1                           = Bundle
jsp.error.invalid-id.constants.type.2                           = Item
jsp.error.invalid-id.constants.type.3                           = Collection
jsp.error.invalid-id.constants.type.4                           = Community
jsp.error.invalid-id.constants.type.5                           = Site
jsp.error.invalid-id.constants.type.6                           = Group
jsp.error.invalid-id.constants.type.7                           = EPerson
jsp.error.invalid-id.list1                                      = The URL of the current page is incorrect - if you followed a link from outside of DSpace it may be mistyped or corrupt.
jsp.error.invalid-id.list2                                      = You entered an invalid ID into a form - please try again.
jsp.error.invalid-id.text1                                      = The identifier {0} does not correspond to a valid {1} in DSpace.  This may be because of one of the following reasons:
jsp.error.invalid-id.text2                                      = If you're having problems, or you expected the ID to work, feel free to contact the site administrators.
jsp.error.invalid-id.title                                      = Invalid Identifier
jsp.error.invalid-id.type.object                                = Object
jsp.error.require-certificate.text                              = The configuration of this DSpace site means that you need a valid Web certificate to log in.  If you are having problems with this,  please contact us.
jsp.error.require-certificate.title                             = Certificate Required
jsp.feedback.acknowledge.text                                   = Your comments have been received.
jsp.feedback.acknowledge.title                                  = Thank you for your comments
jsp.feedback.form.comment                                       = Your Comments:
jsp.feedback.form.email                                         = Your Email Address:
jsp.feedback.form.send                                          = Send
jsp.feedback.form.text1                                         = Thanks for taking the time to share your feedback about the DSpace system. Your comments are appreciated!
jsp.feedback.form.text2                                         = Please fill out all of the information below.
jsp.feedback.form.title                                         = Feedback Form
jsp.general.authors.button                                      = Authors
jsp.general.browse												= Browse
jsp.general.date.button                                         = By Date
jsp.general.edit.button                                         = Edit...
jsp.general.genericScope                                        = All of DSpace
jsp.general.globalScope											= Global search
jsp.general.go                                                  = Go
jsp.general.gohome                                              = Go to the DSpace home page
jsp.general.goto                                                = Go to
jsp.general.home                                                = DSpace Home
jsp.general.id                                                  = ID
jsp.general.location                                            = In:
jsp.general.metadataexport.button                               = Export metadata
jsp.general.mydspace                                            = My DSpace
jsp.general.orbrowse                                            = or&nbsp;<strong>browse</strong>
jsp.general.search.button                                       = Go
jsp.general.searchfor                                           = <strong>Search</strong>&nbsp;for
jsp.general.subjects.button                                     = Subjects
jsp.general.titles.button                                       = Titles
jsp.general.untitled                                            = Untitled
jsp.general.update                                                                                              = Update
jsp.general.without-contributor                                                                 = Anonymous
jsp.general.without-date                                                                                = No date given
jsp.help                                                        = <span class="glyphicon glyphicon-question-sign"></span>
jsp.help.formats.contact1                                       = Please contact your
jsp.help.formats.contact2                                       = DSpace Administrator
jsp.help.formats.contact3                                       = if you have questions about a particular format.
jsp.help.formats.extensions                                     = Extensions
jsp.help.formats.here                                           = (Your Site's Format Support Policy Here)
jsp.help.formats.mime                                           = MIME Type
jsp.help.formats.name                                           = Name
jsp.help.formats.policy                                         = Format Support Policy
jsp.help.formats.return                                         = return to main help
jsp.help.formats.support                                        = Support Level
jsp.help.formats.support-levels                                 = Format Support Levels
jsp.help.formats.support.known                                  = known
jsp.help.formats.support.supported                              = supported
jsp.help.formats.support.unknown                                = unknown
jsp.help.formats.title                                          = DSpace Supported Formats
jsp.help.formats.top                                            = top
jsp.help.formats.whattodo                                       = What To Do If Your Format Isn't Listed
jsp.home.com1                                                   = Communities in DSpace
jsp.home.com2                                                   = Choose a community to browse its collections.
jsp.home.feeds                                                  = RSS Feeds
jsp.home.search1                                                = Search
jsp.home.search2                                                = Enter some text in the box below to search DSpace.
jsp.home.title                                                  = Home
jsp.layout.footer-default.feedback                              = Feedback
jsp.layout.footer-default.explore								= Explore by
jsp.layout.footer-default.text                                  = Build with <a target="_blank" href="https://wiki.duraspace.org/display/DSPACECRIS">DSpace-CRIS</a>
jsp.layout.footer-default.version-by							= Version maintained and optimized by
jsp.layout.header-default.about                                 = About DSpace Software
jsp.layout.header-default.alt                                   = DSpace
jsp.layout.header-default.brand.heading							= DSpace <small>CRIS</small>
<<<<<<< HEAD
jsp.layout.header-default.brand.description						= <h4>DSpace-CRIS consists of a data model describing objects of interest to Research and Development and a set of tools to manage the data. Standard DSpace used to deal with publications and data sets, whereas DSpace-CRIS involves other CRIS entities: Researcher Pages, Projects, Organization Units and Second Level Dynamic Objects (single entities specialized by a profile, such as Journal, Prize, Event etc; because any profile can define its own set of properties and nested objects)</h4> <a href="http://cineca.github.io/dspace-cris/" class="btn btn-primary">Learn More <i class="fa fa-external-link"></i></a>
=======
jsp.layout.header-default.brand.description						= <h4>DSpace-CRIS consists of a data model describing objects of interest to Research and Development and a set of tools to manage the data. Standard DSpace used to deal with publications and data sets, whereas DSpace-CRIS involves other CRIS entities: Researcher Pages, Projects, Organization Units and Second Level Dynamic Objects (single entities specialized by a profile, such as Journal, Prize, Event, etcetera; because any profile can define its own set of properties and nested objects)</h4> <a href="https://wiki.duraspace.org/display/DSPACECRIS/" class="btn btn-primary">Learn More <i class="fa fa-external-link"></i></a>
>>>>>>> f10a6d8b
jsp.layout.navbar-admin.authorization                           = Authorization
jsp.layout.navbar-admin.communities-collections                 = Communities&nbsp;&amp;&nbsp;Collections
jsp.layout.navbar-admin.curate                                  = Curation Tasks
jsp.layout.navbar-admin.editlicense                             = Edit Default<br />License
jsp.layout.navbar-admin.editnews                                = Edit News
jsp.layout.navbar-admin.epeople                                 = E-people
jsp.layout.navbar-admin.formatregistry                          = Bitstream Format<br/>Registry
jsp.layout.navbar-admin.groups                                  = Groups
jsp.layout.navbar-admin.help                                    = Help
jsp.layout.navbar-admin.items                                   = Items
jsp.layout.navbar-admin.logout                                  = Log Out
jsp.layout.navbar-admin.privateitems                            = Private Items
jsp.layout.navbar-admin.metadataimport                          = Import metadata
jsp.layout.navbar-admin.batchimport								= Batch import
jsp.layout.navbar-admin.metadataregistry                        = Metadata<br/>Registry
jsp.layout.navbar-admin.statistics                              = Statistics
jsp.layout.navbar-admin.supervisors                             = Supervisors
jsp.layout.navbar-admin.withdrawn                               = Withdrawn Items
jsp.layout.navbar-admin.workflow                                = Workflow
jsp.layout.navbar-default.about                                 = About DSpace
jsp.layout.navbar-default.advanced                              = Advanced Search
jsp.layout.navbar-default.authors                               = Authors
jsp.layout.navbar-default.browse                                = Browse
jsp.layout.navbar-default.communities-collections               = Communities<br/>&amp;&nbsp;Collections
jsp.layout.navbar-default.date                                  = By Date
jsp.layout.navbar-default.edit                                  = Edit Account details
jsp.layout.navbar-default.go                                    = Go
jsp.layout.navbar-default.help                                  = Help
jsp.layout.navbar-default.home                                  = Home
jsp.layout.navbar-default.loggedin                              = Logged&nbsp;in&nbsp;as<br/> {0}
jsp.layout.navbar-default.logout                                = Logout
jsp.layout.navbar-default.language                              = Language
jsp.layout.navbar-default.receive                               = Receive email<br/>updates
jsp.layout.navbar-default.search                                = Search&nbsp;the repository
jsp.layout.navbar-default.sign                                  = Sign on to:
jsp.layout.navbar-default.subjects                              = Subjects
jsp.layout.navbar-default.subjectsearch                         = Subject Search
jsp.layout.navbar-default.titles                                = Titles
jsp.layout.navbar-default.users                                 = My DSpace
jsp.layout.navbar-default.users-authorized                      = <small>authorized users</small>
jsp.layout.navbar-default.display-statistics                    = View Statistics
jsp.layout.navbar-default.browseitemsby                         = Browse Items by:
jsp.login.chooser.chooseyour                                    = Choose one of these ways to login:
jsp.login.chooser.heading                                       = Choose a Login Method
jsp.login.chooser.title                                         = Choose Login Method
jsp.login.incorrect.heading                                     = Log In to DSpace
jsp.login.incorrect.text                                        = The e-mail address and password you supplied were not valid.  Please try again, or have you <a href="{0}">forgotten your password</a>?
jsp.login.incorrect.title                                       = Log In
jsp.login.ldap-incorrect.errormsg                               = The username and password you supplied were not valid.  Please try again.
jsp.login.ldap-incorrect.heading                                = Log In to DSpace
jsp.login.ldap-incorrect.title                                  = Log In
jsp.login.ldap.heading                                          = Log In to DSpace
jsp.login.ldap.title                                            = Log In
jsp.login.logged-out.thank                                      = Thank you for remembering to log out!
jsp.login.logged-out.title                                      = Logged Out
jsp.login.no-valid-cert.heading                                 = Log In to DSpace
jsp.login.no-valid-cert.text                                    = <strong>You do not seem to have a valid Web certificate.</strong>  Please try again.
jsp.login.no-valid-cert.title                                   = Log In
jsp.login.not-in-records.register                               = Register with DSpace
jsp.login.not-in-records.text                                   = You have a valid Web certificate, but the DSpace system does not have a record of you.  You will need to <a href="{0}">register with the Repository</a> before using those areas of the system that require a user account.
jsp.login.not-in-records.title                                  = No User Record Available
jsp.login.orcid-not-in-records.text                             = ORCID login was successful but the DSpace system does not have a record of you because your primary email is not marked as shared in ORCID.  You will need to either share your email from your ORCID account or register into DSpace as usual.
jsp.login.orcid-not-in-records.title                            = Restricted email visibility on ORCID
jsp.login.orcid-incorrect.heading                               = ORCID Log In
jsp.login.orcid-incorrect.text                                  = ORCID authentication failed.  Please try again: <a href="{0}">ORCID Authentication</a>.
org.dspace.authenticate.OAuthAuthentication.title				= Log In to DSpace using your ORCID record or create a new one 
jsp.components.login-form.orcid-heading 						= Use your <b>ORCiD</b> or create a new one
jsp.components.login-form.orcid-description						= ORCID provides a persistent digital identifier that distinguishes you from every other researcher and, through integration in key research workflows such as manuscript and grant submission, supports automated linkages between you and your professional activities ensuring that your work is recognized.<br/>Click on the ORCID logo to signin with your existent record or create a new one.
jsp.components.login-form.orcid-login							= ORCID Login 
jsp.login.orcid-incorrect.title                                 = Log In
jsp.login.password.heading                                      = Log In to DSpace
jsp.login.password.title                                        = Log In
jsp.morehelp                                                    = <span class="glyphicon glyphicon-question-sign"></span>
jsp.mydspace                                                    = My DSpace
jsp.mydspace.general.approve                                    = Approve
jsp.mydspace.general.backto-mydspace                            = Back to My DSpace
jsp.mydspace.general.cancel                                     = Cancel
jsp.mydspace.general.goto-mydspace                              = Go to My DSpace
jsp.mydspace.general.open                                       = Open
jsp.mydspace.general.reject                                     = Reject
jsp.mydspace.general.remove                                     = Remove
jsp.mydspace.general.returnto-mydspace                          = Return to My DSpace
jsp.mydspace.in-archive.heading1                                = Thank You
jsp.mydspace.in-archive.return.link                             = Return to My DSpace
jsp.mydspace.in-archive.text1                                   = The submission has been placed in the main archive.  It has been assigned the following identifier:
jsp.mydspace.in-archive.text2                                   = Notification has been sent to the appropriate people.
jsp.mydspace.in-archive.title                                   = Submission Archived
jsp.mydspace.main.authoring                                     = Authoring
jsp.mydspace.main.elem1                                         = Title
jsp.mydspace.main.elem2                                         = Submitted to
jsp.mydspace.main.export.archive.title                          = Export file
jsp.mydspace.main.export.error.title                            = Error with export
jsp.mydspace.main.export.error.toolarge                         = The overall size of this export is too large.  Please contact your administrator for more information.
jsp.mydspace.main.heading2                                      = Owned Tasks
jsp.mydspace.main.heading3                                      = Tasks in the Pool
jsp.mydspace.main.heading4                                      = Unfinished Submissions
jsp.mydspace.main.heading5                                      = Submissions In Workflow Process
jsp.mydspace.main.heading6                                      = Authorization Groups I'm a Member Of
jsp.mydspace.main.heading7                                      = Exported Resources
jsp.mydspace.main.heading8                                      = Batch Imports
jsp.mydspace.main.item                                          = Item
jsp.mydspace.main.link                                          = See Your Subscriptions
jsp.mydspace.main.perform.button                                = Perform This Task
jsp.mydspace.main.return.button                                 = Return to Pool
jsp.mydspace.main.start.button                                  = Start a New Submission
jsp.mydspace.main.sub1                                          = Review Submission
jsp.mydspace.main.sub2                                          = Check Submission
jsp.mydspace.main.sub3                                          = Final Edit of Submission
jsp.mydspace.main.subby                                         = Submitted By
jsp.mydspace.main.subto                                         = Submitted To
jsp.mydspace.main.supervising                                   = Supervising
jsp.mydspace.main.take.button                                   = Take Task
jsp.mydspace.main.task                                          = Task
jsp.mydspace.main.text1                                         = Below are the current tasks that you have chosen to do.
jsp.mydspace.main.text2                                         = Below are tasks in the task pool that have been assigned to you.
jsp.mydspace.main.text4                                         = This section is for use in the continued authoring of your document.
jsp.mydspace.main.view.button                                   = View Accepted Submissions
jsp.mydspace.own-submissions.text1                              = There are no items in the main archive that have been submitted by you.
jsp.mydspace.own-submissions.text2                              = Below are listed your previous submissions that have been accepted into the archive.
jsp.mydspace.own-submissions.text3                              = There is <strong>1</strong> item in the main archive that was submitted by you.
jsp.mydspace.own-submissions.text4                              = There are <strong>{0}</strong> items in the main archive that were submitted by you.
jsp.mydspace.own-submissions.title                              = Your Submissions
jsp.mydspace.perform-task.commit.button                         = Commit to Archive
jsp.mydspace.perform-task.edit.button                           = Edit Metadata
jsp.mydspace.perform-task.instruct1                             = If you have reviewed the item and it is suitable for inclusion in the collection, select "Approve".
jsp.mydspace.perform-task.instruct2                             = Once you've edited the item, use this option to commit the item to the archive.
jsp.mydspace.perform-task.instruct3                             = If you have reviewed the item and found it is <strong>not</strong> suitable for inclusion in the collection, select "Reject".  You will then be asked to enter a message indicating why the item is unsuitable, and whether the submitter should change something and re-submit.
jsp.mydspace.perform-task.instruct4                             = Select this option to correct, amend or otherwise edit the item's metadata.
jsp.mydspace.perform-task.instruct5                             = If you wish to leave this task for now, and return to your "My DSpace", use this option.
jsp.mydspace.perform-task.instruct6                             = To return the task to the pool so that another user can perform the task, use this option.
jsp.mydspace.perform-task.later.button                          = Do Later
jsp.mydspace.perform-task.return.button                         = Return Task to Pool
jsp.mydspace.perform-task.text1                                 = The following item has been submitted to collection <strong>{0}</strong>. Please review the item, check that it meets the criteria for entry into the collection.  After reviewing the item, please approve or reject the item using the controls at the bottom of the page.
jsp.mydspace.perform-task.text3                                 = The following item has been submitted to collection <strong>{0}</strong>. Please review the item, check that it meets the criteria for entry into the collection.  After reviewing the item, you may edit the metadata with the item, and then approve or reject the item using the controls at the bottom of the page.
jsp.mydspace.perform-task.text4                                 = The following item has been accepted for inclusion in collection <strong>{0}</strong>. Please perform any necessary edits of the metadata to conform with the standards of the collection, and then commit the item to the archive using the controls at the bottom of the page.
jsp.mydspace.perform-task.title                                 = Perform Task
jsp.mydspace.preview-task.accept.button                         = Accept This Task
jsp.mydspace.preview-task.text1                                 = The following item has been submitted to collection <strong>{0}</strong>. In order to accept the task of reviewing this item, please click "Accept This Task" below.
jsp.mydspace.preview-task.text3                                 = The following item has been submitted to collection <strong>{0}</strong>. In order to accept the task of checking this item, please click "Accept This Task" below.
jsp.mydspace.preview-task.text4                                 = The following item has been accepted for inclusion in collection <strong>{0}</strong>. In order to accept the task of the final edit of this item, please click "Accept This Task" below.
jsp.mydspace.preview-task.title                                 = Preview Task
jsp.mydspace.reject-reason.cancel.button                        = Cancel Rejection
jsp.mydspace.reject-reason.reject.button                        = Reject Item
jsp.mydspace.reject-reason.text1                                = Please enter the reason you are rejecting the submission into the box below.  Please indicate in your message whether the submitter should fix a problem and resubmit.
jsp.mydspace.reject-reason.title                                = Enter Reason for Rejection
jsp.mydspace.remove-item.cancel.button                          = Cancel Removal
jsp.mydspace.remove-item.confirmation                           = Are you sure you want to remove the following incomplete item?
jsp.mydspace.remove-item.remove.button                          = Remove the Item
jsp.mydspace.remove-item.title                                  = Remove Item
jsp.mydspace.request.export.community                           = Export Community
jsp.mydspace.request.export.collection                          = Export Collection
jsp.mydspace.request.export.item                                = Export Item
jsp.mydspace.request.export.migratecommunity                    = Export (migrate) Community
jsp.mydspace.request.export.migratecollection                   = Export (migrate) Collection
jsp.mydspace.request.export.migrateitem                         = Export (migrate) Item
jsp.mydspace.subscriptions.info1                                = Your subscriptions have been updated.
jsp.mydspace.subscriptions.info2                                = To subscribe to a collection, visit the collection's home page, and click on the "Subscribe" button.
jsp.mydspace.subscriptions.select_collection                    = ( Select Collection )
jsp.mydspace.subscriptions.info3                                = Below are the collections you are subscribed to.  You will be sent an e-mail each day detailing new items that have become available in these collections.  On days that no new items have appeared, no e-mail will be sent.
jsp.mydspace.subscriptions.info4                                = You are not currently subscribed to any collections.
jsp.mydspace.subscriptions.remove.button                        = Remove All Subscriptions
jsp.mydspace.subscriptions.title                                = Your Subscriptions
jsp.mydspace.subscriptions.unsub.button                         = Unsubscribe
jsp.mydspace.task-complete.text1                                = The task is complete, and notification has been sent to the appropriate people.
jsp.mydspace.task-complete.title                                = Thank You
jsp.register.already-registered.info1                           = Our records show that you've already registered with DSpace and have an active account with us.
jsp.register.already-registered.info2                           = You can <a href="{0}">set a new password if you've forgotten it</a>.
jsp.register.already-registered.info4                           = If you're having trouble logging in, please contact us.
jsp.register.already-registered.title                           = Already Registered
jsp.register.cannot-register.msg                                = The configuration of this DSpace site does not allow you to register yourself.  Please feel free to contact us with any queries.
jsp.register.cannot-register.title                              = Cannot Register
jsp.register.edit-profile.confirm.field                         = Again to Confirm:
jsp.register.edit-profile.info1                                 = Please fill out all of the required fields.
jsp.register.edit-profile.info2                                 = The passwords you enter below must match, and need to be at least 6 characters long.
jsp.register.edit-profile.info3                                 = Please enter or amend the following information.  The fields marked with a * are required.
jsp.register.edit-profile.info5                                 = <strong>Optionally</strong>, you can choose a new password and enter it into the box below, and confirm it by typing it again into the second box for verification.  It should be at least six characters long.
jsp.register.edit-profile.pswd.field                            = New Password:
jsp.register.edit-profile.title                                 = Edit Your Account Details
jsp.register.edit-profile.update.button                         = Update Account Details
jsp.register.forgot-password.email.field                        = E-mail Address:
jsp.register.forgot-password.forgot.button                      = I Forgot My Password
jsp.register.forgot-password.info1                              = The e-mail address you entered was not recognized. Please try again.
jsp.register.forgot-password.info2                              = Please enter your e-mail address in the box below and click "I Forgot My Password".  You'll be sent an e-mail which will allow you to set a new password.
jsp.register.forgot-password.title                              = Forgotten Password
jsp.register.general.return-home                                = Return to DSpace Home
jsp.register.inactive-account.info                              = The e-mail address you entered corresponds to an inactive account. Perhaps you haven't yet <a href="{0}">registered</a>. Please feel free to contact the site administrators with any queries.
jsp.register.inactive-account.title                             = Inactive Account
jsp.register.invalid-token.info1                                = The registration or forgotten password "token" in the URL is invalid. This may be because of one of the following reason:
jsp.register.invalid-token.info2                                = The token might be incorrectly copied into the URL.  Some e-mail programs will "wrap" long lines of text in an email, so maybe it split your special URL up into two lines, like this:
jsp.register.invalid-token.info3                                = If it has, you should copy and paste the first line into your browser's address bar, then copy the second line, and paste into the address bar just on the end of the first line, making sure there are no spaces.  The address bar should then contain something like:
jsp.register.invalid-token.info4                                = Then press return in the address bar, and the URL should work fine.
jsp.register.invalid-token.info5                                = If you're still having trouble, please contact us.
jsp.register.invalid-token.title                                = Invalid Token
jsp.register.new-ldap-user.button.register                      = Register
jsp.register.new-ldap-user.heading                              = User Registration
jsp.register.new-ldap-user.info1                                = The username, password, or e-mail address you entered was invalid.  Please try again.
jsp.register.new-ldap-user.info2                                = If you've never logged on to DSpace before, please enter your username, password, and e-mail address in the fields below and click "Register".  If you do not already have a username you may register by just entering your e-mail address.
jsp.register.new-ldap-user.info3                                = If you or your department are interested in registering with DSpace, please contact the DSpace site administrators.
jsp.register.new-ldap-user.label.email                          = E-mail Address:
jsp.register.new-ldap-user.label.password                       = Password:
jsp.register.new-ldap-user.label.username                       = Username:
jsp.register.new-ldap-user.title                                = User Registration
jsp.register.new-password.confirm.field                         = Again to Confirm:
jsp.register.new-password.hello                                 = Hello {0},
jsp.register.new-password.info1                                 = The passwords you enter below must match, and need to be at least 6 characters long.
jsp.register.new-password.info2                                 = Please enter a new password into the box below, and confirm it by typing it again into the second box.  It should be at least six characters long.
jsp.register.new-password.pswd.field                            = New Password:
jsp.register.new-password.set.button                            = Set New Password
jsp.register.new-password.title                                 = Enter New Password
jsp.register.new-user.email.field                               = E-mail Address:
jsp.register.new-user.info1                                     = <strong>The e-mail address you entered was invalid.</strong>  Please try again.
jsp.register.new-user.info2                                     = If you've never logged on to DSpace before, please enter your e-mail address in the box below and click "Register".
jsp.register.new-user.info3                                     = If you or your department are interested in registering with DSpace, please contact the DSpace site administrators.
jsp.register.new-user.register.button                           = Register
jsp.register.new-user.title                                     = User Registration
jsp.register.password-changed.info                              = Thank you, your new password has been set and is active immediately.
jsp.register.password-changed.link                              = Go to DSpace Home
jsp.register.password-changed.title                             = Password Changed
jsp.register.password-token-sent.info                           = You have been sent an e-mail containing a special URL.  When you visit this URL, you will be able to set a new password to carry on using DSpace.
jsp.register.password-token-sent.title                          = New Password E-mail Sent
jsp.register.profile-form.fname.field                           = First name*:
jsp.register.profile-form.language.field                        = Language:
jsp.register.profile-form.lname.field                           = Last name*:
jsp.register.profile-form.phone.field                           = Contact telephone:
jsp.register.profile-updated.info1                              = Thank you, your profile information and you password have been updated.
jsp.register.profile-updated.info2                              = Thank you, your profile information has been updated.
jsp.register.profile-updated.title                              = Profile Updated
jsp.register.registered.info                                    = You're now registered to use the DSpace system.  You can subscribe to collections to receive e-mail updates about new items.
jsp.register.registered.thank                                   = Thank you {0},
jsp.register.registered.title                                   = Registration Complete
jsp.register.registration-form.complete.button                  = Complete Registration
jsp.register.registration-form.confirm.field                    = Again to Confirm:
jsp.register.registration-form.instruct1                        = Please fill out all of the required fields.
jsp.register.registration-form.instruct2                        = The passwords you enter below must match, and need to be at least 6 characters long.
jsp.register.registration-form.instruct3                        = Please enter the following information.  The fields marked with a * are required.
jsp.register.registration-form.instruct4                        = Please choose a password and enter it into the box below, and confirm it by typing it again into the second box.  It should be at least six characters long.
jsp.register.registration-form.pswd.field                       = Password:
jsp.register.registration-form.title                            = Registration Information
jsp.register.registration-sent.info                             = You have been sent an e-mail containing a special URL, or "token".  When you visit this URL, you will need to fill out some simple information.  After that, you'll be ready to log into DSpace!
jsp.register.registration-sent.title                            = Registration E-mail Sent
jsp.search.advanced.clear                                       = Clear
jsp.search.advanced.logical.and                                 = AND
jsp.search.advanced.logical.not                                 = NOT
jsp.search.advanced.logical.or                                  = OR
jsp.search.advanced.search                                      = Search:
jsp.search.advanced.search2                                     = Search
jsp.search.advanced.searchfor                                   = Search for:
jsp.search.advanced.title                                       = Advanced Search
jsp.search.advanced.type                                        = Search type:
jsp.search.advanced.type.abstract                               = Abstract
jsp.search.advanced.type.author                                 = Author
jsp.search.advanced.type.identifier                             = Identifier
jsp.search.advanced.type.ANY                                	= Keyword
jsp.search.advanced.type.language                               = Language (ISO)
jsp.search.advanced.type.series                                 = Series
jsp.search.advanced.type.sponsor                                = Sponsor
jsp.search.advanced.type.keyword                                = Subject
jsp.search.advanced.type.title                                  = Title
jsp.search.didyoumean											= Did you mean: <b><i>{0}</i></b>
jsp.search.error.invalid-search-string                                                  = Invalid search string
jsp.search.error.number-format-exception                                                = Number format exception
jsp.search.error.query-too-broad                                                                = Your query was too broad. Try a narrower query.
jsp.search.general.new-search									= Start a new search
jsp.search.general.next                                         = next
jsp.search.general.noresults                                    = Search produced no results.
jsp.search.general.previous                                     = previous
jsp.search.results.colhits                                      = Collection hits:
jsp.search.results.comhits                                      = Community Hits:
jsp.search.results.itemhits                                     = Item hits:
jsp.search.results.results                                      = Results {0}-{1} of {2} (Search time: {3} seconds).
jsp.search.results.searchfor                                    = for
jsp.search.results.searchin                                     = Search:
jsp.search.results.title                                        = Search Results
jsp.search.title												= Search
jsp.search.error.discovery 										= An error has occurred. Your query is invalid or the search engine is down.
jsp.search.facet.refine											= Discover
jsp.search.facet.refine.author									= Author
jsp.search.facet.refine.subject									= Subject
jsp.search.facet.refine.dateIssued								= Date issued
jsp.search.facet.refine.previous								= < previous
jsp.search.facet.refine.next									= next >
jsp.search.facet.narrow											= Filter by {0}
jsp.search.filter.heading										= Add filters:
jsp.search.filter.hint											= Use filters to refine the search results.
jsp.search.filter.add											= Add
jsp.search.filter.applied										= Current filters:
jsp.search.filter.any										= Any fields
jsp.search.filter.title											= Title
jsp.search.filter.author										= Author
jsp.search.filter.subject										= Subject
jsp.search.filter.dateIssued									= Date Issued
jsp.search.filter.itemtype										= Type
jsp.search.filter.op.equals 									= Equals
jsp.search.filter.op.notequals 									= Not Equals
jsp.search.filter.op.contains									= Contains
jsp.search.filter.op.notcontains								= Not Contains
jsp.search.filter.op.authority									= ID
jsp.search.filter.op.notauthority								= Not ID
jsp.search.addfilters = Add filters
jsp.search.hidefilters = Hide filters
jsp.search.managefilter = Add/Remove Filters ({0} filters currently applied)
jsp.sherpa.title = SHERPA/RoMEO Publisher Policy Database
jsp.sherpa.loading = <p>Fetching policy information from the SHERPA/RoMEO database</p><img alt="loading" src="{0}/sherpa/image/ajax-loader-big.gif" />
jsp.sherpa.heading = <p class="sherpaDisclaimer"><a href="http://www.sherpa.ac.uk/romeo.php" target="_blank"><img align="left" src="{0}/sherpa/image/romeosmall.gif" width="100" height="54" alt="SHERPA/RoMEO Database" border="0"></a> All SHERPA/RoMEO information is correct to the best of our knowledge but should not be relied upon for legal advice. SHERPA cannot be held responsible for the re-use of RoMEO data, or for alternative interpretations which are derived from this information.</p>
jsp.sherpa.error = <p class="sherpaError">Sorry, we have had trouble querying the SHERPA/RoMEO Database. No data are availables, try later or check directly the <a href="http://www.sherpa.ac.uk/romeo.php" target="_blank">SHERPA/RoMEO WebSite</a>.</p>
jsp.sherpa.noresult = <p class="sherpaNoResult">Sorry, there are not data in the <a href="http://www.sherpa.ac.uk/romeo.php" target="_blank">SHERPA/RoMEO Database</a> for the ISSNs that you have entered.</p>
jsp.sherpa.oneresult = <p>The <a href="http://www.sherpa.ac.uk/romeo.php" target="_blank">SHERPA/RoMEO</a> Database provide the following data for the journal that you have entered.</p>
jsp.sherpa.moreresults = <p>The ISSNs that you have entered match with multiple journals, please review them. You can find the publisher policy for these journals below.</p>
jsp.sherpa.jornaltitle = <p><b>Journal:</b> {0}
jsp.sherpa.jornalissn = (ISSN\: {0})</p> 
jsp.sherpa.publisher = <p><b>Publisher:</b> <a href="{1}" target="_blank">{0}</a></p>
jsp.sherpa.publisher.onlyname = <p><b>Publisher:</b> {0}</p>
jsp.sherpa.publisher.unknow = <p><b>Publisher:</b> Unknown</p>
jsp.sherpa.publisher.nodata =  <p>Sorry, there are no data about this publisher in the <a href="http://www.sherpa.ac.uk/romeo.php" target="_blank">SHERPA/RoMEO</a> Database. If you know its policies or you want suggest to add the Publisher to the SHERPA/RoMEO Database you can use <a href="http://www.sherpa.ac.uk/romeoupdate.php" target="_blank">this form</a></p>
jsp.sherpa.pre-print.can =  <p><b>Author''s Pre-prints:</b><img src="{0}/sherpa/image/can.gif" alt="can" border="0" /> Author <b>can</b> archive pre-print (ie pre-refereeing)</p>
jsp.sherpa.pre-print.cannot =  <p><b>Author''s Pre-prints:</b><img src="{0}/sherpa/image/cannot.gif" alt="cannot" border="0" /> Author <b>cannot</b> archive pre-print (ie pre-refereeing)</p>
jsp.sherpa.pre-print.restricted =  <p><b>Author''s Pre-prints:</b><img src="{0}/sherpa/image/restricted.gif" alt="restricted" border="0" /> <b>Subject to Restrictions below</b>, author <b>can</b> archive pre-print (ie pre-refereeing)</p>
jsp.sherpa.pre-print.unclear =  <p><b>Author''s Pre-prints:</b><img src="{0}/sherpa/image/unclear.gif" alt="unclear" border="0" /> Archiving status unclear</p>
jsp.sherpa.pre-print.unknown =  <p><b>Author''s Pre-prints:</b> - No information</p>
jsp.sherpa.post-print.can =  <p><b>Author''s Post-prints:</b><img src="{0}/sherpa/image/can.gif" alt="can" border="0" /> Author <b>can</b> archive post-print (ie final draft post-refereeing)</p>
jsp.sherpa.post-print.cannot =  <p><b>Author''s Post-prints:</b><img src="{0}/sherpa/image/cannot.gif" alt="cannot" border="0" /> Author <b>cannot</b> archive post-print (ie final draft post-refereeing)</p>
jsp.sherpa.post-print.restricted =  <p><b>Author''s Post-prints:</b><img src="{0}/sherpa/image/restricted.gif" alt="restricted" border="0" /> <b>Subject to Restrictions below</b>, author <b>can</b> archive post-print (ie final draft post-refereeing)</p>
jsp.sherpa.post-print.unclear =  <p><b>Author''s Post-prints:</b><img src="{0}/sherpa/image/unclear.gif" alt="unclear" border="0" /> Archiving status unclear</p>
jsp.sherpa.post-print.unknown =  <p><b>Author''s Post-prints:</b> - No information</p>
jsp.sherpa.publisher-version.can =  <p><b>Publisher''s Version:</b><img src="{0}/sherpa/image/can.gif" alt="can" border="0" /> Author <b>can</b> archive publisher''s version/PDF</p>
jsp.sherpa.publisher-version.cannot =  <p><b>Publisher''s Version:</b><img src="{0}/sherpa/image/cannot.gif" alt="cannot" border="0" /> Author <b>cannot</b> archive publisher''s version/PDF</p>
jsp.sherpa.publisher-version.restricted =  <p><b>Publisher''s Version:</b><img src="{0}/sherpa/image/restricted.gif" alt="restricted" border="0" /> <b>Subject to Restrictions below</b>, author <b>can</b> archive publisher''s version/PDF</p>
jsp.sherpa.publisher-version.unclear =  <p><b>Publisher''s Version:</b><img src="{0}/sherpa/image/unclear.gif" alt="unclear" border="0" /> Archiving status unclear</p>
jsp.sherpa.publisher-version.unknown =  <p><b>Publisher''s Version:</b> - No information</p>

jsp.sherpa.generalconditions = <p><b>General conditions:</b></p>
jsp.sherpa.paidoption = <p><b>Paid open access:</b> <a href="{1}" target="_blank">{0}</a>. {2}</p>
jsp.sherpa.copyright = <p><b>Copyright:</b></p>
jsp.sherpa.publisher.romeocolour = <p><b>RoMEO:</b> This is a RoMEO {0} publisher</p>
jsp.sherpa.legend = <div class="sherpaLegend"><table class="romeoColour table"><thead><tr><th>ROMEO colour</th><th>Archiving policy</th></tr></thead><tbody><tr><td class="greenRomeoPublisher">green</td><td>can archive pre-print <i>and</i> post-print or publisher's version/PDF</td></tr><tr><td class="blueRomeoPublisher">blue</td><td>can archive post-print (ie final draft post-refereeing) or publisher's version/PDF</td></tr><tr><td class="yellowRomeoPublisher">yellow</td><td>can archive pre-print (ie pre-refereeing)</td></tr><tr><td class="grayRomeoPublisher">gray</td><td>publishers found in DOAJ that have not yet been analyzed by RoMEO</td></tr><tr><td class="whiteRomeoPublisher">white</td><td>archiving not formally supported</td></tr></tbody></table></div>
jsp.statistics.title                                            = Statistics
jsp.statistics.heading.visits                                   = Total Visits
jsp.statistics.heading.monthlyvisits                            = Total Visits per Month
jsp.statistics.heading.filedownloads                            = File Downloads
jsp.statistics.heading.countryvisits                            = Top Country Views
jsp.statistics.heading.cityvisits                               = Top City Views
jsp.statistics.heading.views                                    = Views
jsp.statistics.no-report.info1                                  = There are currently no reports available for this service.  Please check back later.
jsp.statistics.no-report.title                                  = No reports currently available
jsp.statistics.report.info1                                     = Most recent general report
jsp.statistics.report.info2                                     = Monthly reports:
jsp.statistics.report.title                                     = Statistical Summary
jsp.submit.access.title                                         = Access
jsp.submit.access.error_1                                       = Invalid Start Date Format
jsp.submit.access.error_2                                       = Missing Start Date
jsp.submit.access.error_3                                       = Invalid Group Selected
jsp.submit.access.error_4                                       = Duplicate Policy
jsp.submit.access.error_5                                       = Duplicate Policy
jsp.submit.access.plist.heading                                 = Group policies
jsp.submit.access.access_setting.heading                        = Access Setting
jsp.submit.access.private_setting.heading                       = Private Item
jsp.submit.access.private_setting.help                          = If selected, the item won't be searchable.
jsp.submit.access.private_setting.label                         = Private\:
jsp.submit.access.private_setting.review.discoverable           = The item will be searchable
jsp.submit.access.private_setting.review.notdiscoverable        = The item will <b>not</b> be searchable
jsp.submit.access.review.button									= Edit access settings
jsp.submit.access.review.embargoed								= Access is allowed from {0}
jsp.submit.access.embargo_setting.heading                       = Embargo
jsp.submit.access.policy_setting.help					        = Policies listed in this section override any default policies for the collection you're submitting to. If you wish to set an embargo but the target collection allows access for any user, you must set a policy that allows access for the Anonymous group only from a specific date onwards.
jsp.submit.access.policy_setting.label_name                     = Name\: 
jsp.submit.access.policy_setting.label_group                    = Group\: 
jsp.submit.access.policy_setting.label_date                     = Embargo Access until Specific Date\: 
jsp.submit.access.policy_setting.label_date.help                = Accepted format: yyyy, yyyy-mm, yyyy-mm-dd
jsp.submit.access.policy_setting.label_reason                   = Reason\: 
jsp.submit.access.submit_add_policy.button                      = Confirm Policy &amp; add another
jsp.submit.access.edit_policy.heading                           = Edit Policy
jsp.submit.cancel.continue.button                               = Oops, continue submission
jsp.submit.cancel.info                                          = Do you want the half-finished submission removed, or do you want to keep it so you can carry on working on it later?  You can also return to where you where during the submission process if you clicked Cancel by accident.
jsp.submit.cancel.remove.button                                 = Remove the submission
jsp.submit.cancel.save.button                                   = Save it, I'll work on it later
jsp.submit.cancel.title                                         = Cancel or Save Submission
jsp.submit.cancelled-removed.info                               = Your submission has been cancelled, and the incomplete item removed from the system.
jsp.submit.cancelled-removed.title                              = Submission Cancelled
jsp.submit.change-file-description.file                         = File
jsp.submit.change-file-description.filedescr                    = File Description:
jsp.submit.change-file-description.format                       = File Format
jsp.submit.change-file-description.heading                      = Submit: Change File Description
jsp.submit.change-file-description.info1                        = Here are the details of the file.
jsp.submit.change-file-description.info2                        = Enter the correct description of the file in the box below:
jsp.submit.change-file-description.size                         = Size
jsp.submit.change-file-description.title                        = Change File Description
jsp.submit.choose-file.document                                 = Document File:
jsp.submit.choose-file.filedescr                                = File Description:
jsp.submit.choose-file.heading                                  = Submit: Upload a File
jsp.submit.choose-file.info1                                    = Please enter the name of the file on your local hard drive corresponding to your item.  If you click "Browse...", a new window will appear in which you can locate and select the file on your local hard drive.
jsp.submit.choose-file.info6                                    = Please also note that the DSpace system is able to preserve the content of certain types of files better than other types.
jsp.submit.choose-file.info7                                    = Information about file types and levels of support for each are available.
jsp.submit.choose-file.info9                                    = Please give a brief description of the contents of this file, for example "Main article", or "Experiment data readings".
jsp.submit.choose-file.title                                    = Upload a File
jsp.submit.choose-file.skip                                     = Skip file upload &gt;
jsp.submit.choose-file.upload-ajax.button.cancel				= Cancel
jsp.submit.choose-file.upload-ajax.button.select-file			= Select a file...
jsp.submit.choose-file.upload-ajax.dialog.close					= Ok
jsp.submit.choose-file.upload-ajax.fileRequired.title			= File required
jsp.submit.choose-file.upload-ajax.fileRequired.info			= You must upload at least one file for this item
jsp.submit.choose-file.upload-ajax.uploadInit					= Upload is starting...
jsp.submit.choose-file.upload-ajax.uploadInProgress				= Upload in progress... <b>{0}%</b> [{1} bytes of {2}]
jsp.submit.choose-file.upload-ajax.uploadCompleted				= Upload completed.
jsp.submit.choose-file.upload-resumable.unsupported             = Your browser, unfortunately, does not support enhanced file upload. Use a browser that supports <a href="http://www.w3.org/TR/FileAPI/">the HTML5 File API</a> along with <a href="http://www.w3.org/TR/FileAPI/#normalization-of-params">file slicing</a> for an enhanced upload.
jsp.submit.choose-file.upload-resumable.button.select-file      = Select a file or drag & drop files ... 
jsp.submit.complete.heading                                     = Submit: Submission Complete!
jsp.submit.complete.info                                        = Your submission will now go through the workflow process designated for the collection to which you are submitting.    You will receive e-mail notification as soon as your submission has become a part of the collection, or if for some reason there is a problem with your submission. You can also check on the status of your submission by going to the My DSpace page.
jsp.submit.complete.again                                       = Submit another item to the same collection
jsp.submit.complete.link                                        = Go to My DSpace
jsp.submit.complete.title                                       = Submission Complete!
jsp.submit.creative-commons.heading                             = Submit: Use a Creative Commons License
jsp.submit.creative-commons.info1                               = If you wish, you may add a <a href="http://creativecommons.org/">Creative Commons</a> License to your item. <strong>Creative Commons licenses govern what people who read your work may then do with it.</strong></message>
jsp.submit.creative-commons.title                               = Use a Creative Commons License

jsp.submit.creative-commons.license                             = License Type
jsp.submit.creative-commons.select_change                       = Select or modify your license ...
jsp.submit.creative-commons.no_license		                    = No Creative Commons License
jsp.submit.creative-commons.license.current                     = Current license

jsp.submit.edit-bitstream-access.title                          = Edit Bitstream Access
jsp.submit.edit-bitstream-access.heading                        = Edit Bitstream Access
jsp.submit.edit-bitstream-access.save.button                    = Save
jsp.submit.edit-bitstream-access.cancel.button                  = Files List
jsp.submit.edit-metadata.button.add                             = Add More
jsp.submit.edit-metadata.button.remove                          = Remove Entry
jsp.submit.edit-metadata.button.remove2                         = Remove
jsp.submit.edit-metadata.cancelsave                             = Cancel/Save
jsp.submit.edit-metadata.controlledvocabulary                   = Subject Categories
jsp.submit.edit-metadata.day                                    = Day:
jsp.submit.edit-metadata.firstname                              = First name(s) + "Jr", e.g. Donald Jr
jsp.submit.edit-metadata.heading                                = Submit: Describe this Item
jsp.submit.edit-metadata.help                                   = <span class="fa fa-question-circle"></span>
jsp.submit.edit-metadata.info1                                  = Please fill in the requested information about this submission below.  In most browsers, you can use the tab key to move the cursor to the next input box or button, to save you having to use the mouse each time.
jsp.submit.edit-metadata.info2                                  = Please fill further information about this submission below.
jsp.submit.edit-metadata.lastname                               = Last name, e.g. Smith
jsp.submit.edit-metadata.month                                  = Month:
jsp.submit.edit-metadata.next                                   = Next &gt;
jsp.submit.edit-metadata.no_month                               = (No Month)
jsp.submit.edit-metadata.paperno                                = Report or Paper No.
jsp.submit.edit-metadata.previous                               = &lt; Previous
jsp.submit.edit-metadata.seriesname                             = Series Name
jsp.submit.edit-metadata.title                                  = Describe this Item
jsp.submit.edit-metadata.year                                   = Year:
jsp.submit.general.cancel-or-save.button                        = Cancel/Save
jsp.submit.general.next                                         = Next &gt;
jsp.submit.general.previous                                     = &lt; Previous
jsp.submit.general.submit                                       = Submit
jsp.submit.general.cancel                                       = Cancel
jsp.submit.general.save                                         = Save
jsp.submit.get-file-format.choose.button                        = Choose automatically-recognized type
jsp.submit.get-file-format.format                               = File Format:
jsp.submit.get-file-format.heading                              = Submit: Select File Format
jsp.submit.get-file-format.info1                                = Uploaded file: <code>{0}</code> ({1} bytes)
jsp.submit.get-file-format.info2                                = DSpace could not identify the format of this file.
jsp.submit.get-file-format.info3                                = DSpace recognized the file format as {0}. <strong>Please be sure before you change this!</strong>
jsp.submit.get-file-format.info5                                = Select the format of the file from the list below, for example "Adobe PDF" or "Microsoft Word", <strong>OR</strong> if the format is not in the list, please describe the format file in the input box below the list.
jsp.submit.get-file-format.info6                                = Format Not in List
jsp.submit.get-file-format.info7                                = <strong>If the format is not in the above list</strong>, describe it in the format below.  Enter the name of the application used to create the file, and the version number of the application (for example, "ACMESoft SuperApp version 1.5").
jsp.submit.get-file-format.known                                = (known)
jsp.submit.get-file-format.supported                            = (supported)
jsp.submit.get-file-format.title                                = Select File Format
jsp.submit.initial-questions.elem1                              = The item has more than one title, e.g. a translated title
jsp.submit.initial-questions.elem2                              = The item has been published or publicly distributed before
jsp.submit.initial-questions.elem3                              = The item consists of <em>more than one</em> file
jsp.submit.initial-questions.elem4                              = The item is a thesis
jsp.submit.initial-questions.heading                            = Submit: Describe this Item
jsp.submit.initial-questions.info                               = Please check the boxes next to the statements that apply to this submission.
jsp.submit.initial-questions.title                              = Describe this Item
jsp.submit.license-rejected.heading                             = Submit: License Rejected
jsp.submit.license-rejected.info1                               = You have chosen not to grant the license to distribute your submission via the DSpace system.  Your submission has not been deleted and can be accessed from the My DSpace page.
jsp.submit.license-rejected.info2                               = If you wish to contact us to discuss the license, please use one of the methods below:
jsp.submit.license-rejected.title                               = License Rejected
jsp.submit.no-theses.info1                                      = DSpace does not currently accept individually-submitted theses, but you are encouraged to use the separate electronic thesis submission site supported by the Libraries and by MIT Information Systems to submit your thesis to the <a href="http://thesis.mit.edu">Digital Library of MIT Theses</a>.  To learn how to submit your thesis to that system, see <a href="http://web.mit.edu/etheses/www/etheses-home.html">Submitting an Electronic Thesis at MIT</a>.
jsp.submit.no-theses.info2                                      = Because DSpace does not accept individually-submitted theses, your submission will not proceed; any files you have uploaded for the current item will not be stored.
jsp.submit.no-theses.info3                                      = Please note that printed copies of your thesis are still the official requirement for your degree. Due to important legal and record-keeping reasons, it is likely that in the future DSpace will work directly with the electronic thesis system to load groups of theses which have been officially vetted and approved.  Thanks for understanding.
jsp.submit.no-theses.info4                                      = For more information please <strong>contact the DSpace site administrators</strong>:
jsp.submit.no-theses.info5                                      = Thank you for your interest in DSpace!
jsp.submit.no-theses.title                                      = Theses Not Accepted in DSpace
jsp.submit.progressbar.submitting-in							= You are submitting in <b>{0}</b>
jsp.submit.progressbar.agreement								= Agreement
jsp.submit.progressbar.access                                   = Access
jsp.submit.progressbar.complete                                 = Complete
jsp.submit.progressbar.CClicense                                = License
jsp.submit.progressbar.describe                                 = Describe
jsp.submit.progressbar.initial-questions                        = Describe
jsp.submit.progressbar.license                                  = License
jsp.submit.progressbar.select                                   = Select
jsp.submit.progressbar.upload                                   = Upload
jsp.submit.progressbar.verify                                   = Verify
jsp.submit.review.button.cancelsave                             = Cancel/Save
jsp.submit.review.button.correct                                = Correct one of these
jsp.submit.review.button.edit                                   = Edit File Details
jsp.submit.review.button.complete 								= Complete
jsp.submit.review.button.next                                   = Next &gt;
jsp.submit.review.button.previous                               = &lt; Previous
jsp.submit.review.button.upload1                                = Add or Remove a File
jsp.submit.review.button.upload2                                = Upload a different file
jsp.submit.review.heading                                       = Submit: Verify Submission
jsp.submit.review.info1                                         = <strong>Not quite there yet,</strong> but nearly!
jsp.submit.review.info2                                         = Please spend a few minutes to examine what you've just submitted below. If anything is wrong, please go back and correct it by using the buttons next to the error, or by clicking on the progress bar at the top of the page.
jsp.submit.review.info3                                         = <strong>If everything is OK,</strong> please click the "Next" button at the bottom of the page.
jsp.submit.review.info4                                         = You can safely check the files which have been uploaded - a new window will be opened to display them.
jsp.submit.review.init-question1                                = Item has more than one title:
jsp.submit.review.init-question2                                = Previously published item:
jsp.submit.review.init-question3                                = Item consists of more than one file:
jsp.submit.review.known                                         = (Known)
jsp.submit.review.no_md                                         = <em>None</em>
jsp.submit.review.state1                                        = Yes
jsp.submit.review.state2                                        = No
jsp.submit.review.supported                                     = (Supported)
jsp.submit.review.title                                         = Verify Submission
jsp.submit.review.unknown                                       = (Unknown)
jsp.submit.review.upload1                                       = Uploaded&nbsp;Files:
jsp.submit.review.upload2                                       = Uploaded&nbsp;File:
jsp.submit.review.policies.founded								= Found {0} access settings
jsp.submit.review.policies.openaccess							= <span class="label label-success">Open Access</span>
jsp.submit.review.policies.embargoed							= <span class="label label-info">Embargoed until {0,date,dd/MM/yyyy}</span>
jsp.submit.review.policies.embargoed-group						= <span class="label label-warning">{1} from {0,date,dd/MM/yyyy}</span>
jsp.submit.review.policies.immediate							= <span class="label label-warning">{0}</span>
jsp.submit.review.policies.default								= <span class="label label-success">Standard policy: open access</span>
jsp.submit.saved.info                                           = Your submission has been saved for you to finish later.  You can continue the submission by going to your "My DSpace" page and clicking on the relevant "Resume" button.
jsp.submit.saved.title                                          = Submission Saved
jsp.submit.select-collection.collection                         = Collection
jsp.submit.select-collection.heading                            = Submit: Choose Collection
jsp.submit.select-collection.info1                              = Select the collection you wish to submit an item to from the list below, then click "Next".
jsp.submit.select-collection.none-authorized                    = You are not authorized to submit to any collections
jsp.submit.select-collection.title                              = Select Collection to Submit to
jsp.submit.select-collection.no-collection                                              = You must select a collection for this item.
jsp.submit.select-collection.cancel                                                     = Cancel
jsp.submit.show-license.grant.button                            = I Grant the License
jsp.submit.show-license.heading1                                = Submit: Grant DSpace Distribution License
jsp.submit.show-license.info1                                   = <strong>There is one last step:</strong> In order for DSpace to reproduce, translate and distribute your submission worldwide, your agreement to the following terms is necessary.  Please take a moment to read the terms of this license, and click on one of the buttons at the bottom of the page.  By clicking on the "Grant License" button, you indicate that you grant the following terms of the license.
jsp.submit.show-license.info2                                   = <strong>Not granting the license will not delete your submission.</strong> Your item will remain in your "My DSpace" page.  You can then either remove the submission from the system, or agree to the license later once any queries you might have are resolved.
jsp.submit.show-license.notgrant.button                         = I Do Not Grant the License
jsp.submit.show-license.title                                   = DSpace Distribution License
jsp.submit.show-uploaded-file.checksum                          = Checksum
jsp.submit.show-uploaded-file.click1.button                     = Change format
jsp.submit.show-uploaded-file.click2.button                     = Change file
jsp.submit.show-uploaded-file.click3.button                     = Embargo settings
jsp.submit.show-uploaded-file.file                              = File
jsp.submit.show-uploaded-file.format                            = File Format
jsp.submit.show-uploaded-file.heading1                          = Submit: File Uploaded Successfully
jsp.submit.show-uploaded-file.heading2                          = Submit: Uploaded File
jsp.submit.show-uploaded-file.info1                             = Your file was successfully uploaded.
jsp.submit.show-uploaded-file.info2                             = Here are the details of the file you have uploaded.  Please check the details before going to the next step.
jsp.submit.show-uploaded-file.info3                             = You can verify that the file has been uploaded correctly by:
jsp.submit.show-uploaded-file.info4                             = Clicking on the filename above.  This will download the file in a new browser window, so that you can check the contents.
jsp.submit.show-uploaded-file.info5                             = Comparing the checksum displayed above with a checksum worked out on your local computer.  They should be exactly the same.
jsp.submit.show-uploaded-file.info6                             = Click here to find out how to do this.
jsp.submit.show-uploaded-file.info7                             = The system can calculate a checksum you can verify.
jsp.submit.show-uploaded-file.info8                             = Click here for more information.
jsp.submit.show-uploaded-file.known                             = known
jsp.submit.show-uploaded-file.notSupported                      = unsupported
jsp.submit.show-uploaded-file.show.button                       = Show checksums
jsp.submit.show-uploaded-file.size                              = Size
jsp.submit.show-uploaded-file.size-in-bytes                     = {0} bytes
jsp.submit.show-uploaded-file.supported                         = Supported
jsp.submit.show-uploaded-file.title                             = Uploaded File
jsp.submit.thesis-removed-workaround.heading                    = Submission Stopped: Theses Not Accepted in DSpace
jsp.submit.thesis-removed-workaround.info                       = Since DSpace does not accept theses, your submission has been stopped. To start submitting something else click below.
jsp.submit.thesis-removed-workaround.link                       = Start a new submission
jsp.submit.thesis-removed-workaround.title                      = Submission Stopped
jsp.submit.upload-error.heading                                 = Submit: Error Uploading File
jsp.submit.upload-error.info                                    = There was a problem uploading your file.  Either the filename you entered was incorrect, there was a network problem which prevented the file from reaching us correctly, or you have attempted to upload a file format marked for internal system use only.  Please try again.
jsp.submit.virus-error.info                                     = The file has not been uploaded as it appears to contain a virus. Please contact the system administrator.
jsp.submit.virus-checker-error.info                             = A technical problem was encountered whilst attempting to scan the file for viruses. Please contact the system administrator.
jsp.submit.upload-error.retry.button                            = Retry Upload
jsp.submit.upload-error.title                                   = Error Uploading File
jsp.submit.upload-file-list.button1                             = Change
jsp.submit.upload-file-list.button2                             = Remove
jsp.submit.upload-file-list.button3                             = Show checksums
jsp.submit.upload-file-list.button4                             = Add Another File
jsp.submit.upload-file-list.button5                             = &lt; Previous
jsp.submit.upload-file-list.button6                             = Next &gt;
jsp.submit.upload-file-list.button7                             = Cancel/Save
jsp.submit.upload-file-list.button8                             = Policies
jsp.submit.upload-file-list.empty1                              = <em>None</em>
jsp.submit.upload-file-list.heading1                            = Submit: File Uploaded Successfully
jsp.submit.upload-file-list.heading2                            = Submit: Uploaded Files
jsp.submit.upload-file-list.help1                               = Click here to find out how to do this.
jsp.submit.upload-file-list.help2                               = Click here for more information.
jsp.submit.upload-file-list.info1                               = <strong>Your file was successfully uploaded.</strong>
jsp.submit.upload-file-list.info2                               = The table below shows the files which have uploaded for this item.
jsp.submit.upload-file-list.info3                               = You can verify that the file(s) have been uploaded correctly by:
jsp.submit.upload-file-list.info4                               = Clicking on the filenames above.  This will download the file in a new browser window, so that you can check the contents.
jsp.submit.upload-file-list.info5                               = Comparing checksums displayed above with checksums worked out on your local computer.  They should be exactly the same.
jsp.submit.upload-file-list.info6                               = The system can calculate a checksum you can verify.
jsp.submit.upload-file-list.supportlevel1                       = supported
jsp.submit.upload-file-list.supportlevel2                       = known
jsp.submit.upload-file-list.supportlevel3                       = unsupported
jsp.submit.upload-file-list.tableheading1                       = Primary<br/>bitstream
jsp.submit.upload-file-list.tableheading2                       = File
jsp.submit.upload-file-list.tableheading3                       = Size
jsp.submit.upload-file-list.tableheading4                       = Description
jsp.submit.upload-file-list.tableheading5                       = File Format
jsp.submit.upload-file-list.tableheading6                       = Checksum
jsp.submit.upload-file-list.tableheading7                       = Access Settings
jsp.submit.upload-file-list.title                               = Uploaded Files
jsp.submit.verify-prune.heading                                 = Submit: Caution
jsp.submit.verify-prune.info1                                   = The changes you've made to the first "Describe Your Item" page will affect your submission:
jsp.submit.verify-prune.info2                                   = You've indicated that your submission does not have alternative titles, but you've already entered some.  If you proceed with this change, the alternative titles you've entered will be removed.
jsp.submit.verify-prune.info3                                   = You've indicated that your submission has not been published or publicly distributed before, but you've already entered an issue date, publisher and/or citation.  If you proceed, this information will be removed, and DSpace will assign an issue date.
jsp.submit.verify-prune.info4                                   = You've indicated that the item you're submitting consists of only a single file, but you've already uploaded more than one file.  If you proceed, only the first file you uploaded will be kept, and the rest will be discarded by the system. (The files on your local hard drive will not be affected.)
jsp.submit.verify-prune.notproceed.button                       = Do Not Make the Changes
jsp.submit.verify-prune.proceed.button                          = Proceed With Changes
jsp.submit.verify-prune.question                                = Are you sure you want to proceed with the changes?
jsp.submit.verify-prune.title                                   = Answers to Initial Questions Changed
jsp.suggest.button.cancel                                       = Cancel
jsp.suggest.button.send                                         = Send Recommendation
jsp.suggest.heading                                             = Recommended Item:
jsp.suggest.invitation                                          = To recommend this item to someone, complete the form below. Fields marked with a '*' are required.
jsp.suggest.message                                             = Personal message:
jsp.suggest.recipemail                                          = E-mail of recipient*:
jsp.suggest.recipname                                           = Name of recipient:
jsp.suggest.senderemail                                         = Your e-mail address:
jsp.suggest.sendername                                          = Your name:
jsp.suggest.title                                               = Recommend an Item
jsp.suggest.warning                                             = Please fill in all required fields
jsp.suggestok.button.close                                      = Close
jsp.suggestok.heading                                           = Your recommendation was successfully sent!
jsp.suggestok.title                                             = Recommendation Sent
jsp.tombstone.text                                              = The item you are trying to access has been withdrawn from DSpace.  If have any questions, please contact the administrators.
jsp.tombstone.title                                             = Item Withdrawn
jsp.tools.confirm-delete-collection.confirm                     = Are you sure the collection <strong>{0}</strong> should be deleted?  This will delete:
jsp.tools.confirm-delete-collection.heading                     = Delete Collection: {0}
jsp.tools.confirm-delete-collection.info1                       = Any items and incomplete submissions in this collection that aren't contained in other collections
jsp.tools.confirm-delete-collection.info2                       = The contents of those items
jsp.tools.confirm-delete-collection.info3                       = All associated authorisation policies
jsp.tools.confirm-delete-collection.title                       = Delete Collection
jsp.tools.confirm-delete-community.confirm                      = Are you sure the community <strong>{0}</strong> should be deleted?  This will delete:
jsp.tools.confirm-delete-community.heading                      = Delete Community: {0}
jsp.tools.confirm-delete-community.info1                        = Any collections in the community that are not contained in other communities
jsp.tools.confirm-delete-community.info2                        = Any items and incomplete submissions in those collections that aren't contained in other collections
jsp.tools.confirm-delete-community.info3                        = The contents of those items
jsp.tools.confirm-delete-community.info4                        = All associated authorisation policies
jsp.tools.confirm-delete-community.title                        = Delete Community
jsp.tools.confirm-delete-item.info                              = Are you sure this item should be completely deleted?  Caution:  At present, no tombstone would be left.
jsp.tools.confirm-delete-item.title                             = Delete Item
jsp.tools.confirm-withdraw-item.question                        = Are you sure this item should be withdrawn from the archive?
jsp.tools.confirm-withdraw-item.title                           = Withdraw Item
jsp.tools.confirm-withdraw-item.withdraw.button                 = Withdraw
jsp.tools.confirm-privating-item.question                       = Are you sure this item should be made private?
jsp.tools.confirm-privating-item.title                          = Make item Private
jsp.tools.confirm-privating-item.privating.button               = Make item Private
jsp.tools.creative-commons-edit.heading1                        = Add or Replace Creative Commons License
jsp.tools.creative-commons-edit.title                           = DSpace Distribution License
jsp.tools.curate.collection.title                               = Curate Collection
jsp.tools.curate.collection.heading                             = Curate Collection: {0}
jsp.tools.curate.community.title                                = Curate Community
jsp.tools.curate.community.heading                              = Curate Community: {0}
jsp.tools.curate.item.title                                     = Curate Item
jsp.tools.curate.item.heading                                   = Curate Item: {0}
jsp.tools.curate.perform.button                                 = Perform
jsp.tools.curate.perform.failure                                = The task exited unexpectedly or failed. For more information, please contact the site administrator or check your system logs.
jsp.tools.curate.perform.message.failure                        = STATUS: Failure, RESULT: {1}
jsp.tools.curate.perform.message.success                        = STATUS: {0}, RESULT: {1}
jsp.tools.curate.perform.success                                = The task was completed successfully.
jsp.tools.curate.queue.button                                   = Queue
jsp.tools.curate.queue.failure                                  = The task could not be queued. An error occurred. For more information, please contact the site administrator or check your system logs.
jsp.tools.curate.queue.message.failure                          = RESULT: FAILED to queue Object ''{0}'' in ''{1}'' Queue
jsp.tools.curate.queue.message.success                          = RESULT: Object ''{0}'' queued in ''{1}'' Queue
jsp.tools.curate.queue.success                                  = The task was queued successfully.
jsp.tools.curate.return.collection.button                       = Return to Edit Collection Page
jsp.tools.curate.return.community.button                        = Return to Edit Community Page
jsp.tools.curate.return.item.button                             = Return to Edit Item Page
jsp.tools.curate.select-group.tag                               = Choose from the following groups
jsp.tools.curate.select-task.tag                                = Task
jsp.tools.curate.task.name                                      = Task: {0}
jsp.tools.edit-collection.button.delete                         = Delete this Collection...
jsp.tools.edit-collection.form.basic-metadata					= Collection's Metadata
jsp.tools.edit-collection.form.collection-settings				= Collection's settings
jsp.tools.edit-collection.form.button.add-logo                  = Upload new logo...
jsp.tools.edit-collection.form.button.cancel                    = Cancel
jsp.tools.edit-collection.form.button.create                    = Create...
jsp.tools.edit-collection.form.button.create2                   = Create
jsp.tools.edit-collection.form.button.delete                    = Delete
jsp.tools.edit-collection.form.button.delete-logo               = Delete (no logo)
jsp.tools.edit-collection.form.button.edit                      = Edit...
jsp.tools.edit-collection.form.button.set-logo                  = Upload a logo...
jsp.tools.edit-collection.form.button.update                    = Update
jsp.tools.edit-collection.form.button.curate                    = Curate...
jsp.tools.edit-collection.form.label1                           = Name:
jsp.tools.edit-collection.form.label10                          = Submitters:
jsp.tools.edit-collection.form.label11                          = Step:
jsp.tools.edit-collection.form.label12                          = Collection Administrators:
jsp.tools.edit-collection.form.label13                          = Item template:
jsp.tools.edit-collection.form.label14                          = Collection's Authorizations:
jsp.tools.edit-collection.form.label15                          = Harvesting Settings
jsp.tools.edit-collection.form.label16                          = Content Source
jsp.tools.edit-collection.form.label17                          = This is a standard DSpace collection
jsp.tools.edit-collection.form.label18                          = This collection harvests its content from an external source
jsp.tools.edit-collection.form.label19                          = OAI Provider
jsp.tools.edit-collection.form.label20                          = OAI Set Id
jsp.tools.edit-collection.form.label21                          = Metadata Format
jsp.tools.edit-collection.form.label21.select.qdc	            = Qualified Dublin Core
jsp.tools.edit-collection.form.label21.select.dc				= Dublin Core
jsp.tools.edit-collection.form.label21.select.dim               = DSpace Intermediate Format
jsp.tools.edit-collection.form.label22                          = Content being Harvested
jsp.tools.edit-collection.form.label23                          = Harvest metadata only.
jsp.tools.edit-collection.form.label24                          = Harvest metadata and references to bitstreams (requires ORE support).
jsp.tools.edit-collection.form.label25                          = Harvest metadata and bitstreams (requires ORE support).
jsp.tools.edit-collection.form.label26                          = Last Harvest Result
jsp.tools.edit-collection.form.label27                          = Collection's Curations:
jsp.tools.edit-collection.form.label2                           = Short Description
jsp.tools.edit-collection.form.label3                           = Introductory text (HTML):
jsp.tools.edit-collection.form.label4                           = Copyright text (plain text):
jsp.tools.edit-collection.form.label5                           = Side bar text (HTML):
jsp.tools.edit-collection.form.label6                           = License:
jsp.tools.edit-collection.form.label7                           = Provenance:
jsp.tools.edit-collection.form.label8                           = Logo:
jsp.tools.edit-collection.form.label9                           = Submission Workflow
jsp.tools.edit-collection.heading1                              = Create Collection
jsp.tools.edit-collection.heading2                              = Edit Collection {0}
jsp.tools.edit-collection.title                                 = Edit Collection
jsp.tools.edit-collection.wf-role1                              = Accept/Reject
jsp.tools.edit-collection.wf-role2                              = Accept/Reject/Edit Metadata
jsp.tools.edit-collection.wf-role3                              = Edit Metadata
jsp.tools.edit-community.button.delete                          = Delete this Community...
jsp.tools.edit-community.form.basic-metadata					= Community's metadata
jsp.tools.edit-community.form.community-settings				= Community's settings
jsp.tools.edit-community.form.button.add-logo                   = Upload new logo...
jsp.tools.edit-community.form.button.cancel                     = Cancel
jsp.tools.edit-community.form.button.create                     = Create
jsp.tools.edit-community.form.button.remove						= Remove
jsp.tools.edit-community.form.button.delete-logo                = Delete (no logo)
jsp.tools.edit-community.form.button.edit                       = Edit...
jsp.tools.edit-community.form.button.set-logo                   = Upload a logo...
jsp.tools.edit-community.form.button.update                     = Update
jsp.tools.edit-community.form.button.curate                     = Curate...
jsp.tools.edit-community.form.label1                            = Name:
jsp.tools.edit-community.form.label2                            = Short Description
jsp.tools.edit-community.form.label3                            = Introductory text (HTML):
jsp.tools.edit-community.form.label4                            = Copyright text (plain text):
jsp.tools.edit-community.form.label5                            = Side bar text (HTML):
jsp.tools.edit-community.form.label6                            = Logo:
jsp.tools.edit-community.form.label7                            = Community's Authorizations:
jsp.tools.edit-community.form.label8				= Community Administrators:
jsp.tools.edit-community.form.label9                            = Community's Curations:
jsp.tools.edit-community.heading1                               = Create Community
jsp.tools.edit-community.heading2                               = Edit Community {0}
jsp.tools.edit-community.title                                  = Edit Community
jsp.tools.edit-item-form.addbit.button                          = Add Bitstream
jsp.tools.edit-item-form.addcc.button                           = Add Creative Commons License
jsp.tools.edit-item-form.form.button.curate                     = Curate...
jsp.tools.edit-item-form.collections                            = In Collections:
jsp.tools.edit-item-form.delete-w-confirm.button                = Delete (Expunge)...
jsp.tools.edit-item-form.elem0                                  = Schema
jsp.tools.edit-item-form.elem1                                  = Element
jsp.tools.edit-item-form.elem10                                 = Format
jsp.tools.edit-item-form.elem11                                 = User&nbsp;Format&nbsp;Description
jsp.tools.edit-item-form.elem2                                  = Qualifier
jsp.tools.edit-item-form.elem3                                  = Value
jsp.tools.edit-item-form.elem4                                  = Language
jsp.tools.edit-item-form.elem5                                  = Primary<br/>Bitstream
jsp.tools.edit-item-form.elem7                                  = Name
jsp.tools.edit-item-form.elem8                                  = Source
jsp.tools.edit-item-form.elem9                                  = Description
jsp.tools.edit-item-form.elem12                                 = Order
jsp.tools.edit-item-form.form.label1                            = Item's Curations:
jsp.tools.edit-item-form.handle                                 = Handle:
jsp.tools.edit-item-form.heading                                = Bitstreams
jsp.tools.edit-item-form.details                                = Item's Details
jsp.tools.edit-item-form.item                                   = Authorizations...
jsp.tools.edit-item-form.itemID                                 = Item&nbsp;internal&nbsp;ID:
jsp.tools.edit-item-form.itempage                               = Item page:
jsp.tools.edit-item-form.modified                               = Last modified:
jsp.tools.edit-item-form.move-item.button                       = Move Item
jsp.tools.edit-item-form.msg                                    = This item was withdrawn from DSpace
jsp.tools.edit-item-form.na                                     = N/A
jsp.tools.edit-item-form.note                                   = PLEASE NOTE: These changes are not validated in any way. You are responsible for entering the data in the correct format. If you are not sure what the format is, please do NOT make changes.
jsp.tools.edit-item-form.note3                                  = Note that if the "user format description" field isn't empty, the format will always be set to "Unknown", so clear the user format description before changing the format field.
jsp.tools.edit-item-form.reinstate.button                       = Reinstate
jsp.tools.edit-item-form.replacecc.button                       = Replace Creative Commons License
jsp.tools.edit-item-form.title                                  = Edit Item
jsp.tools.edit-item-form.withdraw-w-confirm.button              = Withdraw...
jsp.tools.edit-item-form.unlock                                 = Unlock the authority key value for manual editing, or toggle it locked again
jsp.tools.edit-item-form.move-up                                = Move up
jsp.tools.edit-item-form.move-down                              = Move down
jsp.tools.edit-item-form.order-update                           = Update bitstream order
jsp.tools.edit-item-form.privating-w-confirm.button             = Make item Private...
jsp.tools.edit-item-form.publicize.button                       = Make item Public
jsp.tools.eperson-list.close.button                             = Close
jsp.tools.eperson-list.heading                                  = E-people {0}-{1} of {2}
jsp.tools.eperson-list.info1                                    = Clicking on the 'Add' button next to an e-person will add that e-person to the list on the main form.
jsp.tools.eperson-list.jump.first                               = First
jsp.tools.eperson-list.jump.five-back                           = &lt; 5 Pages
jsp.tools.eperson-list.jump.five-forward                        = 5 Pages &gt;
jsp.tools.eperson-list.jump.last                                = Last
jsp.tools.eperson-list.jump.one-back                            = &lt; 1 Page
jsp.tools.eperson-list.jump.one-forward                         = 1 Page &gt;
jsp.tools.eperson-list.search.query                             = Query
jsp.tools.eperson-list.search.return-browse                     = return to e-person full list
jsp.tools.eperson-list.search.submit                            = Search
jsp.tools.eperson-list.th.email                                 = E-mail
jsp.tools.eperson-list.th.email.sortedby                        = E-mail &uarr;
jsp.tools.eperson-list.th.firstname                             = First Name
jsp.tools.eperson-list.th.id                                    = ID
jsp.tools.eperson-list.th.id.sortedby                           = ID &uarr;
jsp.tools.eperson-list.th.language                              = Language
jsp.tools.eperson-list.th.language.sortedby                     = Language &uarr;
jsp.tools.eperson-list.th.lastname                              = Last Name
jsp.tools.eperson-list.th.lastname.sortedby                     = Last Name &uarr;
jsp.tools.eperson-list.title                                    = Select E-people
jsp.tools.general.add                                           = Add
jsp.tools.general.cancel                                        = Cancel
jsp.tools.general.delete                                        = Delete
jsp.tools.general.delete-w-confirm                              = Delete...
jsp.tools.general.edit                                          = Edit
jsp.tools.general.remove                                        = Remove
jsp.tools.general.select                                        = Select
jsp.tools.general.update                                        = Update
jsp.tools.general.view                                          = View
jsp.tools.get-item-id.find.button                               = Find
jsp.tools.get-item-id.handle                                    = Handle:
jsp.tools.get-item-id.heading                                   = Edit or Delete Item
jsp.tools.get-item-id.info1                                     = <strong>The ID you entered isn't a valid item ID.</strong>  If you're trying to edit a community or collection, you need to use the <a href="{0}">communities/collections admin page</a>.
jsp.tools.get-item-id.info2                                     = Enter the Handle or internal item ID of the item you want to edit or delete.
jsp.tools.get-item-id.internal                                  = Internal ID:
jsp.tools.get-item-id.title                                     = Edit Item
jsp.tools.group-edit.eperson                                    = EPerson Members
jsp.tools.group-edit.group                                      = Group Members
jsp.tools.group-edit.heading                                    = After making changes to this group you must click the "Update Group" button below.
jsp.tools.group-edit.name                                       = Name:
jsp.tools.group-edit.title                                      = Edit Group
jsp.tools.group-edit.update.button                              = Update Group
jsp.tools.group-list.create.button                              = Create New Group
jsp.tools.group-list.id                                         = ID
jsp.tools.group-list.name                                       = Name
jsp.tools.group-list.note1                                      = Note that you do not need to manually add users to the "anonymous" group - all users are members implicitly.
jsp.tools.group-list.note2                                      = Warning - if you try to delete a group that is referred to by an authorization policy or is a workflow group you will get an internal server error.
jsp.tools.group-list.title                                      = Group Editor
jsp.tools.group-list.search.return-browse						= Return to group full list
jsp.tools.group-select-list.untitled							= Untitled
jsp.tools.group-select-list.close.button                        = Close
jsp.tools.group-select-list.heading                             = Groups {0}-{1} of {2}
jsp.tools.group-select-list.info1                               = Clicking on the 'Add' button next to a group will add that group to the list on the main form.
jsp.tools.group-select-list.jump.first                          = First
jsp.tools.group-select-list.jump.five-back                      = &lt; 5 Pages
jsp.tools.group-select-list.jump.five-forward                   = 5 Pages &gt;
jsp.tools.group-select-list.jump.last                           = Last
jsp.tools.group-select-list.jump.one-back                       = &lt; 1 Page
jsp.tools.group-select-list.jump.one-forward                    = 1 Page &gt;
jsp.tools.group-select-list.th.id                               = ID
jsp.tools.group-select-list.th.id.sortedby                      = ID &uarr;
jsp.tools.group-select-list.th.name                             = Name
jsp.tools.group-select-list.th.name.sortedby                    = Name &uarr;
jsp.tools.group-select-list.title                               = Select Groups
jsp.tools.itemmap-browse.add                                    = Check the box next to items you wish to add to {0}, and choose ''Add''.
jsp.tools.itemmap-browse.heading-search                         = Browse Items matching query: ''{0}''
jsp.tools.itemmap-browse.heading-collection                     = Items Mapped to Collection {1} from Collection {0}
jsp.tools.itemmap-browse.remove                                 = Check the box next to items you wish to unmap from {0}, and choose ''Remove''.
jsp.tools.itemmap-browse.th.action                              = Action
jsp.tools.itemmap-browse.th.author                              = First Author
jsp.tools.itemmap-browse.th.date                                = Date
jsp.tools.itemmap-browse.th.remove                              = Unmap
jsp.tools.itemmap-browse.th.title                               = Title
jsp.tools.itemmap-browse.title                                  = Browse Items
jsp.tools.itemmap-browse.info.change-page						= Your query returned a lot of results. You can navigate the results using the following buttons. Please note that the selected items will be mapped only after clicking the ''Add'' button.
jsp.tools.itemmap-browse.previous.button						= Previous page
jsp.tools.itemmap-browse.next.button							= Next page
jsp.tools.itemmap-info.button.continue                          = Continue
jsp.tools.itemmap-info.heading                                  = Item Map Info
jsp.tools.itemmap-info.msg.added                                = Add item {0}
jsp.tools.itemmap-info.msg.none-selected                        = No items selected, none added.
jsp.tools.itemmap-info.msg.none-removed                         = No items selected, none unmapped.
# In the following 2 messages the only parameter is an item ID
jsp.tools.itemmap-info.msg.remove                               = Unmap item {0}
jsp.tools.itemmap-info.title                                    = Item Map Info
jsp.tools.itemmap-main.collection                               = Collection: "{0}"
jsp.tools.itemmap-main.heading                                  = Item Mapper - Map Items from Other Collections
jsp.tools.itemmap-main.info1                                    = There are {0} items owned by this collection, and {1} items mapped in from other collections.
jsp.tools.itemmap-main.info4                                    = Import By Search
jsp.tools.itemmap-main.info5                                    = Enter a search query for a list of matching items
jsp.tools.itemmap-main.info6                                    = Browse Items Imported From Collections:
jsp.tools.itemmap-main.info7                                    = Click on collection names to browse for items to remove that were mapped in from that collection.
jsp.tools.itemmap-main.info8                                    = This collection has no items mapped into it.
jsp.tools.itemmap-main.search.button                            = Search
jsp.tools.itemmap-main.title                                    = Item Mapper
jsp.tools.move-item.button                                      = Move
jsp.tools.move-item.collection.from.msg                         = Collection to move from
jsp.tools.move-item.collection.to.msg                           = Collection to move to
jsp.tools.move-item.item.name.msg                               = Name of the item to be moved
jsp.tools.move-item.title                                       = Moving an item
jsp.tools.move-item.inheritpolicies                             = Inherit default policies of destination collection
jsp.tools.upload-bitstream.info                                 = Select the bitstream to upload
jsp.tools.upload-bitstream.title                                = Upload Bitstream
jsp.tools.upload-bitstream.upload                               = Upload
jsp.workspace.ws-error.errormsg1                                = The system was unable to process your request correctly.  You must specify an item.
jsp.workspace.ws-error.errormsg2                                = Go back to "My DSpace", and select "Open" for the WorkSpace Item that you wish to work with.  If you are still experiencing problems please do not hesitate to contact us and we will do our best to solve the problem.
jsp.workspace.ws-error.heading                                  = Error - Workspace Item
jsp.workspace.ws-error.title                                    = My DSpace - Workspace Error
jsp.workspace.ws-main.button.edit                               = Edit
jsp.workspace.ws-main.button.remove                             = Remove
jsp.workspace.ws-main.button.view                               = View
jsp.workspace.ws-main.descheading                               = Description
jsp.workspace.ws-main.editmsg                                   = Open the item up for editing and file management.
jsp.workspace.ws-main.optionheading                             = Option
jsp.workspace.ws-main.removemsg                                 = Remove the item all together.
jsp.workspace.ws-main.submitmsg                                 = This item is being submitted to the collection:
jsp.workspace.ws-main.title                                     = My DSpace
jsp.workspace.ws-main.viewmsg                                   = View the item record as it stands at this stage of submission.
jsp.workspace.ws-main.wsitem                                    = WorkSpace Item
jsp.workspace.wsv-error.errormsg1                               = The system was unable to process your request correctly.  You must specify an item.
jsp.workspace.wsv-error.errormsg2                               = Go back to "My DSpace", and select "Open" for the WorkSpace Item that you wish to work with, then select "View" from the list of options.  If you are still experiencing problems please do not hesitate to contact us and we will do our best to solve the problem.
jsp.workspace.wsv-error.heading                                 = Error - View Workspace Item
jsp.workspace.wsv-error.title                                   = My DSpace - View Workspace Item Error

metadata.dc.contributor.*           = Authors
metadata.dc.contributor.author      = Authors
metadata.dc.contributor.editor      = Editors
metadata.dc.date.issued             = Issue Date
metadata.dc.description             = Description
metadata.dc.description.abstract    = Abstract
metadata.dc.identifier              = Other Identifiers
metadata.dc.identifier.citation     = Source
metadata.dc.identifier.govdoc       = Gov't Doc #
metadata.dc.identifier.isbn         = ISBN
metadata.dc.identifier.ismn         = ISMN
metadata.dc.identifier.issn         = ISSN
metadata.dc.identifier.uri          = URI
metadata.dc.publisher               = Publisher
metadata.dc.relation.ispartofseries = Series/Report no.
metadata.dc.relation.ispartof		= Journal
metadata.dc.relation				= Project
metadata.dc.relation.conference 	= Conference
metadata.dc.relation.publication	= Related Publication
metadata.dc.relation.dataset		= Related Dataset
metadata.dc.subject                 = Keywords
metadata.dc.title                   = Title
metadata.dc.title.alternative       = Other Titles
metadata.dc.identifier.doi          = DOI
metadata.dc.rights					= Rights

news-side.html = news-side.html

news-top.html = news-top.html

news-footer.html = news-footer.html

org.dspace.app.itemexport.no-result = The DSpaceObject that you specified has no items.
org.dspace.app.webui.jsptag.CollectionListTag.collectionName                    = Collection Name
org.dspace.app.webui.jsptag.CommunityListTag.communityName                      = Community Name
org.dspace.app.webui.jsptag.ItemListTag.authors                                 = Authors
org.dspace.app.webui.jsptag.ItemListTag.issueDate                               = Date&nbsp;of&nbsp;Issue
org.dspace.app.webui.jsptag.ItemListTag.title                                   = Title
org.dspace.app.webui.jsptag.ItemTag.appears                                     = Appears in Collections:
org.dspace.app.webui.jsptag.ItemTag.dcfield                                     = DC Field
org.dspace.app.webui.jsptag.ItemTag.description                                 = Description
org.dspace.app.webui.jsptag.ItemTag.file                                        = File
org.dspace.app.webui.jsptag.ItemTag.fileformat                                  = Format
org.dspace.app.webui.jsptag.ItemTag.files                                       = Files in This Item:
org.dspace.app.webui.jsptag.ItemTag.files.no                                    = There are no files associated with this item.
org.dspace.app.webui.jsptag.ItemTag.filesize                                    = Size
org.dspace.app.webui.jsptag.ItemTag.full                                        = Full metadata record
org.dspace.app.webui.jsptag.ItemTag.itemprotected                               = This item is protected by original copyright
org.dspace.app.webui.jsptag.ItemTag.lang                                        = Language
org.dspace.app.webui.jsptag.ItemTag.submitted                                   = Submitted to Collection:
org.dspace.app.webui.jsptag.ItemTag.thumbnail                                   = Thumbnail
org.dspace.app.webui.jsptag.ItemTag.value                                       = Value
org.dspace.app.webui.jsptag.ItemTag.view                                        = View/Open
org.dspace.app.webui.jsptag.ItemTag.viewlicence                                 = View License
org.dspace.app.webui.jsptag.SelectEPersonTag.removeSelected                     = Remove Selected
org.dspace.app.webui.jsptag.SelectEPersonTag.selectPeople                       = Select E-people...
org.dspace.app.webui.jsptag.SelectEPersonTag.selectPerson                       = Select E-person...
org.dspace.app.webui.jsptag.SelectGroupTag.removeSelected                       = Remove Selected
org.dspace.app.webui.jsptag.SelectGroupTag.selectGroup                          = Select Group...
org.dspace.app.webui.jsptag.SelectGroupTag.selectGroups                         = Select Groups...
#there are two more types of feeds: Collection and Community level feeds
org.dspace.app.webui.servlet.FeedServlet.feed-type.collection                   = Collection
org.dspace.app.webui.servlet.FeedServlet.feed-type.community                    = Community
# In the following takes in feed type and the title of the collection/community
org.dspace.app.webui.servlet.FeedServlet.feed.title                             = DSpace {0}: {1}
#the general-feed is the feed for all of DSpace
org.dspace.app.webui.servlet.FeedServlet.general-feed.description               = The DSpace digital repository system captures, stores, indexes, preserves, and distributes digital research material.
org.dspace.app.webui.servlet.FeedServlet.logo.title                             = The Channel Image
org.dspace.app.webui.servlet.FeedServlet.notitle                                = no title
org.dspace.app.webui.servlet.FeedServlet.search.description                     = Search the Channel
org.dspace.app.webui.servlet.FeedServlet.search.name                            = search
# The following takes in the feed type (collection or community)
org.dspace.app.webui.servlet.FeedServlet.search.title                           = The {0}''s search engine
org.dspace.app.webui.servlet.FeedServlet.search.title.default                   = The DSpace search engine
org.dspace.app.webui.servlet.SuggestServlet.recipient                           = colleague
org.dspace.app.webui.servlet.SuggestServlet.sender                              = A DSpace user
org.dspace.app.webui.servlet.admin.CurationServlet.null-result                  = Nothing to do for this DSpace object.
org.dspace.app.webui.servlet.admin.MetadataFieldRegistryServlet.badelemchar     = The element cannot contain periods, underscores or spaces.
org.dspace.app.webui.servlet.admin.MetadataFieldRegistryServlet.badqualchar     = The qualifier cannot contain periods, underscores or spaces.
org.dspace.app.webui.servlet.admin.MetadataFieldRegistryServlet.createfailed    = The requested field could not be created due to an already existing field with an identical name.
org.dspace.app.webui.servlet.admin.MetadataFieldRegistryServlet.elemempty       = The element cannot be empty.
org.dspace.app.webui.servlet.admin.MetadataFieldRegistryServlet.elemtoolong     = The element must be shorter than 64 characters.
org.dspace.app.webui.servlet.admin.MetadataFieldRegistryServlet.movearguments   = Please select both a field to move and a destination schema.
org.dspace.app.webui.servlet.admin.MetadataFieldRegistryServlet.movefailed      = The requested field(s) could not be moved due to an identical field in the destination schema.
org.dspace.app.webui.servlet.admin.MetadataFieldRegistryServlet.qualtoolong     = The qualifier must be shorter than 64 characters.
org.dspace.app.webui.servlet.admin.MetadataSchemaRegistryServlet.emptyname      = The short name cannot be empty.
org.dspace.app.webui.servlet.admin.MetadataSchemaRegistryServlet.emptynamespace = The namespace cannot be empty.
org.dspace.app.webui.servlet.admin.MetadataSchemaRegistryServlet.illegalchar    = The short name cannot contain spaces, underscores or periods.
org.dspace.app.webui.servlet.admin.MetadataSchemaRegistryServlet.nametolong     = The short name must be 32 characters or less.
org.dspace.checker.ResultsLogger.bitstream-format                               = Bitstream format
org.dspace.checker.ResultsLogger.bitstream-found                                = Bitstream found
org.dspace.checker.ResultsLogger.bitstream-id                                   = Bitstream ID
org.dspace.checker.ResultsLogger.bitstream-info-found                           = Bitstream info found
org.dspace.checker.ResultsLogger.bitstream-marked-deleted                       = Bitstream marked deleted
org.dspace.checker.ResultsLogger.checksum-algorithm                             = Checksum algorithm
org.dspace.checker.ResultsLogger.checksum-comparison-result                     = Checksum comparison result
org.dspace.checker.ResultsLogger.internal-id                                    = Internal Id
org.dspace.checker.ResultsLogger.name                                           = Name
org.dspace.checker.ResultsLogger.new-checksum                                   = New checksum
org.dspace.checker.ResultsLogger.previous-checksum                              = Previous checksum
org.dspace.checker.ResultsLogger.previous-checksum-data                         = Previous checksum data
org.dspace.checker.ResultsLogger.previous-checksum-date                         = Previous checksum date
org.dspace.checker.ResultsLogger.run-start-time                                 = Run start time
org.dspace.checker.ResultsLogger.size                                           = Size
org.dspace.checker.ResultsLogger.source                                         = Source
org.dspace.checker.ResultsLogger.store-number                                   = Store number
org.dspace.checker.ResultsLogger.to-be-processed                                = To be processed
org.dspace.checker.ResultsLogger.user-format-description                        = User format description
org.dspace.checker.SimpleReporterImpl.bitstream-id                              = Bitstream Id
org.dspace.checker.SimpleReporterImpl.bitstream-not-found-report                = The following is a BITSTREAM NOT FOUND report for
org.dspace.checker.SimpleReporterImpl.bitstream-will-no-longer-be-processed     = The following is a BITSTREAM WILL NO LONGER BE PROCESSED report for
org.dspace.checker.SimpleReporterImpl.check-id                                  = Check Id
org.dspace.checker.SimpleReporterImpl.checksum                                  = Checksum
org.dspace.checker.SimpleReporterImpl.checksum-algorithm                        = Checksum Algorithm
org.dspace.checker.SimpleReporterImpl.checksum-calculated                       = Checksum Calculated
org.dspace.checker.SimpleReporterImpl.checksum-did-not-match                    = The following is a CHECKSUM DID NOT MATCH report for
org.dspace.checker.SimpleReporterImpl.checksum-expected                         = Checksum Expected
org.dspace.checker.SimpleReporterImpl.date-range-to                             = to
org.dspace.checker.SimpleReporterImpl.deleted                                   = Deleted
org.dspace.checker.SimpleReporterImpl.deleted-bitstream-intro                   = The following is a BITSTREAM SET DELETED report for
org.dspace.checker.SimpleReporterImpl.description                               = Description
org.dspace.checker.SimpleReporterImpl.format-id                                 = Format Id
org.dspace.checker.SimpleReporterImpl.howto-add-unchecked-bitstreams            = To add these bitstreams to be checked run the checksum checker with the -u option
org.dspace.checker.SimpleReporterImpl.internal-id                               = Internal Id
org.dspace.checker.SimpleReporterImpl.name                                      = Name
org.dspace.checker.SimpleReporterImpl.no-bitstreams-changed                     = There were no bitstreams found with changed checksums
org.dspace.checker.SimpleReporterImpl.no-bitstreams-to-delete                   = There were NO bitstreams found to be set as deleted today
org.dspace.checker.SimpleReporterImpl.no-bitstreams-to-no-longer-be-processed   = There were no bitstreams set to no longer be processed
org.dspace.checker.SimpleReporterImpl.no-changed-bitstreams                     = There were no bitstreams found with changed checksums
org.dspace.checker.SimpleReporterImpl.no-unchecked-bitstreams                   = There are no bitstreams that are not checked by the checker
org.dspace.checker.SimpleReporterImpl.process-end-date                          = Process End Date
org.dspace.checker.SimpleReporterImpl.process-start-date                        = Process Start Date
org.dspace.checker.SimpleReporterImpl.result                                    = Result
org.dspace.checker.SimpleReporterImpl.size                                      = Size
org.dspace.checker.SimpleReporterImpl.source                                    = Source
org.dspace.checker.SimpleReporterImpl.store-number                              = Store Number
org.dspace.checker.SimpleReporterImpl.unchecked-bitstream-report                = The following is a UN-CHECKED BITSTREAM REPORT report for
org.dspace.content.Collection.untitled                                          = Untitled
org.dspace.content.Community.untitled                                           = Untitled
org.dspace.eperson.LDAPAuthentication.title                                     = Enter LDAP Netid and Password
org.dspace.eperson.PasswordAuthentication.title                                 = Enter DSpace Username and Password
org.dspace.eperson.X509Authentication.title                                     = Enter DSpace using Web Certificate
org.dspace.authenticate.ShibAuthentication.title                                = Login via Shibboleth
org.dspace.eperson.Subscribe.authors                                            = Authors:
org.dspace.eperson.Subscribe.id                                                 = ID:
org.dspace.eperson.Subscribe.new-items                                          = New Items:
org.dspace.eperson.Subscribe.title                                              = Title:
org.dspace.statistics.util.LocationUtils.unknown-continent                      = Unknown Continent
org.dspace.statistics.util.LocationUtils.unknown-country                        = Unknown Country
org.dspace.workflow.WorkflowManager.step1                                       = It requires reviewing.
org.dspace.workflow.WorkflowManager.step2                                       = The submission must be checked before inclusion in the archive.
org.dspace.workflow.WorkflowManager.step3                                       = The metadata needs to be checked to ensure compliance with the collection's standards, and edited if necessary.
org.dspace.workflow.WorkflowManager.untitled                                    = Untitled

search.order.asc                                                                = Ascending
search.order.desc                                                               = Descending
search.results.etal                                                             = Authors/record
search.results.order                                                            = In order
search.results.perpage                                                          = Results/Page
search.results.sort-by                                                          = Sorted by
search.sort-by.relevance                                                        = Relevance
search.sort-by.title                                                            = Title
search.sort-by.dateissued                                                       = Issue Date
search.sort-by.dateaccessioned                                                  = Submit Date
# used by discovery (standard sort index <metadata>_sort)
search.sort-by.dc.title_sort													= Title
# used by discovery (date sort index <metadata>_dt)
search.sort-by.dc.date.issued_dt												= Issue Date
search.sort-by.crisrp.fullName_sort = Researcher
search.sort-by.crisproject.title_sort = Project title
search.sort-by.crisou.name_sort = Org Unit
search.update                                                                   = Update

# authority-control confidence levels, descriptions:
jsp.authority.confidence.description.unset          = Confidence was never recorded for this value
jsp.authority.confidence.description.novalue        = No reasonable confidence value was returned from the authority
jsp.authority.confidence.description.rejected       = The authority recommends this submission be rejected
jsp.authority.confidence.description.failed         = The authority encountered an internal failure
jsp.authority.confidence.description.notfound       = There are no matching answers in the authority
jsp.authority.confidence.description.ambiguous      = There are multiple matching authority values of equal validity
jsp.authority.confidence.description.uncertain      = Value is singular and valid but has not been seen and accepted by a human so it is still uncertain
jsp.authority.confidence.description.accepted       = This authority value has been confirmed as accurate by an interactive user

jsp.tools.lookup.title = DSpace Value Lookup
jsp.tools.lookup.heading = Looking Up Value
jsp.tools.lookup.accept = Accept
jsp.tools.lookup.add = Add
jsp.tools.lookup.cancel = Cancel
jsp.tools.lookup.more = See More Results
jsp.tools.lookup.fail = Failed to load choice data:
jsp.tools.lookup.results = Results @1@ to @2@ of @3@ for "@4@"
jsp.tools.lookup.lookup = Lookup this value

# choice lookup example for dc.publisher
jsp.tools.lookup.field.dc_publisher.help = Name of Publisher
jsp.tools.lookup.field.dc_publisher.title = Look up Publisher
jsp.tools.lookup.field.dc_publisher.nonauthority = Non-authority value: @1@

# choice lookup example for dc.contributor.author
jsp.tools.lookup.field.dc_contributor_author.help = Name in "Last, First" format
jsp.tools.lookup.field.dc_contributor_author.help.last = Last name, e.g. "Smith"
jsp.tools.lookup.field.dc_contributor_author.help.first = First name(s) e.g. "Fred"
jsp.tools.lookup.field.dc_contributor_author.title = Author lookup - Internal directory &amp; ORCID
jsp.tools.lookup.field.dc_contributor_author.nonauthority = Local value '@1@' (not in Naming Authority)

# choice lookup for dc.description.sponsorship
jsp.tools.lookup.field.dc_description_sponsorship.help = Name of OrgUnit 
jsp.tools.lookup.field.dc_description_sponsorship.title = Authority OrgUnit lookup
jsp.tools.lookup.field.dc_description_sponsorship.nonauthority = Local value '@1@' (not in Naming Authority)

# choice lookup for dc.relation
jsp.tools.lookup.field.dc_relation.help = Name of Project
jsp.tools.lookup.field.dc_relation.title = Authority project lookup
jsp.tools.lookup.field.dc_relation.nonauthority = Local value '@1@' (not in Naming Authority)

jsp.tools.lookup.field.dc_relation_conference.help = Conference Name
jsp.tools.lookup.field.dc_relation_conference.title = Authority Conference Lookup
jsp.tools.lookup.field.dc_relation_conference.nonauthority = Local value '@1@' (not in Naming Authority)

jsp.tools.lookup.field.dc_relation_publication.help = Publication Title
jsp.tools.lookup.field.dc_relation_publication.title = Authority Publication Lookup
jsp.tools.lookup.field.dc_relation_publication.nonauthority = Local value '@1@' (not in Naming Authority)

jsp.tools.lookup.field.dc_relation_dataset.help = Dataset Title
jsp.tools.lookup.field.dc_relation_dataset.title = Authority Dataset Lookup
jsp.tools.lookup.field.dc_relation_dataset.nonauthority = Local value '@1@' (not in Naming Authority)

# reset password
jsp.dspace-admin.eperson-main.ResetPassword.title = Reset password
jsp.dspace-admin.eperson-main.ResetPassword.head = Reset password
jsp.dspace-admin.eperson-main.ResetPassword.submit = Reset password
jsp.dspace-admin.eperson-main.ResetPassword.success_notice = An email message has been sent to the user containing a token that may be used to choose a new password.
jsp.dspace-admin.eperson-main.ResetPassword-error.errormsg = Sorry, an error has occurred when the system try to send email with instructions.
jsp.dspace-admin.eperson-main.ResetPassword.returntoedit = Return to the Administer EPeople page

# login as
jsp.dspace-admin.eperson-main.LoginAs.submit = Login As 
jsp.dspace-admin.eperson-main.loginAs.authorize.errormsg = Reason: you may not assume the login as another administrator.
jsp.dspace-admin.eperson-main.loginAs.authorize.title = Authorization Error
jsp.dspace-admin.eperson-main.loginAs.backtoeditpeople = Back to E-people Admin page

org.dspace.app.webui.jsptag.access-setting.legend        = Embargo
org.dspace.app.webui.jsptag.access-setting.label_name    = Name\: 
org.dspace.app.webui.jsptag.access-setting.label_group   = Groups\: 
org.dspace.app.webui.jsptag.access-setting.label_embargo = Access for selected group: 
org.dspace.app.webui.jsptag.access-setting.label_reason  = Reason\: 
org.dspace.app.webui.jsptag.access-setting.label_date    = Embargo Date\: 
org.dspace.app.webui.jsptag.access-setting.radio0 = Allow access once item is accepted into archive
org.dspace.app.webui.jsptag.access-setting.radio1 = Embargo until specific date
org.dspace.app.webui.jsptag.access-setting.radio_help = The first day from which access is allowed. Accepted format: yyyy, yyyy-mm, yyyy-mm-dd
org.dspace.app.webui.jsptag.access-setting.button_confirm = Confirm Policy &amp; another
org.dspace.app.webui.jsptag.policies-list.label_name      = Name
org.dspace.app.webui.jsptag.policies-list.label_action    = Action
org.dspace.app.webui.jsptag.policies-list.label_group     = Group
org.dspace.app.webui.jsptag.policies-list.label_sdate     = Start Date
org.dspace.app.webui.jsptag.policies-list.label_edate     = End Date
org.dspace.app.webui.jsptag.policies-list.no_policies	  = No group policies have been set up for this item

org.dspace.app.webui.jsptag.access-setting.name_help = A short, descriptive name for the policy (up to 30 characters). May be shown to end users. Example: "Staff-only". Optional but recommended.
org.dspace.app.webui.jsptag.access-setting.reason_help = The reason for the embargo, typically for internal use only. Optional.

jsp.layout.navbar-admin.accesscontrol	=	Access Control
jsp.layout.navbar-admin.contents		= 	Content
jsp.layout.navbar-admin.settings		= 	General Settings

jsp.submit.start-lookup-submission.title = New submission
jsp.submit.start-lookup-submission.heading = New submission: get data from bibliographic external service
jsp.submit.start-lookup-submission.tabs.search = Search Form
jsp.submit.start-lookup-submission.tabs.result = Results
jsp.submit.start-lookup-submission.identifiers = Search for identifier

jsp.submit.start-lookup-submission.identifiers.hints = Fill in publication identifiers (DOI is preferable) and then press "Search". A list of all matching publications will be shown to you to select in order to proceed with the submission process.
jsp.submit.start-lookup-submission.identifier-doi = DOI (Digital Object Identifier)		
jsp.submit.start-lookup-submission.identifier-doi.hint = e.g. 10.1021/ac0354342
jsp.submit.start-lookup-submission.identifier-pubmed = PubMed ID
jsp.submit.start-lookup-submission.identifier-pubmed.hint = e.g. 20524090
jsp.submit.start-lookup-submission.identifier-arxiv = arXiv ID
jsp.submit.start-lookup-submission.identifier-arxiv.hint = e.g. arXiv:1302.1497
jsp.submit.start-lookup-submission.identifier-cinii = CiNii NAID
jsp.submit.start-lookup-submission.identifier-cinii.hint = e.g. 110004744915
jsp.submit.start-lookup-submission.search = Free search

jsp.submit.start-lookup-submission.search.hints = Insert base info about publication: either <b>title</b> or <b>author/year</b> is required.<br/>If you know any unique identifier about publication like <b>DOI</b>, <b>PubMed</b>, or <b>arXiv</b> you can switch on the <span id="link-ricerca-identificatore">identifier search mode</span>.
jsp.submit.start-lookup-submission.search.title = Title
jsp.submit.start-lookup-submission.search.year = Year
jsp.submit.start-lookup-submission.search.authors = Authors/Publishers	 
jsp.submit.start-lookup-submission.identifier.lookup = Search
jsp.submit.start-lookup-submission.search-go = Search
jsp.submit.start-lookup-submission.exit = Exit
jsp.submit.start-lookup-submission.search-loading.title = Loading...
jsp.submit.start-lookup-submission.search-loading.hint = Quering the external service to retrieve the requested publications. Please, wait for the request to complete. If you close this window, the request will be aborted. 
jsp.submit.edit-metadata.affiliation.select = Multiple possible matches, please select one to proceed! 
jsp.submit.edit-metadata.affiliation.other = Other
jsp.submit.start-lookup-submission.no-collection = No collection selected
jsp.submit.start-lookup-submission.no-collection-warn.title = Warning, no collection
jsp.submit.start-lookup-submission.no-collection-warn.hint = The collection of the publication is required.
jsp.submit.start-lookup-submission.manual-submission = Default mode Submission
jsp.submit.start-lookup-submission.button.manual-submission = Manual submission
jsp.submit.start-lookup-submission.select.collection.label = Select collections:
jsp.submit.start-lookup-submission.select.collection.defaultoption = Select...
jsp.submit.start-lookup-submission.noresult = No results available!

jsp.submit.start-lookup-submission.js.errormessage = Sorry, an error occurred. Try again. If this message shows again, please, contact administrators and continue to insert the submission manually. Thank you!
jsp.submit.start-lookup-submission.js.detailsbuttonmessage = See details &amp; import the record
jsp.submit.start-lookup-submission.js.filldataandstartbuttonmessage = Fill data and start submission
jsp.submit.start-lookup-submission.js.titlepopupmessage = Publication details
jsp.submit.start-lookup-submission.no-collection.dialog.return = I understand

jsp.submit.start-lookup-submission.byfile = Upload a file
jsp.submit.start-lookup-submission.byfile.process = Process
jsp.submit.start-lookup-submission.byfile.hints = Select a file to upload and its type from the drop-down menu. If "Preview Mode" is enabled, the list of the publications in the file will be shown to you to select the one for submission. If it is disabled, all publications will be imported in your MyDSpace page as "Unfinished Submissions" while the first one will go through the submission process.
jsp.submit.start-lookup-submission.byfile.chooseprovider = Select data type
jsp.submit.start-lookup-submission.byfile.file = File
jsp.submit.start-lookup-submission.byfile.filepreview = Preview mode
jsp.submit.start-lookup-submission.byfile.filecollection = Collection

jsp.submit.start-lookup-submission.select.fileformat.defaultoption = Please, specify the file format
jsp.submit.start-lookup-submission.select.fileformat.pubmedXML = PubMed XML
jsp.submit.start-lookup-submission.select.fileformat.crossRefXML = CrossRef XML
jsp.submit.start-lookup-submission.select.fileformat.arXivXML = arXiv XML
jsp.submit.start-lookup-submission.select.fileformat.ciniiXML = CiNii XML
jsp.submit.start-lookup-submission.select.fileformat.bibtex = BibTeX
jsp.submit.start-lookup-submission.select.fileformat.ris = Research Information Systems (RIS)
jsp.submit.start-lookup-submission.select.fileformat.endnote = EndNote
jsp.submit.start-lookup-submission.select.fileformat.csv = Comma Separated Values (CSV)
jsp.submit.start-lookup-submission.select.fileformat.tsv = Tab Separated Values (TSV)

jsp.submission-lookup.detail.title = Title
jsp.submission-lookup.detail.authors = Author(s)
jsp.submission-lookup.detail.issued	= Publication date
jsp.submission-lookup.detail.abstract = Abstract
jsp.submission-lookup.detail.doi = DOI
jsp.submission-lookup.detail.journal = Journal
jsp.submission-lookup.detail.volume = Volume
jsp.submission-lookup.detail.issue = Issue
jsp.submission-lookup.detail.mesh = Mesh
jsp.submission-lookup.detail.language = Language
jsp.submission-lookup.detail.subtype = Type

#Versioning
jsp.general.version.button = Create version of this item
jsp.general.version.history.button = Show version history

jsp.dspace-admin.version-summary.title = Create Version
jsp.dspace-admin.version-summary.heading = Version
jsp.dspace-admin.version-summary.text3 = Create new version of item: {0}
jsp.version.version-summary.submit_version = Version

jsp.dspace-admin.version-summary.text = Reason for creating new version

jsp.version.history.delete.success.message = Ok, version/versions has been removed
jsp.version.history.delete.warning.head1 = Confirm Deletion(s)
jsp.version.history.delete.warning.para1 = Are you sure you want to delete these versions?
jsp.version.history.delete.warning.para2 = PLEASE NOTE: That by deleting these versions, the associated items will no longer be accessible.

jsp.version.history.title = Version History
jsp.version.history.head2 = Version History
jsp.version.history.column1 = Version
jsp.version.history.column2 = Item
jsp.version.history.column3 = Editor
jsp.version.history.column4 = Date
jsp.version.history.column5 = Summary
jsp.version.history.restore = Restore
jsp.version.history.update = Edit
jsp.version.history.legend = <span class="fa fa-asterisk"></span> Selected version
jsp.version.history.delete = Delete Versions
jsp.version.history.return = Return
jsp.version.history.popup.delete = Yes
jsp.version.history.popup.close = No

jsp.version.notice.new_version_head = Notice
jsp.version.notice.new_version_help = This is not the latest version of this item. The latest version can be found at:
jsp.version.notice.workflow_version_head = Notice
jsp.version.notice.workflow_version_help = A more recent version of this item is in the Workflow.

itemRequest.all = All files
itemRequest.response.subject.approve = Request copy of document
itemRequest.response.body.approve = Dear {0},\n\
In response to your request I have the pleasure to send you in attachment a copy of the file(s) concerning the document: "{2}" ({1}), of which I am author (or co-author).\n\n\
Best regards,\n\
{3} <{4}>
 
itemRequest.response.subject.reject = Request copy of document
itemRequest.response.body.reject = Dear {0},\n\
In response to your request I regret to inform you that it''s not possible to send you a copy of the file(s) you have requested, concerning the document: "{2}" ({1}), of which I am author (or co-author).\n\n\
Best regards,\n\
{3} <{4}>
itemRequest.response.subject.contactAuthor = Request copy of document
itemRequest.response.body.contactAuthor = Dear {0},\n\n\
DSpace has an archived digitized copy of your work, "{1}". The digital version is here:\n\n\
{2}\n\n\
It is not accessible to the public. We have received a request for access to work from someone who does not have access to it. Since you own the copyright to your work, we need your permission to grant the requester access. If you grant access, I will email the requester a digital copy.\n\n\
Please let me know whether you approve or deny this request.\n\n\
Requested by: {5} <{6}>\n\
Message: {7}\n\n\
Thank you!\n\
{3} <{4}>

itemRequest.response.subject.contactRequester = Request copy of document
itemRequest.response.body.contactRequester = Dear {0},\n\n\
Thanks for your interest! Since the author owns the copyright for this work, I will contact the author and ask permission to send you a copy. I''ll let you know as soon as I hear from the author.\n\n\
Thanks!\n\
{1} <{2}>
jsp.request.item.request-form.info2 = Request a document copy: {0} 
jsp.request.item.request-form.problem = You must fill all the missing fields. 
jsp.request.item.request-form.reqname = Requester name: 
jsp.request.item.request-form.email = Requester e-mail: 
jsp.request.item.request-form.coment = Message: 
jsp.request.item.request-form.go = Send
jsp.request.item.request-form.cancel = Cancel
jsp.request.item.request-form.allfiles = Files: 
jsp.request.item.request-form.yes = all files (of this document) in restricted access 
jsp.request.item.request-form.no = the file(s) you requested 
jsp.request.item.request-form.title = Request a document copy 
jsp.request.item.request-information.info1 = Subject: Request a document copy
jsp.request.item.request-information.info2 = IF YOU ARE AN AUTHOR OF THE DOCUMENT, {0}, use one of the buttons below to answer the request for a copy made by the user, {1}.
jsp.request.item.request-information.note = This repository will propose an appropriate model reply, which you may edit.
jsp.request.item.request-information.yes = Send a copy 
jsp.request.item.request-information.no = Don&#146;t send a copy 
jsp.request.item.request-information.title = Request a document copy 
jsp.request.item.request-letter.accept.heading = Accept the request
jsp.request.item.request-letter.accept.info = This is the email that will be sent to the requester along with the file(s).
jsp.request.item.request-letter.reject.heading = Reject the request
jsp.request.item.request-letter.reject.info = This is the email that will be sent to the requester.
jsp.request.item.request-letter.subject = Subject:
jsp.request.item.request-letter.message = Message:
jsp.request.item.request-letter.title = Copy of the requested document 
jsp.request.item.request-letter.next = Send 
jsp.request.item.request-letter.back = Back 
jsp.request.item.return-item = Return to the item
jsp.request.item.response-send.info1 = Your answer was sent successfully!  
jsp.request.item.response-send.info2 = Your answer was sent successfully to the e-mail indicated by the requester.<br><br>Thank you. 
jsp.request.item.response-send.title = Request a document copy
jsp.request.item.request-send.info1 = Your request was sent successfully! 
jsp.request.item.request-send.info2 = Your request was sent successfully to the author(s).<br><br>Thank you. 
jsp.request.item.request-send.title = Request a document copy
jsp.request.item.request-free-acess.title = Your answer was sent successfully!
jsp.request.item.request-free-acess.info1 = Your answer was sent successfully to the e-mail indicated by the requester. Thank you.
jsp.request.item.request-free-acess.info2 = You may use this occasion to reconsider the access restrictions on the document (to avoid having to respond to these requests), if there is no reason to keep it restricted. To do so, after inserting your name and e-mail (for authentication), click the button "Change to Open Access".
jsp.request.item.request-free-acess.close = Close.
jsp.request.item.request-free-acess.free = Change to Open Access
jsp.request.item.request-free-acess.name = Name:
jsp.request.item.request-free-acess.email = E-mail:
org.dspace.app.requestitem.RequestItemMetadataStrategy.unnamed = Corresponding Author
org.dspace.app.requestitem.RequestItemHelpdeskStrategy.helpdeskname = Help Desk
org.dspace.app.webui.jsptag.ItemTag.restrict = <span class="fa fa-lock"> </span>&nbsp; Request a copy

jsp.layout.navbar-admin.batchimport = Batch import
jsp.dspace-admin.batchimport.title = Batch import
jsp.dspace-admin.batchimport.resume.info = This is a resumed import!
jsp.dspace-admin.batchmetadataimport.select = Select collection
jsp.dspace-admin.batchmetadataimport.selecturl = Provide the URL of the zip file
jsp.dspace-admin.batchmetadataimport.selectowningcollection = Select the owning collection of the items
jsp.dspace-admin.batchmetadataimport.selectowningcollection.optional = (Optional)
jsp.dspace-admin.batchmetadataimport.selectowningcollection.info = This field is optional meaning that if you leave it empty, you are supposed to include per item collection information in the Simple Archive Format
jsp.dspace-admin.batchmetadataimport.selectothercollections = Select other collections that the items will belong to (Optional)
jsp.layout.navbar-admin.batchimport.owningcollection = You need to provide an owning collection since you have provided secondary ones!
jsp.layout.navbar-admin.batchimport.fileurlempty = You need to provide the URL of the zip file
jsp.layout.navbar-admin.batchimport.fileempty = You need to select a file to upload
jsp.layout.navbar-admin.batchimport.owningcollectionempty = You need to provide the owning collection
jsp.dspace-admin.batchimport.success = Success
jsp.dspace-admin.batchimport.failure = Failure
jsp.dspace-admin.batchimport.itemstobeimported = Items to be imported
jsp.dspace-admin.batchimport.itemsimported = Items imported
jsp.dspace-admin.batchimport.downloadmapfile = Download mapfile
jsp.dspace-admin.batchimport.deleteitems = Delete uploaded items & remove import
jsp.dspace-admin.batchimport.resume = Resume upload

##### CRIS #####
jsp.layout.navbar-admin.cris = CRIS Module 

jsp.dspace-admin.cris = Research Information System Administration
help.site-admin.cris =

jsp.dspace-admin.cris.researcherpage.index = Researcher Pages 
jsp.dspace-admin.cris.project.index = Projects
jsp.dspace-admin.cris.organizationunit.index = Organization Units

jsp.dspace-admin.hku.jdyna-configuration.listtabs = Layout configuration (Public view)
jsp.dspace-admin.hku.jdyna-configuration.listedittabs = Layout configuration (Edit view)
jsp.dspace-admin.hku.jdyna-configuration.listboxs = Layout configuration (Group metadata)    
jsp.dspace-admin.hku.add-researcher = Add a Researcher Profile
jsp.dspace-admin.hku.see-researchers = View all Researchers

jsp.dspace-admin.researchers-list = Researcher Pages

#Default table
jsp.layout.table.hku.researchers.staffNo										= Staff No.
jsp.layout.table.hku.researchers.academicName									= Academic Name
jsp.layout.table.hku.researchers.fullName										= Full Name
jsp.layout.table.hku.researchers.chineseName									= Chinese Name
jsp.layout.table.hku.researchers.department										= Department
jsp.layout.table.hku.researchers.status											= RP status\t
jsp.layout.table.hku.researchers.rpid											= RPid 
jsp.layout.table.hku.researchers.iternalnote									= Internal note

jsp.layout.hku.researcher.button.save											= Save Changes
jsp.layout.hku.researcher.button.delete											= Delete
jsp.layout.hku.researcher.button.cancel											= Exit
jsp.dspace-admin.hku.jdyna-configuration.newtab = Create new Tab
jsp.dspace-admin.hku.jdyna-configuration.newbox = Create new Box
jsp.dspace-admin.edit-tab = Edit Tab
jsp.dspace-admin.edit-box = Edit Box
jsp.dspace-admin.edit-box.showotherpdef = Show/Hide unused property definitions
jsp.layout.hku.label.title = Title
jsp.layout.hku.label.shortname = ShortName
jsp.layout.hku.label.priority = Priority
jsp.layout.hku.label.visibility = Visibility (who can see)
jsp.layout.hku.label.visibility.0 = Only RP owner
jsp.layout.hku.label.visibility.1 = Only Admin
jsp.layout.hku.label.visibility.2 = Only RP owner and Admin
jsp.layout.hku.label.visibility.3 = All (incl public)
jsp.layout.hku.label.boxlist = Boxes


jsp.dspace-admin.hku.jdyna-configuration.havecustomdisplayjsp = Warning, custom DISPLAY JSP found. UI changes cannot be automatically shown by the custom jsp. Further action required by DSpace manager.
jsp.dspace-admin.hku.jdyna-configuration.havecustomeditjsp = Warning, custom EDIT JSP found. UI changes cannot be automatically shown by the custom jsp. Further action required by DSpace manager.

help.jdyna.message.box.shortname = A unique name for this box
jdyna.message.box.shortname = Short name
help.jdyna.message.box.title = The label of the box 
jdyna.message.box.title = Title
help.jdyna.message.box.priority = Priority of box shown in relation to other Boxes
jdyna.message.box.priority = Order
help.jdyna.message.box.collapsed = Flag to show this box as collapsed by default in public screens
jdyna.message.box.collapsed = Show collapsed (apply only to display screen)

help.jdyna.message.tab.priority = Priority of tab shown in relation to other Tabs
help.jdyna.message.tab.title = Label displayed on the tab
help.jdyna.message.tab.shortname = A unique name for this tab

jsp.dspace-admin.hku.jdyna-configuration.newdynamicfield = Create a new field
jsp.layout.hku.label.containableslist = Fields available

jsp.layout.navbar-hku.staff-mode.edit.dynamic-data = Edit Other data

action.tab.deleted.noSuccess = Warning!!! Action delete failed.
action.tab.deleted = Tab deleted\!\!\! 

action.box.deleted.noSuccess = Warning!!! Action delete failed.
action.box.deleted = Box deleted!!!

action.propertiesdefinition.deleted.noSuccess = Warning! This field definition can not be deleted. Perhaps some box is still using it?
action.propertiesdefinition.deleted = Field definition deleted

jsp.dspace-admin.hku.jdyna-configuration.newdatedynamicfield = Create a date field
jsp.dspace-admin.hku.jdyna-configuration.newtextdynamicfield = Create a text field
jsp.dspace-admin.hku.jdyna-configuration.newnesteddynamicfield = Create a complex field
jsp.dspace-admin.hku.jdyna-configuration.newlinkdynamicfield = Create a link field 

jsp.dspace-admin.edit-propertiesdefinition = Field definition
jsp.layout.hku.label.propertiesdefinition = Metadata
jsp.layout.hku.label.propertiesdefinition.shortName = Shortname
jsp.layout.hku.label.propertiesdefinition.label = Label
jsp.layout.hku.label.propertiesdefinition.mandatory = Mandatory
jsp.layout.hku.label.propertiesdefinition.repeatable = Repeatable
jsp.layout.hku.label.propertiesdefinition.widget = Widget preferences
jsp.layout.hku.label.propertiesdefinition.minyear = Min year
jsp.layout.hku.label.propertiesdefinition.maxyear = Max year
jsp.layout.hku.label.propertiesdefinition.time = Time
jsp.layout.hku.label.propertiesdefinition.regex = Regex
jsp.layout.hku.label.propertiesdefinition.fieldminsize.row = Field min size (row)
jsp.layout.hku.label.propertiesdefinition.fieldminsize.col = Field min size (column)
jsp.layout.hku.label.propertiesdefinition.labelMinSize = Label min size
jsp.layout.hku.label.propertiesdefinition.newline = New Line
jsp.layout.hku.label.propertiesdefinition.priority = Priority

jsp.dspace-admin.hku.jdyna-configuration.addtextnesteddynamicfield = Add a text field
jsp.dspace-admin.hku.jdyna-configuration.adddatenesteddynamicfield = Add date field
jsp.dspace-admin.hku.jdyna-configuration.addlinknesteddynamicfield = Add a link field

jsp.dspace-admin.hku.jdyna-configuration.edittab-hookup = Hookup tab
jsp.layout.hku.researcher.button.de-hookup = Decouple tab
jsp.dspace-admin.hku.add-displaytab.message = Hook edit tab by shortname display tab
jsp.layout.hku.researcher.button.hookup = Hookup!

jsp.layout.hku.label.propertiesdefinition.accessLevel = Field access level 
jsp.layout.hku.label.propertiesdefinition.accessLevel.0 = ReadOnly
jsp.layout.hku.label.propertiesdefinition.accessLevel.1 = Only Admin
jsp.layout.hku.label.propertiesdefinition.accessLevel.2 = Visibility flag only
jsp.layout.hku.label.propertiesdefinition.accessLevel.3 = Editable
jdyna.message.box.unrelevant = Unnecessary

help.jdyna.message.accessLevel = Define the access level for the field in the edit screens. Administrators can always edit/hide any fields
help.jdyna.message.shortName = An unique shortname for the field used in the XML import/export
help.jdyna.message.label = The public label of the field
help.jdyna.message.repeatable = Flag to make the field repeatable
help.jdyna.message.mandatory = Flag it to make field required (no effect on property definition created by nested)
help.jdyna.message.priority = Increase/decrease the priority to move the field bottom/top in the page
help.jdyna.message.newline = Check this to require new line after it
help.jdyna.message.labelMinSize = Label min size
help.jdyna.message.fieldminsize.row = Row field min size
help.jdyna.message.fieldminsize.col = Column field min size
help.jdyna.message.box.unrelevant = Set box as irrelevant, if this box is alone in the tab then tab will be hidden
help.jdyna.message.box.externalJSP = JSP custom name
jdyna.message.box.externalJSP = External rendering

jsp.dspace-admin.hku.jdyna-configuration.tabtoedit = Go to edit tab hooked!!!

jsp.dspace-admin.hku.jdyna-configuration.deletedynamicfield = Delete
jsp.dspace-admin.hku.jdyna-configuration.editdynamicfield = Edit

error.message.validation.shortname.pattern = Validation pattern reject shortName (shortName would contains only lowercase/uppercase letters, underscore and dash) 
error.message.validation.shortname = Insert another shortname, that already exist!

action.anagrafica.edited = The changes to the {0} Tab has been saved
action.box.edited = The {0} Box has been saved

jsp.layout.hku.primarydata.label.preferreddisplayname = Preferred Display Name
jsp.layout.hku.primarydata.label.preferreddisplaynametips = (If you use this box then the Full Name above will not display to public.)

jsp.layout.hku.label.tab.icon = Tab icon
jsp.layout.hku.label.deleteicon = check this box to delete the icon from the server:

jsp.dspace-admin.hku.jdyna-configuration.newfiledynamicfield = Create a file field
jsp.layout.hku.label.propertiesdefinition.rendering.file = Metadata for FILE field
jsp.dspace-admin.cris.jdyna.pointer.RPPointer = Metadata for Researcher Profile reference field
jsp.dspace-admin.cris.jdyna.pointer.ProjectPointer = Metadata for Project reference field
jsp.dspace-admin.cris.jdyna.pointer.OUPointer = Metadata for Organization Unit reference field
jsp.dspace-admin.hku.jdyna-configuration.addfilenesteddynamicfield = Add a file field
jsp.layout.hku.label.propertiesdefinition.rendering.pointer = Pointer field
jsp.dspace-admin.hku.jdyna-configuration.newrppointerdynamicfield = Add a Researcher Profile reference field
jsp.dspace-admin.hku.jdyna-configuration.newprojectpointerdynamicfield = Add a Project reference field
jsp.dspace-admin.hku.jdyna-configuration.newoupointerdynamicfield = Add an Organization Unit reference field
jsp.layout.hku.label.propertiesdefinition.rendering.pointer.display = Value to display (EL)
help.jdyna.message.rendering.pointer.display = The value to display expressed using the Expression Language (EL) syntax, e.g "${displayObject.fullName}" or "${displayObject.anagrafica4view['fullName'][0].value}"  
jsp.layout.hku.label.propertiesdefinition.rendering.pointer.filter = Filter query
help.jdyna.message.rendering.pointer.filter = Any Solr query to use to filter the lookup set
jsp.layout.hku.label.propertiesdefinition.rendering.pointer.indexname = Index name
help.jdyna.message.rendering.pointer.indexname = The Solr index to query on
jsp.layout.hku.label.propertiesdefinition.rendering.file.showpreview = Show preview
jsp.layout.hku.label.propertiesdefinition.rendering.file.fileDescription = File description
jsp.layout.hku.label.propertiesdefinition.rendering.file.labelAnchor = Label hypertext\t
help.jdyna.message.rendering.file.showpreview = Check this to show preview on details page
help.jdyna.message.rendering.file.description = Write a short description here to use upload
help.jdyna.message.rendering.file.labelAnchor = This is hypertext link

jsp.dspace-admin.hku.error.add-researcher = This staffNo is null or already in use by another researcher
jsp.dspace-admin.hku.add-researcher.message	= Add a staff number and go to the edit!!!
jsp.dspace-admin.hku.add-researcher.go = GO!!!
jsp.dspace-admin.hku.changestatus-researcher.message = Ok... changes has been saved!!!

jsp.layout.navbar-hku.staffmode.title = Research Admin
jsp.layout.navbar-hku.staff-mode.edit.primary-data = Edit Researcher Page
jsp.layout.navbar-hku.staff-mode.manage-publication = Manage Publications
jsp.layout.navbar-hku.staff-mode.bind.items	= Re-find possible items for this RP

jsp.layout.hku.prefix-error-code												= Warning:
jsp.layout.hku.primarydata.label.personalurl									= Personal URL:
jsp.layout.hku.primarydata.label.officetel										= Office Tel:
jsp.layout.hku.primarydata.label.office											= Office:
jsp.layout.hku.primarydata.label.email											= Email:
jsp.layout.hku.primarydata.label.dept											= Department:
jsp.layout.hku.primarydata.label.bio											= Biography (URL):
jsp.layout.hku.primarydata.label.honorific										= Honorific:
jsp.layout.hku.primarydata.label.chinesename									= Chinese Name:
jsp.layout.hku.primarydata.label.academicname									= Academic Name:
jsp.layout.hku.primarydata.label.fullname										= Full Name:
jsp.layout.hku.primarydata.label.staffno										= Staff Number:
jsp.layout.hku.primarydata.label.picture										= Picture:
jsp.layout.hku.primarydata.label.deletepicture									= check this box to delete the image from the server:
jsp.layout.hku.primarydata.label.picturehint 									= Max file size for picture is 100,000 bytes. Please resize it if it is too big.
jsp.layout.hku.primarydata.label.pictureurl									    = Click here to get picture
jsp.layout.hku.primarydata.label.cv												= Curriculum Vitae:
jsp.layout.hku.primarydata.label.cv-url-or-file									= Please, either input a URL for your CV or upload a PDF file for your CV, but not both. The Institutional Repository prefers you to give a URL and not a PDF file.  If you give both, The IR will delete the PDF file and keep only the URL.
jsp.layout.hku.primarydata.label.cv-url											= URL Input Box:
jsp.layout.hku.primarydata.hint.remoteurl-replacefile							= Please note that if you supply a URL for your CV, the uploaded file on the server will be deleted
jsp.layout.hku.primarydata.label.cv-file	=
jsp.layout.hku.primarydata.label.cv-alreadyuploaded								= A CV file is already present on the server. Use the box below to replace it
jsp.layout.hku.primarydata.label.cv-notuploadedyet								= CV file not yet uploaded. Use the box below to upload it
jsp.layout.hku.primarydata.label.cvhint 										= Max file size for the CV file is 1 Mbyte.
jsp.layout.hku.primarydata.label.deletecv										= Check this to remove curriculum from the server:

error.message.validation.shortname.pattern.nostartedit = Box shortname must not start with ''edit'' words (reserved keywords)
jsp.dspace-admin.listofboxs = Boxes

jsp.layout.hku.detail.researcher-disabled										= This researcher page is <b>private</b>. Go to the &nbsp;
jsp.layout.hku.detail.researcher-disabled.fixit									= Edit page to make it public

jsp.layout.hku.detail.title-first												= Researcher profile:
jsp.researcher-page.details														= Researcher profile
jsp.layout.ou.detail.title-first = Organization Unit:
jsp.layout.project.detail.title-first = Project:
jsp.rp.edit-tips = Use the checkbox to hide values from public view

jsp.layout.hku.researcher.message.sendemail = {0}
jsp.layout.hku.researcher.message.personsandemail.contactdetails = You may change/add/delete/hide text in these boxes.
jsp.layout.hku.researcher.message.personsandemail.variants = 
jsp.layout.hku.researcher.message.personsandemail.titles = 
jsp.layout.hku.researcher.message.personsandemail.interests = 
jsp.layout.hku.researcher.message.personsandemail.cv = 
jsp.layout.hku.researcher.message.personsandemail.picture = 

jsp.researcher-page.primary-data-form											= Researcher data form

jsp.layout.hku.detail.researcher.variants										= Also Cited As:
jsp.layout.hku.detail.researcher.officetel										= Tel:
jsp.layout.hku.detail.researcher.officeaddress									= Office:
jsp.layout.hku.detail.researcher.department										= Department:
jsp.layout.hku.detail.researcher.faculty										= Faculty:
jsp.layout.hku.detail.researcher.email											= Email:
jsp.layout.hku.detail.researcher.interests										= Research Interests:
jsp.layout.hku.detail.researcher.personalwebpage								= Personal Page 
jsp.layout.hku.detail.researcher.biography		 								= Biography
jsp.layout.hku.detail.researcher.cv				 								= Curriculum Vitae
jsp.layout.hku.detail.researcher.myurl											= My URLs:
jsp.layout.hku.label.propertiesdefinition.rendering.link.labelHeaderLabel = Head label 
jsp.layout.hku.label.propertiesdefinition.rendering.link.labelHeaderURL = Head label URL 
help.jdyna.message.rendering.link.labelHeaderLabel = Add this label to show header label on edit
help.jdyna.message.rendering.link.labelHeaderURL = Add this label to show header label on edit
jsp.layout.hku.label.propertiesdefinition.rendering.link = Metadata for LINK field
jsp.layout.hku.label.propertiesdefinition.rendering.calendar = Metadata for DATE field
jsp.layout.hku.label.propertiesdefinition.rendering.testo = Metadata for TEXT field

jsp.layout.hku.label.propertiesdefinition.rendering.calendar.min = Year Min
jsp.layout.hku.label.propertiesdefinition.rendering.calendar.max = Year Max
help.jdyna.message.rendering.calendar.min = Set calendar min year
help.jdyna.message.rendering.calendar.max = Set calendar max year

jsp.layout.form.search.navigation = Found {1}. Page {0} of {2}<br/>
jsp.layout.navbar.entity.edit = Edit entity

jsp.cris.detail.navigation-menu-heading = CRIS Entity navigation
jsp.search.results.cris.rp = Researcher profiles
jsp.search.results.cris.project = Projects
jsp.search.results.cris.ou = Organization Units
jsp.search.results.cris.dspacecommunity = DSpace Communities
jsp.search.results.cris.dspacecollection = DSpace Collections
jsp.mydspace.cris.rp-status-change.dialog-active.title = Hide or remove your researcher profile
jsp.mydspace.cris.rp-status-change.dialog-active.text = Your researcher profile is <b>currently active</b>. You can hide it from public view or remove it completely from the system. Hidden profiles are still searchable in submission to link authored publications.
jsp.mydspace.cris.rp-status-change.dialog-inactive.title = Active or remove your researcher profile
jsp.mydspace.cris.rp-status-change.dialog-inactive.text = Your researcher profile is <b>currently hidden from public view</b>. This means that authorized users can still look for your name during the submission process to associate publications that you have co-authored.
jsp.mydspace.cris.rp-status-change.dialog-undefined.title = Create your researcher profile
jsp.mydspace.cris.rp-status-change.dialog-undefined.text = You have not yet created a researcher profile. Enabling a researcher profile will allow your name to be looked up during submission to easily associate publications to your profile. In addition you can make your profile public to have a personal page showing your research activities &amp; publications.
jsp.mydspace.cris.rp-status-label = Researcher profile status:
jsp.mydspace.cris.rp-status-loading = loading...
jsp.mydspace.cris.rp-status-undefined = not yet created
jsp.mydspace.cris.rp-status-active = public
jsp.mydspace.cris.rp-status-inactive = private
jsp.mydspace.cris.rp-status-change.go = View your profile
jsp.mydspace.cris.rp-status-change.create = Create a researcher profile
jsp.mydspace.cris.rp-status-change.active = Make public
jsp.mydspace.cris.rp-status-change.inactive = Hide (private)
jsp.mydspace.cris.rp-status-change.remove = Warning: Permanently delete
jsp.mydspace.cris.rp-status-change.keep-active = Keep the profile public
jsp.mydspace.cris.rp-status-change.keep-inactive = Keep the profile private
jsp.mydspace.cris.rp-status-change.keep-undefined = Decide later

jsp.layout.dspace.detail.fieldset-legend.component.default							= Entities
jsp.layout.dspace.detail.fieldset-legend.component.all								= All
jsp.layout.dspace.detail.fieldset-legend.component.journal							= Articles
jsp.layout.dspace.detail.fieldset-legend.component.other							= Others
jsp.layout.dspace.detail.fieldset-legend.component.selected							= Selected Publications
jsp.layout.dspace.detail.fieldset-legend.component.conference						= Conference Papers
jsp.layout.dspace.detail.fieldset-legend.component.book								= Books & Book Chapters
jsp.layout.dspace.detail.fieldset-legend.component.patent							= Patents
jsp.layout.dspace.detail.fieldset-legend.component.coinvestigatored					= Co-Investigators
jsp.cris.detail.info.sourceid = Source ID:
jsp.cris.detail.info.sourceid.none = <em>none</em>
jsp.cris.detail.info.created = Created:
jsp.cris.detail.info.updated = Updated:
jsp.cris.detail.edit = Edit
jsp.layout.dspace.detail.fieldset-legend.component.investigatored					= Principal Investigator
jsp.layout.dspace.detail.fieldset-legend.component.selectedproject					= Selected Projects
jsp.layout.dspace.detail.fieldset-legend.component.nestedrp							= Dept/Workgroup Publication
jsp.layout.dspace.detail.fieldset-legend.component.persons							= Persons
jsp.layout.dspace.detail.fieldset-legend.component.deptpersons						= Persons of Dept
jsp.layout.dspace.detail.fieldset-legend.component.agencies							= Agencies
jsp.layout.dspace.detail.fieldset-legend.component.deptproject						= Projects of Dept
jsp.layout.dspace.detail.fieldset-legend.component.organizations					= OrgUnits

jsp.layout.dspace.detail.fieldset-legend.component.boxtitle.all								= (All){0} 
jsp.layout.dspace.detail.fieldset-legend.component.boxtitle.journal							= (Articles){0} 
jsp.layout.dspace.detail.fieldset-legend.component.boxtitle.other							= (Others){0} 
jsp.layout.dspace.detail.fieldset-legend.component.boxtitle.selected						= (Selected Publications){0} 
jsp.layout.dspace.detail.fieldset-legend.component.boxtitle.conference						= (Conference Papers){0} 
jsp.layout.dspace.detail.fieldset-legend.component.boxtitle.book							= (Books & Book Chapters){0} 
jsp.layout.dspace.detail.fieldset-legend.component.boxtitle.patent							= (Patents){0}
jsp.layout.dspace.detail.fieldset-legend.component.boxtitle.coinvestigatored				= (Co-Investigators){0} 
jsp.layout.dspace.detail.fieldset-legend.component.boxtitle.investigatored					= (Principal Investigator){0} 
jsp.layout.dspace.detail.fieldset-legend.component.boxtitle.selectedproject					= (Selected Projects){0} 
jsp.layout.dspace.detail.fieldset-legend.component.boxtitle.nestedrp						= (Dept/Workgroup Publication){0} 
jsp.layout.dspace.detail.fieldset-legend.component.boxtitle.persons							= (Persons){0} 
jsp.layout.dspace.detail.fieldset-legend.component.boxtitle.deptpersons						= (Persons of Dept){0} 
jsp.layout.dspace.detail.fieldset-legend.component.boxtitle.agencies						= (Agencies){0} 
jsp.layout.dspace.detail.fieldset-legend.component.boxtitle.deptproject						= (Projects of Dept){0}
jsp.layout.dspace.detail.fieldset-legend.component.boxtitle.organizations					= (Taskgroup){0}  

jsp.layout.hku.label.status = Profile:
jsp.layout.hku.label.status.0 = Private 
jsp.layout.hku.label.status.1 = Public

jsp.layout.navbar-hku.staff-mode.edit.project = Edit Project
jsp.layout.navbar-hku.staff-mode.edit.ou = Edit Organization Unit 
jsp.layout.hku.label.eperson = DSpace owner
jsp.jdyna.nestedloading = Loading...

help.site-admin.rp = 
jsp.dspace-admin.rp = Administration - Researcher Page
help.jdyna.message.rendering.text.size = Set the textbox size
jsp.layout.hku.label.propertiesdefinition.rendering.text.size = Size
help.jdyna.message.rendering.text.regex = Validation regular expression
help.jdyna.message.rendering.text.displayFormat = enable text to show with a custom rendering (e.g. orcid.org/\{0\} where \{0\} will be replaced with the current value)
jsp.layout.hku.label.propertiesdefinition.rendering.text.regex = Regex
jsp.layout.hku.label.propertiesdefinition.rendering.text.displayFormat = Custom rendering

help.site-admin.project =
jsp.dspace-admin.project = Administration - Project
jsp.dspace-admin.hku.add-project = Add Project
jsp.dspace-admin.hku.see-project = View all Projects 
jsp.layout.hku.detail.grant-disabled = This project is <b>private</b>. Go to the &nbsp;
jsp.layout.hku.detail.grant-disabled.fixit = Edit page to make it public
jsp.project.details = Project
jsp.ou.details = Organization Unit

help.site-admin.ou =
jsp.dspace-admin.ou = Administration - Organization Unit
jsp.dspace-admin.hku.add-organizationunit = Add Organization Unit 
jsp.dspace-admin.hku.see-ou = View all Organization Units
jsp.layout.hku.detail.ou-disabled = This organization unit is <b>private</b>. Go to the &nbsp;
jsp.layout.hku.detail.ou-disabled.fixit = Edit page to make it public


jsp.dspace-admin.additional-fields = Administration - Property definitions
jsp.layout.hku.label.propertiesdefinition.rendering.nested = Nested
jsp.layout.hku.label.propertiesdefinition.rendering.inline = Inline or tabularized
help.jdyna.message.inline = Check this to show data as part of text, uncheck to show data in table format
jsp.dspace-admin.hku.jdyna-configuration.addrppointernesteddynamicfield = Add Researcher Profile pointer
jsp.dspace-admin.hku.jdyna-configuration.addoupointernesteddynamicfield = Add OrgUnit pointer
jsp.dspace-admin.hku.jdyna-configuration.addpjpointernesteddynamicfield = Add Project pointer

jsp.dspace-admin.cris.ous-list = Organizational Unit
jsp.layout.table.cris.admin-list.uuid = UUID
jsp.layout.table.cris.admin-list.sourceid = SOURCE ID
jsp.layout.table.cris.admin-list.status = Status

jsp.layout.table.cris.admin-list.ous.name = Structure name
jsp.layout.table.cris.admin-list.id = Internal ID
jsp.layout.table.cris.admin-list.sourceID = Source: ID &amp; Ref
jsp.layout.table.cris.admin-list.name = Name

jsp.dspace-admin.projects-list = Projects
jsp.dspace-admin.hku.changestatus-organizationunit.message = Ok... changes have been saved!
jsp.dspace-admin.hku.changestatus-project.message = Ok... changes have been saved\!
jsp.layout.table.hku.projects.investigators = P-Investigator
jsp.layout.table.hku.projects.title = Title
jsp.layout.table.cris.admin-list.rp.fullName = Principal Name
jsp.layout.table.cris.admin-list.rp.department = Department

browse.menu.ouname = Name
browse.menu.pjtitle = Title
browse.menu.rpname = Name
browse.menu.rpdept = Department


itemlist.crisrp.fullname = Fullname
itemlist.crisrp.translatedname = Translated Name
itemlist.crisrp.email = Email
itemlist.crisou.name = Name
itemlist.crisrp.dept = Department

browse.type.item.rpname = Researcher
browse.type.item.crisproject = Project
browse.type.item.rpdept = Researcher by Department
browse.type.item.ouname = Organization Unit
browse.type.metadata.rpdept = department

itemlist.crisproject.title = Title
itemlist.crisproject.principalinvestigator.fullname = P-Investigator
itemlist.crisou.director.fullname = Director
jsp.layout.hku.researcher.alert.eperson = This eperson already ownered a researcher:
action.notdeleted = Sorry, can not delete it (Perhaps this object has been referenced by another object? e.g Researcher is a director of an organization unit)   
action.deleted = Ok deleted\!\!\!

browse.sort-by.crisproject = projects
browse.sort-by.ouname = organizations
browse.sort-by.rpname = researchers

jsp.search.filter.objectname = Title/Name
jsp.search.filter.objectpeople = People
jsp.search.filter.objectou = Structure
jsp.search.filter.objectoutype = Structure type
jsp.search.filter.resourcetype = Type
jsp.search.filter.dept = Department
jsp.search.filter.workgroup= Workgroup
jsp.search.filter.pubtype=Publication type

jsp.search.facet.refine.objectpeople = By people
jsp.search.facet.refine.objectou = By structure
jsp.search.facet.refine.resourcetype = By type
jsp.search.facet.refine.objectname = By title/name
jsp.search.facet.refine.dept = By department
jsp.search.facet.refine.workgroup = By workgroup
jsp.search.facet.refine.pubtype = By publication type

jsp.rp.values.from.registry = Legend: ### -> Values imported from Registry; Cannot be edited/deleted
jsp.layout.hku.researcher.message = {0}
jsp.layout.hku.researcher.message.media = Spoken and Written languages
jsp.layout.hku.researcher.message.qualifications = You may change/add/delete/hide text in these boxes.

##### STATISTICS #####
view.stats.map.title = Geo Map
# community statistics i18n label
view.stats-community.page.title = Community Statistics: {0}
view.stats-community.selectedObject.page.title = Community View Count
view.stats-community.selectedObject.data.empty = No data available

view.stats-community.data.selectedObject.geo.continent.empty = No data available
view.stats-community.data.selectedObject.geo.countryCode.empty = No data available
view.stats-community.data.selectedObject.geo.city.empty = No data available

view.stats-community.data.selectedObject.geo.continent.title = Region
view.stats-community.data.selectedObject.geo.countryCode.title = Country
view.stats-community.data.selectedObject.geo.city.title = City
view.stats-community.data.selectedObject.geo.continent.graph = Community Views by Region
view.stats-community.data.selectedObject.geo.countryCode.graph = Community Views by Country
view.stats-community.data.selectedObject.geo.city.graph = Community Views by City
view.stats-community.data.selectedObject.geo.continent.description = <br/><br/>
view.stats-community.data.selectedObject.geo.countryCode.description = <br/><br/>
view.stats-community.data.selectedObject.geo.city.description = <br/><br/>
view.stats-community.data.selectedObject.geo.continent.value = \# 
view.stats-community.data.selectedObject.geo.countryCode.value = \# 
view.stats-community.data.selectedObject.geo.city.value = #
view.stats-community.data.selectedObject.geo.description = <br/><br/>
view.stats-community.data.selectedObject.time.allMonths.description = <br/><br/>
view.stats-community.data.selectedObject.time.allMonths.title = Community Views over Time
view.stats-community.data.selectedObject.geo.location.description = <br/><br/><br/>
view.stats-community.data.selectedObject.geo.location.title = Community Views Mapped
view.stats-community.selectedObject.geo.location.data.empty =
view.stats-community.data.selectedObject.time.total.lastmonth = In the current month
view.stats-community.data.selectedObject.time.total.lastyear = In the current fiscal year
view.stats-community.data.selectedObject.time.total.total = Ever
view.stats-community.data.selectedObject.time.values = Number of item views
view.stats-community.data.selectedObject.time.total.description = <br/><br/>

view.stats-community.top.community.data.empty = No data available
view.stats-community.top.community.page.title = Sub-community View Count
view.stats-community.top.community.location.data.empty =
view.stats-community.top.community.location.title = Sub-community Views Mapped
view.stats-community.data.top.community.continent.graph = Sub-community Views by Region
view.stats-community.data.top.community.continent.title = Region
view.stats-community.data.top.community.continent.value = #
view.stats-community.data.top.community.continent.description = <br/><br/>

view.stats-community.data.top.community.countryCode.title = Country
view.stats-community.data.top.community.countryCode.value = #
view.stats-community.data.top.community.countryCode.description = <br/><br/>
view.stats-community.data.top.community.countryCode.graph = Sub-community Views by Country

view.stats-community.data.top.community.city.title = City
view.stats-community.data.top.community.city.value = #
view.stats-community.data.top.community.city.description = <br/><br/>
view.stats-community.data.top.community.city.graph = Sub-community Views by City

view.stats-community.data.top.community.id.title = Most viewed sub-communities in this community
view.stats-community.data.top.community.id.value = #
view.stats-community.data.top.community.id.description = <br/><br/>
view.stats-community.data.top.community.id.graph = Sub-community View Counts

view.stats-community.data.top.community.total.lastmonth = In the current month
view.stats-community.data.top.community.total.lastyear = In the current fiscal year
view.stats-community.data.top.community.total.total = Ever
view.stats-community.data.top.community.total.description = <br/><br/>
view.stats-community.data.top.community.allMonths.title = Sub-Community Views over Time
view.stats-community.data.top.community.allMonths.description = <br/><br/>
view.stats-community.data.top.community.location.description =
view.stats-community.data.top.community.location.title = Sub-community Views Mapped 
view.stats-community.data.top.community.values = Number of views

view.stats-community.top.collection.data.empty = No data available
view.stats-community.top.collection.page.title = Collection View Count
view.stats-community.data.top.collection.continent.empty = No data available
view.stats-community.data.top.collection.continent.title = Region
view.stats-community.data.top.collection.continent.value = #
view.stats-community.data.top.collection.continent.description = <br/><br/>
view.stats-community.data.top.collection.continent.graph = Collection Views by Region

view.stats-community.data.top.collection.countryCode.empty = No data available
view.stats-community.data.top.collection.countryCode.title = Country
view.stats-community.data.top.collection.countryCode.value = #
view.stats-community.data.top.collection.countryCode.description = <br/><br/>
view.stats-community.data.top.collection.countryCode.graph = Collection Views by Country

view.stats-community.data.top.collection.city.empty = No data available
view.stats-community.data.top.collection.city.title = City
view.stats-community.data.top.collection.city.value = #
view.stats-community.data.top.collection.city.description = <br/><br/>
view.stats-community.data.top.collection.city.graph = Collection Views by City

view.stats-community.data.top.collection.id.title = Most viewed collections in this community
view.stats-community.data.top.collection.id.value = #
view.stats-community.data.top.collection.id.description = <br/><br/>
view.stats-community.data.top.collection.id.graph = Collection View Counts

view.stats-community.data.top.collection.total.lastmonth = In the current month
view.stats-community.data.top.collection.total.lastyear = In the current fiscal year
view.stats-community.data.top.collection.total.total = Ever
view.stats-community.data.top.collection.total.description = <br/><br/>
view.stats-community.data.top.collection.allMonths.title = Collection views over Time
view.stats-community.data.top.collection.allMonths.description = <br/><br/>
view.stats-community.data.top.collection.location.description =
view.stats-community.data.top.collection.location.title = Collection Views Mapped 
view.stats-community.data.top.collection.values = Number of views

view.stats-community.top.item.data.empty = No data available
view.stats-community.top.item.page.title = Item View Count
view.stats-community.data.top.item.continent.empty = No data available
view.stats-community.data.top.item.continent.title = Region
view.stats-community.data.top.item.continent.value = #
view.stats-community.data.top.item.continent.description = <br/><br/>
view.stats-community.data.top.item.continent.graph = Item Views by Region

view.stats-community.data.top.item.countryCode.title = Country
view.stats-community.data.top.item.countryCode.value = #
view.stats-community.data.top.item.countryCode.description = <br/><br/>
view.stats-community.data.top.item.countryCode.graph = Item Views by Country

view.stats-community.data.top.item.city.title = City
view.stats-community.data.top.item.city.value = #
view.stats-community.data.top.item.city.description = <br/><br/>
view.stats-community.data.top.item.city.graph = Item Views by City

view.stats-community.data.top.item.id.title = Most viewed items
view.stats-community.data.top.item.id.value = #
view.stats-community.data.top.item.id.description = <br/><br/>
view.stats-community.data.top.item.id.graph = Item View Counts

view.stats-community.data.top.item.total.lastmonth = In the current month
view.stats-community.data.top.item.total.lastyear = In the current fiscal year
view.stats-community.data.top.item.total.total = Ever
view.stats-community.data.top.item.total.description = <br/><br/>
view.stats-community.data.top.item.allMonths.title = Item views over Time
view.stats-community.data.top.item.allMonths.description = <br/><br/>
view.stats-community.data.top.item.location.description =
view.stats-community.data.top.item.location.title = Item Views Mapped 
view.stats-community.data.top.item.values = Number of views

view.stats-community.top.bitstream.data.empty = No data available
view.stats-community.top.bitstream.page.title = Item Download Count
view.stats-community.data.top.bitstream.continent.title = Region
view.stats-community.data.top.bitstream.continent.value = #
view.stats-community.data.top.bitstream.continent.description = <br/><br/>
view.stats-community.data.top.bitstream.continent.graph = Item Downloads by Region

view.stats-community.data.top.bitstream.countryCode.title = Country
view.stats-community.data.top.bitstream.countryCode.value = #
view.stats-community.data.top.bitstream.countryCode.description = <br/><br/>
view.stats-community.data.top.bitstream.countryCode.graph = Item Downloads by Country

view.stats-community.data.top.bitstream.city.title = City
view.stats-community.data.top.bitstream.city.value = #
view.stats-community.data.top.bitstream.city.description = <br/><br/>
view.stats-community.data.top.bitstream.city.graph = Item Downloads by City

view.stats-community.data.top.bitstream.id.title = Most downloaded files
view.stats-community.data.top.bitstream.id.value = #
view.stats-community.data.top.bitstream.id.description = <br/><br/>
view.stats-community.data.top.bitstream.id.graph = Item Files downloaded

view.stats-community.data.top.bitstream.total.lastmonth = In the current month
view.stats-community.data.top.bitstream.total.lastyear = In the current fiscal year
view.stats-community.data.top.bitstream.total.total = Ever
view.stats-community.data.top.bitstream.total.description = <br/><br/>
view.stats-community.data.top.bitstream.allMonths.title = Item Downloads over Time
view.stats-community.data.top.bitstream.allMonths.description = <br/><br/>
view.stats-community.data.top.bitstream.location.description =
view.stats-community.data.top.bitstream.location.title = Item Downloads Mapped 
view.stats-community.data.top.bitstream.values = Number of downloads


# collection statistics i18n label
view.stats-collection.page.title = Collection Statistics: {0}
view.stats-collection.selectedObject.page.title = Collection View Count
view.stats-collection.selectedObject.data.empty = No data available

view.stats-collection.data.selectedObject.geo.continent.empty = No data available
view.stats-collection.data.selectedObject.geo.countryCode.empty = No data available
view.stats-collection.data.selectedObject.geo.city.empty = No data available

view.stats-collection.data.selectedObject.geo.continent.title = Region
view.stats-collection.data.selectedObject.geo.countryCode.title = Country
view.stats-collection.data.selectedObject.geo.city.title = City
view.stats-collection.data.selectedObject.geo.continent.graph = Collection Views by Region
view.stats-collection.data.selectedObject.geo.countryCode.graph = Collection Views by Country
view.stats-collection.data.selectedObject.geo.city.graph = Collection Views by City
view.stats-collection.data.selectedObject.geo.continent.description = <br/><br/>
view.stats-collection.data.selectedObject.geo.countryCode.description = <br/><br/>
view.stats-collection.data.selectedObject.geo.city.description = <br/><br/>
view.stats-collection.data.selectedObject.geo.continent.value = \# 
view.stats-collection.data.selectedObject.geo.countryCode.value = \# 
view.stats-collection.data.selectedObject.geo.city.value = #
view.stats-collection.data.selectedObject.geo.description = <br/><br/>
view.stats-collection.data.selectedObject.time.allMonths.description = <br/><br/>
view.stats-collection.data.selectedObject.time.allMonths.title = Collection Views over Time
view.stats-collection.data.selectedObject.geo.location.description = <br/><br/><br/>
view.stats-collection.data.selectedObject.geo.location.title = Collection Views Mapped
view.stats-collection.selectedObject.geo.location.data.empty =
view.stats-collection.data.selectedObject.time.total.lastmonth = In the current month
view.stats-collection.data.selectedObject.time.total.lastyear = In the current fiscal year
view.stats-collection.data.selectedObject.time.total.total = Ever
view.stats-collection.data.selectedObject.time.values = Number of item views
view.stats-collection.data.selectedObject.time.total.description = <br/><br/>

view.stats-collection.top.item.data.empty = No data available
view.stats-collection.top.item.page.title = Item View Count
view.stats-collection.data.top.item.continent.graph = Item Views by Region
view.stats-collection.data.top.item.continent.title = Region
view.stats-collection.data.top.item.continent.value = #
view.stats-collection.data.top.item.continent.description = <br/><br/>

view.stats-collection.data.top.item.countryCode.title = Country
view.stats-collection.data.top.item.countryCode.value = #
view.stats-collection.data.top.item.countryCode.description = <br/><br/>
view.stats-collection.data.top.item.countryCode.graph = Item Views by Country

view.stats-collection.data.top.item.city.title = City
view.stats-collection.data.top.item.city.value = #
view.stats-collection.data.top.item.city.description = <br/><br/>
view.stats-collection.data.top.item.city.graph = Item Views by City

view.stats-collection.data.top.item.id.title = Most viewed items
view.stats-collection.data.top.item.id.value = #
view.stats-collection.data.top.item.id.description = <br/><br/>
view.stats-collection.data.top.item.id.graph = Item View Counts

view.stats-collection.data.top.item.total.lastmonth = In the current month
view.stats-collection.data.top.item.total.lastyear = In the current fiscal year
view.stats-collection.data.top.item.total.total = Ever
view.stats-collection.data.top.item.total.description = <br/><br/>
view.stats-collection.data.top.item.allMonths.title = Item Views over Time
view.stats-collection.data.top.item.allMonths.description = <br/><br/>
view.stats-collection.data.top.item.location.description =
view.stats-collection.data.top.item.location.title = Item Views Mapped 
view.stats-collection.data.top.item.values = Number of views

view.stats-collection.top.bitstream.data.empty = No data available
view.stats-collection.top.bitstream.page.title = Item Download Count
view.stats-collection.data.top.bitstream.continent.title = Continent
view.stats-collection.data.top.bitstream.continent.value = #
view.stats-collection.data.top.bitstream.continent.description = <br/><br/>
view.stats-collection.data.top.bitstream.continent.graph = Item Download by Region

view.stats-collection.data.top.bitstream.countryCode.title = Country
view.stats-collection.data.top.bitstream.countryCode.value = #
view.stats-collection.data.top.bitstream.countryCode.description = <br/><br/>
view.stats-collection.data.top.bitstream.countryCode.graph = Item Download by Country

view.stats-collection.data.top.bitstream.city.title = City
view.stats-collection.data.top.bitstream.city.value = #
view.stats-collection.data.top.bitstream.city.description = <br/><br/>
view.stats-collection.data.top.bitstream.city.graph = Item Downloads by City

view.stats-collection.data.top.bitstream.id.title = Most downloaded files
view.stats-collection.data.top.bitstream.id.value = #
view.stats-collection.data.top.bitstream.id.description = <br/><br/>
view.stats-collection.data.top.bitstream.id.graph = Item Files downloaded

view.stats-collection.data.top.bitstream.total.lastmonth = In the current month
view.stats-collection.data.top.bitstream.total.lastyear = In the current fiscal year
view.stats-collection.data.top.bitstream.total.total = Ever
view.stats-collection.data.top.bitstream.total.description = <br/><br/>
view.stats-collection.data.top.bitstream.allMonths.title = Item Downloads over Time
view.stats-collection.data.top.bitstream.allMonths.description = <br/><br/>
view.stats-collection.data.top.bitstream.location.description =
view.stats-collection.data.top.bitstream.location.title = Item Downloads Mapped 
view.stats-collection.data.top.bitstream.values = Number of downloads
# Item statistics i18n label
view.stats-item.page.title = Item View & Download Statistics: {0}
view.stats-item.selectedObject.page.title = Item View Count
view.stats-item.selectedObject.data.empty = No data available

view.stats-item.data.selectedObject.geo.city.empty = No data available
view.stats-item.data.selectedObject.geo.continent.empty = No data available
view.stats-item.data.selectedObject.geo.countryCode.empty = No data available

view.stats-item.data.selectedObject.geo.continent.title = Region
view.stats-item.data.selectedObject.geo.countryCode.title = Country
view.stats-item.data.selectedObject.geo.city.title = City
view.stats-item.data.selectedObject.geo.continent.graph = Item Views by Region
view.stats-item.data.selectedObject.geo.countryCode.graph = Item Views by Country
view.stats-item.data.selectedObject.geo.city.graph = Item Views by City
view.stats-item.data.selectedObject.geo.continent.description = <br/><br/>
view.stats-item.data.selectedObject.geo.countryCode.description = <br/><br/>
view.stats-item.data.selectedObject.geo.city.description = <br/><br/>
view.stats-item.data.selectedObject.geo.continent.value = \# 
view.stats-item.data.selectedObject.geo.countryCode.value = \# 
view.stats-item.data.selectedObject.geo.city.value = #
view.stats-item.data.selectedObject.geo.description = <br/><br/>
view.stats-item.data.selectedObject.time.allMonths.description = <br/><br/>
view.stats-item.data.selectedObject.time.allMonths.title = Item Views over Time
view.stats-item.data.selectedObject.geo.location.description = <br/><br/><br/>
view.stats-item.data.selectedObject.geo.location.title = Item Views Mapped
view.stats-item.selectedObject.geo.location.data.empty =
view.stats-item.data.selectedObject.time.total.lastmonth = In the current month
view.stats-item.data.selectedObject.time.total.lastyear = In the current fiscal year
view.stats-item.data.selectedObject.time.total.total = Ever
view.stats-item.data.selectedObject.time.values = Number of item views
view.stats-item.data.selectedObject.time.total.description = <br/><br/>

view.stats-item.top.bitstream.data.empty = No data available
view.stats-item.top.bitstream.page.title = Item Download Count

view.stats-item.data.top.bitstream.continent.empty = No data available
view.stats-item.data.top.bitstream.countryCode.empty = No data available
view.stats-item.data.top.bitstream.city.empty = No data available

view.stats-item.data.top.bitstream.continent.title = Region
view.stats-item.data.top.bitstream.continent.value = #
view.stats-item.data.top.bitstream.continent.description = <br/><br/>
view.stats-item.data.top.bitstream.continent.graph = Item Downloads by Region

view.stats-item.data.top.bitstream.countryCode.title = Country
view.stats-item.data.top.bitstream.countryCode.value = #
view.stats-item.data.top.bitstream.countryCode.description = <br/><br/>
view.stats-item.data.top.bitstream.countryCode.graph = Item Downloads by Country



view.stats-item.data.top.bitstream.city.title = City
view.stats-item.data.top.bitstream.city.value = #
view.stats-item.data.top.bitstream.city.description = <br/><br/>
view.stats-item.data.top.bitstream.city.graph = Item Downloads by City

view.stats-item.data.top.bitstream.id.title = File name
view.stats-item.data.top.bitstream.id.value = #
view.stats-item.data.top.bitstream.id.description = <br/><br/>
view.stats-item.data.top.bitstream.id.graph = Item Files downloaded

view.stats-item.data.top.bitstream.total.lastmonth = In the current month
view.stats-item.data.top.bitstream.total.lastyear = In the current fiscal year
view.stats-item.data.top.bitstream.total.total = Ever
view.stats-item.data.top.bitstream.total.description = <br/><br/>
view.stats-item.data.top.bitstream.allMonths.title = Item Downloads over Time
view.stats-item.data.top.bitstream.allMonths.description = <br/><br/>
view.stats-item.data.top.bitstream.location.description =
view.stats-item.data.top.bitstream.location.title = Item Downloads Mapped 
view.stats-item.data.top.bitstream.values = Number of downloads


# rp statistics i18n label
view.stats-crisStatistics.page.title = {0} Statistics: {1}
view.stats-crisStatistics.selectedObject.page.title = {0} View Count
view.stats-crisStatistics.selectedObject.data.empty = No data available
view.stats-crisStatistics.data.selectedObject.geo.continent.title = Region
view.stats-crisStatistics.data.selectedObject.geo.countryCode.title = Country
view.stats-crisStatistics.data.selectedObject.geo.city.title = City
view.stats-crisStatistics.data.selectedObject.geo.continent.graph = Views by Region
view.stats-crisStatistics.data.selectedObject.geo.countryCode.graph = Views by Country
view.stats-crisStatistics.data.selectedObject.geo.city.graph = Views by City
view.stats-crisStatistics.data.selectedObject.geo.continent.description = <br/><br/>
view.stats-crisStatistics.data.selectedObject.geo.countryCode.description = <br/><br/>
view.stats-crisStatistics.data.selectedObject.geo.city.description = <br/><br/>
view.stats-crisStatistics.data.selectedObject.geo.continent.value = \# 
view.stats-crisStatistics.data.selectedObject.geo.countryCode.value = \# 
view.stats-crisStatistics.data.selectedObject.geo.city.value = #
view.stats-crisStatistics.data.selectedObject.geo.description = <br/><br/>
view.stats-crisStatistics.data.selectedObject.time.allMonths.description = <br/><br/>
view.stats-crisStatistics.data.selectedObject.time.allMonths.title = Views over Time
view.stats-crisStatistics.data.selectedObject.geo.location.description = <br/><br/><br/>
view.stats-crisStatistics.data.selectedObject.geo.location.title = Views Mapped
view.stats-crisStatistics.selectedObject.geo.location.data.empty =
view.stats-crisStatistics.data.selectedObject.time.total.lastmonth = In the current month
view.stats-crisStatistics.data.selectedObject.time.total.lastyear = In the current fiscal year
view.stats-crisStatistics.data.selectedObject.time.total.total = Ever
view.stats-crisStatistics.data.selectedObject.time.values = Number of page views
view.stats-crisStatistics.data.selectedObject.time.total.description = <br/><br/>

view.stats-crisStatistics.top.item.data.empty = No data available
view.stats-crisStatistics.top.item.page.title = Item View Count


view.stats-crisStatistics.data.top.item.continent.empty = No data available
view.stats-crisStatistics.data.top.item.countryCode.empty = No data available
view.stats-crisStatistics.data.top.item.city.empty = No data available

view.stats-crisStatistics.data.top.item.continent.title = Region
view.stats-crisStatistics.data.top.item.continent.value = #
view.stats-crisStatistics.data.top.item.continent.description = <br/><br/>
view.stats-crisStatistics.data.top.item.continent.graph = Item Views by Region

view.stats-crisStatistics.data.top.item.countryCode.title = Country
view.stats-crisStatistics.data.top.item.countryCode.value = #
view.stats-crisStatistics.data.top.item.countryCode.description = <br/><br/>
view.stats-crisStatistics.data.top.item.countryCode.graph = Item Views by Country

view.stats-crisStatistics.data.top.item.city.title = City
view.stats-crisStatistics.data.top.item.city.value = #
view.stats-crisStatistics.data.top.item.city.description = <br/><br/>
view.stats-crisStatistics.data.top.item.city.graph = Item Views by City

view.stats-crisStatistics.data.top.item.id.title = Most viewed items
view.stats-crisStatistics.data.top.item.id.value = #
view.stats-crisStatistics.data.top.item.id.description = <br/><br/>
view.stats-crisStatistics.data.top.item.id.graph = Item View Counts

view.stats-crisStatistics.data.top.item.total.lastmonth = In the current month
view.stats-crisStatistics.data.top.item.total.lastyear = In the current fiscal year
view.stats-crisStatistics.data.top.item.total.total = Ever
view.stats-crisStatistics.data.top.item.total.description = <br/><br/>
view.stats-crisStatistics.data.top.item.allMonths.title = Item Views over Time
view.stats-crisStatistics.data.top.item.allMonths.description = <br/><br/>
view.stats-crisStatistics.data.top.item.location.description =
view.stats-crisStatistics.data.top.item.location.title = Item Views Mapped
view.stats-crisStatistics.data.top.item.values = Number of views

view.stats-crisStatistics.top.bitstream.data.empty = No data available
view.stats-crisStatistics.top.bitstream.page.title = Item Download Count
view.stats-crisStatistics.data.top.bitstream.continent.graph = Item Downloads by Region
view.stats-crisStatistics.data.top.bitstream.continent.title = Region
view.stats-crisStatistics.data.top.bitstream.continent.value = #
view.stats-crisStatistics.data.top.bitstream.continent.description = <br/><br/>

view.stats-crisStatistics.data.top.bitstream.countryCode.title = Country
view.stats-crisStatistics.data.top.bitstream.countryCode.value = #
view.stats-crisStatistics.data.top.bitstream.countryCode.description = <br/><br/>
view.stats-crisStatistics.data.top.bitstream.countryCode.graph = Item Downloads by Country

view.stats-crisStatistics.data.top.bitstream.city.title = City
view.stats-crisStatistics.data.top.bitstream.city.value = #
view.stats-crisStatistics.data.top.bitstream.city.description = <br/><br/>
view.stats-crisStatistics.data.top.bitstream.city.graph = Item Downloads by City

view.stats-crisStatistics.data.top.bitstream.id.title = Most downloaded files
view.stats-crisStatistics.data.top.bitstream.id.value = #
view.stats-crisStatistics.data.top.bitstream.id.description = <br/><br/>
view.stats-crisStatistics.data.top.bitstream.id.graph = Item Files downloaded

view.stats-crisStatistics.data.top.bitstream.total.lastmonth = In the current month
view.stats-crisStatistics.data.top.bitstream.total.lastyear = In the current fiscal year
view.stats-crisStatistics.data.top.bitstream.total.total = Ever
view.stats-crisStatistics.data.top.bitstream.total.description = <br/><br/>
view.stats-crisStatistics.data.top.bitstream.allMonths.title = Item Downloads over Time
view.stats-crisStatistics.data.top.bitstream.allMonths.description = <br/><br/>
view.stats-crisStatistics.data.top.bitstream.location.description = 
view.stats-crisStatistics.data.top.bitstream.location.title = Item Downloads Mapped
view.stats-crisStatistics.data.top.bitstream.values = Number of downloads

view.stats-crisStatistics.data.selectedObject.geo.sectionid.title = Most viewed
view.stats-crisStatistics.data.selectedObject.geo.sectionid.value = #
statistics.table.value.sectionid.total = Total

view.stats-crisStatistics.data.top.item.category.title = Most type viewed
view.stats-crisStatistics.data.top.item.category.value = #
view.stats-crisStatistics.data.top.bitstream.category.title = Most bitstream per type viewed
view.stats-crisStatistics.data.top.bitstream.category.value = #
statistics.table.value.category.total = Total

view.stats-crisStatistics.top.crisrp.data.empty = No data available
view.stats-crisStatistics.top.crisrp.page.title = People View Count

view.stats-crisStatistics.data.top.crisrp.continent.empty = No data available
view.stats-crisStatistics.data.top.crisrp.countryCode.empty = No data available
view.stats-crisStatistics.data.top.crisrp.city.empty = No data available

view.stats-crisStatistics.data.top.crisrp.continent.title = Region
view.stats-crisStatistics.data.top.crisrp.continent.value = #
view.stats-crisStatistics.data.top.crisrp.continent.description = <br/><br/>
view.stats-crisStatistics.data.top.crisrp.continent.graph = People Views by Region

view.stats-crisStatistics.data.top.crisrp.countryCode.title = Country
view.stats-crisStatistics.data.top.crisrp.countryCode.value = #
view.stats-crisStatistics.data.top.crisrp.countryCode.description = <br/><br/>
view.stats-crisStatistics.data.top.crisrp.countryCode.graph = People Views by Country

view.stats-crisStatistics.data.top.crisrp.city.title = City
view.stats-crisStatistics.data.top.crisrp.city.value = #
view.stats-crisStatistics.data.top.crisrp.city.description = <br/><br/>
view.stats-crisStatistics.data.top.crisrp.city.graph = People Views by City

view.stats-crisStatistics.data.top.crisrp.id.title = Most viewed peoples
view.stats-crisStatistics.data.top.crisrp.id.value = #
view.stats-crisStatistics.data.top.crisrp.id.description = <br/><br/>
view.stats-crisStatistics.data.top.crisrp.id.graph = People View Counts

view.stats-crisStatistics.data.top.crisrp.sectionid.title = Most viewed
view.stats-crisStatistics.data.top.crisrp.sectionid.value = #

view.stats-crisStatistics.data.top.crisrp.total.lastmonth = In the current month
view.stats-crisStatistics.data.top.crisrp.total.lastyear = In the current fiscal year
view.stats-crisStatistics.data.top.crisrp.total.total = Ever
view.stats-crisStatistics.data.top.crisrp.total.description = <br/><br/>
view.stats-crisStatistics.data.top.crisrp.allMonths.title = People Views over Time
view.stats-crisStatistics.data.top.crisrp.allMonths.description = <br/><br/>
view.stats-crisStatistics.data.top.crisrp.location.description =
view.stats-crisStatistics.data.top.crisrp.location.title = People Views Mapped
view.stats-crisStatistics.data.top.crisrp.values = Number of views

view.stats-crisStatistics.top.crispj.data.empty = No data available
view.stats-crisStatistics.top.crispj.page.title = Projects View Count

view.stats-crisStatistics.data.top.crispj.continent.empty = No data available
view.stats-crisStatistics.data.top.crispj.countryCode.empty = No data available
view.stats-crisStatistics.data.top.crispj.city.empty = No data available

view.stats-crisStatistics.data.top.crispj.continent.title = Region
view.stats-crisStatistics.data.top.crispj.continent.value = #
view.stats-crisStatistics.data.top.crispj.continent.description = <br/><br/>
view.stats-crisStatistics.data.top.crispj.continent.graph = Projects Views by Region

view.stats-crisStatistics.data.top.crispj.countryCode.title = Country
view.stats-crisStatistics.data.top.crispj.countryCode.value = #
view.stats-crisStatistics.data.top.crispj.countryCode.description = <br/><br/>
view.stats-crisStatistics.data.top.crispj.countryCode.graph = Projects Views by Country

view.stats-crisStatistics.data.top.crispj.city.title = City
view.stats-crisStatistics.data.top.crispj.city.value = #
view.stats-crisStatistics.data.top.crispj.city.description = <br/><br/>
view.stats-crisStatistics.data.top.crispj.city.graph = Projects Views by City

view.stats-crisStatistics.data.top.crispj.id.title = Most viewed projects
view.stats-crisStatistics.data.top.crispj.id.value = #
view.stats-crisStatistics.data.top.crispj.id.description = <br/><br/>
view.stats-crisStatistics.data.top.crispj.id.graph = Projects View Counts

view.stats-crisStatistics.data.top.crispj.sectionid.title = Most viewed
view.stats-crisStatistics.data.top.crispj.sectionid.value = #

view.stats-crisStatistics.data.top.crispj.total.lastmonth = In the current month
view.stats-crisStatistics.data.top.crispj.total.lastyear = In the current fiscal year
view.stats-crisStatistics.data.top.crispj.total.total = Ever
view.stats-crisStatistics.data.top.crispj.total.description = <br/><br/>
view.stats-crisStatistics.data.top.crispj.allMonths.title = Projects Views over Time
view.stats-crisStatistics.data.top.crispj.allMonths.description = <br/><br/>
view.stats-crisStatistics.data.top.crispj.location.description =
view.stats-crisStatistics.data.top.crispj.location.title = Projects Views Mapped
view.stats-crisStatistics.data.top.crispj.values = Number of views
 
view.stats-crisStatistics.top.crisou.data.empty = No data available
view.stats-crisStatistics.top.crisou.page.title = OrgUnit View Count

view.stats-crisStatistics.data.top.crisou.continent.empty = No data available
view.stats-crisStatistics.data.top.crisou.countryCode.empty = No data available
view.stats-crisStatistics.data.top.crisou.city.empty = No data available

view.stats-crisStatistics.data.top.crisou.continent.title = Region
view.stats-crisStatistics.data.top.crisou.continent.value = #
view.stats-crisStatistics.data.top.crisou.continent.description = <br/><br/>
view.stats-crisStatistics.data.top.crisou.continent.graph = OrgUnit Views by Region

view.stats-crisStatistics.data.top.crisou.countryCode.title = Country
view.stats-crisStatistics.data.top.crisou.countryCode.value = #
view.stats-crisStatistics.data.top.crisou.countryCode.description = <br/><br/>
view.stats-crisStatistics.data.top.crisou.countryCode.graph = OrgUnit Views by Country

view.stats-crisStatistics.data.top.crisou.city.title = City
view.stats-crisStatistics.data.top.crisou.city.value = #
view.stats-crisStatistics.data.top.crisou.city.description = <br/><br/>
view.stats-crisStatistics.data.top.crisou.city.graph = OrgUnit Views by City

view.stats-crisStatistics.data.top.crisou.id.title = Most viewed OrgUnit
view.stats-crisStatistics.data.top.crisou.id.value = #
view.stats-crisStatistics.data.top.crisou.id.description = <br/><br/>
view.stats-crisStatistics.data.top.crisou.id.graph = OrgUnit View Counts

view.stats-crisStatistics.data.top.crisou.sectionid.title = Most viewed
view.stats-crisStatistics.data.top.crisou.sectionid.value = #

view.stats-crisStatistics.data.top.crisou.total.lastmonth = In the current month
view.stats-crisStatistics.data.top.crisou.total.lastyear = In the current fiscal year
view.stats-crisStatistics.data.top.crisou.total.total = Ever
view.stats-crisStatistics.data.top.crisou.total.description = <br/><br/>
view.stats-crisStatistics.data.top.crisou.allMonths.title = OrgUnit Views over Time
view.stats-crisStatistics.data.top.crisou.allMonths.description = <br/><br/>
view.stats-crisStatistics.data.top.crisou.location.description =
view.stats-crisStatistics.data.top.crisou.location.title = OrgUnit Views Mapped
view.stats-crisStatistics.data.top.crisou.values = Number of views


view.stats-crisStatistics.data.selectedObject.geo.continent.empty = No data available
view.stats-crisStatistics.data.selectedObject.geo.countryCode.empty = No data available
view.stats-crisStatistics.data.selectedObject.geo.city.empty = No data available

view.stats-crisStatistics.data.top.bitstream.continent.empty = No data available
view.stats-crisStatistics.data.top.bitstream.countryCode.empty = No data available
view.stats-crisStatistics.data.top.bitstream.city.empty = No data available


jsp.statistics.item-title = Item stats
jsp.statistics.stats-crisStatistics.nulltitle = CRIS Statistics
jsp.statistics.stats-crisStatistics.viewtitle = CRIS View Statistics
jsp.statistics.stats-crisStatistics.downloadtitle = CRIS Download Statistics


view.data.year =
view.data.total = Tot
view.data.jan = Jan
view.data.feb = Feb
view.data.mar = Mar
view.data.apr = Apr
view.data.may = May
view.data.jun = Jun
view.data.jul = Jul
view.data.aug = Aug
view.data.sep = Sep
view.data.oct = Oct
view.data.nov = Nov
view.data.dec = Dec

statistics.table.value.continent.HK = Hong Kong
statistics.table.value.continent.CH = China
statistics.table.value.continent.AS = Asia, other
statistics.table.value.continent.OC = Oceania
statistics.table.value.continent.AN = Antarctica
statistics.table.value.continent.EU = Europe
statistics.table.value.continent.NA = North America
statistics.table.value.continent.SA = South America
statistics.table.value.continent.AF = Africa
statistics.table.value.continent.Unknown = Unknown
statistics.table.value.continent.Unknown\ Continent = Not applicable
statistics.table.value.continent.other = Not applicable
statistics.table.value.continent.total = <b>Total</b>

statistics.table.value.countryCode.Unknown = Unknown
statistics.table.value.countryCode.AF = Afghanistan, Islamic Republic of
statistics.table.value.countryCode.AX = Ãland Islands
statistics.table.value.countryCode.AL = Albania
statistics.table.value.countryCode.DZ = Algeria
statistics.table.value.countryCode.AS = American Samoa
statistics.table.value.countryCode.AD = Andorra
statistics.table.value.countryCode.AO = Angola
statistics.table.value.countryCode.AI = Anguilla
statistics.table.value.countryCode.AQ = Antarctica
statistics.table.value.countryCode.AG = Antigua and Barbuda
statistics.table.value.countryCode.AR = Argentina
statistics.table.value.countryCode.AM = Armenia
statistics.table.value.countryCode.AW = Aruba
statistics.table.value.countryCode.AU = Australia
statistics.table.value.countryCode.AT = Austria
statistics.table.value.countryCode.AZ = Azerbaijan
statistics.table.value.countryCode.BS = Bahamas
statistics.table.value.countryCode.BH = Bahrain
statistics.table.value.countryCode.BD = Bangladesh
statistics.table.value.countryCode.BB = Barbados
statistics.table.value.countryCode.BY = Belarus
statistics.table.value.countryCode.BE = Belgium
statistics.table.value.countryCode.BZ = Belize
statistics.table.value.countryCode.BJ = Benin
statistics.table.value.countryCode.BM = Bermuda
statistics.table.value.countryCode.BT = Bhutan
statistics.table.value.countryCode.BO = Bolivia
statistics.table.value.countryCode.BA = Bosnia and Herzegovina
statistics.table.value.countryCode.BW = Botswana
statistics.table.value.countryCode.BV = Bouvet Island (Bouvetoya)
statistics.table.value.countryCode.BR = Brazil
statistics.table.value.countryCode.IO = British Indian Ocean Territory (Chagos Archipelago)
statistics.table.value.countryCode.VG = British Virgin Islands
statistics.table.value.countryCode.BN = Brunei Darussalam
statistics.table.value.countryCode.BG = Bulgaria
statistics.table.value.countryCode.BF = Burkina Faso
statistics.table.value.countryCode.BI = Burundi
statistics.table.value.countryCode.KH = Cambodia
statistics.table.value.countryCode.CM = Cameroon
statistics.table.value.countryCode.CA = Canada
statistics.table.value.countryCode.CV = Cape Verde
statistics.table.value.countryCode.KY = Cayman Islands
statistics.table.value.countryCode.CF = Central African Republic
statistics.table.value.countryCode.TD = Chad
statistics.table.value.countryCode.CL = Chile
statistics.table.value.countryCode.CN = China
statistics.table.value.countryCode.CX = Christmas Island
statistics.table.value.countryCode.CC = Cocos (Keeling) Islands
statistics.table.value.countryCode.CO = Colombia
statistics.table.value.countryCode.KM = Comoros
statistics.table.value.countryCode.CD = Congo
statistics.table.value.countryCode.CG = Congo
statistics.table.value.countryCode.CK = Cook Islands
statistics.table.value.countryCode.CR = Costa Rica
statistics.table.value.countryCode.CI = Cote d'Ivoire
statistics.table.value.countryCode.HR = Croatia
statistics.table.value.countryCode.CU = Cuba
statistics.table.value.countryCode.CY = Cyprus
statistics.table.value.countryCode.CZ = Czech Republic
statistics.table.value.countryCode.DK = Denmark
statistics.table.value.countryCode.DJ = Djibouti
statistics.table.value.countryCode.DM = Dominica
statistics.table.value.countryCode.DO = Dominican Republic
statistics.table.value.countryCode.EC = Ecuador
statistics.table.value.countryCode.EG = Egypt
statistics.table.value.countryCode.SV = El Salvador
statistics.table.value.countryCode.GQ = Equatorial Guinea
statistics.table.value.countryCode.ER = Eritrea
statistics.table.value.countryCode.EE = Estonia
statistics.table.value.countryCode.ET = Ethiopia
statistics.table.value.countryCode.FO = Faroe Islands
statistics.table.value.countryCode.FK = Falkland Islands (Malvinas)
statistics.table.value.countryCode.FJ = Fiji
statistics.table.value.countryCode.FI = Finland
statistics.table.value.countryCode.FR = France
statistics.table.value.countryCode.GF = French Guiana
statistics.table.value.countryCode.PF = French Polynesia
statistics.table.value.countryCode.TF = French Southern Territories
statistics.table.value.countryCode.GA = Gabon
statistics.table.value.countryCode.GM = Gambia
statistics.table.value.countryCode.GE = Georgia
statistics.table.value.countryCode.DE = Germany
statistics.table.value.countryCode.GH = Ghana
statistics.table.value.countryCode.GI = Gibraltar
statistics.table.value.countryCode.GR = Greece
statistics.table.value.countryCode.GL = Greenland
statistics.table.value.countryCode.GD = Grenada
statistics.table.value.countryCode.GP = Guadeloupe
statistics.table.value.countryCode.GU = Guam
statistics.table.value.countryCode.GT = Guatemala
statistics.table.value.countryCode.GG = Guernsey
statistics.table.value.countryCode.GN = Guinea
statistics.table.value.countryCode.GW = Guinea-Bissau
statistics.table.value.countryCode.GY = Guyana
statistics.table.value.countryCode.HT = Haiti
statistics.table.value.countryCode.HM = Heard Island and McDonald Islands
statistics.table.value.countryCode.VA = Holy See (Vatican City State)
statistics.table.value.countryCode.HN = Honduras
statistics.table.value.countryCode.HK = Hong Kong
statistics.table.value.countryCode.HU = Hungary
statistics.table.value.countryCode.IS = Iceland
statistics.table.value.countryCode.IN = India
statistics.table.value.countryCode.ID = Indonesia
statistics.table.value.countryCode.IR = Iran
statistics.table.value.countryCode.IQ = Iraq
statistics.table.value.countryCode.IE = Ireland
statistics.table.value.countryCode.IM = Isle of Man
statistics.table.value.countryCode.IL = Israel
statistics.table.value.countryCode.IT = Italy
statistics.table.value.countryCode.JM = Jamaica
statistics.table.value.countryCode.JP = Japan
statistics.table.value.countryCode.JE = Jersey
statistics.table.value.countryCode.JO = Jordan
statistics.table.value.countryCode.KZ = Kazakhstan
statistics.table.value.countryCode.KE = Kenya
statistics.table.value.countryCode.KI = Kiribati
statistics.table.value.countryCode.KP = Korea
statistics.table.value.countryCode.KR = Korea
statistics.table.value.countryCode.KW = Kuwait
statistics.table.value.countryCode.KG = Kyrgyz Republic
statistics.table.value.countryCode.LA = Lao People's Democratic Republic
statistics.table.value.countryCode.LV = Latvia
statistics.table.value.countryCode.LB = Lebanon
statistics.table.value.countryCode.LS = Lesotho
statistics.table.value.countryCode.LR = Liberia
statistics.table.value.countryCode.LY = Libyan Arab Jamahiriya
statistics.table.value.countryCode.LI = Liechtenstein
statistics.table.value.countryCode.LT = Lithuania
statistics.table.value.countryCode.LU = Luxembourg
statistics.table.value.countryCode.MO = Macao, Special Administrative Region of China
statistics.table.value.countryCode.MK = Macedonia
statistics.table.value.countryCode.MG = Madagascar
statistics.table.value.countryCode.MW = Malawi
statistics.table.value.countryCode.MY = Malaysia
statistics.table.value.countryCode.MV = Maldives
statistics.table.value.countryCode.ML = Mali
statistics.table.value.countryCode.MT = Malta
statistics.table.value.countryCode.MH = Marshall Islands
statistics.table.value.countryCode.MQ = Martinique
statistics.table.value.countryCode.MR = Mauritania
statistics.table.value.countryCode.MU = Mauritius
statistics.table.value.countryCode.YT = Mayotte
statistics.table.value.countryCode.MX = Mexico
statistics.table.value.countryCode.FM = Micronesia
statistics.table.value.countryCode.MD = Moldova
statistics.table.value.countryCode.MC = Monaco
statistics.table.value.countryCode.MN = Mongolia
statistics.table.value.countryCode.ME = Montenegro
statistics.table.value.countryCode.MS = Montserrat
statistics.table.value.countryCode.MA = Morocco
statistics.table.value.countryCode.MZ = Mozambique
statistics.table.value.countryCode.MM = Myanmar
statistics.table.value.countryCode.NA = Namibia
statistics.table.value.countryCode.NR = Nauru
statistics.table.value.countryCode.NP = Nepal
statistics.table.value.countryCode.AN = Netherlands Antilles
statistics.table.value.countryCode.NL = Netherlands
statistics.table.value.countryCode.NC = New Caledonia
statistics.table.value.countryCode.NZ = New Zealand
statistics.table.value.countryCode.NI = Nicaragua
statistics.table.value.countryCode.NE = Niger
statistics.table.value.countryCode.NG = Nigeria
statistics.table.value.countryCode.NU = Niue
statistics.table.value.countryCode.NF = Norfolk Island
statistics.table.value.countryCode.MP = Northern Mariana Islands
statistics.table.value.countryCode.NO = Norway
statistics.table.value.countryCode.OM = Oman
statistics.table.value.countryCode.PK = Pakistan
statistics.table.value.countryCode.PW = Palau
statistics.table.value.countryCode.PS = Palestinian Territory
statistics.table.value.countryCode.PA = Panama
statistics.table.value.countryCode.PG = Papua New Guinea
statistics.table.value.countryCode.PY = Paraguay
statistics.table.value.countryCode.PE = Peru
statistics.table.value.countryCode.PH = Philippines
statistics.table.value.countryCode.PN = Pitcairn Islands
statistics.table.value.countryCode.PL = Poland
statistics.table.value.countryCode.PT = Portugal
statistics.table.value.countryCode.PR = Puerto Rico
statistics.table.value.countryCode.QA = Qatar
statistics.table.value.countryCode.RE = Reunion
statistics.table.value.countryCode.RO = Romania
statistics.table.value.countryCode.RU = Russian Federation
statistics.table.value.countryCode.RW = Rwanda
statistics.table.value.countryCode.BL = Saint Barthelemy
statistics.table.value.countryCode.SH = Saint Helena
statistics.table.value.countryCode.KN = Saint Kitts and Nevis
statistics.table.value.countryCode.LC = Saint Lucia
statistics.table.value.countryCode.MF = Saint Martin
statistics.table.value.countryCode.PM = Saint Pierre and Miquelon
statistics.table.value.countryCode.VC = Saint Vincent and the Grenadines
statistics.table.value.countryCode.WS = Samoa
statistics.table.value.countryCode.SM = San Marino
statistics.table.value.countryCode.ST = Sao Tome and Principe
statistics.table.value.countryCode.SA = Saudi Arabia
statistics.table.value.countryCode.SN = Senegal
statistics.table.value.countryCode.RS = Serbia
statistics.table.value.countryCode.SC = Seychelles
statistics.table.value.countryCode.SL = Sierra Leone
statistics.table.value.countryCode.SG = Singapore
statistics.table.value.countryCode.SK = Slovakia (Slovak Republic)
statistics.table.value.countryCode.SI = Slovenia
statistics.table.value.countryCode.SB = Solomon Islands
statistics.table.value.countryCode.SO = Somalia
statistics.table.value.countryCode.ZA = South Africa
statistics.table.value.countryCode.GS = South Georgia and the South Sandwich Islands
statistics.table.value.countryCode.ES = Spain
statistics.table.value.countryCode.LK = Sri Lanka
statistics.table.value.countryCode.SD = Sudan
statistics.table.value.countryCode.SR = Suriname
statistics.table.value.countryCode.SJ = Svalbard & Jan Mayen Islands
statistics.table.value.countryCode.SZ = Swaziland
statistics.table.value.countryCode.SE = Sweden
statistics.table.value.countryCode.CH = Switzerland
statistics.table.value.countryCode.SY = Syrian Arab Republic
statistics.table.value.countryCode.TW = Taiwan
statistics.table.value.countryCode.TJ = Tajikistan
statistics.table.value.countryCode.TZ = Tanzania
statistics.table.value.countryCode.TH = Thailand
statistics.table.value.countryCode.TL = Timor-Leste
statistics.table.value.countryCode.TG = Togo
statistics.table.value.countryCode.TK = Tokelau
statistics.table.value.countryCode.TO = Tonga
statistics.table.value.countryCode.TT = Trinidad and Tobago
statistics.table.value.countryCode.TN = Tunisia
statistics.table.value.countryCode.TR = Turkey
statistics.table.value.countryCode.TM = Turkmenistan
statistics.table.value.countryCode.TC = Turks and Caicos Islands
statistics.table.value.countryCode.TV = Tuvalu
statistics.table.value.countryCode.UG = Uganda
statistics.table.value.countryCode.UA = Ukraine
statistics.table.value.countryCode.AE = United Arab Emirates
statistics.table.value.countryCode.GB = United Kingdom
statistics.table.value.countryCode.US = United States of America
statistics.table.value.countryCode.UM = United States Minor Outlying Islands
statistics.table.value.countryCode.VI = United States Virgin Islands
statistics.table.value.countryCode.UY = Uruguay
statistics.table.value.countryCode.UZ = Uzbekistan
statistics.table.value.countryCode.VU = Vanuatu
statistics.table.value.countryCode.VE = Venezuela
statistics.table.value.countryCode.VN = Vietnam
statistics.table.value.countryCode.WF = Wallis and Futuna
statistics.table.value.countryCode.EH = Western Sahara
statistics.table.value.countryCode.YE = Yemen
statistics.table.value.countryCode.ZM = Zambia
statistics.table.value.countryCode.ZW = Zimbabwe
statistics.table.value.countryCode.other = Other Country
statistics.table.value.countryCode.A1 = Anonymous Proxy
statistics.table.value.countryCode.A2 = Satellite Provider
statistics.table.value.countryCode.EU = Europe
statistics.table.value.countryCode.AP = Asia/Pacific Region
statistics.table.value.countryCode.O1 = Other Country 
statistics.table.value.countryCode.total = <b>Total</b>

statistics.table.value.city.Unknown = Unknown
statistics.table.value.city.total = <b>Total</b>

statistics.table.value.id.total = <b>Total</b>

view.stats.subscribe.statistics.label		= <i class="fa fa-bell"></i> Email Alert
view.stats.subscribe.rss.label			= <i class="fa fa-rss"></i> RSS Feed
view.stats.subscribe.label.daily 		= <b>Subscribe to daily statistics update</b>
view.stats.subscribe.label.weekly	 	= <b>Subscribe to weekly statistics update</b>
view.stats.subscribe.label.monthly 		= <b>Subscribe to monthly statistics update</b>
view.stats.subscribe.rss.monthly = Monthly update 
view.stats.subscribe.rss.weekly = Weekly update
view.stats.subscribe.rss.daily = Daily update
view.stats.subscribe.email.monthly = Monthly update
view.stats.subscribe.email.weekly = Weekly update
view.stats.subscribe.email.daily = Daily update
view.stats.unsubscribe.email.monthly = Unsubscribe monthly update
view.stats.unsubscribe.email.weekly = Unsubscribe weekly update
view.stats.unsubscribe.email.daily = Unsubscribe daily update
feed.stats.general-title = Statistics update for {0}
feed.stats.general-title.freq1 = Statistics Daily update for {0}
feed.stats.general-title.freq7 = Statistics Weekly update for {0}
feed.stats.general-title.freq30 = Statistics Monthly update for {0}
feed.stats.general-description = Statistics update for {0}
feed.stats.general-description.freq1 = Statistics Daily update for {0}
feed.stats.general-description.freq7 = Statistics Weekly update for {0}
feed.stats.general-description.freq30 = Statistics Monthly update for {0}
feed.stats.entry-title = Statistics at {1,date,medium} for {0}
feed.stats.entry-title.freq1 = Statistics of  {1,date,medium} for {0}
feed.stats.entry-title.freq7 = Statistics of {1,date,medium} for {0}
feed.stats.entry-title.freq30 = Statistics of {1,date,MMMM yyyy} for {0}
feed.stats.entry-description.freq1.type2 = <p>The new daily statistics update for the item: <b>{0}</b> has been published!</p><table><tr><td>&nbsp;</td><td>{1,date,medium}</td><td>Cumulative</td></tr>{2}</table>
feed.stats.entry-description.freq1.type2.selectedObject.view = <tr><td>Item view:</td><td>{0}</td><td>{1}</td></tr>
feed.stats.entry-description.freq1.type2.bitstream.download = <tr><td>Bitstream downloads:</td><td>{0}</td><td>{1}</td></tr>
feed.stats.entry-description.freq1.type3 = <p>The new daily statistics update for the collection: <b>{0}</b> has been published!</p><table><tr><td>&nbsp;</td><td>{1,date,medium}</td><td>Cumulative</td></tr>{2}</table>
feed.stats.entry-description.freq1.type3.selectedObject.view = <tr><td>Collection view:</td><td>{0}</td><td>{1}</td></tr>
feed.stats.entry-description.freq1.type3.item.view = <tr><td>Item view:</td><td>{0}</td><td>{1}</td></tr>
feed.stats.entry-description.freq1.type3.bitstream.download = <tr><td>Bitstream downloads:</td><td>{0}</td><td>{1}</td></tr>
feed.stats.entry-description.freq1.type4 = <p>The new daily statistics update for the community: <b>{0}</b> has been published!</p><table><tr><td>&nbsp;</td><td>{1,date,medium}</td><td>Cumulative</td></tr>{2}</table>
feed.stats.entry-description.freq1.type4.selectedObject.view = <tr><td>Community view:</td><td>{0}</td><td>{1}</td></tr>
feed.stats.entry-description.freq1.type4.community.view = <tr><td>Sub-Community view:</td><td>{0}</td><td>{1}</td></tr>
feed.stats.entry-description.freq1.type4.collection.view = <tr><td>Collection view:</td><td>{0}</td><td>{1}</td></tr>
feed.stats.entry-description.freq1.type4.item.view = <tr><td>Item view:</td><td>{0}</td><td>{1}</td></tr>
feed.stats.entry-description.freq1.type4.bitstream.download = <tr><td>Bitstream downloads:</td><td>{0}</td><td>{1}</td></tr>


feed.stats.entry-description.freq1.type9 = <p>The new daily statistics update for the Researcher Profile: <b>{0}</b> has been published!</p><table><tr><td>&nbsp;</td><td>{1,date,medium}</td><td>Cumulative</td></tr>{2}</table>
feed.stats.entry-description.freq1.type9.selectedObject.view = <tr><td>Researcher page view:</td><td>{0}</td><td>{1}</td></tr>
feed.stats.entry-description.freq1.type9.selectedObject.download = <tr><td>Researcher file downloads:</td><td>{0}</td><td>{1}</td></tr>
feed.stats.entry-description.freq1.type9.dspaceitems.view = <tr><td>Item view:</td><td>{0}</td><td>{1}</td></tr>
feed.stats.entry-description.freq1.type9.dspaceitems.download = <tr><td>Bitstream downloads:</td><td>{0}</td><td>{1}</td></tr>
feed.stats.entry-description.freq1.type9.projects.view = <tr><td>Projects view:</td><td>{0}</td><td>{1}</td></tr>
feed.stats.entry-description.freq1.type9.projects.download = <tr><td>Projects file downloads:</td><td>{0}</td><td>{1}</td></tr>

feed.stats.entry-description.freq1.type10 = <p>The new daily statistics update for the Project: <b>{0}</b> has been published!</p><table><tr><td>&nbsp;</td><td>{1,date,medium}</td><td>Cumulative</td></tr>{2}</table>
feed.stats.entry-description.freq1.type10.selectedObject.view = <tr><td>Project view:</td><td>{0}</td><td>{1}</td></tr>
feed.stats.entry-description.freq1.type10.selectedObject.download = <tr><td>Project file downloads:</td><td>{0}</td><td>{1}</td></tr>

feed.stats.entry-description.freq1.type11 = <p>The new daily statistics update for the OrgUnit: <b>{0}</b> has been published!</p><table><tr><td>&nbsp;</td><td>{1,date,medium}</td><td>Cumulative</td></tr>{2}</table>
feed.stats.entry-description.freq1.type11.selectedObject.view = <tr><td>OrgUnit view:</td><td>{0}</td><td>{1}</td></tr>
feed.stats.entry-description.freq1.type11.selectedObject.download = <tr><td>OrgUnit downloads:</td><td>{0}</td><td>{1}</td></tr>
feed.stats.entry-description.freq1.type11.rp.view = <tr><td>OrgUnit''s Researchers profile view:</td><td>{0}</td><td>{1}</td></tr>
feed.stats.entry-description.freq1.type11.rp.download = <tr><td>OrgUnit''s Researchers downloads:</td><td>{0}</td><td>{1}</td></tr>
feed.stats.entry-description.freq1.type11.publication.view = <tr><td>OrgUnit''s Publications view:</td><td>{0}</td><td>{1}</td></tr>
feed.stats.entry-description.freq1.type11.publication.download = <tr><td>OrgUnit''s Publications downloads:</td><td>{0}</td><td>{1}</td></tr>
feed.stats.entry-description.freq1.type11.rppublication.view = <tr><td>OrgUnit''s Researchers publications view:</td><td>{0}</td><td>{1}</td></tr>
feed.stats.entry-description.freq1.type11.rppublication.download = <tr><td>OrgUnit''s Researchers publications downloads:</td><td>{0}</td><td>{1}</td></tr>
feed.stats.entry-description.freq1.type11.rpprojects.view = <tr><td>OrgUnit''s Researchers projects view:</td><td>{0}</td><td>{1}</td></tr>
feed.stats.entry-description.freq1.type11.rpprojects.download = <tr><td>OrgUnit''s Researchers projects downloads:</td><td>{0}</td><td>{1}</td></tr>
feed.stats.entry-description.freq1.type11.organizations.view = <tr><td>Sub-OrgUnits view:</td><td>{0}</td><td>{1}</td></tr>
feed.stats.entry-description.freq1.type11.organizations.download = <tr><td>Sub-OrgUnits downloads:</td><td>{0}</td><td>{1}</td></tr>
feed.stats.entry-description.freq1.type11.projects.view = <tr><td>OrgUnit funded Projects view:</td><td>{0}</td><td>{1}</td></tr>
feed.stats.entry-description.freq1.type11.projects.download = <tr><td>OrgUnit funded Projects downloads:</td><td>{0}</td><td>{1}</td></tr>

feed.stats.entry-description.freq7.type2 = <p>The new weekly statistics update for the item: <b>{0}</b> has been published!</p><table><tr><td>&nbsp;</td><td>Week end at {1,date,medium}</td><td>Cumulative</td></tr>{2}</table>
feed.stats.entry-description.freq7.type2.selectedObject.view = <tr><td>Item view:</td><td>{0}</td><td>{1}</td></tr>
feed.stats.entry-description.freq7.type2.bitstream.download = <tr><td>Bitstream downloads:</td><td>{0}</td><td>{1}</td></tr>
feed.stats.entry-description.freq7.type3 = <p>The new weekly statistics update for the collection: <b>{0}</b> has been published!</p><table><tr><td>&nbsp;</td><td>Week end at {1,date,medium}</td><td>Cumulative</td></tr>{2}</table>
feed.stats.entry-description.freq7.type3.selectedObject.view = <tr><td>Collection view:</td><td>{0}</td><td>{1}</td></tr>
feed.stats.entry-description.freq7.type3.item.view = <tr><td>Item view:</td><td>{0}</td><td>{1}</td></tr>
feed.stats.entry-description.freq7.type3.bitstream.download = <tr><td>Bitstream downloads:</td><td>{0}</td><td>{1}</td></tr>
feed.stats.entry-description.freq7.type4 = <p>The new weekly statistics update for the community: <b>{0}</b> has been published!</p><table><tr><td>&nbsp;</td><td>Week end at {1,date,medium}</td><td>Cumulative</td></tr>{2}</table>
feed.stats.entry-description.freq7.type4.selectedObject.view = <tr><td>Community view:</td><td>{0}</td><td>{1}</td></tr>
feed.stats.entry-description.freq7.type4.community.view = <tr><td>Sub-Community view:</td><td>{0}</td><td>{1}</td></tr>
feed.stats.entry-description.freq7.type4.collection.view = <tr><td>Collection view:</td><td>{0}</td><td>{1}</td></tr>
feed.stats.entry-description.freq7.type4.item.view = <tr><td>Item view:</td><td>{0}</td><td>{1}</td></tr>
feed.stats.entry-description.freq7.type4.bitstream.download = <tr><td>Bitstream downloads:</td><td>{0}</td><td>{1}</td></tr>

feed.stats.entry-description.freq7.type9 = <p>The new weekly statistics update for the Researcher Profile: <b>{0}</b> has been published!</p><table><tr><td>&nbsp;</td><td>Week end at {1,date,medium}</td><td>Cumulative</td></tr>{2}</table>
feed.stats.entry-description.freq7.type9.selectedObject.view = <tr><td>Researcher page view:</td><td>{0}</td><td>{1}</td></tr>
feed.stats.entry-description.freq7.type9.selectedObject.download = <tr><td>Researcher file downloads:</td><td>{0}</td><td>{1}</td></tr>
feed.stats.entry-description.freq7.type9.dspaceitems.view = <tr><td>Item view:</td><td>{0}</td><td>{1}</td></tr>
feed.stats.entry-description.freq7.type9.dspaceitems.download = <tr><td>Bitstream downloads:</td><td>{0}</td><td>{1}</td></tr>
feed.stats.entry-description.freq7.type9.projects.view = <tr><td>Projects view:</td><td>{0}</td><td>{1}</td></tr>
feed.stats.entry-description.freq7.type9.projects.download = <tr><td>Projects file downloads:</td><td>{0}</td><td>{1}</td></tr>

feed.stats.entry-description.freq7.type10 = <p>The new weekly statistics update for the Project: <b>{0}</b> has been published!</p><table><tr><td>&nbsp;</td><td>Week end at {1,date,medium}</td><td>Cumulative</td></tr>{2}</table>
feed.stats.entry-description.freq7.type10.selectedObject.view = <tr><td>Project view:</td><td>{0}</td><td>{1}</td></tr>
feed.stats.entry-description.freq7.type10.selectedObject.download = <tr><td>Project file downloads:</td><td>{0}</td><td>{1}</td></tr>

feed.stats.entry-description.freq7.type11 = <p>The new weekly statistics update for the OrgUnit: <b>{0}</b> has been published!</p><table><tr><td>&nbsp;</td><td>Week end at {1,date,medium}</td><td>Cumulative</td></tr>{2}</table>
feed.stats.entry-description.freq7.type11.selectedObject.view = <tr><td>OrgUnit view:</td><td>{0}</td><td>{1}</td></tr>
feed.stats.entry-description.freq7.type11.selectedObject.download = <tr><td>OrgUnit downloads:</td><td>{0}</td><td>{1}</td></tr>
feed.stats.entry-description.freq7.type11.rp.view = <tr><td>OrgUnit''s Researchers profile view:</td><td>{0}</td><td>{1}</td></tr>
feed.stats.entry-description.freq7.type11.rp.download = <tr><td>OrgUnit''s Researchers downloads:</td><td>{0}</td><td>{1}</td></tr>
feed.stats.entry-description.freq7.type11.publication.view = <tr><td>OrgUnit''s Publications view:</td><td>{0}</td><td>{1}</td></tr>
feed.stats.entry-description.freq7.type11.publication.download = <tr><td>OrgUnit''s Publications downloads:</td><td>{0}</td><td>{1}</td></tr>
feed.stats.entry-description.freq7.type11.rppublication.view = <tr><td>OrgUnit''s Researchers publications view:</td><td>{0}</td><td>{1}</td></tr>
feed.stats.entry-description.freq7.type11.rppublication.download = <tr><td>OrgUnit''s Researchers publications downloads:</td><td>{0}</td><td>{1}</td></tr>
feed.stats.entry-description.freq7.type11.rpprojects.view = <tr><td>OrgUnit''s Researchers projects view:</td><td>{0}</td><td>{1}</td></tr>
feed.stats.entry-description.freq7.type11.rpprojects.download = <tr><td>OrgUnit''s Researchers projects downloads:</td><td>{0}</td><td>{1}</td></tr>
feed.stats.entry-description.freq7.type11.organizations.view = <tr><td>Sub-OrgUnits view:</td><td>{0}</td><td>{1}</td></tr>
feed.stats.entry-description.freq7.type11.organizations.download = <tr><td>Sub-OrgUnits downloads:</td><td>{0}</td><td>{1}</td></tr>
feed.stats.entry-description.freq7.type11.projects.view = <tr><td>OrgUnit funded Projects view:</td><td>{0}</td><td>{1}</td></tr>
feed.stats.entry-description.freq7.type11.projects.download = <tr><td>OrgUnit funded Projects downloads:</td><td>{0}</td><td>{1}</td></tr>

feed.stats.entry-description.freq30.type2 = <p>The new monthly statistics update for the item: <b>{0}</b> has been published!</p><table><tr><td>&nbsp;</td><td>{1,date,MMMM yyyy}</td><td>Cumulative</td></tr>{2}</table>
feed.stats.entry-description.freq30.type2.selectedObject.view = <tr><td>Item view:</td><td>{0}</td><td>{1}</td></tr>
feed.stats.entry-description.freq30.type2.bitstream.download = <tr><td>Bitstream downloads:</td><td>{0}</td><td>{1}</td></tr>
feed.stats.entry-description.freq30.type3 = <p>The new monthly statistics update for the collection: <b>{0}</b> has been published!</p><table><tr><td>&nbsp;</td><td>{1,date,MMMM yyyy}</td><td>Cumulative</td></tr>{2}</table>
feed.stats.entry-description.freq30.type3.selectedObject.view = <tr><td>Collection view:</td><td>{0}</td><td>{1}</td></tr>
feed.stats.entry-description.freq30.type3.item.view = <tr><td>Item view:</td><td>{0}</td><td>{1}</td></tr>
feed.stats.entry-description.freq30.type3.bitstream.download = <tr><td>Bitstream downloads:</td><td>{0}</td><td>{1}</td></tr>
feed.stats.entry-description.freq30.type4 = <p>The new monthly statistics update for the community: <b>{0}</b> has been published!</p><table><tr><td>&nbsp;</td><td>{1,date,MMMM yyyy}</td><td>Cumulative</td></tr>{2}</table>
feed.stats.entry-description.freq30.type4.selectedObject.view = <tr><td>Community view:</td><td>{0}</td><td>{1}</td></tr>
feed.stats.entry-description.freq30.type4.community.view = <tr><td>Sub-Community view:</td><td>{0}</td><td>{1}</td></tr>
feed.stats.entry-description.freq30.type4.collection.view = <tr><td>Collection view:</td><td>{0}</td><td>{1}</td></tr>
feed.stats.entry-description.freq30.type4.item.view = <tr><td>Item view:</td><td>{0}</td><td>{1}</td></tr>
feed.stats.entry-description.freq30.type4.bitstream.download = <tr><td>Bitstream downloads:</td><td>{0}</td><td>{1}</td></tr>

feed.stats.entry-description.freq30.type9 = <p>The new monthly statistics update for the Researcher Profile: <b>{0}</b> has been published!</p><table><tr><td>&nbsp;</td><td>{1,date,MMMM yyyy}</td><td>Cumulative</td></tr>{2}</table>
feed.stats.entry-description.freq30.type9.selectedObject.view = <tr><td>Researcher page view:</td><td>{0}</td><td>{1}</td></tr>
feed.stats.entry-description.freq30.type9.selectedObject.download = <tr><td>Researcher file downloads:</td><td>{0}</td><td>{1}</td></tr>
feed.stats.entry-description.freq30.type9.dspaceitems.view = <tr><td>Item view:</td><td>{0}</td><td>{1}</td></tr>
feed.stats.entry-description.freq30.type9.dspaceitems.download = <tr><td>Bitstream downloads:</td><td>{0}</td><td>{1}</td></tr>
feed.stats.entry-description.freq30.type9.projects.view = <tr><td>Projects view:</td><td>{0}</td><td>{1}</td></tr>
feed.stats.entry-description.freq30.type9.projects.download = <tr><td>Projects file downloads:</td><td>{0}</td><td>{1}</td></tr>

feed.stats.entry-description.freq30.type10 = <p>The new monthly statistics update for the Project: <b>{0}</b> has been published!</p><table><tr><td>&nbsp;</td><td>{1,date,MMMM yyyy}</td><td>Cumulative</td></tr>{2}</table>
feed.stats.entry-description.freq30.type10.selectedObject.view = <tr><td>Project view:</td><td>{0}</td><td>{1}</td></tr>
feed.stats.entry-description.freq30.type10.selectedObject.download = <tr><td>Project file downloads:</td><td>{0}</td><td>{1}</td></tr>

feed.stats.entry-description.freq30.type11 = <p>The new monthly statistics update for the OrgUnit: <b>{0}</b> has been published!</p><table><tr><td>&nbsp;</td><td>{1,date,MMMM yyyy}</td><td>Cumulative</td></tr>{2}</table>
feed.stats.entry-description.freq30.type11.selectedObject.view = <tr><td>OrgUnit view:</td><td>{0}</td><td>{1}</td></tr>
feed.stats.entry-description.freq30.type11.selectedObject.download = <tr><td>OrgUnit downloads:</td><td>{0}</td><td>{1}</td></tr>
feed.stats.entry-description.freq30.type11.rp.view = <tr><td>OrgUnit''s Researchers profile view:</td><td>{0}</td><td>{1}</td></tr>
feed.stats.entry-description.freq30.type11.rp.download = <tr><td>OrgUnit''s Researchers downloads:</td><td>{0}</td><td>{1}</td></tr>
feed.stats.entry-description.freq30.type11.publication.view = <tr><td>OrgUnit''s Publications view:</td><td>{0}</td><td>{1}</td></tr>
feed.stats.entry-description.freq30.type11.publication.download = <tr><td>OrgUnit''s Publications downloads:</td><td>{0}</td><td>{1}</td></tr>
feed.stats.entry-description.freq30.type11.rppublication.view = <tr><td>OrgUnit''s Researchers publications view:</td><td>{0}</td><td>{1}</td></tr>
feed.stats.entry-description.freq30.type11.rppublication.download = <tr><td>OrgUnit''s Researchers publications downloads:</td><td>{0}</td><td>{1}</td></tr>
feed.stats.entry-description.freq30.type11.rpprojects.view = <tr><td>OrgUnit''s Researchers projects view:</td><td>{0}</td><td>{1}</td></tr>
feed.stats.entry-description.freq30.type11.rpprojects.download = <tr><td>OrgUnit''s Researchers projects downloads:</td><td>{0}</td><td>{1}</td></tr>
feed.stats.entry-description.freq30.type11.organizations.view = <tr><td>Sub-OrgUnits view:</td><td>{0}</td><td>{1}</td></tr>
feed.stats.entry-description.freq30.type11.organizations.download = <tr><td>Sub-OrgUnits downloads:</td><td>{0}</td><td>{1}</td></tr>
feed.stats.entry-description.freq30.type11.projects.view = <tr><td>OrgUnit funded Projects view:</td><td>{0}</td><td>{1}</td></tr>
feed.stats.entry-description.freq30.type11.projects.download = <tr><td>OrgUnit funded Projects downloads:</td><td>{0}</td><td>{1}</td></tr>

view.stats-crisStatistics.menu.link.selectedObject.view.9 = View Count 
view.stats-crisStatistics.menu.link.selectedObject.download.9 = Download Count 
view.stats-crisStatistics.menu.link.dspaceitems.view.9 = Item View Count
view.stats-crisStatistics.menu.link.dspaceitems.download.9 = Item Download Count
view.stats-crisStatistics.menu.link.projects.view.9 = Projects View Count
view.stats-crisStatistics.menu.link.projects.download.9 = Projects Download Count

view.stats-crisStatistics.menu.link.selectedObject.view.10 = View Count 
view.stats-crisStatistics.menu.link.selectedObject.download.10 = Download Count
view.stats-crisStatistics.menu.link.persons.view.10 = People View Count
view.stats-crisStatistics.menu.link.persons.download.10 = People Download Count
view.stats-crisStatistics.menu.link.dspaceitems.view.10 = Item View Count
view.stats-crisStatistics.menu.link.dspaceitems.download.10 = Item Download Count

view.stats-crisStatistics.menu.link.selectedObject.view.11 = OrgUnit profile View 
view.stats-crisStatistics.menu.link.selectedObject.download.11 = OrgUnit file Download
view.stats-crisStatistics.menu.link.publication.view.11 = OrgUnit's Publications View
view.stats-crisStatistics.menu.link.publication.download.11 = OrgUnit's Publications Download
view.stats-crisStatistics.menu.link.rppublication.view.11 = OrgUnit's Researchers publications View 
view.stats-crisStatistics.menu.link.rppublication.download.11 = OrgUnit's Researchers publications Download
view.stats-crisStatistics.menu.link.rpprojects.view.11 = OrgUnit's Researchers projects View
view.stats-crisStatistics.menu.link.rpprojects.download.11 = OrgUnit's Researchers projects file Download 
view.stats-crisStatistics.menu.link.projects.view.11 = OrgUnit funded Projects View 
view.stats-crisStatistics.menu.link.projects.download.11 = OrgUnit funded Projects file Download
view.stats-crisStatistics.menu.link.organizations.view.11 = SubOrgUnit View 
view.stats-crisStatistics.menu.link.organizations.download.11 = SubOrgUnit file Download
view.stats-crisStatistics.menu.link.rp.view.11 = OrgUnit's Researchers profile View 
view.stats-crisStatistics.menu.link.rp.download.11 = OrgUnit's Researchers file Download

jsp.statistics.title-subscritption-list = Statistics Update Subscriptions
jsp.statistics.save-as-png = Save as a PNG
jsp.statistics.save-as-jpeg = Save as a JPEG
jsp.statistics.table.type = Resource Type
jsp.statistics.table.type.2 = Item
jsp.statistics.table.type.3 = Collection
jsp.statistics.table.type.4 = Community
jsp.statistics.table.type.9 = Researcher Page
jsp.statistics.table.type.10 = Project
jsp.statistics.table.type.11 = OrgUnit
jsp.statistics.table.object = Resource Name
jsp.statistics.table.identifier = Identifier
jsp.statistics.table.frequences = Frequencies<br />&nbsp; <acronym title="daily">D</acronym> &nbsp; <acronym title="weekly">W</acronym> &nbsp; <acronym title="monthly">M</acronym>
jsp.statistics.table.button.update = Update
jsp.statistics.table.remove = 
jsp.statistics.table.button.remove = Unsubscribe

jsp.layout.navbar-hku.item-subscription						    = Manage content subscriptions
jsp.layout.navbar-hku.stat-subscription							= Manage statistics subscriptions
jsp.mydspace.subscriptions.info2-community                      = To subscribe to a community, visit the community's home page, and click on the "Subscribe" button.
jsp.mydspace.subscriptions.info3-community                      = Below are the communities you are subscribed to.  You will be sent an e-mail each day detailing any updated or new items that have become available in these communities.  On days that no new items have appeared, no e-mail will be sent.
jsp.mydspace.subscriptions.info4-community                      = You are not currently subscribed to any communities.
jsp.mydspace.subscriptions.community-head 						= Community subscriptions
jsp.mydspace.subscriptions.collection-head 						= Collection subscriptions
jsp.mydspace.subscriptions.rp-head 								= CRIS entities subscriptions
jsp.mydspace.subscriptions.info2-rp								= To subscribe, visit the CRIS entity's home page, and click on the "Subscribe" button.
jsp.mydspace.subscriptions.info3-rp 							= Below are the objects you are subscribed to.  You will be sent an e-mail each day detailing updated or new items that have become available for these objects.  On days that no new items have appeared, no e-mail will be sent.
jsp.mydspace.subscriptions.info4-rp								= You are not currently subscribed to any objects.

jsp.statistics.title-subscription-list = Statistics Subscriptions
##### END STATISTICS #####

##### NETWORK OF COLLABORATION #####
jsp.network.label.accordion.mainconfiguration.title = General configurations:
jsp.network.label.accordion.mainconfiguration.maxdepth = Set depth
jsp.network.label.mainconfiguration.showexternalresearcher = Show external researchers
jsp.network.label.mainconfiguration.showexternalresearcher.value.activate = Activate
jsp.network.label.mainconfiguration.showexternalresearcher.value.deactivate = Deactivate

jsp.network.label.showrelationsby = Showing relationship by:

jsp.network.label.showrelationsby.coauthors = Co-authors
jsp.network.label.showrelationsby.interests = Interests
jsp.network.label.showrelationsby.coinvestigators = Co-investigators
jsp.network.label.showrelationsby.keywordsgrants = Keywords in grants
jsp.network.label.showrelationsby.kwdpub = Keywords in publications

jsp.network.label.showrelationsby.sumgraph = Sum this graph
jsp.network.label.showrelationsby.onlyshowthis = (only this)
jsp.network.label.showrelationsby.setcustommaxdepth = Set depth:

network.profilefragment.number.coauthors = Co-authored publications:
network.profilefragment.number.interests = Interests:
network.profilefragment.number.coinvestigators = Co-investigators\:
network.profilefragment.number.keywordsgrants = Keywords (grants):
network.profilefragment.number.kwdpub = Keywords (publications):

jsp.network.label.profile.title = View Profile

jsp.network.label.mainconfiguration.showsamedept = Show same department
jsp.network.label.mainconfiguration.showsamedept.value.activate = Activate
jsp.network.label.mainconfiguration.showsamedept.value.deactivate = Deactivate

jsp.network.label.nodatafounded = Sorry... no data found to build collaboration networks.

jsp.network.label.mainconfiguration.showmetrics = Show metrics

jsp.network.label.mainconfiguration.graphlayout = Graph Layout
jsp.network.label.mainconfiguration.radiographlayout.value.custom = Nodes equally positioned
jsp.network.label.mainconfiguration.radiographlayout.value.default = RGraph Positioning

jsp.network.label.accordion.listshowed.title = Network
network.profilefragment.memberofdept = Department member
jsp.network.relation.coauthorstitle = Title
jsp.network.relation.coauthorshandle = Handle

network.profilefragment.number.external = External researchers connected: {0}
network.profilefragment.number.internal = Department''s members\: {0}  
network.profilefragment.number.dpConnected = Departments connected: {0}
network.profilefragment.number.fromOtherDPConnected = Others department''s members: {0}

jsp.layout.hku.network.researcher.link = {0}''s Network Visualization

jsp.network.label.link.network.dept = See V Dept
jsp.network.label.title.focusprofile = Researcher
jsp.network.label.title.targetprofile = Cognate Researcher
jsp.network.label.title.innerbox = Degree of Separation

network.profilefragment.targetseparator.and = AND
network.profilefragment.targetseparator.share = SHARE
network.profilefragment.title.targetcommon = Research Facets
##### END NETWORK #####

##### WEBSERVICE #####
jsp.dspace-admin.userws = Repository WebServices
jsp.layout.hku.ws.form.enabled = Is enabled?
jsp.layout.hku.ws.form.type = Choose webservices authentication type:
jsp.layout.hku.ws.form.user = Username
jsp.layout.hku.ws.form.pass = Password
jsp.layout.hku.ws.form.token = Token
jsp.layout.hku.ws.create.new = Add authorization
jsp.layout.hku.ws.delete = Delete
jsp.layout.hku.ws.form.tokeninfo = Token with IP Range/Single IP
jsp.layout.table.hku.ws.type = Type authentication
jsp.layout.table.hku.ws.info = Info authorization
jsp.layout.table.hku.researchers.enabled = Enabled
jsp.layout.hku.ws.form.criteriatype.publications = Permissions to Publication Services
jsp.layout.hku.ws.form.criteriatype.researcherPages = Permissions to Researcher Page Services
jsp.layout.hku.ws.form.criteriatype.grants = Permissions Researcher Grant Services
jsp.layout.hku.ws.form.criteriatype.orgunits = Permissions Organization Unit Services
jsp.layout.hku.ws.form.criteria = Filter query by:

action.ws.deleted.noSuccess = Sorry, permission is still available.
action.ws.deleted = Deleted!!!

jsp.layout.hku.ws.form.skipCheckFieldsOnBuildingResponse = See hidden metadata
jsp.layout.navbar-admin.webservices = Web services

##### END WEBSERVICE #####


##### Relations Preferences ####
jsp.layout.cris.relationmanagement.exit = Exit without saving
jsp.layout.cris.relationmanagement.save = Submit
jsp.layout.cris.relationmanagement.save.msg = Click submit to save changes 
jsp.layout.cris.relationmanagement.save.disabled = No changes are made yet
jsp.layout.cris.relationmanagement.title.crisrp.publications = Manage Publications
jsp.layout.cris.relationmanagement.all.crisrp.publications = All your publications
jsp.layout.cris.relationmanagement.selected.crisrp.publications = Selected publications
jsp.layout.cris.relationmanagement.table.uuid = UUID
jsp.layout.cris.relationmanagement.table.relationPreference = &nbsp;
jsp.layout.cris.relationmanagement.table.crisrp.publications.title = Title \t
jsp.layout.cris.relationmanagement.table.crisrp.publications.contributors = Contributors\t
jsp.layout.cris.relationmanagement.table.crisrp.publications.issued = Date issued
jsp.layout.cris.relationmanagement.table.crisrp.publications.type = Publication Type
jsp.layout.cris.relationmanagement.table.actions = Actions
jsp.layout.cris.relationmanagement.loading = Please wait, data is loading
jsp.layout.cris.relationmanagement.changelog = Changes
jsp.layout.cris.relationmanagement.description.crisrp.publications = <div class="intro">Publications on your page can be in one of three states:<ul><li>Active, will be displayed normally,</li><li>Hidden, will not be displayed on your Researcher Profile, but will still be searchable in the IR,</li><li>and Selected, will appear in the "Selected Publications" box.</li></ul>The selected box shows all the publications that have been selected and allow you to reorder them as you wish using drag & drop.<br/>For any particular publication, you can change the state using <ul><li><b>Change state</b>: For any publication entry, you may change the state by clicking on the state icon, <span class="nodropped">A</span>, <span class="nodropped">H</span>, <span class="nodropped">S</span>, or <span class="nodropped">U</span>.</li><li><b>Filter</b>: You may use the Filter to search through your publications.</li></ul>Please remember to click <b>"Submit"</b> after making changes.<br /></div>
# this labels are put between apostrophes in javascript to make sure that any any single apostrophes are properly escaped or html entities are used
jsp.layout.cris.relationmanagement.crisrp.publications.status.normal = <span class="relationmanagement status normal">A</span>
jsp.layout.cris.relationmanagement.crisrp.publications.status.selected = <span class="relationmanagement status selected">S</span>
jsp.layout.cris.relationmanagement.crisrp.publications.status.hided = <span class="relationmanagement status hided">H</span>
jsp.layout.cris.relationmanagement.crisrp.publications.status.unlinked = <span class="relationmanagement status unlinked">U</span>
##### END RELSMNG ####

jsp.layout.hku.detail.researcher-pending-items 									= {0} item(s) awaiting acceptance. 
jsp.layout.hku.detail.researcher-goto-pending-items 							= Go to Admin page to <a href={0}>Accept/Reject!</a>

jsp.cris.detail.link.network = Network Lab
jsp.cris.detail.link.statistics = View Statistics
jsp.cris.detail.link.email.alert = Email Alert
jsp.cris.detail.link.email.alert.remove = Remove Alert
jsp.cris.detail.link.rssfeed = RSS Feed

jsp.layout.hku.researcher.message.researcherprofile = Fields with red label are mandatory fields, metadata affiliation get values from other entities (OrgUnit) and from CERIF semantic

jsp.search.facet.refine.startdate = Start date
jsp.search.filter.startdate = Start date

jsp.community-home.subscribe.msg                                = Subscribe
jsp.community-home.unsubscribe.msg                              = Unsubscribe
jsp.community-home.subscribed                                   = You are subscribed to this community.
jsp.community-home.info                                        = See&nbsp;Subscriptions

######### Authority Management #############
jsp.layout.navbar-admin.authority                                               = Authority<br/>Management
#org.dspace.app.webui.AuthorityManagementServlet
org.dspace.app.webui.AuthorityManagementServlet.submit_reject                   = The selected potential matches have been rejected!
org.dspace.app.webui.AuthorityManagementServlet.submit_accept                   = The selected potential matches have been confirmed!
#dspace-admin/auhtority.jsp
jsp.dspace-admin.authority                                                      = Authority management
jsp.dspace-admin.authority.general-description									= <p>This page shows statistics about linkage between metadata and authority term grouped by authority source. You can use the "accept/reject" button to fix linkage with a degree of uncertainty.<br />A view of the same data on a metadata field basis is <a href="{0}">available here</a></p>
jsp.dspace-admin.authority.detail-description									= <p>This page shows statistics about linkage between metadata and authority term grouped by metadata type (for example dc.contributor.author). You can use the "accept/reject" button to fix linkage with a degree of uncertainty.<br />A view of the same data grouped by authority source is <a href="{0}">available here</a></p>
jsp.dspace-admin.authority-heading                                              = Statistics about the authority usage for {0}
jsp.dspace-admin.authority-statistics.label                                     = Stat
jsp.dspace-admin.authority-statistics.value                                     = # of ...
jsp.dspace-admin.authority-statistics.numTotMetadata                            = # of authors total in the IR ({0} & non-{0})
jsp.dspace-admin.authority-statistics.numTotMetadata-level                      = # of prelim matched items to {0}s by confidence
jsp.dspace-admin.authority-statistics.numAuthorityKey                           = # of in use {0}s
jsp.dspace-admin.authority-statistics.numAuthorityIssued                        = # of authority keys pending approval
jsp.dspace-admin.authority-statistics.numItems                                  = # of items (prelim & accepted) on {0}s
jsp.dspace-admin.authority-statistics.numIssuedItems                            = # of items pending on {0}s
jsp.dspace-admin.authority-statistics.numTotalItems								= # of all items in the IR
jsp.common.authority-level0                                                     = No Value
jsp.common.authority-level1                                                     = Rejected
jsp.common.authority-level2                                                     = Failed
jsp.common.authority-level3                                                     = Not Found
jsp.common.authority-level4                                                     = Ambiguous
jsp.common.authority-level5                                                     = Uncertain
jsp.common.authority-level6                                                     = Accepted
jsp.dspace-admin.authority-statistics.numTotMetadata-value                      = #
jsp.dspace-admin.authority-statistics.numAuthorityIssued-fixit					= Accept/Reject
jsp.dspace-admin.authority-heading.info											= General Statistics

#dspace-admin/auhtority-issued.jsp
jsp.dspace-admin.authority-issued                                               = RPs with tentatively matched items, awaiting "Accept/Reject" for {0}

#dspace-admin/auhtority-key.jsp
jsp.dspace-admin.authority-key.title                                            = Accept/Reject
jsp.dspace-admin.authority-key.heading                                          = Tentative matches for RP {0}
jsp.dspace-admin.authority-key.items-heading                                    = Items awaiting Accept/Reject
jsp.dspace-admin.authority-key.info-heading                                     = RP Details
jsp.dspace-admin.authority-key.label                                            = Label
jsp.dspace-admin.authority-key.key                                              = Authority key
jsp.dspace-admin.authority-key.variants                                         = Variants
jsp.dspace-admin.authority-key.dept		                                        = Department
jsp.dspace-admin.authority-key.interests                                        = Research interests
jsp.dspace-admin.authority-key.accept                                           = Accept
jsp.dspace-admin.authority-key.reject                                           = Reject
jsp.dspace-admin.authority-key.previous                                         = Previous
jsp.dspace-admin.authority-key.list                                             = return to the list
jsp.dspace-admin.authority-key.next                                             = Next
jsp.dspace-admin.authority-key.message.none-items								= None items awaiting

jsp.dspace-admin.authority-key.items-ambiguos									= Confidence level\: {0} AMBIGUOS
jsp.dspace-admin.authority-key.items-uncertain									= Confidence level\: {0} UNCERTAIN\t
jsp.dspace-admin.authority-key.items-novalue									= Confidence level\: {0} NOVALUE
jsp.dspace-admin.authority-key.items-failed										= Confidence level\: {0} FAILED
jsp.dspace-admin.authority-key.items-notfound									= Confidence level\: {0} NOT FOUND
jsp.dspace-admin.authority-key.items-unset										= Confidence level\: {0} UNSET
jsp.dspace-admin.authority-key.items-reject										= Confidence level\: {0} REJECT
######### END Authority Management #############

#### PUBMED ####
jsp.pmc.fieldset.title = Items that cite this item in PubMed Central
jsp.pmc.citation = For the <a href="http://www.ncbi.nlm.nih.gov/pubmed/{0,number,0}/" title="see the record in PubMed">PubMedID {0,number,0}</a> we have founds {1} citations in PMC.<br/> Information updated on {2,date}
jsp.pmc.citation.seedetails = PubMed Central
jsp.pmc.citation.seedetailsonpmc = PubMed Central @ PMC 
jsp.pmc.details.title = Cited by ... in PubMed Central
jsp.pmc.details.linkpmc = view the article fulltext in PMC
jsp.pmc.details.linkpubmed = view this article in PubMed
jsp.pmc.details.linkdspace = view this article in the Repository
jsp.pmc.details.notfound = PubMed Central: <span class="badge">N/A</span>
#### END PUBMED ####


jsp.dspace-admin.cris.dynobj.index	= Manage other CRIS entities
jsp.dspace-admin.hku.add-typodynamicobject	= Add Research entity
jsp.dspace-admin.cris.research.index = {0} 

jsp.dspace-admin.do = Manage research entity types
jsp.dspace-admin.hku.list-typodynamicobject = Defined types
jsp.layout.table.cris.admin-list.shortname = Shortname
jsp.layout.table.cris.admin-list.label = Label
jsp.layout.hku.label.label = Label
help.jdyna.message.tdo.label = The label to show on other views
help.jdyna.message.tdo.shortname = The CRIS identifier (used both in URL path and as authority prefix)

jsp.dspace-admin.crisconfiguration = Administration
jsp.dspace-admin.crisconfiguration.add = Add {0} 
jsp.dspace-admin.crisconfiguration.see = View all {0}

jsp.dspace-admin.do-list = Research Object
action.deleted.noSuccess = Warning!!! The delete operation failed.

jsp.do.details = Research Object
jsp.layout.navbar-hku.staff-mode.edit.do = Edit {0}
jsp.layout.do.detail.title-first =  
jsp.layout.hku.detail.do-disabled = This research object is <b>private</b>. Go to the &nbsp;
jsp.layout.hku.detail.do-disabled.fixit = Edit page to make it public

jsp.dspace-admin.hku.jdyna-configuration.adddopointernesteddynamicfield = Add DO Pointer
jsp.dspace-admin.hku.jdyna-configuration.newdopointerdynamicfield = Add generic research entities reference field
jsp.layout.table.cris.admin-list.typodef = Typo definition id
jsp.dspace-admin.cris.jdyna.pointer.DOPointer = Metadata for other research entities reference field
jsp.layout.hku.label.propertiesdefinition.rendering.file.useInStatistics = Keep track of downloads into statistics index?
jsp.layout.hku.label.propertiesdefinition.rendering.pointer.filterextended = Research object to point
jsp.dspace-admin.hku.changestatus-dynamicobject.message = Ok... changes has been saved\!
itemlist.crisdo.name = Title/Name
itemlist.crisjournals.journalsname = Journal title
itemlist.crisjournals.journalsissn = ISSN
jsp.search.results.cris.journals = Journals
 
view.stats-crisStatistics.menu.link.selectedObject.view.1001 =	Journal details View
view.stats-crisStatistics.menu.link.selectedObject.download.1001 = Journal File Download
view.stats-crisStatistics.menu.link.journalspublications.view.1001 = Journal Publications View
view.stats-crisStatistics.menu.link.journalspublications.download.1001 = Journal Publications Download

error.message.validation.shortname.nostartswithparentshortname = Nested field definition should start with the parent field shortname

itemlist.crisou.typeofmembership	=	Type of Membership
itemlist.crisou.url					=	URL
itemlist.crisou.country				=	Country

jsp.search.results.cris.events = Events
itemlist.crisevents.eventsname = Name
itemlist.crisevents.eventsplace = Place

itemlist.crisrp.title	= Title
jsp.layout.hku.researcher.message.othersinfo = Shown other information like federatedID and personal website

browse.menu.eventsname	 =	Conferences
browse.type.item.eventsname	= Conferences
itemlist.crisevents.eventsyear	=	Year
jsp.layout.dspace.detail.fieldset-legend.component.boxtitle.memberboard	= 
jsp.layout.dspace.detail.fieldset-legend.component.boxtitle.cerifclass = Classification
jsp.search.results.cris.schemecerif = CERIF Semantics Scheme
jsp.search.results.cris.classcerif = CERIF Semantics Classification

jsp.layout.hku.label.propertiesdefinition.rendering.pointer.path	=	URL Path for resource
help.jdyna.message.rendering.pointer.path	=	URL is in the form of //authority/path where 'authority' is the context path of the webapp while the 'path' is the location of the resource within the authority, in this case the expression in the url path will be evaluated (e.g. insert here a path like cris/uuid/${displayObject.uuid})
jsp.layout.table.cris.admin-list.actions = Actions
jsp.layout.do.detail.name = Research Object

jsp.cris.detail.info.sourceref	=	Source Reference
jsp.cris.detail.info.claimrp    = Claim profile
jsp.cris.detail.claimrp.success = Reasercher Page successfully claimed. A new account has been created for you.<br /> You should receive an email to create a password and complete account details. <a href="mydspace">login</a>
jsp.cris.detail.claimrp.error-1   = Something went wrong; the system could not create a valid account<br />please contact the administrator
jsp.cris.detail.claimrp.error-2 = This email does not match;<br /> please review the information provided or contact the administrator
jsp.cris.detail.claimrp.button.text = Go
jsp.cris.detail.claimrp.title = Claim Researcher Page
jsp.cris.detail.claimrp.text1 = Check the encrypted string of this email, put the correct string in the box below and click "Go" to validate the email and claim this profile.
jsp.cris.detail.claimrp.cancel = Cancel
jsp.cris.detail.claimrp.orcid = Login via ORCID to claim this profile: 
jsp.layout.project.title-first	=  
jsp.layout.ou.title-first	=
jsp.layout.rp.title-first	=
jsp.layout.do.title-first	=
jsp.layout.detail.title-first   =
jsp.layout.ou.detail.name	=
jsp.layout.project.detail.name	=

jsp.components.button.seealso	=	Filter by
jsp.components.button.seealso.button	=	Show/Hide facets
jsp.network.label.title.info	=	Informations

jsp.general.global	=	All sources
jsp.general.dspaceConfiguration = Publications
jsp.general.crisRPConfiguration = Researchers
jsp.general.crisPJConfiguration = Projects
jsp.general.crisOUConfiguration = Organisations
jsp.general.thesisConfiguration = Thesis
jsp.general.patentsConfiguration = Patents

jsp.search.filter.global00	= Search in all names
jsp.search.filter.global01  = Search in miscellaneous

jsp.search.results.cris.publications = Publications
jsp.search.results.cris.datasets = Datasets
jsp.search.results.cris.researcherprofiles = Researchers
jsp.search.results.cris.fundings = Fundings
jsp.search.results.cris.orgunits = Organisations
jsp.search.results.cris.theses = Theses
jsp.search.results.cris.patents = Patents
jsp.search.results.cris.conferencematerials = Conference Materials
jsp.search.results.cris.collections = Collections
jsp.search.results.cris.communities = Communities

jsp.search.results.searchin.publications = Publications
jsp.search.results.searchin.datasets = Datasets
jsp.search.results.searchin.researcherprofiles = Researchers
jsp.search.results.searchin.fundings = Fundings
jsp.search.results.searchin.orgunits = Organisations
jsp.search.results.searchin.theses = Theses
jsp.search.results.searchin.patens = Patents
jsp.search.results.searchin.conferencematerials = Conference Materials
jsp.search.results.searchin.collections = Collections
jsp.search.results.searchin.communities = Communities

jsp.search.global.all.publications	= <span class="fa fa-chevron-right"></span>All publications
jsp.search.global.all.datasets	= <span class="fa fa-chevron-right"></span>All datasets
jsp.search.global.all.researcherprofiles = <span class="fa fa-chevron-right"></span>All people
jsp.search.global.all.fundings = <span class="fa fa-chevron-right"></span>All projects
jsp.search.global.all.orgunits = <span class="fa fa-chevron-right"></span>All organisations
jsp.search.global.all.theses = <span class="fa fa-chevron-right"></span>All thesis
jsp.search.global.all.patents = <span class="fa fa-chevron-right"></span>All patents
jsp.search.global.all.conferencematerials = <span class="fa fa-chevron-right"></span>All conference papers
jsp.search.global.all.collection = <span class="fa fa-chevron-right"></span>All collections
jsp.search.global.all.community = <span class="fa fa-chevron-right"></span>All communities

ItemRefDisplayStrategy.value-format-icon = {0} <span class="fa fa-link"></span>
ItemRefDisplayStrategy.value-format-icon.dc.relation.publication = {0} <span class="fa fa-book"></span>
ItemRefDisplayStrategy.value-format-icon.dc.relation.dataset = {0} <span class="fa fa-database"></span>
ItemCrisRefDisplayStrategy.default.icon = <span class="fa fa-info"></span> 
ItemCrisRefDisplayStrategy.null.icon = <span class="fa fa-info"></span> 
ItemCrisRefDisplayStrategy.rp.icon = <span class="fa fa-user"></span>
ItemCrisRefDisplayStrategy.pj.icon = <span class="fa fa-suitcase"></span>
ItemCrisRefDisplayStrategy.ou.icon = <span class="fa fa-university"></span>
ItemCrisRefDisplayStrategy.ispartof.icon = <span class="fa fa-info"></span>
ItemCrisRefDisplayStrategy.events.icon = <span class="fa fa-calendar"></span>

ItemCrisRefDisplayStrategy.rp.null.icon = <span data-toggle="tooltip" data-placement="top" title="{0}" class="fa fa-user undefinedstaff"></span>
ItemCrisRefDisplayStrategy.rp.null.title = Researcher Profile
ItemCrisRefDisplayStrategy.rp.staff.icon = <span data-toggle="tooltip" data-placement="top" title="{0}" class="fa fa-user staff"></span>
ItemCrisRefDisplayStrategy.rp.staff.title = Researcher Profile
ItemCrisRefDisplayStrategy.rp.exstaff.icon = <span data-toggle="tooltip" data-placement="top" title="{0}" class="fa fa-user exstaff" style="color:gray"></span>
ItemCrisRefDisplayStrategy.rp.exstaff.title = Former Researcher
ItemCrisRefDisplayStrategy.rp.external.icon = <span data-toggle="tooltip" data-placement="top" title="{0}" class="fa fa-user externalstaff" style="color:yellow"></span>
ItemCrisRefDisplayStrategy.rp.external.title = External Staff

metadata.global.name = 
metadata.global.fullName = 
metadata.global.eventsname = 
metadata.global.schemecerifname = 
metadata.global.classcerifname = 
metadata.global.dc.contributor.*           = 
metadata.global.dc.contributor.author      = 
metadata.global.dc.contributor.editor      = Editors
metadata.global.dc.date.issued             = 
metadata.global.dc.description             = Description
metadata.global.dc.description.abstract    = Abstract
metadata.global.dc.identifier              = Other Identifiers
metadata.global.dc.identifier.citation     = Source
metadata.global.dc.identifier.govdoc       = Gov't Doc #
metadata.global.dc.identifier.isbn         = ISBN
metadata.global.dc.identifier.ismn         = ISMN
metadata.global.dc.identifier.issn         = ISSN
metadata.global.dc.identifier.uri          = URI
metadata.global.dc.publisher               = Publisher
metadata.global.dc.relation.ispartofseries = Series/Report no.
metadata.global.dc.subject                 = Keywords
metadata.global.dc.title                   = 
metadata.global.dc.title.alternative       = Other Titles
metadata.global.affiliation.department     = Affiliation Organization Name
metadata.global.affiliation.departmentrole = Affiliation Role

jsp.home.explore.group-left-info = People
jsp.home.explore.group-center-info = Repository other entities
jsp.home.explore.group-right-info  = Publications, <small>books, articles...</small>

jsp.home.group-right-info.publications = All Publications
jsp.home.group-right-info.datasets = All Datasets
jsp.home.group-right-info.conferencematerials = All Conference materials

jsp.feedback.form.isaclaimprofile = Fill the form with your data to claim the ResearcherPage with authority: {0}
jsp.feedback.textclaim = It seems that the researcher profile {0} is mine!

jsp.home.group.dropdown.header.secondlevel =
jsp.home.group-left.head = Researchers
jsp.home.group-center.head = Others info
jsp.home.group-right.head = Publications info

jsp.home.group-left-info.researcherprofiles = People
jsp.home.group-center-info.orgunits = Organization Units
jsp.home.group-center-info.events = Events
jsp.home.group-center-info.fundings = Projects
jsp.home.group-center-info.patents = Patents

jsp.home.explore.title.group-left-info = Explore the researcher community
jsp.home.explore.title.group-center-info = Explore entities
jsp.home.explore.title.group-right-info = Explore publications

jsp.orcid.custom.box.label.grantedauthorization = Granted authorizations
jsp.orcid.custom.box.label.missedauthorization = Missing authorizations
jsp.orcid.custom.box.label.button.refresh.auth = Refresh authorizations
jsp.orcid.custom.box.label.authorization.showauthenticate = Get your ORCID iD
jsp.orcid.custom.box.label.authorization.showorcidprofilereadlimited = Read your ORCID record
jsp.orcid.custom.box.label.authorization.showorcidbioupdate = Update your biographical information
jsp.orcid.custom.box.label.authorization.showorcidworkscreate = Add works
jsp.orcid.custom.box.label.authorization.showorcidworksupdate = Update your works
jsp.orcid.custom.box.label.authorization.showfundingupdate = Update your funding items
jsp.orcid.custom.box.label.authorization.showfundingcreate = Add funding items

jsp.orcid.custom.box.label.authorization.showauthenticate.tooltip =  Will share your sixteen-character ORCID iD and any public information on your ORCID record
jsp.orcid.custom.box.label.authorization.showorcidprofilereadlimited.tooltip =  Will allow this organization to read information in your ORCID record which you have shared with trusted parties
jsp.orcid.custom.box.label.authorization.showorcidbioupdate.tooltip =  Will allow this organization or application to add information and make changes to the biographical information in your ORCID record
jsp.orcid.custom.box.label.authorization.showorcidworkscreate.tooltip =  Will allow this organization or application to add works to your ORCID record
jsp.orcid.custom.box.label.authorization.showorcidworksupdate.tooltip =   Will allow this organization or application to make changes ONLY to works it has previously posted to your ORCID record
jsp.orcid.custom.box.label.authorization.showfundingupdate.tooltip =  Will allow this organization or application to make changes ONLY to funding items it has previously posted to your ORCID record
jsp.orcid.custom.box.label.authorization.showfundingcreate.tooltip = Will allow this organization or application to add funding items to your ORCID record


jsp.orcid.custom.box.label.grantedauthorization.empty = Ops!!! This box is empty, so you have to click the ORCID button to get the token and start to use ORCID functions. For more information see <a href="https://orcid.org/footer/privacy-policy">Privacy policy</a>
jsp.orcid.custom.box.label.missedauthorization.empty = Great!!! This box is empty, so you have granted all access rights to use all functions offers by your institution. For more information see <a href="https://orcid.org/footer/privacy-policy">Privacy policy</a>

jsp.orcid.custom.box.label.notyet = ORCID iD Not Yet
jsp.orcid.custom.box.button.create = Create an ORCID iD
jsp.orcid.custom.box.button.connect = Connect to ORCID iD

jsp.orcid.custom.box.label.preferences.publications = Publications Preferences
jsp.orcid.custom.box.label.preferences.grant = Projects Preferences
jsp.orcid.custom.box.label.preferences.profile = Profile Preferences

jsp.orcid.custom.box.label.preferences.publications.sendall = Send all publications
jsp.orcid.custom.box.label.preferences.publications.sendmy = Send my publications
jsp.orcid.custom.box.label.preferences.publications.sendonlyselected = Send my selected publications
jsp.orcid.custom.box.label.preferences.publications.disable = Disabled

jsp.orcid.custom.box.label.preferences.projects.sendall = Send all projects
jsp.orcid.custom.box.label.preferences.projects.sendmy = Send my projects
jsp.orcid.custom.box.label.preferences.projects.sendonlyselected = Send my selected projects
jsp.orcid.custom.box.label.preferences.projects.disable = Disabled

jsp.layout.hku.researcher.message.orcidsyncsettings = Edit ORCID synchronization settings
jsp.dspace-admin.hku.jdyna-configuration.newbooleandynamicfield = Create a boolean field
jsp.dspace-admin.hku.jdyna-configuration.newcheckradiodynamicfield = Create a check/radio/dropdown field

jsp.layout.hku.label.propertiesdefinition.rendering.checkradio = Metadata for CHECK-RADIO-DROPDOWN field
jsp.layout.hku.label.propertiesdefinition.rendering.boolean = Metadata for BOOLEAN field

jsp.dspace-admin.cris.jdyna.checkradio.TextValue = CheckRadio/Dropdown Rendering
help.jdyna.message.rendering.checkradio.option4row = Set this field to 1 to show as a list of check/radio
jsp.layout.hku.label.propertiesdefinition.rendering.checkradio.option4row = Number of options to show on a line
help.jdyna.message.rendering.checkradio.staticValues = This field must be in the form of 0###Disable|||1###Send all publications|||2###Send my selected publications where ### is the placeholder for value###label and ||| is the separator of option values
jsp.layout.hku.label.propertiesdefinition.rendering.checkradio.staticValues = Configuration Options String
help.jdyna.message.rendering.checkradio.dropdown = Check this to render it like a select with autocomplete facility
jsp.layout.hku.label.propertiesdefinition.rendering.checkradio.dropdown = Dropdown

jsp.dspace-admin.cris.jdyna.boolean.BooleanValue = Boolean Rendering 
jsp.layout.hku.label.propertiesdefinition.rendering.boolean.checked = Enable as default
help.jdyna.message.rendering.boolean.checked = Check this field to setup default true value
jsp.layout.hku.label.propertiesdefinition.rendering.boolean.hideWhenFalse = When false do not show to the users
help.jdyna.message.rendering.boolean.hideWhenFalse = Hide this field when set to false
help.jdyna.message.rendering.file.useInStatistics = 
field.required = Field required

jsp.orcid.custom.box.label.preferences.pushmode = Enable "Manual" Synchronization Mode to disable batch synchronization, so you must send your data to ORCID Registry <strong>manually</strong>
jsp.orcid.custom.box.label.preferences.publications.tips = Choose your preference for publications
jsp.orcid.custom.box.label.preferences.projects.tips = Choose your preference for projects
jsp.orcid.custom.box.label.preferences.profile.tips = Choose your preference for profile   
jsp.orcid.custom.box.label.preferences.profile.details.tips = 
jsp.orcid.custom.box.label.preferences.projects.details.tips = 
jsp.orcid.custom.box.label.preferences.publications.details.tips = 
jsp.orcid.custom.box.label.preferences.batch = The batch system in the next run will send the follow data to the ORCID Registry
jsp.orcid.custom.box.label.preferences.manual = Manual send mode enabled! To send data to the ORCID Registry you must click the "Send" button in this page
jsp.orcid.custom.box.label.preferences.pushmode.title = Synchronization mode
jsp.orcid.custom.box.label.preferences.sync.queue =
jsp.orcid.custom.box.label.preferences.button.manual = Send
jsp.orcid.custom.box.label.preferences.project.force.put = PUT request for "fundings"
jsp.orcid.custom.box.label.preferences.publication.force.put = PUT request for "publications"
jsp.orcid.custom.box.label.preferences.researcher.force.put = Put request for "researcher"
jsp.orcid.custom.box.label.send.success = Great! Synchronization with ORCID Registry was successfull.
jsp.orcid.custom.box.label.send.error = Warning! An error has occurred, please try again or contact your system administrator.

##### Relations Preferences ####
jsp.layout.navbar-hku.staff-mode.manage-project = Manage Projects
jsp.layout.cris.relationmanagement.title.crisrp.projects = Manage Projects
jsp.layout.cris.relationmanagement.all.crisrp.projects = All your projects
jsp.layout.cris.relationmanagement.selected.crisrp.projects = Selected projects
jsp.layout.cris.relationmanagement.table.crisrp.projects.title = Title \t
jsp.layout.cris.relationmanagement.table.crisrp.projects.investigators = Investigators\t
jsp.layout.cris.relationmanagement.description.crisrp.projects = <div class="intro">Projects on your page can be in one of three states:<ul><li>Active, will be displayed normally,</li><li>Hidden, will not be displayed on your Researcher Profile, but will still be searchable in the IR,</li><li>and Selected, will appear in the "Selected projects" box.</li></ul>The selected box shows all the projects that have been selected and allow you to reorder them as you wish using drag & drop.<br/>For any particular project, you can change the state using <ul><li><b>Change state</b>: For any publication entry, you may change the state by clicking on the state icon, <span class="nodropped">A</span>, <span class="nodropped">H</span>, <span class="nodropped">S</span>, or <span class="nodropped">U</span>.</li><li><b>Filter</b>: You may use the Filter to search through your projects.</li></ul>Please remember to click <b>"Submit"</b> after making changes.<br /></div>
# this labels are put between apostrophes in javascript to make sure that any any single apostrophes are properly escaped or html entities are used
jsp.layout.cris.relationmanagement.crisrp.projects.status.normal = <span class="relationmanagement status normal">A</span>
jsp.layout.cris.relationmanagement.crisrp.projects.status.selected = <span class="relationmanagement status selected">S</span>
jsp.layout.cris.relationmanagement.crisrp.projects.status.hided = <span class="relationmanagement status hided">H</span>
jsp.layout.cris.relationmanagement.crisrp.projects.status.unlinked = 
##### END RELSMNG ####
  
jsp.layout.hku.researcher.button.default.option.dropdown = Build new property field definition
jsp.dspace-admin.hku.jdyna-configuration.newclassificationtreedynamicfield = Create a classification tree widget

jsp.layout.hku.label.propertiesdefinition.rendering.classificationtree.treeObjectType = Tree object type
help.jdyna.message.rendering.classificationtree.treeObjectType = The type of the object to build the tree
jsp.layout.hku.label.propertiesdefinition.rendering.classificationtree.rootObjectId = Root node
help.jdyna.message.rendering.classificationtree.rootObjectId = Root node to build the tree
jsp.layout.hku.label.propertiesdefinition.rendering.classificationtree.metadataBuilder = Relation
help.jdyna.message.rendering.classificationtree.metadataBuilder = Metadata that mantain the relation parent-children (usually a pointer)
jsp.layout.hku.label.propertiesdefinition.rendering.classificationtree.chooseOnlyLeaves = Only leaf
help.jdyna.message.rendering.classificationtree.chooseOnlyLeaves = Check if only selection of the leaf are allowed
jsp.layout.hku.label.propertiesdefinition.rendering.classificationtree.display = Display
help.jdyna.message.rendering.classificationtree.display = The value to display expressed using the Expression Language (EL) syntax, e.g "${displayObject.fullName}" or "${displayObject.anagrafica4view['fullName'][0].value}" 

jsp.layout.hku.label.propertiesdefinition.rendering.classificationTree = Classification tree field definition
jsp.dspace-admin.cris.jdyna.classificationtree.Classification = Specific settings for classification tree

jsp.dspace-admin.hku.jdyna-configuration.addbooleannesteddynamicfield = Add boolean field
jsp.dspace-admin.hku.jdyna-configuration.adddropdowncheckradioboxnesteddynamicfield = Add dropdown/checkradio/radio field
jsp.dspace-admin.hku.jdyna-configuration.addclassificationtreenesteddynamicfield = Add classification tree field

jsp.display-item.citation.scopus = SCOPUS<sup>TM</sup>&nbsp;&nbsp;&nbsp;<br/> Citations
jsp.display-item.citation.scopus.icon = 
jsp.display-item.citation.wos = WEB OF SCIENCE<sup>TM</sup><br/> Citations
jsp.display-item.citation.wos.icon = 
jsp.display-item.citation.pubmed = PubMed Central<br/> Citations
jsp.display-item.citation.pubmed.icon =
jsp.display-item.citation.view = Page view(s)
jsp.display-item.citation.view.icon = <i class="fa fa-eye"></i>
jsp.display-item.citation.download = Download(s)
jsp.display-item.citation.download.icon = <i class="fa fa-cloud-download"></i>  
jsp.display-item.citation.google.icon = <img src="https://scholar.google.it/favicon-png.ico" />
jsp.display-item.citation.google = Google Scholar<sup>TM</sup><br/>
jsp.display-item.citation.google.loading = loading...
jsp.display-item.citation.google.check = Check
jsp.display-item.citation.altmetric = Altmetric
jsp.display-item.citation.top =
jsp.display-item.citation.last1 = Last Week
jsp.display-item.citation.last2 = Last month

jsp.display-cris.citation.scopus_aggregate = Total Citations<br/>SCOPUS<sup>TM</sup>
jsp.display-cris.citation.scopus_aggregate.icon =
jsp.display-cris.citation.wos_aggregate = Total Citations<br/>WEB OF SCIENCE<sup>TM</sup>
jsp.display-cris.citation.wos_aggregate.icon =
jsp.display-cris.citation.pubmed_aggregate = Total Citations<br/>PubMed Central<sup>TM</sup>
jsp.display-cris.citation.pubmed_aggregate.icon =
jsp.display-cris.citation.scopus_count = Works indexed in<br/>SCOPUS<sup>TM</sup>
jsp.display-cris.citation.scopus_count.icon =
jsp.display-cris.citation.wos_count = Works indexed in<br/>WEB OF SCIENCE<sup>TM</sup>
jsp.display-cris.citation.wos_count.icon =
jsp.display-cris.citation.pubmed_count = Works indexed in<br/>PubMed Central<sup>TM</sup>
jsp.display-cris.citation.pubmed_count.icon =

##### END CRIS #####
org.dspace.app.cris.batch.ScriptStatSubscribe.type = Type
org.dspace.app.cris.batch.ScriptStatSubscribe.type.2 = Item
org.dspace.app.cris.batch.ScriptStatSubscribe.type.3 = Collection
org.dspace.app.cris.batch.ScriptStatSubscribe.type.4 = Community
org.dspace.app.cris.batch.ScriptStatSubscribe.type.9 = Researcher Page
org.dspace.app.cris.batch.ScriptStatSubscribe.type.10 = Project
org.dspace.app.cris.batch.ScriptStatSubscribe.type.11 = OrgUnit
org.dspace.app.cris.batch.ScriptStatSubscribe.name = Resource
org.dspace.app.cris.batch.ScriptStatSubscribe.url = URL
org.dspace.app.cris.batch.ScriptStatSubscribe.totalObjectView = Total Views
org.dspace.app.cris.batch.ScriptStatSubscribe.dailyObjectView = Yesterday Views
org.dspace.app.cris.batch.ScriptStatSubscribe.weeklyObjectView = Last week Views
org.dspace.app.cris.batch.ScriptStatSubscribe.monthlyObjectView = Last month Views 
org.dspace.app.cris.batch.ScriptStatSubscribe.totalItemView = Total Item(s) Views
org.dspace.app.cris.batch.ScriptStatSubscribe.dailyItemView = Yesterday Item(s) Views
org.dspace.app.cris.batch.ScriptStatSubscribe.weeklyItemView = Last week Item(s) Views
org.dspace.app.cris.batch.ScriptStatSubscribe.monthlyItemView =  Last month Item(s) Views
org.dspace.app.cris.batch.ScriptStatSubscribe.totalItemDownload = Total Item(s) Downloads
org.dspace.app.cris.batch.ScriptStatSubscribe.dailyItemDownload = Yesterday Item(s) Views
org.dspace.app.cris.batch.ScriptStatSubscribe.weeklyItemDownload= Last week Item(s) Downloads
org.dspace.app.cris.batch.ScriptStatSubscribe.monthlyItemDownload = Last month Item(s) Downloads
org.dspace.app.cris.batch.ScriptStatSubscribe.na = N/A

action.import.with.noSuccess = {0}
action.import.with.success = Import was successful!

jsp.export.advanced.export1 = Export XML
jsp.export.advanced.export2 = Export XLS

jsp.dspace-admin.researchers-export = Admin Export Tools
jsp.layout.navbar-hku.export.researcher = Export
jsp.layout.navbar-hku.import.researcher = Import
jsp.export.advanced.export.option.researcher = Researcher
jsp.export.advanced.export.option.project = Project
jsp.export.advanced.export.option.orgunit = Organization Unit
jsp.export.advanced.export.option.others = Others entities
jsp.export.advanced.export.select-filter.label = Export filter by
jsp.export.advanced.export.select-filter.tip = Choose a type of entity for export...
jsp.export.advanced.export.query.label = Query
jsp.export.advanced.export.query.tip = add a query "as is" in your search engine (actually the syntax MUST be the Solr Query Syntax)
jsp.import.advanced.import = Import (XLS)
jsp.layout.hku.import.box.label =
jsp.dspace-admin.researchers-import = Admin Import Tools (from XLS)
jsp.import.advanced.import.help.file = Upload the file...
jsp.import.advanced.import.label.file = File
jsp.import.advanced.import.option.researcher = Researcher
jsp.import.advanced.import.option.project = Project
jsp.import.advanced.import.option.orgunit = Organization Unit
jsp.import.advanced.import.option.others = Other entities
jsp.import.advanced.import.select-filter.label = Type
jsp.import.advanced.import.select-filter.tip = Choose the type of entity contained in the xls file...
jsp.layout.hku.export.validation.notvalid.query = Wrong query! 
jsp.layout.navbar-default.explore = Explore by
jsp.layout.navbar-default.cris.publications = Research Outputs
jsp.layout.navbar-default.cris.researcherprofiles = Researchers
jsp.layout.navbar-default.cris.orgunits = Organizations
jsp.layout.navbar-default.cris.fundings = Projects
jsp.layout.navbar-default.cris.awards = Awards and Activities
jsp.layout.navbar-default.cris.patents = Patents
jsp.layout.navbar-default.cris.theses = Theses
jsp.recentsub.rss.rss_1.0 = 1.0
jsp.recentsub.rss.rss_2.0 = 2.0
jsp.recentsub.rss.atom_1.0 = atom
jsp.components.most-viewed = Most Viewed
jsp.components.most-cited = Most Cited

metadata.global.dc.type = Type
jsp.mostViewedItem.facet.title = Most Viewed Item

view.stats-crisStatistics.menu.link.patents.view.9 = Patents View
view.stats-crisStatistics.menu.link.patents.download.9 = Patents Download
view.stats-crisStatistics.menu.link.theses.view.9 = Thesis View
view.stats-crisStatistics.menu.link.theses.download.9  = Thesis Download

jsp.layout.hku.researcher.message.edescription =

itemlist.extra.crismetrics_scopus = Scopus
itemlist.extra.crismetrics_wos = WoS
itemlist.extra.crismetrics_pubmed = PubMed
itemlist.extra.crismetrics_view = <i data-toggle="tooltip" data-placement="top" title="Views" class="fa fa-eye"></i>
itemlist.extra.crismetrics_download = <i data-toggle="tooltip" data-placement="top" title="Downloads" class="fa fa-cloud-download"></i>
itemlist.extra.crismetrics_scopus_last1 = Scopus (last week)
itemlist.extra.crismetrics_wos_last1 = WoS (last week)
itemlist.extra.crismetrics_pubmed_last1 = PubMed (last week)
itemlist.extra.crismetrics_view_last1 = <i class="fa fa-eye"></i> (last week)
itemlist.extra.crismetrics_download_last1 = <i class="fa fa-cloud-download"></i> (last week)
itemlist.extra.crismetrics_scopus_last2 = Scopus (last month)
itemlist.extra.crismetrics_wos_last2 = WoS (last month)
itemlist.extra.crismetrics_pubmed_last2 = PubMed (last month)
itemlist.extra.crismetrics_view_last2 = <i data-toggle="tooltip" data-placement="top" title="Views" class="fa fa-eye"></i> (last month)
itemlist.extra.crismetrics_download_last2 = <i data-toggle="tooltip" data-placement="top" title="Downloads" class="fa fa-cloud-download"></i> (last month)
itemlist.extra.crismetrics_scopus_aggregate = Scopus
itemlist.extra.crismetrics_wos_aggregate = WoS
itemlist.extra.crismetrics_pubmed_aggregate = PubMed
itemlist.extra.crismetrics_view_aggregate = <i data-toggle="tooltip" data-placement="top" title="Views" class="fa fa-eye"></i>
itemlist.extra.crismetrics_download_aggregate = <i data-toggle="tooltip" data-placement="top" title="Downloads" class="fa fa-cloud-download"></i>
itemlist.extra.crismetrics_scopus_aggregate_last1 = Scopus (last week)
itemlist.extra.crismetrics_wos_aggregate_last1 = WoS (last week)
itemlist.extra.crismetrics_pubmed_aggregate_last1 = PubMed (last week)
itemlist.extra.crismetrics_view_aggregate_last1 = <i class="fa fa-eye"></i> (last week)
itemlist.extra.crismetrics_download_aggregate_last1 = <i class="fa fa-cloud-download"></i> (last week)
itemlist.extra.crismetrics_scopus_aggregate_last2 = Scopus (last month)
itemlist.extra.crismetrics_wos_aggregate_last2 = WoS (last month)
itemlist.extra.crismetrics_pubmed_aggregate_last2 = PubMed (last month)
itemlist.extra.crismetrics_view_aggregate_last2 = <i data-toggle="tooltip" data-placement="top" title="Views" class="fa fa-eye"></i> (last month)
itemlist.extra.crismetrics_download_aggregate_last2 = <i data-toggle="tooltip" data-placement="top" title="Downloads" class="fa fa-cloud-download"></i> (last month)
jsp.layout.dspace.detail.fieldset-legend.component.boxtitle.bibliometricsrp = (Citations)
jsp.layout.dspace.detail.fieldset-legend.component.boxtitle.bibliometricspublication = (Citations)
jsp.search.facet.refine.journal=Journal/Proceedings
jsp.explore.index.all = All
jsp.explore.index.add = <i class="fa fa-plus"></i>
jsp.explore.index.reset = Reset
jsp.explore.index.search = Search
jsp.search.facet.refine.thesisdegree = Degree
jsp.search.results.cris.journals = Journals
jsp.explore.publications.search = Search Research Outputs
jsp.explore.researcherprofiles.search = Search Researchers
jsp.explore.orgunits.search = Search Departments and Schools
jsp.explore.patents.search = Search Patents
jsp.explore.theses.search = Search Theses
jsp.explore.fundings.search = Search Projects
jsp.explore-home.topcited = Top Cited
jsp.explore-home.topviewed = Top Viewed
jsp.explore-home.topdownload = Top Download

jsp.search.filter.funders = Funders
jsp.search.filter.principalinvestigator.dept = Department (PI)
jsp.search.filter.projectinvestigators = Investigators
jsp.search.filter.projectinvestigators.dept = Departments (all) 
jsp.search.filter.network.pjkeywords_keyword = Keywords
jsp.search.filter.network.interests = Interests
jsp.search.filter.abstract = Abstract
jsp.search.filter.deptandschool = Department and School
jsp.search.facet.refine.deptandschool = Department and School
browse.type.metadata.rodept = Department and School
browse.type.metadata.type = Type
browse.type.metadata.tauthor = Author
browse.type.metadata.pauthor = Inventor
browse.type.metadata.rosubject = Keyword
browse.nav.jump.rosubject = Or, select a letter below to start browsing
browse.nav.enter.rosubject = Enter a keyword
browse.type.metadata.roispartof = Journal/Proceedings
browse.nav.jump.roispartof = Or, select a letter below to start browsing
browse.nav.enter.roispartof = Enter a title
browse.nav.jump.title = Or, select a letter below to start browsing
browse.nav.enter.title = Enter the first few words of a title
browse.nav.jump.ttitle = Or, select a letter below to start browsing
browse.nav.enter.ttitle = Enter the first few words of a title
browse.nav.jump.ptitle = Or, select a letter below to start browsing
browse.nav.enter.ptitle = Enter the first few words of a title
browse.nav.jump.author = Or, select a letter below to browse by last name
browse.nav.jump.tauthor = Or, select a letter below to browse by last name
browse.nav.jump.pauthor = Or, select a letter below to browse by last name
browse.nav.jump.rpname = Or, select a letter below to browse by last name
browse.nav.jump.ouname = Or, select a letter below to browse by name
browse.nav.enter.ouname =  Enter a name
browse.nav.enter.rpname =  Enter a last name
browse.nav.enter.author = Enter a last name
browse.nav.enter.pauthor = Enter a last name
browse.nav.enter.tauthor = Enter a last name 

jsp.search.filter.journal = Journal
jsp.search.filter.journaltitle = Journal

browse.type.metadata.type = Type
browse.nav.enter.type = Enter a type
browse.nav.jump.type = Or, select a letter below to start browsing
browse.type.metadata.rpfaculty = Faculty
browse.nav.enter.rpfaculty = Enter a faculty
browse.nav.jump.rpfaculty = Or, select a letter below to start browsing
browse.type.metadata.rpdept = Department
browse.nav.enter.rpdept = Enter a department
browse.nav.jump.rpdept = Or, select a letter below to start browsing
browse.type.metadata.roispartof = Journal
browse.nav.enter.roispartof = Enter a Journal
browse.nav.jump.roispartof = Or, select a letter below to start browsing
jsp.search.results.searchin.dspaceitem = Research Outputs
jsp.search.results.searchin.dspacethesis = Theses
jsp.search.results.searchin.dspacepatent = Patents
jsp.search.results.searchin.crisrp = Researcher Profiles
jsp.search.results.searchin.crisou = Departments and Schools
jsp.search.results.searchin.crisjournal = Journals/Proceedings
search.sort-by.restore-relevance = restore sort by relevance
search.sort-by.bi_sort_1_sort = Sorted by Title
search.sort-by.bi_sort_2_sort = Sorted by Date
search.sort-by.bi_sort_3_sort = Sorted by Deposit Date
search.sort-by.bi_sort_4_sort = Sorted by Name
search.sort-by.bi_sort_5_sort = Sorted by Title
search.sort-by.bi_sort_6_sort = Sorted by Name
search.sort-by.bi_sort_7_sort = Sorted by Title
search.sort-by.bi_sort_8_sort = Sorted by Title
search.sort-by.bi_sort_9_sort = Sorted by Name
search.sort-by.bi_sort_10_sort = Sorted by Scopus Citation #
search.sort-by.bi_sort_11_sort = Sorted by WOS Citation #
search.sort-by.bi_sort_12_sort = Sorted by PMC Citation #
search.sort-by.bi_sort_13_sort = Sorted by Scopus week increment
search.sort-by.bi_sort_14_sort = Sorted by WOS week increment
search.sort-by.bi_sort_15_sort = Sorted by PMC week increment
search.sort-by.bi_sort_16_sort = Sorted by Scopus month increment
search.sort-by.bi_sort_17_sort = Sorted by WOS month increment
search.sort-by.bi_sort_18_sort = Sorted by PMC month increment
jsp.search.managefilters = <i class="fa fa-chevron-right"></i> Add/Remove Filters ({0} filters currently applied)
jsp.search.addfilters = <i class="fa fa-chevron-right"></i> Add Filters
jsp.search.hidefilters = <i class="fa fa-chevron-up"></i> Hide Filters

jsp.search.results.cris.crisjournal = Journals/Proceedings
jsp.search.global.all.crisjournal = <i class="fa fa-chevron-right"></i> See all the {0} Journals/Proceedings
jsp.cris.updatemyprofile = Update my Profile
jsp.mydspace.render.inpress    = in press

percentileitemlist.count.na = N/A
jsp.search.filter.thesisdegree = Degree
browse.menu.oudept = Department and School
browse.menu.oucentre = Research Centre and Others 
browse.menu.ouall = Organization

browse.nav.jump.rodept = Enter a Department or School
browse.nav.enter.rodept = Or, select a letter below to start browsing
browse.type.item.oudept = Department and School
browse.type.item.oucentre = Research Centre and Others 
browse.type.item.ouall = Organization

jsp.display-item.citation.scopus.ranking.tooltip = This paper is in the top {0}% of the papers in this repository based on number of citations in Scopus
jsp.display-item.citation.wos.ranking.tooltip = This paper is in the top {0}% of the papers in this repository based on number of citations in Web of Science
jsp.display-item.citation.pubmed.ranking.tooltip = This paper is in the top {0}% of the papers in this repository based on number of citations in PubMed Central
jsp.display-item.citation.view.ranking.tooltip = This paper is in the top {0}% of the papers in this repository based on number of visualization
jsp.display-item.citation.download.ranking.tooltip = This paper is in the top {0}% of the papers in this repository based on number of downloads
jsp.display-cris.citation.scopus_aggregate.ranking.tooltip = The circled number indicates that the number of total citations for this researcher is the top {0}%, in this repository based on the cumulative number of citations in Scopus (only items in DSpace-CRIS will be counted)
jsp.display-cris.citation.wos_aggregate.ranking.tooltip = The circled number indicates that the number of total citations for this researcher is the top {0}%, in this repository based on the cumulative number of citations in Web of Science (only items in DSpace-CRIS will be counted)
jsp.display-cris.citation.pubmed_aggregate.ranking.tooltip = The circled number indicates that the number of total citations for this researcher is the top {0}%, in this repository based on the cumulative number of citations in PubMed Center (only items in DSpace-CRIS will be counted)
jsp.display-cris.citation.view_aggregate.ranking.tooltip = The total number of visualization for research output''s tracked in this repository put this researcher is in the top {0}% of the repository
jsp.display-cris.citation.download_aggregate.ranking.tooltip = The total number of download for research output''s tracked in this repository put this researcher is in the top {0}% of the repository
jsp.display-cris.citation.scopus_count.ranking.tooltip = The number of publications available in this repository and tracked by Scopus for this researcher is in the top {0}% of the repository
jsp.display-cris.citation.wos_count.ranking.tooltip = The number of publications available in this repository and tracked by Web of Science for this researcher is in the top {0}% of the repository
jsp.display-cris.citation.pubmed_count.ranking.tooltip = The number of publications available in this repository and tracked by PubMed for this researcher is in the top {0}% of the repository
jsp.display-item.citation.time = checked on {0,date}
jsp.display-cris.citation.time = checked on {0,date}
statistics.type.ResearcherPage = Researcher Profile 
statistics.type.OrganizationUnit = Organization Unit
statistics.type.Project = Project
statistics.type.ResearchObject =
jsp.components.most-cited.badge-tooltip = Cited times
jsp.components.most-viewed.badge-tooltip = Viewed times
jsp.components.most-downloaded.badge-tooltip = Downloaded times
jsp.components.most-downloaded = Most Downloaded
network.nothing.in.common.yet = Nothing in common yet!

view.stats.tab.statistics.view	= Views
view.stats.tab.statistics.download = Dowloads

jsp.layout.hku.researcher.message.description = 
jsp.layout.hku.researcher.message.contact =
jsp.layout.hku.researcher.message.interests =
jsp.layout.hku.researcher.message.authoridentification =

org.dspace.app.webui.jsptag.SelectGroupTag.select = Select
org.dspace.app.webui.jsptag.SelectGroupTag.remove = Remove
org.dspace.app.webui.jsptag.SelectEPersonTag.select = Select
org.dspace.app.webui.jsptag.SelectEPersonTag.remove = Remove

jsp.display-cris.entity.created = at {0,time,full} on {0,date,full}
jsp.display-cris.entity.updated = at {0,time,full} on {0,date,full}

#Organization unit
search.sort-by.bi_sort_35_sort = Name

org.dspace.app.cris.batch.ScriptStatSubscribe.sheet.2 = Publications
org.dspace.app.cris.batch.ScriptStatSubscribe.sheet.3 = Collections
org.dspace.app.cris.batch.ScriptStatSubscribe.sheet.4 = Communities
org.dspace.app.cris.batch.ScriptStatSubscribe.sheet.9 = Researchers Profile
org.dspace.app.cris.batch.ScriptStatSubscribe.sheet.10 = Projects
org.dspace.app.cris.batch.ScriptStatSubscribe.sheet.11 = Organizational Unit

exportcitation.option.submitexport = Export
exportcitation.option.refman = Refman
exportcitation.option.endnote = EndNote
exportcitation.option.bibtex = Bibtex
exportcitation.option.refworks = RefWorks
exportcitation.option.email = Send via email
exportcitation.option.excel = Excel
exportcitation.option.csv = CSV

defaultvalue.fulltextdescription.nofulltext = No Fulltext
defaultvalue.fulltextdescription.fulltext = With Fulltext

jsp.search.facet.refine.infofulltext = Fulltext
jsp.search.filter.infofulltext = Fulltext

jsp.references.email.info.success						= The job was taken over, an email will be sent as soon as it's finished. Please check your email address. 

view.stats-site.upload.page.title = Deposited Item Count
view.stats-community.upload.page.title = Deposited Item Count 
view.stats-collection.upload.page.title = Deposited Item Count

view.stats-community.item.parentStats = Overall of views of {0}
view.stats-community.null.parentStats = Overall of views of {0}
view.stats-community.item.childrenStats=Overall of views of {0}
view.stats-community.null.childrenStats=Overall of views of {0}

view.stats-community.bitstream.parentStats = Overall of downloads of {0}
view.stats-community.bitstream.childrenStats = Overall of downloads of {0}
view.stats-community.upload.childrenStats = Overall of upload of {0}
view.stats-community.data.top.upload.total.total= total
view.stats-community.data.top.upload.id.empty=No data available
view.stats-community.top.upload.data.empty= No data available
view.stats-community.upload.parentStats= Overall of upload of {0}

view.statistics.change-range = Change date range
view.statistics.range.no-start-date = ever
view.statistics.range.no-end-date = now
view.statistics.range.from = From:
view.statistics.range.to = To:
view.statistics.range.change.title = Change the period of the report
view.statistics.range.change.submit = Submit
view.statistics.range.change.close = Close

view.stats-global.page.title = General Statistics

view.stats-community.data.top.upload.allMonths.title = Deposited Item over Time
view.stats-community.data.top.upload.allMonths.description = <br/><br/>
view.stats-site.data.top.item.allMonths.title = Item Views over Time
view.stats-site.data.top.item.allMonths.description = <br/><br/>
view.stats-site.data.top.upload.allMonths.title = Deposited Item over Time
view.stats-site.data.top.upload.allMonths.description = <br/><br/>
view.stats-site.data.top.item.id.title = Most viewed Item (top 100)
view.stats-site.data.top.item.id.value = #

view.stats-site.data.top.item.continent.empty = No data available
view.stats-site.data.top.item.continent.title = Region
view.stats-site.data.top.item.continent.value = #
view.stats-site.data.top.item.continent.description = <br/><br/>
view.stats-site.data.top.item.continent.graph = Item Views by Region
view.stats-site.top.item.data.empty = No data available
view.stats-site.top.item.page.title = Item View Count
view.stats-site.data.top.item.continent.empty = No data available
view.stats-site.data.top.item.countryCode.empty = No data available
view.stats-site.data.top.item.city.empty = No data available
view.stats-site.data.top.item.total.lastmonth = In the current month
view.stats-site.data.top.item.total.lastyear = In the current fiscal year
view.stats-site.data.top.item.total.total = Ever
view.stats-site.data.top.upload.total.total = Ever
view.stats-site.top.item.page.title = Item View Count

view.stats-site.data.top.item.countryCode.title = Country
view.stats-site.data.top.item.countryCode.value = #
view.stats-site.data.top.item.countryCode.description = <br/><br/>
view.stats-site.data.top.item.countryCode.graph = Item Views by Country

view.stats-site.data.top.item.city.title = City
view.stats-site.data.top.item.city.value = #
view.stats-site.data.top.item.city.description = <br/><br/>
view.stats-site.data.top.item.city.graph = Item Views by City
view.stats-site.data.top.item.category.title = Most type viewed
view.stats-site.data.top.item.category.value = #

view.stats-site.top.bitstream.page.title = Item Download Count
view.stats-site.top.bitstream.data.empty = No data available

view.stats-site.data.top.bitstream.continent.title = Region
view.stats-site.data.top.bitstream.continent.value = #
view.stats-site.data.top.bitstream.continent.description = <br/><br/>
view.stats-site.data.top.bitstream.continent.graph = Item Downloads by Region

view.stats-site.data.top.bitstream.countryCode.title = Country
view.stats-site.data.top.bitstream.countryCode.value = #
view.stats-site.data.top.bitstream.countryCode.description = <br/><br/>
view.stats-site.data.top.bitstream.countryCode.graph = Item Downloads by Country

view.stats-site.data.top.bitstream.id.title = Most downloaded files (Top 100)
view.stats-site.data.top.bitstream.id.value = #
view.stats-site.data.top.bitstream.id.description = <br/><br/>
view.stats-site.data.top.bitstream.id.graph = Item Files downloaded

view.stats-site.data.top.bitstream.total.lastmonth = In the current month
view.stats-site.data.top.bitstream.total.lastyear = In the current fiscal year
view.stats-site.data.top.bitstream.total.total = Ever
view.stats-site.data.top.bitstream.total.description = <br/><br/>
view.stats-site.data.top.bitstream.allMonths.title = Item Downloads over Time
view.stats-site.data.top.bitstream.allMonths.description = <br/><br/>
view.stats-site.data.top.bitstream.location.description = 
view.stats-site.data.top.bitstream.location.title = Item Downloads Mapped
view.stats-site.data.top.bitstream.values = Number of downloads

jsp.components.collapse.facet.panet.title = Refine Results
jsp.components.button.seealso.open.facet = Show/Hide filters
jsp.components.button.seealso.close.facet = Close filters
jsp.components.collapse.facet.panet.filter.applied = Refined By:

jsp.layout.dspace.detail.fieldset-legend.component.dataset = Dataset
jsp.layout.dspace.detail.fieldset-legend.component.boxtitle.dataset = Dataset

  
feed.stats.entry-description.freq1 = <p>The new daily statistics update for <b>{0}</b> has been published!</p><table><tr><td>&nbsp;</td><td>{1,date,medium}</td><td>Cumulative</td></tr>{2}</table>
feed.stats.entry-description.freq7 = <p>The new weekly statistics update for <b>{0}</b> has been published!</p><table><tr><td>&nbsp;</td><td>Week end at {1,date,medium}</td><td>Cumulative</td></tr>{2}</table>
feed.stats.entry-description.freq30 = <p>The new monthly statistics update for <b>{0}</b> has been published!</p><table><tr><td>&nbsp;</td><td>{1,date,MMMM yyyy}</td><td>Cumulative</td></tr>{2}</table>
feed.stats.entry-description.view = <tr><td>View {2}:</td><td>{0}</td><td>{1}</td></tr>
feed.stats.entry-description.download = <tr><td>Download {2}:</td><td>{0}</td><td>{1}</td></tr> 

##DEDUPLICATION
jsp.dspace-admin.deduplication=Deduplication
jsp.layout.navbar-admin.duplicate=Deduplication
jsp.dspace-admin.deduplication.groupchoice-description=The page shows potentially duplicate groups by signature. You can select the items to compare or reject. The system records the action "No duplicate" so the match is not show in the future.

jsp.tools.deduplicate.tab.title.all = All
jsp.tools.deduplicate.tab.title.search = Search
jsp.tools.deduplicate.tab.title.compare = Compare
jsp.tools.deduplicate.tab.title.onlyreported = Reported for Merge

jsp.tools.deduplicate.dd.identifier_signature.icon = 
jsp.tools.deduplicate.dd.identifier_signature = IDENTIFIERS
jsp.tools.deduplicate.description.identifier_signature = Groups by DOI, PUBMED, ARXIV, SCOPUS, ISI
jsp.tools.deduplicate.dd.title_signature.icon = 
jsp.tools.deduplicate.dd.title_signature = TITLE
jsp.tools.deduplicate.description.title_signature = Groups by TITLE
jsp.dspace-admin.deduplication.signature.title_signature = Records duplicate Titles
jsp.dspace-admin.deduplication.signature.identifier_signature = Records duplicate Identifiers (DOI, PMID, ARXIV, SCOPUS, ISI)

jsp.tools.deduplicate.descriptionById=Compare item from internal identifier (each one MUST be separated by comma e.g 123,232,4343)
jsp.dspace-admin.deduplication.alt-button=Compare
jsp.tools.deduplicate.only.ws = <span class="small">Submitter check</span>
jsp.tools.deduplicate.only.wf = <span class="small">Quality check</span>
jsp.tools.deduplicate.only.admin = <span class="small">Administrator check</span>
jsp.tools.deduplicate.only.popup.ws = Remaining to check by submitter
jsp.tools.deduplicate.only.popup.wf = Remaining to check by librarian (quality check)
jsp.tools.deduplicate.only.popup.admin = Total potential match
jsp.tools.deduplication.itemsubmit.alert = You have to enter numeric values separated by commas e.g 123,232,4343
jsp.tools.deduplicate.itemid.description=Alert! Compare by identifiers
jsp.tools.deduplication.confirm.alert.ok = I understand

jsp.tools.general.header.information.founded={0} groups of record found.
jsp.tools.general.header.information.page=Page {0} of {1}.

jsp.layout.submit.checkduplicate.itemID=Internal identifier:
jsp.layout.submit.checkduplicate.status=Status:
jsp.layout.submit.checkduplicate.lastmodified=Last modified:
jsp.layout.submit.checkduplicate.cancel=Cancel
jsp.layout.submit.checkduplicate.merge=Merge
jsp.layout.submit.checkduplicate.compare=Compare
jsp.layout.submit.checkduplicate.reject=No duplicate
jsp.layout.submit.checkduplicate.handle=Handle:
jsp.layout.submit.checkduplicate.type=Collection:

jsp.display-item.preview.status.0 = <span class="label label-default">Workspace</span>
jsp.display-item.preview.status.1 = <span class="label label-warning">Workflow</span>
jsp.display-item.preview.status.2 = <span class="label label-success">In archive</span>
jsp.display-item.preview.status.withdrawn = <span class="label label-danger">Withdrawn</span>

jsp.tools.general.next = Next
jsp.tools.general.previous = Previous

jsp.dspace-admin.deduplication.signature=Record duplicates for {0}
jsp.tools.edit-item-form.fieldset.legend=Entities
jsp.tools.edit-item-form.select=Select
jsp.tools.edit-item-form.elem13=MD5 checksum
jsp.deduplication.showHideValues=Show/Hide values
jsp.deduplication.showHideFinalObject=Show/Hide final object
jsp.deduplication.fieldDeleteLabel=Delete
jsp.deduplication.fieldShowDiff=Show diff
jsp.deduplication.fieldRestore=Restore
jsp.deduplication.field=Field
jsp.deduplication.itemid=Item Id
jsp.deduplication.actions=Actions
jsp.deduplication.addMetadata=Add metadata
jsp.tools.general.merge=Merge

jsp.tools.deduplication.confirm.delete.close=Close
jsp.tools.deduplication.confirm.delete.ok=Delete
jsp.tools.deduplication.confirm.delete=Confirm delete

jsp.dspace-admin.deduplication.groupchoice-alert=You have to select at least two items

jsp.tools.deduplication.fieldset.collection = Collection:
jsp.tools.deduplication.fieldset.handle = Handle:
jsp.deduplication.identifier = Identifier
jsp.deduplication.diff = Diff

jsp.dspace-admin.deduplication.signature. = Merge by IDs
jsp.tools.deduplicate.dd.null = Custom criteria

jsp.dedup.table.actions.fakewf1=Confirm (Require merge)
jsp.dedup.table.actions.fakewf2=Require merge
jsp.dedup.table.actions.fakews=It is not a duplicate
jsp.dedup.table.actions.ignorewf1=It is not a duplicate
jsp.dedup.table.actions.ignorewf2=Confirm (It is not a duplicate)
jsp.dedup.table.actions.ignorews=Create duplicate
jsp.deduplication.actions=Actions

jsp.deduplication.render.status.workflow = Workflow
jsp.deduplication.render.status.final = Archived
jsp.deduplication.render.status.withdrawn = Withdrawn
jsp.deduplication.render.status.draft = Draft

jsp.itemrow.column.metadataColumns.summary = Summary
jsp.itemrow.column.collection = Collection
jsp.itemrow.column.status = Status
jsp.itemrow.column.lastModified = Last modified
jsp.itemrow.column.actions = Actions
jsp.deduplication.render.summary.label.owner = Submitter:
jsp.deduplication.render.summary.label.identifier =Identifier:
jsp.deduplication.label.status = Status:

jsp.duplicate.description.loading=The system is checking for duplicates
jsp.duplicate.dialog.return=Close
jsp.duplicate.foundbox.action=Action
jsp.duplicate.foundbox.ignoremsg.body=Your request will be visible to users authorized to edit the item marked as a duplicate. If this is not a duplicate select 'Cancel'.
jsp.duplicate.foundbox.ignoremsg.title=Explain your request
jsp.duplicate.foundbox.info=The system recognized some entries that might be duplicates, please check the list carefully and select the appropriate action. <b> If your entry is really a duplicate Interrupt it \! </ b> You can ask the submitter about the "master" record (if it has not been published) or the system administrator to make changes

jsp.duplicate.button.cancel=Cancel
jsp.duplicate.button.ignore=Send
jsp.duplicate.popup.validator.notemptyormaxlength=Please explain your request (max 256 chars)
jsp.dedup.table.actions.merge = Merge

jsp.layout.submit.checkduplicate.match.othercriteria = <span class="label label-info">Match other criteria</span>
jsp.display-item.dedup.title = <i class="fa fa-database"></i>
jsp.display-item.dedup.heading = Duplicate
jsp.display-item.dedup.tooltip = Duplicate in the system
jsp.display-item.dedup.check = Check

jsp.deduplication.label.submitter.note = <strong>SUBMITTER NOTE:</strong>
##END DEDUPLICATION

jsp.general.editsubmission.button = Edit (Submission mode)
jsp.general.editnormal.button = Edit (Normal mode)

jsp.submit.start-lookup-submission.identifier-scopuseid=SCOPUS ID
jsp.submit.start-lookup-submission.identifier-scopuseid.hint=e.g. 2-s2.0-0000000117
jsp.submit.start-lookup-submission.identifier-isiid=WOS ID
jsp.submit.start-lookup-submission.identifier-isiid.hint=e.g. WOS:000270372400005


## DOI DATACITE AND CROSSREF
jsp.dspace-admin.doi.inactive-heading = Disabled functionality
jsp.dspace-admin.doi.inactive-description = DSpace-CRIS manages DOI registration via Datacite or CrossRef, usually for Thesis, Conference papers or Datasets. To enable this you need to setup the credentials and to define the criteria for selecting publications to send to the external service.

jsp.layout.hku.tool.criteria.doi.thesisdoi=PhD
jsp.layout.hku.tool.criteria.doi.pgthesis = Postgraduate Thesis
jsp.layout.hku.tool.criteria.doi.conference = Conference

jsp.layout.hku.tool.link.doi={0}\: found  {1} without DOI
jsp.layout.hku.tool.link.doi.fixutility=Item with wrong DOI
jsp.layout.hku.tool.link.doi.pendings=View items with pending requests
jsp.layout.hku.tool.link.doi.queued=View the sending line for DataCite
jsp.layout.hku.tool.link.doi.home=View the items line without DOI

jsp.layout.navbar-admin.doi = DOI Registration
jsp.dspace-admin.doi=DOI Registration 
jsp.dspace-admin.doi.criteriaresult=Items selected for correction by the criteria (DOI)
jsp.dspace-admin.doi.fix=Items to be corrected (DOI issues)
jsp.dspace-admin.doi.fix.general-description=
jsp.dspace-admin.doi.fix.thesisdoi=Results for PhD Thesis
jsp.dspace-admin.doi.general-description=
jsp.dspace-admin.doi.pendings=DOI registration requests pending
jsp.dspace-admin.doi.queued=DOI accepted by DataCite
jsp.dspace-admin.doi.results.search=Results {0}-{1} di {2}

jsp.search.doi.form.button.all=Process all\: {0} items
jsp.search.doi.form.button.any=Process only selected items
jsp.search.doi.form.button.exclude=Don't show any more selected items
jsp.search.doi.form.button.fixall=Fix all ({0}) 
jsp.search.doi.form.button.fixany=Fix only selected items
jsp.search.doi.form.button.noitemtofix.found=No item found to be fixed\!
jsp.search.doi.form.button.noitemtofix.found.for=No item found to be fixed for {0}
jsp.search.doi.form.button.nopending.found=No item found\!
jsp.search.doi.form.button.noresult.found=No item found\!
jsp.search.doi.form.button.pendingall=Delete all {0} requests
jsp.search.doi.form.button.pendingany=Delete selected request(s)

jsp.tools.general.modify =
jsp.dspace-admin.doi.table.header.proposeddoi = Proposed DOI
jsp.dspace-admin.doi.table.header.note = Note

jsp.submit.edit-metadata.year.select=(select...)
jsp.submit.edit-metadata.year.unpublished=In print

jsp.layout.hku.label.visibility.4 = Policy

jsp.layout.hku.label.authorized.eperson = Please choose a metadata that contains the logic to grant permission to the DSpace EPersons
jsp.layout.hku.label.authorized.group = Please choose a metadata that contains the logic to grant permission to the DSpace Group

jsp.dspace-admin.hku.jdyna-configuration.newepersonwidget = Create new EPerson Widget 
jsp.dspace-admin.hku.jdyna-configuration.newgroupwidget = Create new Group Widget

jsp.layout.hku.label.propertiesdefinition.rendering.custompointer = Define a custom pointer
jsp.layout.hku.label.propertiesdefinition.rendering.eperson = EPerson Field Definition
jsp.layout.hku.label.propertiesdefinition.rendering.group = Group Field Definition

jsp.dspace-admin.cris.jdyna.widget.eperson = Actually no have custom definition for Widget EPerson
jsp.dspace-admin.cris.jdyna.widget.group = Actually no have custom definition for Widget Group

help.jdyna.message.rendering.eperson.groupName = Use this textbox to filter EPerson and show only if the EPersons belong to this DSpace Group Name
jsp.layout.hku.label.propertiesdefinition.rendering.eperson.groupName = Group Name

help.jdyna.message.rendering.group.regex = Use this textbox to filter Group that match only a particulary regex 
jsp.layout.hku.label.propertiesdefinition.rendering.group.regex = Regex

jsp.layout.hku.label.authorized.eperson.select = Select one o leave blank...
jsp.layout.hku.label.authorized.group.select = Select one o leave blank...

error.message.validation.policy.mandatory = The Policy visibility have to know which metadata contains information, please choose a metadata from dropdown...

jsp.submit.review.validation.errors=Errors on validation
jsp.submit.review.validation.failed=Please, review the submission actually validation failed!

jsp.submit.edit-metadata.validation.errors = Error on validation! (regex: <b>{0}</b>)<|MERGE_RESOLUTION|>--- conflicted
+++ resolved
@@ -606,15 +606,11 @@
 jsp.layout.footer-default.feedback                              = Feedback
 jsp.layout.footer-default.explore								= Explore by
 jsp.layout.footer-default.text                                  = Build with <a target="_blank" href="https://wiki.duraspace.org/display/DSPACECRIS">DSpace-CRIS</a>
-jsp.layout.footer-default.version-by							= Version maintained and optimized by
+jsp.layout.footer-default.version-by							= Extension maintained and optimized by
 jsp.layout.header-default.about                                 = About DSpace Software
 jsp.layout.header-default.alt                                   = DSpace
 jsp.layout.header-default.brand.heading							= DSpace <small>CRIS</small>
-<<<<<<< HEAD
 jsp.layout.header-default.brand.description						= <h4>DSpace-CRIS consists of a data model describing objects of interest to Research and Development and a set of tools to manage the data. Standard DSpace used to deal with publications and data sets, whereas DSpace-CRIS involves other CRIS entities: Researcher Pages, Projects, Organization Units and Second Level Dynamic Objects (single entities specialized by a profile, such as Journal, Prize, Event etc; because any profile can define its own set of properties and nested objects)</h4> <a href="http://cineca.github.io/dspace-cris/" class="btn btn-primary">Learn More <i class="fa fa-external-link"></i></a>
-=======
-jsp.layout.header-default.brand.description						= <h4>DSpace-CRIS consists of a data model describing objects of interest to Research and Development and a set of tools to manage the data. Standard DSpace used to deal with publications and data sets, whereas DSpace-CRIS involves other CRIS entities: Researcher Pages, Projects, Organization Units and Second Level Dynamic Objects (single entities specialized by a profile, such as Journal, Prize, Event, etcetera; because any profile can define its own set of properties and nested objects)</h4> <a href="https://wiki.duraspace.org/display/DSPACECRIS/" class="btn btn-primary">Learn More <i class="fa fa-external-link"></i></a>
->>>>>>> f10a6d8b
 jsp.layout.navbar-admin.authorization                           = Authorization
 jsp.layout.navbar-admin.communities-collections                 = Communities&nbsp;&amp;&nbsp;Collections
 jsp.layout.navbar-admin.curate                                  = Curation Tasks
