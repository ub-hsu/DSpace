/**
 * The contents of this file are subject to the license and copyright
 * detailed in the LICENSE and NOTICE files at the root of the source
 * tree and available online at
 *
 * http://www.dspace.org/license/
 */
package org.dspace.browse;

import java.io.Serializable;
import java.sql.SQLException;
import java.util.ArrayList;
import java.util.Collections;
import java.util.Comparator;
import java.util.List;
import java.util.UUID;

import org.apache.log4j.Logger;
<<<<<<< HEAD
import org.dspace.content.DSpaceObject;
import org.dspace.content.Item;
import org.dspace.core.Constants;
=======
import org.dspace.authorize.factory.AuthorizeServiceFactory;
import org.dspace.authorize.service.AuthorizeService;
import org.dspace.core.ConfigurationManager;
>>>>>>> da936b65
import org.dspace.core.Context;
import org.dspace.discovery.DiscoverFacetField;
import org.dspace.discovery.DiscoverQuery;
import org.dspace.discovery.DiscoverQuery.SORT_ORDER;
import org.dspace.discovery.DiscoverResult;
import org.dspace.discovery.DiscoverResult.FacetResult;
import org.dspace.discovery.DiscoverResult.SearchDocument;
import org.dspace.discovery.SearchService;
import org.dspace.discovery.SearchServiceException;
import org.dspace.discovery.configuration.DiscoveryConfigurationParameters;
import org.dspace.services.factory.DSpaceServicesFactory;

/**
 *
 * @author Andrea Bollini (CILEA)
 * @author Adán Román Ruiz at arvo.es (bugfix)
 * @author Panagiotis Koutsourakis (National Documentation Centre) (bugfix)
 * @author Kostas Stamatis (National Documentation Centre) (bugfix)
 *
 */
public class SolrBrowseDAO implements BrowseDAO
{
    
    private String userLocale;
    
    public SolrBrowseDAO(Context context, String userLocale)
    {
        this.context = context;
        this.userLocale = userLocale;
    }

    static private class FacetValueComparator
            implements Comparator, Serializable
    {
        @Override
        public int compare(Object o1, Object o2)
        {
            String s1 = "", s2 = "";
            if (o1 instanceof FacetResult && o2 instanceof String)
            {
                FacetResult c = (FacetResult) o1;
                s1 = c.getSortValue();
                s2 = (String) o2;
            }
            else if (o2 instanceof FacetResult && o1 instanceof String)
            {
                FacetResult c = (FacetResult) o2;
                s1 = (String) o1;
                s2 = c.getSortValue();
            }
            // both object are FacetResult so they are already sorted
            return s1.compareTo(s2);
        }
    }

    /** Log4j log */
    private static final Logger log = Logger.getLogger(SolrBrowseDAO.class);

    /** The DSpace context */
    private final Context context;

    // SQL query related attributes for this class

    /** table(s) to select from */
    private String table = null;

    /** field to look for focus value in */
    private String focusField = null;

    /** value to start browse from in focus field */
    private String focusValue = null;

    /** field to look for value in */
    private String valueField = null;

    /** value to restrict browse to (e.g. author name) */
    private String value = null;

    private String authority = null;

    /** exact or partial matching of the value */
    private boolean valuePartial = false;

    /** the table that defines the mapping for the relevant container */
    private String containerTable = null;

    /**
     * the name of the field which contains the container id (e.g.
     * collection_id)
     */
    private String containerIDField = null;

    /** the database id of the container we are constraining to */
    private UUID containerID = null;

    /** the column that we are sorting results by */
    private String orderField = null;

    /** whether to sort results ascending or descending */
    private boolean ascending = true;

    /** the limit of number of results to return */
    private int limit = -1;

    /** the offset of the start point */
    private int offset = 0;

    /** whether to use the equals comparator in value comparisons */
    private boolean equalsComparator = true;

    /** whether this is a distinct browse or not */
    private boolean distinct = false;

    private String facetField;
    
    protected AuthorizeService authorizeService = AuthorizeServiceFactory.getInstance().getAuthorizeService();
    
    // administrative attributes for this class


    SearchService searcher = DSpaceServicesFactory.getInstance().getServiceManager().getServiceByName(
            SearchService.class.getName(), SearchService.class);

    private DiscoverResult sResponse = null;

    private boolean itemsWithdrawn = false;
    private boolean itemsDiscoverable = true;

    private boolean showFrequencies;

    private DiscoverResult getSolrResponse() throws BrowseException
    {
        if (sResponse == null)
        {
            DiscoverQuery query = new DiscoverQuery();
            addLocationScopeFilter(query);
            addStatusFilter(query);
            if (distinct)
            {
                DiscoverFacetField dff = new DiscoverFacetField(facetField,
                        DiscoveryConfigurationParameters.TYPE_TEXT, -1,
                        DiscoveryConfigurationParameters.SORT.VALUE);
                query.addFacetField(dff);
                query.setFacetMinCount(1);
                query.setMaxResults(0);
            }
            else
            {
                query.setMaxResults(limit/* > 0 ? limit : 20*/);
                if (offset > 0)
                {
                    query.setStart(offset);
                }

                // caution check first authority, value is always present!
                if (authority != null)
                {
                    query.addFilterQueries("{!field f="+facetField + "_authority_filter}"
                            + authority);
                }
                else if (value != null && !valuePartial)
                {
                    query.addFilterQueries("{!field f="+facetField + "_value_filter}" + value);
                }
                else if (valuePartial)
                {
                    query.addFilterQueries("{!field f="+facetField + "_partial}" + value);
                }
                // filter on item to be sure to don't include any other object
                // indexed in the Discovery Search core
                query.addFilterQueries("search.resourcetype:" + Constants.ITEM);
                if (orderField != null)
                {
                    query.setSortField("bi_" + orderField + "_sort",
                            ascending ? SORT_ORDER.asc : SORT_ORDER.desc);
                }
            }
            try
            {
				sResponse = searcher.search(context, query, itemsWithdrawn
						|| !itemsDiscoverable);
            }
            catch (SearchServiceException e)
            {
                throw new BrowseException(e);
            }
        }
        return sResponse;
    }

    private void addStatusFilter(DiscoverQuery query)
    {
        if (itemsWithdrawn)
        {
            query.addFilterQueries("withdrawn:true");
        }
        else if (!itemsDiscoverable)
        {
            query.addFilterQueries("discoverable:false");
            // TODO

            try 
            {
                if (!authorizeService.isAdmin(context)
                        && (authorizeService.isCommunityAdmin(context)
                        || authorizeService.isCollectionAdmin(context))) 
                {
                        query.addFilterQueries(searcher.createLocationQueryForAdministrableItems(context));
                }
            } 
            catch (SQLException ex) 
            {
                log.error(ex);
            }
        }
    }

    private void addLocationScopeFilter(DiscoverQuery query)
    {
        if (containerID != null)
        {
            if (containerIDField.startsWith("collection"))
            {
                query.addFilterQueries("location.coll:" + containerID);
            }
            else if (containerIDField.startsWith("community"))
            {
                query.addFilterQueries("location.comm:" + containerID);
            }
        }
    }

    @Override
    public int doCountQuery() throws BrowseException
    {
        DiscoverResult resp = getSolrResponse();
        int count = 0;
        if (distinct)
        {
            List<FacetResult> facetResults = resp.getFacetResult(facetField);
            count = facetResults.size();
        }
        else
        {
            // we need to cast to int to respect the BrowseDAO contract...
            count = (int) resp.getTotalSearchResults();
            // FIXME null the response cache
            // the BrowseEngine send fake argument to the BrowseDAO for the
            // count...
            sResponse = null;
        }
        return count;
    }

    @Override
    public List doValueQuery() throws BrowseException
    {
        DiscoverResult resp = getSolrResponse();
        List<FacetResult> facet = resp.getFacetResult(facetField);
        int count = doCountQuery();
        int start = offset > 0 ? offset : 0;
        int max = limit > 0 ? limit : count; //if negative, return everything
        List<String[]> result = new ArrayList<>();
        if (ascending)
        {
            for (int i = start; i < (start + max) && i < count; i++)
            {
                FacetResult c = facet.get(i);
                String freq = showFrequencies ? String.valueOf(c.getCount())
                        : "";
                result.add(new String[] { c.getDisplayedValue(),
                        c.getAuthorityKey(), freq });
            }
        }
        else
        {
            for (int i = count - start - 1; i >= count - (start + max)
                    && i >= 0; i--)
            {
                FacetResult c = facet.get(i);
                String freq = showFrequencies ? String.valueOf(c.getCount())
                        : "";
                result.add(new String[] { c.getDisplayedValue(),
                        c.getAuthorityKey(), freq });
            }
        }

        return result;
    }

    @Override
    public List<BrowsableDSpaceObject> doQuery() throws BrowseException
    {
        DiscoverResult resp = getSolrResponse();

<<<<<<< HEAD
        List<BrowseItem> bitems = new ArrayList<BrowseItem>();
        for (DSpaceObject solrDoc : resp.getDspaceObjects())
        {
            // FIXME introduce project, don't retrieve Item immediately when
            // processing the query...
            Item item = (Item) solrDoc;
            BrowseItem bitem = new BrowseItem(context, item.getID(),
                    item.isArchived(), item.isWithdrawn(), item.isDiscoverable());
            bitems.add(bitem);
        }
        return bitems;
=======
        return resp.getDspaceObjects();
>>>>>>> da936b65
    }

    @Override
    public String doMaxQuery(String column, String table, int itemID)
            throws BrowseException
    {
        DiscoverQuery query = new DiscoverQuery();
        query.setQuery("search.resourceid:" + itemID
                + " AND search.resourcetype:" + Constants.ITEM);
        query.setMaxResults(1);
        DiscoverResult resp = null;
        try
        {
            resp = searcher.search(context, query);
        }
        catch (SearchServiceException e)
        {
            throw new BrowseException(e);
        }
        if (resp.getTotalSearchResults() > 0)
        {
            SearchDocument doc = resp.getSearchDocument(
                    resp.getDspaceObjects().get(0)).get(0);
            return (String) doc.getSearchFieldValues(column).get(0);
        }
        return null;
    }

    @Override
    public int doOffsetQuery(String column, String value, boolean isAscending)
            throws BrowseException
    {
        DiscoverQuery query = new DiscoverQuery();
        addLocationScopeFilter(query);
        addStatusFilter(query);
        addExtraFilter(table, query);
        query.setMaxResults(0);
        query.addFilterQueries("search.resourcetype:" + Constants.ITEM);

        // We need to take into account the fact that we may be in a subset of the items
        if (authority != null)
        {
            query.addFilterQueries("{!field f="+facetField + "_authority_filter}"
                    + authority);
        }
        else if (this.value != null && !valuePartial)
        {
            query.addFilterQueries("{!field f="+facetField + "_value_filter}" + this.value);
        }
        else if (valuePartial)
        {
            query.addFilterQueries("{!field f="+facetField + "_partial}" + this.value);
        }


        // We need to take into account the fact that we may be in a subset of the items
        if (authority != null)
        {
            query.addFilterQueries("{!field f="+facetField + "_authority_filter}"
                    + authority);
        }
        else if (this.value != null && !valuePartial)
        {
            query.addFilterQueries("{!field f="+facetField + "_value_filter}" + this.value);
        }
        else if (valuePartial)
        {
            query.addFilterQueries("{!field f="+facetField + "_partial}" + this.value);
        }

        if (isAscending)
        {
        	// esclusive right range query [] is for inclusive, {} for esclusive
            query.setQuery("bi_"+column + "_sort" + ":[* TO \"" + value + "\"}");
        }
        else
        {
        	// esclusive left range query
            query.setQuery("bi_" + column + "_sort" + ":{\"" + value + "\" TO *]");
	        query.addFilterQueries("-(bi_" + column + "_sort" + ":" + value + "*)");
	        query.addFilterQueries("-(bi_" + column + "_sort" + ":" + value + "*)");
        }
	    boolean includeUnDiscoverable = itemsWithdrawn || !itemsDiscoverable;
        DiscoverResult resp = null;
        try
        {
            resp = searcher.search(context, query, includeUnDiscoverable);
        }
        catch (SearchServiceException e)
        {
            throw new BrowseException(e);
        }
        return (int) resp.getTotalSearchResults();
    }

    @Override
    public int doDistinctOffsetQuery(String column, String value,
            boolean isAscending) throws BrowseException
    {
        DiscoverResult resp = getSolrResponse();
        List<FacetResult> facets = resp.getFacetResult(facetField);
        Comparator comparator = new SolrBrowseDAO.FacetValueComparator();
        Collections.sort(facets, comparator);
        int x = Collections.binarySearch(facets, value, comparator);
        int ascValue = (x >= 0) ? x : -(x + 1);
        if (isAscending)
        {
            return ascValue;
        }
        else
        {
            return doCountQuery() - ascValue;
        }
    }

    @Override
    public boolean isEnableBrowseFrequencies()
    {
        return showFrequencies;
    }

    @Override
    public void setEnableBrowseFrequencies(boolean enableBrowseFrequencies)
    {
        showFrequencies = enableBrowseFrequencies;
    }

    /*
     * (non-Javadoc)
     *
     * @see org.dspace.browse.BrowseDAO#getContainerID()
     */
    @Override
    public UUID getContainerID()
    {
        return containerID;
    }

    /*
     * (non-Javadoc)
     *
     * @see org.dspace.browse.BrowseDAO#getContainerIDField()
     */
    @Override
    public String getContainerIDField()
    {
        return containerIDField;
    }

    /*
     * (non-Javadoc)
     *
     * @see org.dspace.browse.BrowseDAO#getContainerTable()
     */
    @Override
    public String getContainerTable()
    {
        return containerTable;
    }

    // FIXME is this in use?
    @Override
    public String[] getCountValues()
    {
        return null;
    }

    /*
     * (non-Javadoc)
     *
     * @see org.dspace.browse.BrowseDAO#getFocusField()
     */
    @Override
    public String getJumpToField()
    {
        return focusField;
    }

    /*
     * (non-Javadoc)
     *
     * @see org.dspace.browse.BrowseDAO#getFocusValue()
     */
    @Override
    public String getJumpToValue()
    {
        return focusValue;
    }

    /*
     * (non-Javadoc)
     *
     * @see org.dspace.browse.BrowseDAO#getLimit()
     */
    @Override
    public int getLimit()
    {
        return limit;
    }

    /*
     * (non-Javadoc)
     *
     * @see org.dspace.browse.BrowseDAO#getOffset()
     */
    @Override
    public int getOffset()
    {
        return offset;
    }

    /*
     * (non-Javadoc)
     *
     * @see org.dspace.browse.BrowseDAO#getOrderField()
     */
    @Override
    public String getOrderField()
    {
        return orderField;
    }

    // is this in use?
    @Override
    public String[] getSelectValues()
    {
        return null;
    }

    /*
     * (non-Javadoc)
     *
     * @see org.dspace.browse.BrowseDAO#getTable()
     */
    @Override
    public String getTable()
    {
        return table;
    }

    /*
     * (non-Javadoc)
     *
     * @see org.dspace.browse.BrowseDAO#getValue()
     */
    @Override
    public String getFilterValue()
    {
        return value;
    }

    /*
     * (non-Javadoc)
     *
     * @see org.dspace.browse.BrowseDAO#getValueField()
     */
    @Override
    public String getFilterValueField()
    {
        return valueField;
    }

    /*
     * (non-Javadoc)
     *
     * @see org.dspace.browse.BrowseDAO#isAscending()
     */
    @Override
    public boolean isAscending()
    {
        return ascending;
    }

    /*
     * (non-Javadoc)
     *
     * @see org.dspace.browse.BrowseDAO#isDistinct()
     */
    @Override
    public boolean isDistinct()
    {
        return this.distinct;
    }

    /*
     * (non-Javadoc)
     *
     * @see org.dspace.browse.BrowseDAO#setAscending(boolean)
     */
    @Override
    public void setAscending(boolean ascending)
    {
        this.ascending = ascending;

    }

    /*
     * (non-Javadoc)
     *
     * @see org.dspace.browse.BrowseDAO#setContainerID(int)
     */
    @Override
    public void setContainerID(UUID containerID)
    {
        this.containerID = containerID;

    }

    /*
     * (non-Javadoc)
     *
     * @see org.dspace.browse.BrowseDAO#setContainerIDField(java.lang.String)
     */
    @Override
    public void setContainerIDField(String containerIDField)
    {
        this.containerIDField = containerIDField;

    }

    /*
     * (non-Javadoc)
     *
     * @see org.dspace.browse.BrowseDAO#setContainerTable(java.lang.String)
     */
    @Override
    public void setContainerTable(String containerTable)
    {
        this.containerTable = containerTable;

    }

    // is this in use?
    @Override
    public void setCountValues(String[] fields)
    {
        // this.countValues = fields;

    }

    /*
     * (non-Javadoc)
     *
     * @see org.dspace.browse.BrowseDAO#setDistinct(boolean)
     */
    @Override
    public void setDistinct(boolean bool)
    {
        this.distinct = bool;

    }

    /*
     * (non-Javadoc)
     *
     * @see org.dspace.browse.BrowseDAO#setEqualsComparator(boolean)
     */
    @Override
    public void setEqualsComparator(boolean equalsComparator)
    {
        this.equalsComparator = equalsComparator;

    }

    /*
     * (non-Javadoc)
     *
     * @see org.dspace.browse.BrowseDAO#setFocusField(java.lang.String)
     */
    @Override
    public void setJumpToField(String focusField)
    {
        this.focusField = focusField;

    }

    /*
     * (non-Javadoc)
     *
     * @see org.dspace.browse.BrowseDAO#setFocusValue(java.lang.String)
     */
    @Override
    public void setJumpToValue(String focusValue)
    {
        this.focusValue = focusValue;

    }

    /*
     * (non-Javadoc)
     *
     * @see org.dspace.browse.BrowseDAO#setLimit(int)
     */
    @Override
    public void setLimit(int limit)
    {
        this.limit = limit;

    }

    /*
     * (non-Javadoc)
     *
     * @see org.dspace.browse.BrowseDAO#setOffset(int)
     */
    @Override
    public void setOffset(int offset)
    {
        this.offset = offset;

    }

    /*
     * (non-Javadoc)
     *
     * @see org.dspace.browse.BrowseDAO#setOrderField(java.lang.String)
     */
    @Override
    public void setOrderField(String orderField)
    {
        this.orderField = orderField;

    }

    // is this in use?
    @Override
    public void setSelectValues(String[] selectValues)
    {
        // this.selectValues = selectValues;

    }

    /*
     * (non-Javadoc)
     *
     * @see org.dspace.browse.BrowseDAO#setTable(java.lang.String)
     */
    @Override
    public void setTable(String table)
    {
        if (table.equals(BrowseIndex.getWithdrawnBrowseIndex().getTableName()))
        {
            itemsWithdrawn = true;
        }
        else if (table.equals(BrowseIndex.getPrivateBrowseIndex().getTableName()))
        {
            itemsDiscoverable = false;
        }
        facetField = table;
        if (userLocale != null) {
            facetField += "_"+userLocale;
        }
    }

    @Override
    public void setFilterMappingTables(String tableDis, String tableMap)
    {
        if (tableDis != null)
        {
            this.facetField = tableDis;
            if (userLocale != null) {
                facetField += "_"+userLocale;
            }
        }
        // this.fields = tableDis;
        // this.tableMap = tableMap;
    }

    /*
     * (non-Javadoc)
     *
     * @see org.dspace.browse.BrowseDAO#setValue(java.lang.String)
     */
    @Override
    public void setFilterValue(String value)
    {
        this.value = value;

    }

    /*
     * (non-Javadoc)
     *
     * @see org.dspace.browse.BrowseDAO#setFilterValuePartial(boolean)
     */
    @Override
    public void setFilterValuePartial(boolean part)
    {
        this.valuePartial = part;

    }

    /*
     * (non-Javadoc)
     *
     * @see org.dspace.browse.BrowseDAO#setValueField(java.lang.String)
     */
    @Override
    public void setFilterValueField(String valueField)
    {
        this.valueField = valueField;

    }

    /*
     * (non-Javadoc)
     *
     * @see org.dspace.browse.BrowseDAO#useEqualsComparator()
     */
    @Override
    public boolean useEqualsComparator()
    {
        return equalsComparator;
    }

    @Override
    public String getAuthorityValue()
    {
        return authority;
    }

    @Override
    public void setAuthorityValue(String value)
    {
        this.authority = value;
    }
}<|MERGE_RESOLUTION|>--- conflicted
+++ resolved
@@ -15,16 +15,11 @@
 import java.util.List;
 import java.util.UUID;
 
+import org.apache.commons.lang.StringUtils;
 import org.apache.log4j.Logger;
-<<<<<<< HEAD
-import org.dspace.content.DSpaceObject;
-import org.dspace.content.Item;
-import org.dspace.core.Constants;
-=======
 import org.dspace.authorize.factory.AuthorizeServiceFactory;
 import org.dspace.authorize.service.AuthorizeService;
 import org.dspace.core.ConfigurationManager;
->>>>>>> da936b65
 import org.dspace.core.Context;
 import org.dspace.discovery.DiscoverFacetField;
 import org.dspace.discovery.DiscoverQuery;
@@ -162,18 +157,19 @@
             DiscoverQuery query = new DiscoverQuery();
             addLocationScopeFilter(query);
             addStatusFilter(query);
+            addExtraFilter(table, query);
             if (distinct)
             {
                 DiscoverFacetField dff = new DiscoverFacetField(facetField,
                         DiscoveryConfigurationParameters.TYPE_TEXT, -1,
-                        DiscoveryConfigurationParameters.SORT.VALUE);
+                        DiscoveryConfigurationParameters.SORT.VALUE, false);
                 query.addFacetField(dff);
                 query.setFacetMinCount(1);
                 query.setMaxResults(0);
             }
             else
             {
-                query.setMaxResults(limit/* > 0 ? limit : 20*/);
+				query.setMaxResults(limit > 0 ? limit : 20);
                 if (offset > 0)
                 {
                     query.setStart(offset);
@@ -195,7 +191,6 @@
                 }
                 // filter on item to be sure to don't include any other object
                 // indexed in the Discovery Search core
-                query.addFilterQueries("search.resourcetype:" + Constants.ITEM);
                 if (orderField != null)
                 {
                     query.setSortField("bi_" + orderField + "_sort",
@@ -213,6 +208,15 @@
             }
         }
         return sResponse;
+    }
+
+    private void addExtraFilter(String table, DiscoverQuery query)
+    {
+        String filter = ConfigurationManager.getProperty("browse.solr."+table+".filter");
+        if (StringUtils.isNotBlank(filter))
+        {
+            query.addFilterQueries(filter);
+        }
     }
 
     private void addStatusFilter(DiscoverQuery query)
@@ -320,21 +324,7 @@
     {
         DiscoverResult resp = getSolrResponse();
 
-<<<<<<< HEAD
-        List<BrowseItem> bitems = new ArrayList<BrowseItem>();
-        for (DSpaceObject solrDoc : resp.getDspaceObjects())
-        {
-            // FIXME introduce project, don't retrieve Item immediately when
-            // processing the query...
-            Item item = (Item) solrDoc;
-            BrowseItem bitem = new BrowseItem(context, item.getID(),
-                    item.isArchived(), item.isWithdrawn(), item.isDiscoverable());
-            bitems.add(bitem);
-        }
-        return bitems;
-=======
         return resp.getDspaceObjects();
->>>>>>> da936b65
     }
 
     @Override
@@ -343,7 +333,7 @@
     {
         DiscoverQuery query = new DiscoverQuery();
         query.setQuery("search.resourceid:" + itemID
-                + " AND search.resourcetype:" + Constants.ITEM);
+                );
         query.setMaxResults(1);
         DiscoverResult resp = null;
         try
@@ -372,7 +362,6 @@
         addStatusFilter(query);
         addExtraFilter(table, query);
         query.setMaxResults(0);
-        query.addFilterQueries("search.resourcetype:" + Constants.ITEM);
 
         // We need to take into account the fact that we may be in a subset of the items
         if (authority != null)
@@ -783,6 +772,7 @@
         {
             itemsDiscoverable = false;
         }
+        this.table = table;
         facetField = table;
         if (userLocale != null) {
             facetField += "_"+userLocale;
