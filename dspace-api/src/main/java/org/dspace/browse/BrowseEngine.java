--- conflicted
+++ resolved
@@ -7,14 +7,10 @@
  */
 package org.dspace.browse;
 
-<<<<<<< HEAD
 import java.sql.SQLException;
 import java.util.ArrayList;
 import java.util.List;
 
-=======
-import org.apache.commons.lang3.StringUtils;
->>>>>>> 813800ce
 import org.apache.log4j.Logger;
 import org.dspace.content.Collection;
 import org.dspace.content.Community;
@@ -22,13 +18,6 @@
 import org.dspace.core.LogManager;
 import org.dspace.sort.OrderFormat;
 import org.dspace.sort.SortOption;
-<<<<<<< HEAD
-=======
-
-import java.sql.SQLException;
-import java.util.ArrayList;
-import java.util.List;
->>>>>>> 813800ce
 
 /**
  * This class does most of the actual grunt work of preparing a browse
@@ -473,8 +462,15 @@
             String rawFocusValue = null;
             if (offset < 1 && scope.hasJumpToValue() || scope.hasStartsWith())
             {
+                String focusValue = getJumpToValue();
+
                 // store the value to tell the Browse Info object which value we are browsing on
-                rawFocusValue = getJumpToValue();
+                rawFocusValue = focusValue;
+
+                // make sure the incoming value is normalised
+                focusValue = normalizeJumpToValue(focusValue);
+
+                offset = getOffsetForDistinctValue(focusValue);
             }
 
 
