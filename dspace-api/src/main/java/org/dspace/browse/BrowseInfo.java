--- conflicted
+++ resolved
@@ -504,7 +504,6 @@
     }
 
     /**
-<<<<<<< HEAD
      * Return the results of the Browse as an Item array.
      *
      * @return The results of the Browse as an Item array.
@@ -539,8 +538,6 @@
     }
 
     /**
-=======
->>>>>>> a54bf11b
      * Return the results of the Browse as a BrowseItem array
      *
      * @return		the results of the browse as a BrowseItem array
