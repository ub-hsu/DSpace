/**
 * The contents of this file are subject to the license and copyright
 * detailed in the LICENSE and NOTICE files at the root of the source
 * tree and available online at
 *
 * http://www.dspace.org/license/
 */
package org.dspace.core;

import java.sql.SQLException;
import java.util.ArrayList;
import java.util.EmptyStackException;
import java.util.LinkedList;
import java.util.List;
import java.util.Locale;
import java.util.Set;
import java.util.Stack;
import java.util.UUID;

import org.apache.log4j.Logger;
import org.dspace.authorize.AuthorizableEntity;
import org.dspace.authorize.ResourcePolicy;
import org.dspace.content.EPersonCRISIntegration;
import org.dspace.content.Item;
import org.dspace.core.exception.DatabaseSchemaValidationException;
import org.dspace.core.factory.CoreServiceFactory;
import org.dspace.eperson.EPerson;
import org.dspace.eperson.Group;
import org.dspace.eperson.factory.EPersonServiceFactory;
import org.dspace.eperson.service.EPersonService;
import org.dspace.event.Dispatcher;
import org.dspace.event.Event;
import org.dspace.event.factory.EventServiceFactory;
import org.dspace.event.service.EventService;
import org.dspace.services.factory.DSpaceServicesFactoryImpl;
import org.dspace.storage.rdbms.DatabaseConfigVO;
import org.dspace.storage.rdbms.DatabaseUtils;
import org.dspace.utils.DSpace;
import org.springframework.util.CollectionUtils;

<<<<<<< HEAD
=======
import java.sql.SQLException;
import java.util.*;
import java.util.concurrent.atomic.AtomicBoolean;

>>>>>>> 8c15e3e0
/**
 * Class representing the context of a particular DSpace operation. This stores
 * information such as the current authenticated user and the database
 * connection being used.
 * <P>
 * Typical use of the context object will involve constructing one, and setting
 * the current user if one is authenticated. Several operations may be performed
 * using the context object. If all goes well, <code>complete</code> is called
 * to commit the changes and free up any resources used by the context. If
 * anything has gone wrong, <code>abort</code> is called to roll back any
 * changes and free up the resources.
 * <P>
 * The context object is also used as a cache for CM API objects.
 * 
 * 
 * @version $Revision$
 */
public class Context implements AutoCloseable
{
    private static final Logger log = Logger.getLogger(Context.class);
    protected static final AtomicBoolean databaseUpdated = new AtomicBoolean(false);

    /** Current user - null means anonymous access */
    private EPerson currentUser;

	/** Current user crisID if any **/
	private String crisID;

    /** Current Locale */
    private Locale currentLocale;

    /** Extra log info */
    private String extraLogInfo;

    /** Indicates whether authorisation subsystem should be ignored */
    private boolean ignoreAuth;

    /** A stack with the history of authorisation system check modify */
    private Stack<Boolean> authStateChangeHistory;

    /**
     * A stack with the name of the caller class that modify authorisation
     * system check
     */
    private Stack<String> authStateClassCallHistory;

    /** Group IDs of special groups user is a member of */
    private List<UUID> specialGroups;

    /** Content events */
    private LinkedList<Event> events = null;

    /** Event dispatcher name */
    private String dispName = null;

    /** Context mode */
    private Mode mode = Mode.READ_WRITE;

    /**
     * Check to get ItemWrapper on demand {@link Item}
     */
    private boolean requiredItemWrapper;

    /** A stack with the history of the requiredItemWrapper check modify */
    private Stack<Boolean> itemWrapperChangeHistory;
    
    /**
     * A stack with the name of the caller class that modify requiredItemWrapper
     * system check
     */
    private Stack<String> itemWrapperCallHistory;

    /** Cache that is only used the context is in READ_ONLY mode */
    private ContextReadOnlyCache readOnlyCache = new ContextReadOnlyCache();

    protected EventService eventService;

    DBConnection dbConnection;

    public enum Mode {
        READ_ONLY,
        READ_WRITE,
        BATCH_EDIT
    }

    protected Context(EventService eventService, DBConnection dbConnection)  {
        this.mode = Mode.READ_WRITE;
        this.eventService = eventService;
        this.dbConnection = dbConnection;
        init();
    }


    /**
     * Construct a new context object with default options. A database connection is opened.
     * No user is authenticated.
     */
    public Context()
    {
        this.mode = Mode.READ_WRITE;
        init();
    }

    /**
     * Construct a new context object with the given mode enabled. A database connection is opened.
     * No user is authenticated.
     * 
     * @param mode   The mode to use when opening the context.
     */
    public Context(Mode mode)
    {
        this.mode = mode;
        init();
    }

    /**
     * Initializes a new context object. 
     *
     * @throws SQLException
     *                if there was an error obtaining a database connection
     */
    protected void init()
    {
        updateDatabase();

        if(eventService == null)
        {
            eventService = EventServiceFactory.getInstance().getEventService();
        }
        if(dbConnection == null)
        {
            // Obtain a non-auto-committing connection
            // dbConnection = new DSpace().getSingletonService(DBConnection.class);
            dbConnection = new DSpace().getServiceManager()
                    .getServiceByName(null, DBConnection.class);
            if(dbConnection == null)
            {
                log.fatal("Cannot obtain the bean which provides a database connection. " +
                        "Check previous entries in the dspace.log to find why the db failed to initialize.");
            }
        }

        currentUser = null;
        currentLocale = I18nUtil.DEFAULTLOCALE;
        extraLogInfo = "";
        ignoreAuth = false;
        requiredItemWrapper = true;

        specialGroups = new ArrayList<>();

<<<<<<< HEAD
        authStateChangeHistory = new Stack<Boolean>();
        authStateClassCallHistory = new Stack<String>();
        
        itemWrapperChangeHistory = new Stack<Boolean>();
        itemWrapperCallHistory = new Stack<String>();
=======
        authStateChangeHistory = new Stack<>();
        authStateClassCallHistory = new Stack<>();
>>>>>>> 8c15e3e0
        setMode(this.mode);
    }

    public static boolean updateDatabase() {
        //If the database has not been updated yet, update it and remember that.
        if (databaseUpdated.compareAndSet(false, true)) {

            // Before initializing a Context object, we need to ensure the database
            // is up-to-date. This ensures any outstanding Flyway migrations are run
            // PRIOR to Hibernate initializing (occurs when DBConnection is loaded in calling init() method).
            try {
                DatabaseUtils.updateDatabase();
            } catch (SQLException sqle) {
                log.fatal("Cannot initialize database via Flyway!", sqle);
                databaseUpdated.set(false);
            }
        }

        return databaseUpdated.get();
    }

    /**
     * Get the database connection associated with the context
     * 
     * @return the database connection
     */
    public DBConnection getDBConnection()
    {
        return dbConnection;
    }

    public DatabaseConfigVO getDBConfig() throws SQLException
    {
        return dbConnection.getDatabaseConfig();
    }

    public String getDbType(){
        return dbConnection.getType();
    }

    /**
     * Set the current user. Authentication must have been performed by the
     * caller - this call does not attempt any authentication.
     * 
     * @param user
     *            the new current user, or <code>null</code> if no user is
     *            authenticated
     */
    public void setCurrentUser(EPerson user)
    {
        currentUser = user;

		EPersonCRISIntegration plugin = (EPersonCRISIntegration) CoreServiceFactory.getInstance().getPluginService()
				.getSinglePlugin(org.dspace.content.EPersonCRISIntegration.class);
		if (plugin != null) {
			if (user != null) {
				crisID = plugin.getResearcher(user.getID());
			} else {
				crisID = null;
			}
		}
    }

    /**
     * Get the current (authenticated) user
     * 
     * @return the current user, or <code>null</code> if no user is
     *         authenticated
     */
    public EPerson getCurrentUser()
    {
        return currentUser;
    }

	public String getCrisID() {
		return crisID;
	}

    /**
     * Gets the current Locale
     * 
     * @return Locale the current Locale
     */
    public Locale getCurrentLocale()
    {
        return currentLocale;
    }

    /**
     * set the current Locale
     * 
     * @param locale
     *            the current Locale
     */
    public void setCurrentLocale(Locale locale)
    {
        currentLocale = locale;
    }

    /**
     * Find out if the authorisation system should be ignored for this context.
     * 
     * @return <code>true</code> if authorisation should be ignored for this
     *         session.
     */
    public boolean ignoreAuthorization()
    {
        return ignoreAuth;
    }

    /**
     * Turn Off the Authorisation System for this context and store this change
     * in a history for future use.
     */
    public void turnOffAuthorisationSystem()
    {
        authStateChangeHistory.push(ignoreAuth);
        if (log.isDebugEnabled())
        {
            Thread currThread = Thread.currentThread();
            StackTraceElement[] stackTrace = currThread.getStackTrace();
            String caller = stackTrace[stackTrace.length - 1].getClassName();

            authStateClassCallHistory.push(caller);
        }
        ignoreAuth = true;
    }

    /**
     * Restore the previous Authorisation System State. If the state was not
     * changed by the current caller a warning will be displayed in log. Use:
     * <code>
     *     mycontext.turnOffAuthorisationSystem();
     *     some java code that require no authorisation check
     *     mycontext.restoreAuthSystemState(); 
         * </code> If Context debug is enabled, the correct sequence calling will be
     * checked and a warning will be displayed if not.
     */
    public void restoreAuthSystemState()
    {
        Boolean previousState;
        try
        {
            previousState = authStateChangeHistory.pop();
        }
        catch (EmptyStackException ex)
        {
            log.warn(LogManager.getHeader(this, "restore_auth_sys_state",
                    "not previous state info available "
                            + ex.getLocalizedMessage()));
            previousState = Boolean.FALSE;
        }
        if (log.isDebugEnabled())
        {
            Thread currThread = Thread.currentThread();
            StackTraceElement[] stackTrace = currThread.getStackTrace();
            String caller = stackTrace[stackTrace.length - 1].getClassName();

            String previousCaller = (String) authStateClassCallHistory.pop();

            // if previousCaller is not the current caller *only* log a warning
            if (!previousCaller.equals(caller))
            {
                log
                        .warn(LogManager
                                .getHeader(
                                        this,
                                        "restore_auth_sys_state",
                                        "Class: "
                                                + caller
                                                + " call restore but previous state change made by "
                                                + previousCaller));
            }
        }
        ignoreAuth = previousState.booleanValue();
    }

    /**
     * Set extra information that should be added to any message logged in the
     * scope of this context. An example of this might be the session ID of the
     * current Web user's session:
     * <P>
     * <code>setExtraLogInfo("session_id="+request.getSession().getId());</code>
     * 
     * @param info
     *            the extra information to log
     */
    public void setExtraLogInfo(String info)
    {
        extraLogInfo = info;
    }

    /**
     * Get extra information to be logged with message logged in the scope of
     * this context.
     * 
     * @return the extra log info - guaranteed non- <code>null</code>
     */
    public String getExtraLogInfo()
    {
        return extraLogInfo;
    }

    /**
     * Close the context object after all of the operations performed in the
     * context have completed successfully. Any transaction with the database is
     * committed.
     * <p>
     * Calling complete() on a Context which is no longer valid (isValid()==false),
     * is a no-op.
     * 
     * @throws SQLException
     *                if there was an error completing the database transaction
     *                or closing the connection
     */
    public void complete() throws SQLException
    {
        // If Context is no longer open/valid, just note that it has already been closed
        if(!isValid())
            log.info("complete() was called on a closed Context object. No changes to commit.");

        try
        {
            // As long as we have a valid, writeable database connection,
            // rollback any changes if we are in read-only mode,
            // otherwise, commit any changes made as part of the transaction
            if(isReadOnly()) {
                abort();
            } else {
                commit();
            }
        }
        finally
        {
            if(dbConnection != null)
            {
                // Free the DB connection
                dbConnection.closeDBConnection();
                dbConnection = null;
            }
        }
    }

    /**
     * Commit the current transaction with the database, persisting any pending changes.
     * The database connection is not closed and can be reused afterwards.
     *
     * <b>WARNING: After calling this method all previously fetched entities are "detached" (pending
     * changes are not tracked anymore). You have to reload all entities you still want to work with
     * manually after this method call (see {@link Context#reloadEntity(ReloadableEntity)}).</b>
     *
     * @throws SQLException When committing the transaction in the database fails.
     */
    public void commit() throws SQLException
    {
        // If Context is no longer open/valid, just note that it has already been closed
        if(!isValid()) {
            log.info("commit() was called on a closed Context object. No changes to commit.");
        }

        if(isReadOnly()) {
            throw new UnsupportedOperationException("You cannot commit a read-only context");
        }

        // Our DB Connection (Hibernate) will decide if an actual commit is required or not
        try
        {
            // As long as we have a valid, writeable database connection,
            // commit any changes made as part of the transaction
            if (isValid())
            {
                // Dispatch events before committing changes to the database,
                // as the consumers may change something too
                dispatchEvents();
            }

        } finally {
            if(log.isDebugEnabled()) {
                log.debug("Cache size on commit is " + getCacheSize());
            }

            if(dbConnection != null)
            {
                //Commit our changes
                dbConnection.commit();
                reloadContextBoundEntities();
            }
        }
    }


    public void dispatchEvents()
    {
        // Commit any changes made as part of the transaction
        Dispatcher dispatcher = null;

        try {
            if (events != null) {

                if (dispName == null) {
                    dispName = EventService.DEFAULT_DISPATCHER;
                }

                dispatcher = eventService.getDispatcher(dispName);
                dispatcher.dispatch(this);
            }
        } finally {
            events = null;
            if (dispatcher != null) {
                eventService.returnDispatcher(dispName, dispatcher);
            }
        }
    }

    /**
     * Select an event dispatcher, <code>null</code> selects the default
     * 
     * @param dispatcher dispatcher
     */
    public void setDispatcher(String dispatcher)
    {
        if (log.isDebugEnabled())
        {
            log.debug(this.toString() + ": setDispatcher(\"" + dispatcher
                    + "\")");
        }
        dispName = dispatcher;
    }

    /**
     * Add an event to be dispatched when this context is committed.
     * 
     * @param event
     *     event to be dispatched
     */
    public void addEvent(Event event)
    {
        /* 
         * invalid condition if in read-only mode: events - which
         * indicate mutation - are firing: no recourse but to bail
         */
        if (isReadOnly())
        {
            throw new IllegalStateException("Attempt to mutate object in read-only context");
        }
        if (events == null)
        {
            events = new LinkedList<Event>();
        }

        events.add(event);
    }

    /**
     * Get the current event list. If there is a separate list of events from
     * already-committed operations combine that with current list.
     * 
     * @return List of all available events.
     */
    public LinkedList<Event> getEvents()
    {
        return events;
    }

    public boolean hasEvents()
    {
        return !CollectionUtils.isEmpty(events);
    }

    /**
     * Retrieves the first element in the events list and removes it from the list of events once retrieved
     * @return The first event of the list or <code>null</code> if the list is empty
     */
    public Event pollEvent()
    {
        if(hasEvents())
        {
            return events.poll();
        }else{
            return null;
        }
    }

    /**
     * Close the context, without committing any of the changes performed using
     * this context. The database connection is freed. No exception is thrown if
     * there is an error freeing the database connection, since this method may
     * be called as part of an error-handling routine where an SQLException has
     * already been thrown.
     * <p>
     * Calling abort() on a Context which is no longer valid (isValid()==false),
     * is a no-op.
     */
    public void abort()
    {
        // If Context is no longer open/valid, just note that it has already been closed
        if(!isValid())
            log.info("abort() was called on a closed Context object. No changes to abort.");

        try
        {
            // Rollback ONLY if we have a database connection, and it is NOT Read Only
            if (isValid() && !isReadOnly())
            {
                dbConnection.rollback();
            }
        }
        catch (SQLException se)
        {
            log.error(se.getMessage(), se);
        }
        finally
        {
            try
            {
                if (!dbConnection.isSessionAlive())
                {
                    dbConnection.closeDBConnection();
                }
            }
            catch (Exception ex)
            {
                log.error("Exception aborting context", ex);
            }
            events = null;
        }
    }

    @Override
    public void close() {
        if(isValid()) {
            abort();
        }
    }

    /**
     * 
     * Find out if this context is valid. Returns <code>false</code> if this
     * context has been aborted or completed.
     * 
     * @return <code>true</code> if the context is still valid, otherwise
     *         <code>false</code>
     */
    public boolean isValid()
    {
        // Only return true if our DB connection is live
        return dbConnection != null && dbConnection.isTransActionAlive();
    }

    /**
     * Reports whether context supports updating DSpaceObjects, or only reading.
     * 
     * @return <code>true</code> if the context is read-only, otherwise
     *         <code>false</code>
     */
    public boolean isReadOnly()
    {
        return mode != null && mode == Mode.READ_ONLY;
    }

    public void setSpecialGroup(UUID groupID)
    {
        specialGroups.add(groupID);

        // System.out.println("Added " + groupID);
    }

    /**
     * test if member of special group
     * 
     * @param groupID
     *            ID of special group to test
     * @return true if member
     */
    public boolean inSpecialGroup(UUID groupID)
    {
        if (specialGroups.contains(groupID))
        {
            // System.out.println("Contains " + groupID);
            return true;
        }

        return false;
    }

    /**
     * Get an array of all of the special groups that current user is a member
     * of.
     * @return list of groups
     * @throws SQLException if database error
     */
    public List<Group> getSpecialGroups() throws SQLException
    {
        List<Group> myGroups = new ArrayList<Group>();
        for (UUID groupId : specialGroups)
        {
            myGroups.add(EPersonServiceFactory.getInstance().getGroupService().find(this, groupId));
        }

        return myGroups;
    }

    @Override
    protected void finalize() throws Throwable
    {
        /*
         * If a context is garbage-collected, we roll back and free up the
         * database connection if there is one.
         */
        if (dbConnection != null && dbConnection.isTransActionAlive())
        {
            abort();
        }

        super.finalize();
    }

    public void shutDownDatabase() throws SQLException {
        dbConnection.shutdown();
    }


    /**
     * Returns the size of the cache of all object that have been read from the database so far. A larger number
     * means that more memory is consumed by the cache. This also has a negative impact on the query performance. In
     * that case you should consider uncaching entities when they are no longer needed (see {@link Context#uncacheEntity(ReloadableEntity)} () uncacheEntity}).
     *
     * @throws SQLException When connecting to the active cache fails.
     */
    public long getCacheSize() throws SQLException {
        return this.getDBConnection().getCacheSize();
    }

    /**
     * Change the mode of this current context.
     *
     * BATCH_EDIT: Enabling batch edit mode means that the database connection is configured so that it is optimized to
     * process a large number of records.
     *
     * READ_ONLY: READ ONLY mode will tell the database we are nog going to do any updates. This means it can disable
     * optimalisations for delaying or grouping updates.
     *
     * READ_WRITE: This is the default mode and enables the normal database behaviour. This behaviour is optimal for querying and updating a
     * small number of records.
     *
     * @param newMode The mode to put this context in
     */
    public void setMode(Mode newMode) {
        try {
            //update the database settings
            switch (newMode) {
                case BATCH_EDIT:
                    dbConnection.setConnectionMode(true, false);
                    break;
                case READ_ONLY:
                    dbConnection.setConnectionMode(false, true);
                    break;
                case READ_WRITE:
                    dbConnection.setConnectionMode(false, false);
                    break;
                default:
                    log.warn("New context mode detected that has nog been configured.");
                    break;
            }
        } catch(SQLException ex) {
            log.warn("Unable to set database connection mode", ex);
        }

        //Always clear the cache, except when going from READ_ONLY to READ_ONLY
        if(mode != Mode.READ_ONLY || newMode != Mode.READ_ONLY) {
            //clear our read-only cache to prevent any inconsistencies
            readOnlyCache.clear();
        }

        //save the new mode
        mode = newMode;
    }

    /**
     * The current database mode of this context.
     * @return The current mode
     */
    public Mode getCurrentMode() {
        return mode;
    }

    /**
     * Enable or disable "batch processing mode" for this context.
     *
     * Enabling batch processing mode means that the database connection is configured so that it is optimized to
     * process a large number of records.
     *
     * Disabling batch processing mode restores the normal behaviour that is optimal for querying and updating a
     * small number of records.
     *
     * @param batchModeEnabled When true, batch processing mode will be enabled. If false, it will be disabled.
     * @throws SQLException When configuring the database connection fails.
     */
    @Deprecated
    public void enableBatchMode(boolean batchModeEnabled) throws SQLException {
        if(batchModeEnabled) {
            setMode(Mode.BATCH_EDIT);
        } else {
            setMode(Mode.READ_WRITE);
        }
    }

    /**
     * Check if "batch processing mode" is enabled for this context.
     * @return True if batch processing mode is enabled, false otherwise.
     */
    @Deprecated
    public boolean isBatchModeEnabled() {
        return mode != null && mode == Mode.BATCH_EDIT;
    }

    /**
     * Reload an entity from the database into the cache. This method will return a reference to the "attached"
     * entity. This means changes to the entity will be tracked and persisted to the database.
     *
     * @param entity The entity to reload
     * @param <E> The class of the enity. The entity must implement the {@link ReloadableEntity} interface.
     * @return A (possibly) <b>NEW</b> reference to the entity that should be used for further processing.
     * @throws SQLException When reloading the entity from the database fails.
     */
    @SuppressWarnings("unchecked")
    public <E extends ReloadableEntity> E reloadEntity(E entity) throws SQLException {
        return (E) dbConnection.reloadEntity(entity);
    }

    /**
     * Remove an entity from the cache. This is necessary when batch processing a large number of items.
     *
     * @param entity The entity to reload
     * @param <E> The class of the enity. The entity must implement the {@link ReloadableEntity} interface.
     * @throws SQLException When reloading the entity from the database fails.
     */
    @SuppressWarnings("unchecked")
    public <E extends ReloadableEntity> void uncacheEntity(E entity) throws SQLException {
        dbConnection.uncacheEntity(entity);
    }

    public Boolean getCachedAuthorizationResult(AuthorizableEntity dspaceObject, int action, EPerson eperson) {
        if(isReadOnly()) {
            return readOnlyCache.getCachedAuthorizationResult(dspaceObject, action, eperson);
        } else {
            return null;
        }
    }

    public void cacheAuthorizedAction(AuthorizableEntity dspaceObject, int action, EPerson eperson, Boolean result, ResourcePolicy rp) {
        if(isReadOnly()) {
            readOnlyCache.cacheAuthorizedAction(dspaceObject, action, eperson, result);
            try {
                uncacheEntity(rp);
            } catch (SQLException e) {
                log.warn("Unable to uncache a resource policy when in read-only mode", e);
            }
        }
    }

    public Boolean getCachedGroupMembership(Group group, EPerson eperson) {
        if(isReadOnly()) {
            return readOnlyCache.getCachedGroupMembership(group, eperson);
        } else {
            return null;
        }
    }

    public void cacheGroupMembership(Group group, EPerson eperson, Boolean isMember) {
        if(isReadOnly()) {
            readOnlyCache.cacheGroupMembership(group, eperson, isMember);
        }
    }

    public void cacheAllMemberGroupsSet(EPerson ePerson, Set<Group> groups) {
        if(isReadOnly()) {
            readOnlyCache.cacheAllMemberGroupsSet(ePerson, groups);
        }
    }

    public Set<Group> getCachedAllMemberGroupsSet(EPerson ePerson) {
        if(isReadOnly()) {
            return readOnlyCache.getCachedAllMemberGroupsSet(ePerson);
        } else {
            return null;
        }
    }

    /**
     * Reload all entities related to this context.
     * @throws SQLException When reloading one of the entities fails.
     */
    private void reloadContextBoundEntities() throws SQLException {
        currentUser = reloadEntity(currentUser);
    }


    public boolean isRequiredItemWrapper()
    {
        return requiredItemWrapper;
    }

    /**
    * Turn Off the Item Wrapper for this context and store this change
    * in a history for future use.
    */
   public void turnOffItemWrapper()
   {
       itemWrapperChangeHistory.push(requiredItemWrapper);
       if (log.isDebugEnabled())
       {
           Thread currThread = Thread.currentThread();
           StackTraceElement[] stackTrace = currThread.getStackTrace();
           String caller = stackTrace[stackTrace.length - 1].getClassName();

           itemWrapperCallHistory.push(caller);
       }
       requiredItemWrapper = false;
   }
   
   
   /**
    * Restore the previous item wrapper system state. If the state was not
    * changed by the current caller a warning will be displayed in log. Use:
    * <code>
    *     mycontext.turnOffItemWrapper();
    *     some java code that require no item wrapper
    *     mycontext.restoreItemWrapperState(); 
        * </code> If Context debug is enabled, the correct sequence calling will be
    * checked and a warning will be displayed if not.
    */
   public void restoreItemWrapperState()
   {
       Boolean previousState;
       try
       {
           previousState = itemWrapperChangeHistory.pop();
       }
       catch (EmptyStackException ex)
       {
           log.warn(LogManager.getHeader(this, "restore_itemwrap_sys_state",
                   "not previous state info available "
                           + ex.getLocalizedMessage()));
           previousState = Boolean.FALSE;
       }
       if (log.isDebugEnabled())
       {
           Thread currThread = Thread.currentThread();
           StackTraceElement[] stackTrace = currThread.getStackTrace();
           String caller = stackTrace[stackTrace.length - 1].getClassName();

           String previousCaller = (String) itemWrapperCallHistory.pop();

           // if previousCaller is not the current caller *only* log a warning
           if (!previousCaller.equals(caller))
           {
               log
                       .warn(LogManager
                               .getHeader(
                                       this,
                                       "restore_itemwrap_sys_state",
                                       "Class: "
                                               + caller
                                               + " call restore but previous state change made by "
                                               + previousCaller));
           }
       }
       requiredItemWrapper = previousState.booleanValue();
   }
}<|MERGE_RESOLUTION|>--- conflicted
+++ resolved
@@ -7,44 +7,25 @@
  */
 package org.dspace.core;
 
-import java.sql.SQLException;
-import java.util.ArrayList;
-import java.util.EmptyStackException;
-import java.util.LinkedList;
-import java.util.List;
-import java.util.Locale;
-import java.util.Set;
-import java.util.Stack;
-import java.util.UUID;
-
 import org.apache.log4j.Logger;
-import org.dspace.authorize.AuthorizableEntity;
 import org.dspace.authorize.ResourcePolicy;
-import org.dspace.content.EPersonCRISIntegration;
-import org.dspace.content.Item;
-import org.dspace.core.exception.DatabaseSchemaValidationException;
-import org.dspace.core.factory.CoreServiceFactory;
+import org.dspace.content.DSpaceObject;
 import org.dspace.eperson.EPerson;
 import org.dspace.eperson.Group;
 import org.dspace.eperson.factory.EPersonServiceFactory;
-import org.dspace.eperson.service.EPersonService;
 import org.dspace.event.Dispatcher;
 import org.dspace.event.Event;
 import org.dspace.event.factory.EventServiceFactory;
 import org.dspace.event.service.EventService;
-import org.dspace.services.factory.DSpaceServicesFactoryImpl;
 import org.dspace.storage.rdbms.DatabaseConfigVO;
 import org.dspace.storage.rdbms.DatabaseUtils;
 import org.dspace.utils.DSpace;
 import org.springframework.util.CollectionUtils;
 
-<<<<<<< HEAD
-=======
 import java.sql.SQLException;
 import java.util.*;
 import java.util.concurrent.atomic.AtomicBoolean;
 
->>>>>>> 8c15e3e0
 /**
  * Class representing the context of a particular DSpace operation. This stores
  * information such as the current authenticated user and the database
@@ -70,9 +51,6 @@
     /** Current user - null means anonymous access */
     private EPerson currentUser;
 
-	/** Current user crisID if any **/
-	private String crisID;
-
     /** Current Locale */
     private Locale currentLocale;
 
@@ -103,26 +81,12 @@
     /** Context mode */
     private Mode mode = Mode.READ_WRITE;
 
-    /**
-     * Check to get ItemWrapper on demand {@link Item}
-     */
-    private boolean requiredItemWrapper;
-
-    /** A stack with the history of the requiredItemWrapper check modify */
-    private Stack<Boolean> itemWrapperChangeHistory;
-    
-    /**
-     * A stack with the name of the caller class that modify requiredItemWrapper
-     * system check
-     */
-    private Stack<String> itemWrapperCallHistory;
-
     /** Cache that is only used the context is in READ_ONLY mode */
     private ContextReadOnlyCache readOnlyCache = new ContextReadOnlyCache();
 
     protected EventService eventService;
 
-    DBConnection dbConnection;
+    private DBConnection dbConnection;
 
     public enum Mode {
         READ_ONLY,
@@ -177,7 +141,6 @@
         if(dbConnection == null)
         {
             // Obtain a non-auto-committing connection
-            // dbConnection = new DSpace().getSingletonService(DBConnection.class);
             dbConnection = new DSpace().getServiceManager()
                     .getServiceByName(null, DBConnection.class);
             if(dbConnection == null)
@@ -191,20 +154,11 @@
         currentLocale = I18nUtil.DEFAULTLOCALE;
         extraLogInfo = "";
         ignoreAuth = false;
-        requiredItemWrapper = true;
 
         specialGroups = new ArrayList<>();
 
-<<<<<<< HEAD
-        authStateChangeHistory = new Stack<Boolean>();
-        authStateClassCallHistory = new Stack<String>();
-        
-        itemWrapperChangeHistory = new Stack<Boolean>();
-        itemWrapperCallHistory = new Stack<String>();
-=======
         authStateChangeHistory = new Stack<>();
         authStateClassCallHistory = new Stack<>();
->>>>>>> 8c15e3e0
         setMode(this.mode);
     }
 
@@ -231,7 +185,7 @@
      * 
      * @return the database connection
      */
-    public DBConnection getDBConnection()
+    DBConnection getDBConnection()
     {
         return dbConnection;
     }
@@ -256,16 +210,6 @@
     public void setCurrentUser(EPerson user)
     {
         currentUser = user;
-
-		EPersonCRISIntegration plugin = (EPersonCRISIntegration) CoreServiceFactory.getInstance().getPluginService()
-				.getSinglePlugin(org.dspace.content.EPersonCRISIntegration.class);
-		if (plugin != null) {
-			if (user != null) {
-				crisID = plugin.getResearcher(user.getID());
-			} else {
-				crisID = null;
-			}
-		}
     }
 
     /**
@@ -278,10 +222,6 @@
     {
         return currentUser;
     }
-
-	public String getCrisID() {
-		return crisID;
-	}
 
     /**
      * Gets the current Locale
@@ -847,7 +787,7 @@
         dbConnection.uncacheEntity(entity);
     }
 
-    public Boolean getCachedAuthorizationResult(AuthorizableEntity dspaceObject, int action, EPerson eperson) {
+    public Boolean getCachedAuthorizationResult(DSpaceObject dspaceObject, int action, EPerson eperson) {
         if(isReadOnly()) {
             return readOnlyCache.getCachedAuthorizationResult(dspaceObject, action, eperson);
         } else {
@@ -855,7 +795,7 @@
         }
     }
 
-    public void cacheAuthorizedAction(AuthorizableEntity dspaceObject, int action, EPerson eperson, Boolean result, ResourcePolicy rp) {
+    public void cacheAuthorizedAction(DSpaceObject dspaceObject, int action, EPerson eperson, Boolean result, ResourcePolicy rp) {
         if(isReadOnly()) {
             readOnlyCache.cacheAuthorizedAction(dspaceObject, action, eperson, result);
             try {
@@ -901,78 +841,4 @@
     private void reloadContextBoundEntities() throws SQLException {
         currentUser = reloadEntity(currentUser);
     }
-
-
-    public boolean isRequiredItemWrapper()
-    {
-        return requiredItemWrapper;
-    }
-
-    /**
-    * Turn Off the Item Wrapper for this context and store this change
-    * in a history for future use.
-    */
-   public void turnOffItemWrapper()
-   {
-       itemWrapperChangeHistory.push(requiredItemWrapper);
-       if (log.isDebugEnabled())
-       {
-           Thread currThread = Thread.currentThread();
-           StackTraceElement[] stackTrace = currThread.getStackTrace();
-           String caller = stackTrace[stackTrace.length - 1].getClassName();
-
-           itemWrapperCallHistory.push(caller);
-       }
-       requiredItemWrapper = false;
-   }
-   
-   
-   /**
-    * Restore the previous item wrapper system state. If the state was not
-    * changed by the current caller a warning will be displayed in log. Use:
-    * <code>
-    *     mycontext.turnOffItemWrapper();
-    *     some java code that require no item wrapper
-    *     mycontext.restoreItemWrapperState(); 
-        * </code> If Context debug is enabled, the correct sequence calling will be
-    * checked and a warning will be displayed if not.
-    */
-   public void restoreItemWrapperState()
-   {
-       Boolean previousState;
-       try
-       {
-           previousState = itemWrapperChangeHistory.pop();
-       }
-       catch (EmptyStackException ex)
-       {
-           log.warn(LogManager.getHeader(this, "restore_itemwrap_sys_state",
-                   "not previous state info available "
-                           + ex.getLocalizedMessage()));
-           previousState = Boolean.FALSE;
-       }
-       if (log.isDebugEnabled())
-       {
-           Thread currThread = Thread.currentThread();
-           StackTraceElement[] stackTrace = currThread.getStackTrace();
-           String caller = stackTrace[stackTrace.length - 1].getClassName();
-
-           String previousCaller = (String) itemWrapperCallHistory.pop();
-
-           // if previousCaller is not the current caller *only* log a warning
-           if (!previousCaller.equals(caller))
-           {
-               log
-                       .warn(LogManager
-                               .getHeader(
-                                       this,
-                                       "restore_itemwrap_sys_state",
-                                       "Class: "
-                                               + caller
-                                               + " call restore but previous state change made by "
-                                               + previousCaller));
-           }
-       }
-       requiredItemWrapper = previousState.booleanValue();
-   }
 }