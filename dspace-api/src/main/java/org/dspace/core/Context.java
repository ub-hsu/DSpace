/**
 * The contents of this file are subject to the license and copyright
 * detailed in the LICENSE and NOTICE files at the root of the source
 * tree and available online at
 *
 * http://www.dspace.org/license/
 */
package org.dspace.core;

<<<<<<< HEAD
import java.sql.Connection;
import java.sql.SQLException;
import java.util.ArrayList;
import java.util.LinkedList;
import java.util.EmptyStackException;
import java.util.HashMap;
import java.util.Iterator;
import java.util.List;
import java.util.Locale;
import java.util.Map;
import java.util.Stack;

import javax.naming.InitialContext;
import javax.sql.DataSource;

import org.apache.commons.collections.CollectionUtils;
=======
>>>>>>> a54bf11b
import org.apache.log4j.Logger;
import org.dspace.content.EPersonCRISIntegration;
import org.dspace.content.Item;
import org.dspace.eperson.EPerson;
import org.dspace.eperson.Group;
import org.dspace.eperson.factory.EPersonServiceFactory;
import org.dspace.event.Dispatcher;
import org.dspace.event.Event;
<<<<<<< HEAD
import org.dspace.event.EventManager;
import org.dspace.storage.rdbms.DatabaseManager;
=======
import org.dspace.event.factory.EventServiceFactory;
import org.dspace.event.service.EventService;
import org.dspace.storage.rdbms.DatabaseConfigVO;
import org.dspace.storage.rdbms.DatabaseUtils;
import org.dspace.utils.DSpace;
import org.springframework.util.CollectionUtils;
>>>>>>> a54bf11b

import java.sql.SQLException;
import java.util.*;

/**
 * Class representing the context of a particular DSpace operation. This stores
 * information such as the current authenticated user and the database
 * connection being used.
 * <P>
 * Typical use of the context object will involve constructing one, and setting
 * the current user if one is authenticated. Several operations may be performed
 * using the context object. If all goes well, <code>complete</code> is called
 * to commit the changes and free up any resources used by the context. If
 * anything has gone wrong, <code>abort</code> is called to roll back any
 * changes and free up the resources.
 * <P>
 * The context object is also used as a cache for CM API objects.
 * 
 * 
 * @version $Revision$
 */
public class Context
{
    private static final Logger log = Logger.getLogger(Context.class);

    /** option flags */
    public static final short READ_ONLY = 0x01;

    /** Current user - null means anonymous access */
    private EPerson currentUser;

	/** Current user crisID if any **/
	private String crisID;

    /** Current Locale */
    private Locale currentLocale;

    /** Extra log info */
    private String extraLogInfo;

    /** Indicates whether authorisation subsystem should be ignored */
    private boolean ignoreAuth;

    /** A stack with the history of authorisation system check modify */
    private Stack<Boolean> authStateChangeHistory;

    /**
     * A stack with the name of the caller class that modify authorisation
     * system check
     */
    private Stack<String> authStateClassCallHistory;

    /** Group IDs of special groups user is a member of */
    private List<UUID> specialGroups;

    /** Content events */
    private LinkedList<Event> events = null;

    /** Event dispatcher name */
    private String dispName = null;

    /** Autocommit */
    private boolean isAutoCommit;
    
    /** options */
    private short options = 0;

    protected EventService eventService;

    private DBConnection dbConnection;

    static
    {
        // Before initializing a Context object, we need to ensure the database
        // is up-to-date. This ensures any outstanding Flyway migrations are run
        // PRIOR to Hibernate initializing (occurs when DBConnection is loaded in init() below).
        try
        {
            DatabaseUtils.updateDatabase();
        }
        catch(SQLException sqle)
        {
            log.fatal("Cannot initialize database via Flyway!", sqle);
        }
    }

    protected Context(EventService eventService, DBConnection dbConnection)  {
        this.eventService = eventService;
        this.dbConnection = dbConnection;
        init();
    }


    /**
     * Check to get ItemWrapper on demand {@link Item}
     */
    private boolean requiredItemWrapper;

    /** A stack with the history of the requiredItemWrapper check modify */
    private Stack<Boolean> itemWrapperChangeHistory;
    
    /**
     * A stack with the name of the caller class that modify requiredItemWrapper
     * system check
     */
    private Stack<String> itemWrapperCallHistory;
    
    
    /**
     * Construct a new context object with default options. A database connection is opened.
     * No user is authenticated.
     */
    public Context()
    {
        init();
    }

    /**
     * Construct a new context object with passed options. A database connection is opened.
     * No user is authenticated.
     * 
     * @param options   context operation flags
     */
    public Context(short options)
    {
        this.options = options;
        init();
    }

    /**
     * Initializes a new context object. 
     *
     * @exception SQLException
     *                if there was an error obtaining a database connection
     */
    private void init()
    {
        if(eventService == null)
        {
            eventService = EventServiceFactory.getInstance().getEventService();
        }
        if(dbConnection == null)
        {
            // Obtain a non-auto-committing connection
            dbConnection = new DSpace().getSingletonService(DBConnection.class);
            if(dbConnection == null)
            {
                log.fatal("Cannot obtain the bean which provides a database connection. " +
                        "Check previous entries in the dspace.log to find why the db failed to initialize.");
            }
        }

		// This is one heck of a bottleneck, most visitors were just
		// outsider/robots, they should be
		// querying our database most of the time, so just let them do the
		// reading and guard only those
		// updating our database instead, don't lock up the connection just for
		// the sake of those people.
		// Free up those "Idle in Transaction" connections.
        connection.setAutoCommit(true);
		isAutoCommit = true;

        currentUser = null;
		crisID = null;
        currentLocale = I18nUtil.DEFAULTLOCALE;
        extraLogInfo = "";
        ignoreAuth = false;
        requiredItemWrapper = true;

        specialGroups = new ArrayList<>();

        authStateChangeHistory = new Stack<Boolean>();
        authStateClassCallHistory = new Stack<String>();
        
        itemWrapperChangeHistory = new Stack<Boolean>();
        itemWrapperCallHistory = new Stack<String>();
    }

    /**
     * Get the database connection associated with the context
     * 
     * @return the database connection
     */
    DBConnection getDBConnection()
    {
        return dbConnection;
    }

    public DatabaseConfigVO getDBConfig() throws SQLException
    {
        return dbConnection.getDatabaseConfig();
    }

    public String getDbType(){
        return dbConnection.getType();
    }

    public void setAutoCommit(boolean b) throws SQLException
    {
	if (b != isAutoCommit)
		connection.setAutoCommit(b);
	isAutoCommit = b;
    }
    /**
     * Set the current user. Authentication must have been performed by the
     * caller - this call does not attempt any authentication.
     * 
     * @param user
     *            the new current user, or <code>null</code> if no user is
     *            authenticated
     */
    public void setCurrentUser(EPerson user)
    {
        currentUser = user;

		EPersonCRISIntegration plugin = (EPersonCRISIntegration) PluginManager
				.getSinglePlugin(org.dspace.content.EPersonCRISIntegration.class);
		if (plugin != null) {
			if (user != null) {
				crisID = plugin.getResearcher(user.getID());
			} else {
				crisID = null;
			}
		}
    }

    /**
     * Get the current (authenticated) user
     * 
     * @return the current user, or <code>null</code> if no user is
     *         authenticated
     */
    public EPerson getCurrentUser()
    {
        return currentUser;
    }

	public String getCrisID() {
		return crisID;
	}

    /**
     * Gets the current Locale
     * 
     * @return Locale the current Locale
     */
    public Locale getCurrentLocale()
    {
        return currentLocale;
    }

    /**
     * set the current Locale
     * 
     * @param locale
     *            the current Locale
     */
    public void setCurrentLocale(Locale locale)
    {
        currentLocale = locale;
    }

    /**
     * Find out if the authorisation system should be ignored for this context.
     * 
     * @return <code>true</code> if authorisation should be ignored for this
     *         session.
     */
    public boolean ignoreAuthorization()
    {
        return ignoreAuth;
    }

    /**
     * Turn Off the Authorisation System for this context and store this change
     * in a history for future use.
     */
    public void turnOffAuthorisationSystem()
    {
        authStateChangeHistory.push(ignoreAuth);
        if (log.isDebugEnabled())
        {
            Thread currThread = Thread.currentThread();
            StackTraceElement[] stackTrace = currThread.getStackTrace();
            String caller = stackTrace[stackTrace.length - 1].getClassName();

            authStateClassCallHistory.push(caller);
        }
        ignoreAuth = true;
    }

    /**
     * Restore the previous Authorisation System State. If the state was not
     * changed by the current caller a warning will be displayed in log. Use:
     * <code>
     *     mycontext.turnOffAuthorisationSystem();
     *     some java code that require no authorisation check
     *     mycontext.restoreAuthSystemState(); 
         * </code> If Context debug is enabled, the correct sequence calling will be
     * checked and a warning will be displayed if not.
     */
    public void restoreAuthSystemState()
    {
        Boolean previousState;
        try
        {
            previousState = authStateChangeHistory.pop();
        }
        catch (EmptyStackException ex)
        {
            log.warn(LogManager.getHeader(this, "restore_auth_sys_state",
                    "not previous state info available "
                            + ex.getLocalizedMessage()));
            previousState = Boolean.FALSE;
        }
        if (log.isDebugEnabled())
        {
            Thread currThread = Thread.currentThread();
            StackTraceElement[] stackTrace = currThread.getStackTrace();
            String caller = stackTrace[stackTrace.length - 1].getClassName();

            String previousCaller = (String) authStateClassCallHistory.pop();

            // if previousCaller is not the current caller *only* log a warning
            if (!previousCaller.equals(caller))
            {
                log
                        .warn(LogManager
                                .getHeader(
                                        this,
                                        "restore_auth_sys_state",
                                        "Class: "
                                                + caller
                                                + " call restore but previous state change made by "
                                                + previousCaller));
            }
        }
        ignoreAuth = previousState.booleanValue();
    }

    /**
     * Set extra information that should be added to any message logged in the
     * scope of this context. An example of this might be the session ID of the
     * current Web user's session:
     * <P>
     * <code>setExtraLogInfo("session_id="+request.getSession().getId());</code>
     * 
     * @param info
     *            the extra information to log
     */
    public void setExtraLogInfo(String info)
    {
        extraLogInfo = info;
    }

    /**
     * Get extra information to be logged with message logged in the scope of
     * this context.
     * 
     * @return the extra log info - guaranteed non- <code>null</code>
     */
    public String getExtraLogInfo()
    {
        return extraLogInfo;
    }

    /**
     * Close the context object after all of the operations performed in the
     * context have completed successfully. Any transaction with the database is
     * committed.
     * <p>
     * Calling complete() on a Context which is no longer valid (isValid()==false),
     * is a no-op.
     * 
     * @exception SQLException
     *                if there was an error completing the database transaction
     *                or closing the connection
     */
    public void complete() throws SQLException
    {
        // If Context is no longer open/valid, just note that it has already been closed
        if(!isValid())
            log.info("complete() was called on a closed Context object. No changes to commit.");

        try
        {
            // As long as we have a valid, writeable database connection,
            // commit any changes made as part of the transaction
<<<<<<< HEAD
            if (isValid() && !isReadOnly() && !isAutoCommit)
            {
                commit();
            }
=======
            commit();
>>>>>>> a54bf11b
        }
        finally
        {
            if(dbConnection != null)
            {
                // Free the DB connection
                dbConnection.closeDBConnection();
                dbConnection = null;
            }
        }
    }

    /**
     * Commit the current transaction with the database, persisting any pending changes.
     * The database connection is not closed and can be reused afterwards.
     *
     * <b>WARNING: After calling this method all previously fetched entities are "detached" (pending
     * changes are not tracked anymore). You have to reload all entities you still want to work with
     * manually after this method call (see {@link Context#reloadEntity(ReloadableEntity)}).</b>
     *
     * @throws SQLException When committing the transaction in the database fails.
     */
    public void commit() throws SQLException
    {
        // If Context is no longer open/valid, just note that it has already been closed
        if(!isValid()) {
            log.info("commit() was called on a closed Context object. No changes to commit.");
        }

        // Our DB Connection (Hibernate) will decide if an actual commit is required or not
        try
        {
            // As long as we have a valid, writeable database connection,
            // commit any changes made as part of the transaction
            if (isValid() && !isReadOnly())
            {
                dispatchEvents();
            }

        } finally {
            if(log.isDebugEnabled()) {
                log.debug("Cache size on commit is " + getCacheSize());
            }

            if(dbConnection != null)
            {
                //Commit our changes
                dbConnection.commit();
                reloadContextBoundEntities();
            }
        }
    }


    public void dispatchEvents()
    {
        // Commit any changes made as part of the transaction
        Dispatcher dispatcher = null;

<<<<<<< HEAD
		try {
			if (events != null) {

				if (dispName == null) {
					dispName = EventManager.DEFAULT_DISPATCHER;
				}

				dispatcher = EventManager.getDispatcher(dispName);
				if (!isAutoCommit) {
					connection.commit();
				}
				dispatcher.dispatch(this);
			} else {
				if (!isAutoCommit) {
					connection.commit();
				}
			}

		}
        finally
        {
=======
        try {
            if (events != null) {

                if (dispName == null) {
                    dispName = EventService.DEFAULT_DISPATCHER;
                }

                dispatcher = eventService.getDispatcher(dispName);
                dispatcher.dispatch(this);
            }
        } finally {
>>>>>>> a54bf11b
            events = null;
            if (dispatcher != null) {
                eventService.returnDispatcher(dispName, dispatcher);
            }
        }
    }

    /**
     * Select an event dispatcher, <code>null</code> selects the default
     * 
     * @param dispatcher dispatcher
     */
    public void setDispatcher(String dispatcher)
    {
        if (log.isDebugEnabled())
        {
            log.debug(this.toString() + ": setDispatcher(\"" + dispatcher
                    + "\")");
        }
        dispName = dispatcher;
    }

    /**
     * Add an event to be dispatched when this context is committed.
     * 
     * @param event
     */
    public void addEvent(Event event)
    {
        /* 
         * invalid condition if in read-only mode: events - which
         * indicate mutation - are firing: no recourse but to bail
         */
        if (isReadOnly())
        {
            throw new IllegalStateException("Attempt to mutate object in read-only context");
        }
        if (events == null)
        {
            events = new LinkedList<Event>();
        }

        events.add(event);
    }

    /**
     * Get the current event list. If there is a separate list of events from
     * already-committed operations combine that with current list.
     * 
     * @return List of all available events.
     */
    public LinkedList<Event> getEvents()
    {
        return events;
    }

    public boolean hasEvents()
    {
        return !CollectionUtils.isEmpty(events);
    }

    /**
     * Retrieves the first element in the events list and removes it from the list of events once retrieved
     * @return The first event of the list or <code>null</code> if the list is empty
     */
    public Event pollEvent()
    {
        if(hasEvents())
        {
            return events.poll();
        }else{
            return null;
        }
    }

    /**
     * Close the context, without committing any of the changes performed using
     * this context. The database connection is freed. No exception is thrown if
     * there is an error freeing the database connection, since this method may
     * be called as part of an error-handling routine where an SQLException has
     * already been thrown.
     * <p>
     * Calling abort() on a Context which is no longer valid (isValid()==false),
     * is a no-op.
     */
    public void abort()
    {
        // If Context is no longer open/valid, just note that it has already been closed
        if(!isValid())
            log.info("abort() was called on a closed Context object. No changes to abort.");

        try
        {
            // Rollback if we have a database connection, and it is NOT Read Only
            if (isValid() && !isReadOnly())
            {
<<<<<<< HEAD
                if (!isAutoCommit)
                {
                    connection.rollback();
                }
=======
                dbConnection.rollback();
>>>>>>> a54bf11b
            }
        }
        catch (SQLException se)
        {
            log.error(se.getMessage(), se);
        }
        finally
        {
            try
            {
                if (!dbConnection.isSessionAlive())
                {
                    dbConnection.closeDBConnection();
                }
            }
            catch (Exception ex)
            {
                log.error("Exception aborting context", ex);
            }
            events = null;
        }
    }

    /**
     * 
     * Find out if this context is valid. Returns <code>false</code> if this
     * context has been aborted or completed.
     * 
     * @return <code>true</code> if the context is still valid, otherwise
     *         <code>false</code>
     */
    public boolean isValid()
    {
        // Only return true if our DB connection is live
        return dbConnection != null && dbConnection.isTransActionAlive();
    }

    /**
     * Reports whether context supports updating DSpaceObjects, or only reading.
     * 
     * @return <code>true</code> if the context is read-only, otherwise
     *         <code>false</code>
     */
    public boolean isReadOnly()
    {
        return (options & READ_ONLY) > 0;
    }

    public void setSpecialGroup(UUID groupID)
    {
        specialGroups.add(groupID);

        // System.out.println("Added " + groupID);
    }

    /**
     * test if member of special group
     * 
     * @param groupID
     *            ID of special group to test
     * @return true if member
     */
    public boolean inSpecialGroup(UUID groupID)
    {
        if (specialGroups.contains(groupID))
        {
            // System.out.println("Contains " + groupID);
            return true;
        }

        return false;
    }

    /**
     * Get an array of all of the special groups that current user is a member
     * of.
     * @return list of groups
     * @throws SQLException if database error
     */
    public List<Group> getSpecialGroups() throws SQLException
    {
        List<Group> myGroups = new ArrayList<Group>();
        for (UUID groupId : specialGroups)
        {
            myGroups.add(EPersonServiceFactory.getInstance().getGroupService().find(this, groupId));
        }

        return myGroups;
    }

    @Override
    protected void finalize() throws Throwable
    {
        /*
         * If a context is garbage-collected, we roll back and free up the
         * database connection if there is one.
         */
        if (dbConnection != null && dbConnection.isTransActionAlive())
        {
            abort();
        }

        super.finalize();
    }

<<<<<<< HEAD
    public boolean isRequiredItemWrapper()
    {
        return requiredItemWrapper;
    }

    /**
    * Turn Off the Item Wrapper for this context and store this change
    * in a history for future use.
    */
   public void turnOffItemWrapper()
   {
       itemWrapperChangeHistory.push(requiredItemWrapper);
       if (log.isDebugEnabled())
       {
           Thread currThread = Thread.currentThread();
           StackTraceElement[] stackTrace = currThread.getStackTrace();
           String caller = stackTrace[stackTrace.length - 1].getClassName();

           itemWrapperCallHistory.push(caller);
       }
       requiredItemWrapper = false;
   }
   
   
   /**
    * Restore the previous item wrapper system state. If the state was not
    * changed by the current caller a warning will be displayed in log. Use:
    * <code>
    *     mycontext.turnOffItemWrapper();
    *     some java code that require no item wrapper
    *     mycontext.restoreItemWrapperState(); 
        * </code> If Context debug is enabled, the correct sequence calling will be
    * checked and a warning will be displayed if not.
    */
   public void restoreItemWrapperState()
   {
       Boolean previousState;
       try
       {
           previousState = itemWrapperChangeHistory.pop();
       }
       catch (EmptyStackException ex)
       {
           log.warn(LogManager.getHeader(this, "restore_itemwrap_sys_state",
                   "not previous state info available "
                           + ex.getLocalizedMessage()));
           previousState = Boolean.FALSE;
       }
       if (log.isDebugEnabled())
       {
           Thread currThread = Thread.currentThread();
           StackTraceElement[] stackTrace = currThread.getStackTrace();
           String caller = stackTrace[stackTrace.length - 1].getClassName();

           String previousCaller = (String) itemWrapperCallHistory.pop();

           // if previousCaller is not the current caller *only* log a warning
           if (!previousCaller.equals(caller))
           {
               log
                       .warn(LogManager
                               .getHeader(
                                       this,
                                       "restore_itemwrap_sys_state",
                                       "Class: "
                                               + caller
                                               + " call restore but previous state change made by "
                                               + previousCaller));
           }
       }
       requiredItemWrapper = previousState.booleanValue();
   }
=======
    public void shutDownDatabase() throws SQLException {
        dbConnection.shutdown();
    }


    /**
     * Returns the size of the cache of all object that have been read from the database so far. A larger number
     * means that more memory is consumed by the cache. This also has a negative impact on the query performance. In
     * that case you should consider clearing the cache (see {@link Context#clearCache() clearCache}).
     *
     * @throws SQLException When connecting to the active cache fails.
     */
    public long getCacheSize() throws SQLException {
        return this.getDBConnection().getCacheSize();
    }

    /**
     * Enable or disable "batch processing mode" for this context.
     *
     * Enabling batch processing mode means that the database connection is configured so that it is optimized to
     * process a large number of records.
     *
     * Disabling batch processing mode restores the normal behaviour that is optimal for querying and updating a
     * small number of records.
     *
     * @param batchModeEnabled When true, batch processing mode will be enabled. If false, it will be disabled.
     * @throws SQLException When configuring the database connection fails.
     */
    public void enableBatchMode(boolean batchModeEnabled) throws SQLException {
        dbConnection.setOptimizedForBatchProcessing(batchModeEnabled);
    }

    /**
     * Check if "batch processing mode" is enabled for this context.
     * @return True if batch processing mode is enabled, false otherwise.
     */
    public boolean isBatchModeEnabled() {
        return dbConnection.isOptimizedForBatchProcessing();
    }

    /**
     * Reload an entity from the database into the cache. This method will return a reference to the "attached"
     * entity. This means changes to the entity will be tracked and persisted to the database.
     *
     * @param entity The entity to reload
     * @param <E> The class of the enity. The entity must implement the {@link ReloadableEntity} interface.
     * @return A (possibly) <b>NEW</b> reference to the entity that should be used for further processing.
     * @throws SQLException When reloading the entity from the database fails.
     */
    @SuppressWarnings("unchecked")
    public <E extends ReloadableEntity> E reloadEntity(E entity) throws SQLException {
        return (E) dbConnection.reloadEntity(entity);
    }

    /**
     * Remove an entity from the cache. This is necessary when batch processing a large number of items.
     *
     * @param entity The entity to reload
     * @param <E> The class of the enity. The entity must implement the {@link ReloadableEntity} interface.
     * @throws SQLException When reloading the entity from the database fails.
     */
    @SuppressWarnings("unchecked")
    public <E extends ReloadableEntity> void uncacheEntity(E entity) throws SQLException {
        dbConnection.uncacheEntity(entity);
    }

    
    /**
     * Reload all entities related to this context.
     * @throws SQLException When reloading one of the entities fails.
     */
    private void reloadContextBoundEntities() throws SQLException {
        currentUser = reloadEntity(currentUser);
    }
>>>>>>> a54bf11b
}<|MERGE_RESOLUTION|>--- conflicted
+++ resolved
@@ -7,44 +7,18 @@
  */
 package org.dspace.core;
 
-<<<<<<< HEAD
-import java.sql.Connection;
-import java.sql.SQLException;
-import java.util.ArrayList;
-import java.util.LinkedList;
-import java.util.EmptyStackException;
-import java.util.HashMap;
-import java.util.Iterator;
-import java.util.List;
-import java.util.Locale;
-import java.util.Map;
-import java.util.Stack;
-
-import javax.naming.InitialContext;
-import javax.sql.DataSource;
-
-import org.apache.commons.collections.CollectionUtils;
-=======
->>>>>>> a54bf11b
 import org.apache.log4j.Logger;
-import org.dspace.content.EPersonCRISIntegration;
-import org.dspace.content.Item;
 import org.dspace.eperson.EPerson;
 import org.dspace.eperson.Group;
 import org.dspace.eperson.factory.EPersonServiceFactory;
 import org.dspace.event.Dispatcher;
 import org.dspace.event.Event;
-<<<<<<< HEAD
-import org.dspace.event.EventManager;
-import org.dspace.storage.rdbms.DatabaseManager;
-=======
 import org.dspace.event.factory.EventServiceFactory;
 import org.dspace.event.service.EventService;
 import org.dspace.storage.rdbms.DatabaseConfigVO;
 import org.dspace.storage.rdbms.DatabaseUtils;
 import org.dspace.utils.DSpace;
 import org.springframework.util.CollectionUtils;
->>>>>>> a54bf11b
 
 import java.sql.SQLException;
 import java.util.*;
@@ -76,9 +50,6 @@
     /** Current user - null means anonymous access */
     private EPerson currentUser;
 
-	/** Current user crisID if any **/
-	private String crisID;
-
     /** Current Locale */
     private Locale currentLocale;
 
@@ -106,9 +77,6 @@
     /** Event dispatcher name */
     private String dispName = null;
 
-    /** Autocommit */
-    private boolean isAutoCommit;
-    
     /** options */
     private short options = 0;
 
@@ -138,21 +106,6 @@
     }
 
 
-    /**
-     * Check to get ItemWrapper on demand {@link Item}
-     */
-    private boolean requiredItemWrapper;
-
-    /** A stack with the history of the requiredItemWrapper check modify */
-    private Stack<Boolean> itemWrapperChangeHistory;
-    
-    /**
-     * A stack with the name of the caller class that modify requiredItemWrapper
-     * system check
-     */
-    private Stack<String> itemWrapperCallHistory;
-    
-    
     /**
      * Construct a new context object with default options. A database connection is opened.
      * No user is authenticated.
@@ -197,30 +150,15 @@
             }
         }
 
-		// This is one heck of a bottleneck, most visitors were just
-		// outsider/robots, they should be
-		// querying our database most of the time, so just let them do the
-		// reading and guard only those
-		// updating our database instead, don't lock up the connection just for
-		// the sake of those people.
-		// Free up those "Idle in Transaction" connections.
-        connection.setAutoCommit(true);
-		isAutoCommit = true;
-
         currentUser = null;
-		crisID = null;
         currentLocale = I18nUtil.DEFAULTLOCALE;
         extraLogInfo = "";
         ignoreAuth = false;
-        requiredItemWrapper = true;
 
         specialGroups = new ArrayList<>();
 
         authStateChangeHistory = new Stack<Boolean>();
         authStateClassCallHistory = new Stack<String>();
-        
-        itemWrapperChangeHistory = new Stack<Boolean>();
-        itemWrapperCallHistory = new Stack<String>();
     }
 
     /**
@@ -242,12 +180,6 @@
         return dbConnection.getType();
     }
 
-    public void setAutoCommit(boolean b) throws SQLException
-    {
-	if (b != isAutoCommit)
-		connection.setAutoCommit(b);
-	isAutoCommit = b;
-    }
     /**
      * Set the current user. Authentication must have been performed by the
      * caller - this call does not attempt any authentication.
@@ -259,16 +191,6 @@
     public void setCurrentUser(EPerson user)
     {
         currentUser = user;
-
-		EPersonCRISIntegration plugin = (EPersonCRISIntegration) PluginManager
-				.getSinglePlugin(org.dspace.content.EPersonCRISIntegration.class);
-		if (plugin != null) {
-			if (user != null) {
-				crisID = plugin.getResearcher(user.getID());
-			} else {
-				crisID = null;
-			}
-		}
     }
 
     /**
@@ -281,10 +203,6 @@
     {
         return currentUser;
     }
-
-	public String getCrisID() {
-		return crisID;
-	}
 
     /**
      * Gets the current Locale
@@ -433,14 +351,7 @@
         {
             // As long as we have a valid, writeable database connection,
             // commit any changes made as part of the transaction
-<<<<<<< HEAD
-            if (isValid() && !isReadOnly() && !isAutoCommit)
-            {
-                commit();
-            }
-=======
             commit();
->>>>>>> a54bf11b
         }
         finally
         {
@@ -500,29 +411,6 @@
         // Commit any changes made as part of the transaction
         Dispatcher dispatcher = null;
 
-<<<<<<< HEAD
-		try {
-			if (events != null) {
-
-				if (dispName == null) {
-					dispName = EventManager.DEFAULT_DISPATCHER;
-				}
-
-				dispatcher = EventManager.getDispatcher(dispName);
-				if (!isAutoCommit) {
-					connection.commit();
-				}
-				dispatcher.dispatch(this);
-			} else {
-				if (!isAutoCommit) {
-					connection.commit();
-				}
-			}
-
-		}
-        finally
-        {
-=======
         try {
             if (events != null) {
 
@@ -534,7 +422,6 @@
                 dispatcher.dispatch(this);
             }
         } finally {
->>>>>>> a54bf11b
             events = null;
             if (dispatcher != null) {
                 eventService.returnDispatcher(dispName, dispatcher);
@@ -631,14 +518,7 @@
             // Rollback if we have a database connection, and it is NOT Read Only
             if (isValid() && !isReadOnly())
             {
-<<<<<<< HEAD
-                if (!isAutoCommit)
-                {
-                    connection.rollback();
-                }
-=======
                 dbConnection.rollback();
->>>>>>> a54bf11b
             }
         }
         catch (SQLException se)
@@ -744,80 +624,6 @@
         super.finalize();
     }
 
-<<<<<<< HEAD
-    public boolean isRequiredItemWrapper()
-    {
-        return requiredItemWrapper;
-    }
-
-    /**
-    * Turn Off the Item Wrapper for this context and store this change
-    * in a history for future use.
-    */
-   public void turnOffItemWrapper()
-   {
-       itemWrapperChangeHistory.push(requiredItemWrapper);
-       if (log.isDebugEnabled())
-       {
-           Thread currThread = Thread.currentThread();
-           StackTraceElement[] stackTrace = currThread.getStackTrace();
-           String caller = stackTrace[stackTrace.length - 1].getClassName();
-
-           itemWrapperCallHistory.push(caller);
-       }
-       requiredItemWrapper = false;
-   }
-   
-   
-   /**
-    * Restore the previous item wrapper system state. If the state was not
-    * changed by the current caller a warning will be displayed in log. Use:
-    * <code>
-    *     mycontext.turnOffItemWrapper();
-    *     some java code that require no item wrapper
-    *     mycontext.restoreItemWrapperState(); 
-        * </code> If Context debug is enabled, the correct sequence calling will be
-    * checked and a warning will be displayed if not.
-    */
-   public void restoreItemWrapperState()
-   {
-       Boolean previousState;
-       try
-       {
-           previousState = itemWrapperChangeHistory.pop();
-       }
-       catch (EmptyStackException ex)
-       {
-           log.warn(LogManager.getHeader(this, "restore_itemwrap_sys_state",
-                   "not previous state info available "
-                           + ex.getLocalizedMessage()));
-           previousState = Boolean.FALSE;
-       }
-       if (log.isDebugEnabled())
-       {
-           Thread currThread = Thread.currentThread();
-           StackTraceElement[] stackTrace = currThread.getStackTrace();
-           String caller = stackTrace[stackTrace.length - 1].getClassName();
-
-           String previousCaller = (String) itemWrapperCallHistory.pop();
-
-           // if previousCaller is not the current caller *only* log a warning
-           if (!previousCaller.equals(caller))
-           {
-               log
-                       .warn(LogManager
-                               .getHeader(
-                                       this,
-                                       "restore_itemwrap_sys_state",
-                                       "Class: "
-                                               + caller
-                                               + " call restore but previous state change made by "
-                                               + previousCaller));
-           }
-       }
-       requiredItemWrapper = previousState.booleanValue();
-   }
-=======
     public void shutDownDatabase() throws SQLException {
         dbConnection.shutdown();
     }
@@ -892,5 +698,4 @@
     private void reloadContextBoundEntities() throws SQLException {
         currentUser = reloadEntity(currentUser);
     }
->>>>>>> a54bf11b
 }