/**
 * The contents of this file are subject to the license and copyright
 * detailed in the LICENSE and NOTICE files at the root of the source
 * tree and available online at
 *
 * http://www.dspace.org/license/
 */
package org.dspace.core;

<<<<<<< HEAD
import java.sql.Connection;
import java.sql.DatabaseMetaData;
import java.sql.SQLException;

import javax.sql.DataSource;

import org.dspace.authorize.ResourcePolicy;
import org.dspace.content.Bitstream;
import org.dspace.content.Bundle;
import org.dspace.content.Collection;
import org.dspace.content.Community;
import org.dspace.content.DSpaceObject;
import org.dspace.content.Item;
import org.dspace.handle.Handle;
import org.dspace.storage.rdbms.DatabaseConfigVO;
import org.hibernate.FlushMode;
import org.hibernate.Hibernate;
import org.hibernate.Session;
import org.hibernate.SessionFactory;
import org.hibernate.Transaction;
=======
import org.dspace.authorize.ResourcePolicy;
import org.dspace.content.*;
import org.dspace.handle.Handle;
import org.dspace.storage.rdbms.DatabaseConfigVO;
import org.hibernate.*;
>>>>>>> 1b5ada2d
import org.hibernate.engine.spi.SessionFactoryImplementor;
import org.hibernate.proxy.HibernateProxyHelper;
import org.hibernate.resource.transaction.spi.TransactionStatus;
import org.springframework.beans.factory.annotation.Autowired;
import org.springframework.beans.factory.annotation.Qualifier;
import org.springframework.orm.hibernate5.SessionFactoryUtils;

<<<<<<< HEAD
=======
import javax.sql.DataSource;
import java.sql.Connection;
import java.sql.DatabaseMetaData;
import java.sql.SQLException;

>>>>>>> 1b5ada2d
/**
 * Hibernate implementation of the DBConnection
 *
 * @author kevinvandevelde at atmire.com
 */
public class HibernateDBConnection implements DBConnection<Session> {

    @Autowired(required = true)
    @Qualifier("sessionFactoryDSpace")
    private SessionFactory sessionFactory;
    
    private boolean batchModeEnabled = false;
    private boolean readOnlyEnabled = false;

    @Override
    public Session getSession() throws SQLException {
        if(!isTransActionAlive()){
            sessionFactory.getCurrentSession().beginTransaction();
            configureDatabaseMode();
        }
        return sessionFactory.getCurrentSession();
    }

    @Override
    public boolean isTransActionAlive() {
        Transaction transaction = getTransaction();
        return transaction != null && transaction.isActive();
    }

    protected Transaction getTransaction() {
        return sessionFactory.getCurrentSession().getTransaction();
    }

    @Override
    public boolean isSessionAlive() {
        return sessionFactory.getCurrentSession() != null && sessionFactory.getCurrentSession().getTransaction() != null && sessionFactory.getCurrentSession().getTransaction().getStatus().isOneOf(TransactionStatus.ACTIVE);
    }

    @Override
    public void rollback() throws SQLException {
        if(isTransActionAlive()){
            getTransaction().rollback();
        }
    }

    @Override
    public void closeDBConnection() throws SQLException {
        if(sessionFactory.getCurrentSession() != null && sessionFactory.getCurrentSession().isOpen())
        {
            sessionFactory.getCurrentSession().close();
        }
    }

    @Override
    public void commit() throws SQLException {
        if(isTransActionAlive() && !getTransaction().getStatus().isOneOf(TransactionStatus.MARKED_ROLLBACK, TransactionStatus.ROLLING_BACK))
        {
            getSession().flush();
            getTransaction().commit();
        }
    }

    @Override
    public synchronized void shutdown() {
        sessionFactory.close();
    }

    @Override
    public String getType() {
        return ((SessionFactoryImplementor) sessionFactory).getDialect().toString();
    }

    @Override
    public DataSource getDataSource() {
        return SessionFactoryUtils.getDataSource(sessionFactory);
    }

    @Override
    public DatabaseConfigVO getDatabaseConfig() throws SQLException {
        DatabaseConfigVO databaseConfigVO = new DatabaseConfigVO();

        try (Connection connection = getDataSource().getConnection()) {
            DatabaseMetaData metaData = connection.getMetaData();
            databaseConfigVO.setDatabaseDriver(metaData.getDriverName());
            databaseConfigVO.setDatabaseUrl(metaData.getURL());
            databaseConfigVO.setSchema(metaData.getSchemaTerm());
            databaseConfigVO.setMaxConnections(metaData.getMaxConnections());
            databaseConfigVO.setUserName(metaData.getUserName());
        }
        return databaseConfigVO;
    }


    @Override
    public long getCacheSize() throws SQLException {
        return getSession().getStatistics().getEntityCount();
    }

    @Override
    @SuppressWarnings("unchecked")
    public <E extends ReloadableEntity> E reloadEntity(final E entity) throws SQLException {
        if(entity == null) {
            return null;
        } else if(getSession().contains(entity)) {
            return entity;
        } else {
            return (E) getSession().get(HibernateProxyHelper.getClassWithoutInitializingProxy(entity), entity.getID());
        }
    }

    @Override
    public void setConnectionMode(final boolean batchOptimized, final boolean readOnlyOptimized) throws SQLException {
        this.batchModeEnabled = batchOptimized;
        this.readOnlyEnabled = readOnlyOptimized;
        configureDatabaseMode();
    }

    @Override
    public boolean isOptimizedForBatchProcessing() {
        return batchModeEnabled;
    }

    private void configureDatabaseMode() throws SQLException {
        if(batchModeEnabled) {
<<<<<<< HEAD
            getSession().setFlushMode(FlushMode.ALWAYS);
        } else if(readOnlyEnabled) {
            getSession().setFlushMode(FlushMode.MANUAL);
=======
            getSession().setHibernateFlushMode(FlushMode.ALWAYS);
        } else if(readOnlyEnabled) {
            getSession().setHibernateFlushMode(FlushMode.MANUAL);
>>>>>>> 1b5ada2d
        } else {
            getSession().setHibernateFlushMode(FlushMode.AUTO);
        }
    }

    /**
     * Evict an entity from the hibernate cache. This is necessary when batch processing a large number of items.
     *
     * @param entity The entity to reload
     * @param <E> The class of the enity. The entity must implement the {@link ReloadableEntity} interface.
     * @throws SQLException When reloading the entity from the database fails.
     */
    @Override
    public <E extends ReloadableEntity> void uncacheEntity(E entity) throws SQLException {
        if(entity != null) {
            if (entity instanceof DSpaceObject) {
                DSpaceObject dso = (DSpaceObject) entity;

                // The metadatavalue relation has CascadeType.ALL, so they are evicted automatically
                // and we don' need to uncache the values explicitly.

                if(Hibernate.isInitialized(dso.getHandles())) {
                    for (Handle handle : Utils.emptyIfNull(dso.getHandles())) {
                        uncacheEntity(handle);
                    }
                }

                if(Hibernate.isInitialized(dso.getResourcePolicies())) {
                    for (ResourcePolicy policy : Utils.emptyIfNull(dso.getResourcePolicies())) {
                        uncacheEntity(policy);
                    }
                }
            }

            // ITEM
            if (entity instanceof Item) {
                Item item = (Item) entity;

                //DO NOT uncache the submitter. This could be the current eperson. Uncaching could lead to
                //LazyInitializationExceptions (see DS-3648)

                if(Hibernate.isInitialized(item.getBundles())) {
                    for (Bundle bundle : Utils.emptyIfNull(item.getBundles())) {
                        uncacheEntity(bundle);
                    }
                }
            // BUNDLE
            } else if (entity instanceof Bundle) {
                Bundle bundle = (Bundle) entity;

                if(Hibernate.isInitialized(bundle.getBitstreams())) {
                    for (Bitstream bitstream : Utils.emptyIfNull(bundle.getBitstreams())) {
                        uncacheEntity(bitstream);
                    }
                }
            // BITSTREAM
            // No specific child entities to decache

            // COMMUNITY
            } else if (entity instanceof Community) {
                Community community = (Community) entity;

                // We don't uncache groups as they might still be referenced from the Context object

                if(Hibernate.isInitialized(community.getLogo())) {
                    uncacheEntity(community.getLogo());
                }

            // COLLECTION
            } else if (entity instanceof Collection) {
                Collection collection = (Collection) entity;

                //We don't uncache groups as they might still be referenced from the Context object

                if(Hibernate.isInitialized(collection.getLogo())) {
                    uncacheEntity(collection.getLogo());
                }
                if(Hibernate.isInitialized(collection.getTemplateItem())) {
                    uncacheEntity(collection.getTemplateItem());
                }
            }

            // Unless this object exists in the session, we won't do anything
            if(getSession().contains(entity)) {

                // If our Session has unsaved changes (dirty) and not READ-ONLY
                if(!readOnlyEnabled && getSession().isDirty()) {
                    // write changes to database (don't worry if transaction fails, flushed changes will be rolled back)
                    getSession().flush();
                }

                // Remove object from Session
                getSession().evict(entity);
            }
        }
    }
}<|MERGE_RESOLUTION|>--- conflicted
+++ resolved
@@ -7,7 +7,6 @@
  */
 package org.dspace.core;
 
-<<<<<<< HEAD
 import java.sql.Connection;
 import java.sql.DatabaseMetaData;
 import java.sql.SQLException;
@@ -28,13 +27,6 @@
 import org.hibernate.Session;
 import org.hibernate.SessionFactory;
 import org.hibernate.Transaction;
-=======
-import org.dspace.authorize.ResourcePolicy;
-import org.dspace.content.*;
-import org.dspace.handle.Handle;
-import org.dspace.storage.rdbms.DatabaseConfigVO;
-import org.hibernate.*;
->>>>>>> 1b5ada2d
 import org.hibernate.engine.spi.SessionFactoryImplementor;
 import org.hibernate.proxy.HibernateProxyHelper;
 import org.hibernate.resource.transaction.spi.TransactionStatus;
@@ -42,14 +34,6 @@
 import org.springframework.beans.factory.annotation.Qualifier;
 import org.springframework.orm.hibernate5.SessionFactoryUtils;
 
-<<<<<<< HEAD
-=======
-import javax.sql.DataSource;
-import java.sql.Connection;
-import java.sql.DatabaseMetaData;
-import java.sql.SQLException;
-
->>>>>>> 1b5ada2d
 /**
  * Hibernate implementation of the DBConnection
  *
@@ -174,15 +158,11 @@
 
     private void configureDatabaseMode() throws SQLException {
         if(batchModeEnabled) {
-<<<<<<< HEAD
-            getSession().setFlushMode(FlushMode.ALWAYS);
-        } else if(readOnlyEnabled) {
-            getSession().setFlushMode(FlushMode.MANUAL);
-=======
             getSession().setHibernateFlushMode(FlushMode.ALWAYS);
         } else if(readOnlyEnabled) {
             getSession().setHibernateFlushMode(FlushMode.MANUAL);
->>>>>>> 1b5ada2d
+        } else if(readOnlyEnabled) {
+            getSession().setFlushMode(FlushMode.MANUAL);
         } else {
             getSession().setHibernateFlushMode(FlushMode.AUTO);
         }
