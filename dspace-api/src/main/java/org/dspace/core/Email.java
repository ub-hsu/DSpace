/**
 * The contents of this file are subject to the license and copyright
 * detailed in the LICENSE and NOTICE files at the root of the source
 * tree and available online at
 *
 * http://www.dspace.org/license/
 */
package org.dspace.core;

import java.io.BufferedReader;
import java.io.ByteArrayInputStream;
import java.io.ByteArrayOutputStream;
import java.io.File;
import java.io.FileInputStream;
import java.io.IOException;
import java.io.InputStream;
import java.io.InputStreamReader;
import java.io.OutputStream;
import java.text.MessageFormat;
import java.util.ArrayList;
import java.util.Date;
import java.util.Enumeration;
import java.util.Iterator;
import java.util.List;
import javax.activation.DataHandler;
import javax.activation.DataSource;
import javax.activation.FileDataSource;
import javax.mail.Address;
import javax.mail.BodyPart;
import javax.mail.Message;
import javax.mail.MessagingException;
import javax.mail.Multipart;
import javax.mail.Session;
import javax.mail.Transport;
import javax.mail.internet.InternetAddress;
import javax.mail.internet.MimeBodyPart;
import javax.mail.internet.MimeMessage;
import javax.mail.internet.MimeMultipart;

import org.apache.commons.lang.StringUtils;
import org.apache.log4j.Logger;
import org.dspace.services.ConfigurationService;
import org.dspace.services.factory.DSpaceServicesFactory;

/**
 * Class representing an e-mail message, also used to send e-mails.
 * <P>
 * Typical use:
 * <P>
 * <code>Email email = new Email();</code><br>
 * <code>email.addRecipient("foo@bar.com");</code><br>
 * <code>email.addArgument("John");</code><br>
 * <code>email.addArgument("On the Testing of DSpace");</code><br>
 * <code>email.send();</code><br>
 * <P>
 * <code>name</code> is the name of an email template in
 * <code>dspace-dir/config/emails/</code> (which also includes the subject.)
 * <code>arg0</code> and <code>arg1</code> are arguments to fill out the
 * message with.
 * <P>
 * Emails are formatted using <code>java.text.MessageFormat.</code>
 * Additionally, comment lines (starting with '#') are stripped, and if a line
 * starts with "Subject:" the text on the right of the colon is used for the
 * subject line. For example:
 * <P>
 *
 * <pre>
 *
 *     # This is a comment line which is stripped
 *     #
 *     # Parameters:   {0}  is a person's name
 *     #               {1}  is the name of a submission
 *     #
 *     Subject: Example e-mail
 *
 *     Dear {0},
 *
 *     Thank you for sending us your submission &quot;{1}&quot;.
 *
 * </pre>
 *
 * <P>
 * If the example code above was used to send this mail, the resulting mail
 * would have the subject <code>Example e-mail</code> and the body would be:
 * <P>
 *
 * <pre>
 *
 *
 *     Dear John,
 *
 *     Thank you for sending us your submission &quot;On the Testing of DSpace&quot;.
 *
 * </pre>
 *
 * <P>
 * Note that parameters like <code>{0}</code> cannot be placed in the subject
 * of the e-mail; they won't get filled out.
 *
 *
 * @author Robert Tansley
 * @author Jim Downing - added attachment handling code
 * @author Adan Roman Ruiz at arvo.es - added inputstream attachment handling code
 * @version $Revision: 5844 $
 */
public class Email
{
    
    private static boolean skipEmailSend = false;
    
    /** The content of the message */
    private String content;

    /** The subject of the message */
    private String subject;

    /** The arguments to fill out */
    private List<Object> arguments;

    /** The recipients */
    private List<String> recipientsTO;

    /** The recipients */
    private List<String> recipientsCC;
    
    /** Reply to field, if any */
    private String replyTo;

    private List<FileAttachment> attachments;
    private List<InputStreamAttachment> moreAttachments;

    /** The character set this message will be sent in */
    private String charset;

    private static final Logger log = Logger.getLogger(Email.class);


    public static void setSkipEmailSend(boolean skip) {
        skipEmailSend = skip;
    }
    
    /**
     * Create a new email message.
     */
    public Email()
    {
        arguments = new ArrayList<Object>(50);
        recipientsTO = new ArrayList<String>(50);
        recipientsCC = new ArrayList<String>(50);
        attachments = new ArrayList<FileAttachment>(10);
        moreAttachments = new ArrayList<InputStreamAttachment>(10);
        subject = "";
        content = "";
        replyTo = null;
        charset = null;
    }

    /**
     * Add a recipient
     *
     * @param email
     *            the recipient's email address
     */
    public void addRecipient(String email)
    {
        addRecipientTO(email);
    }


    /**
     * Add a recipient
     *
     * @param email
     *            the recipient's email address
     */
    public void addRecipientTO(String email)
    {
        recipientsTO.add(email);
    }
    
    public void addRecipientCC(String email)
    {
        recipientsCC.add(email);
    }
    
    /**
     * Set the content of the message. Setting this "resets" the message
     * formatting -<code>addArgument</code> will start. Comments and any
     * "Subject:" line must be stripped.
     *
     * @param cnt
     *            the content of the message
     */
    public void setContent(String cnt)
    {
        content = cnt;
        arguments = new ArrayList<Object>();
    }

    /**
     * Set the subject of the message
     *
     * @param s
     *            the subject of the message
     */
    public void setSubject(String s)
    {
        subject = s;
    }

    /**
     * Set the reply-to email address
     *
     * @param email
     *            the reply-to email address
     */
    public void setReplyTo(String email)
    {
        replyTo = email;
    }

    /**
     * Fill out the next argument in the template
     *
     * @param arg
     *            the value for the next argument
     */
    public void addArgument(Object arg)
    {
        arguments.add(arg);
    }

    public void addAttachment(File f, String name)
    {
        attachments.add(new FileAttachment(f, name));
    }
    public void addAttachment(InputStream is, String name,String mimetype)
    {
        moreAttachments.add(new InputStreamAttachment(is, name,mimetype));
    }

    public void setCharset(String cs)
    {
        charset = cs;
    }

    /**
     * "Reset" the message. Clears the arguments and recipients, but leaves the
     * subject and content intact.
     */
    public void reset()
    {
        arguments = new ArrayList<Object>(50);
        recipientsTO = new ArrayList<String>(50);
        recipientsCC = new ArrayList<String>(50);
        attachments = new ArrayList<FileAttachment>(10);
        moreAttachments = new ArrayList<InputStreamAttachment>(10);
        replyTo = null;
        charset = null;
    }

    /**
     * Sends the email.
     *
     * @throws MessagingException
     *             if there was a problem sending the mail.
     * @throws IOException if IO error
     */
    public void send() throws MessagingException, IOException
    {
<<<<<<< HEAD
        
        if (skipEmailSend) {
            // exit immediatly
            return;
        }
        
        // Get the mail configuration properties
        String from = ConfigurationManager.getProperty("mail.from.address");
        boolean disabled = ConfigurationManager.getBooleanProperty("mail.server.disabled", false);
        String fixedRecipient = ConfigurationManager.getProperty("mail.server.fixedRecipient");
=======
        ConfigurationService config = DSpaceServicesFactory.getInstance().getConfigurationService();

        // Get the mail configuration properties
        String from = config.getProperty("mail.from.address");
        boolean disabled = config.getBooleanProperty("mail.server.disabled", false);
>>>>>>> a54bf11b

        // If no character set specified, attempt to retrieve a default
        if (charset == null)
        {
            charset = config.getProperty("mail.charset");
        }

        // Get session
        Session session = DSpaceServicesFactory.getInstance().getEmailService().getSession();

        // Create message
        MimeMessage message = new MimeMessage(session);

        // Set the recipients of the message
        Iterator<String> i = recipientsTO.iterator();
        Iterator<String> z = recipientsCC.iterator();

        while (i.hasNext())
        {
            // ATTENTION: if you add more recipientType be sure to handle 
            // them properly when the fixedRecipient is used
            message.addRecipient(Message.RecipientType.TO, new InternetAddress(
                    i.next()));
        }
        while (z.hasNext())
        {
            // ATTENTION: if you add more recipientType be sure to handle 
            // them properly when the fixedRecipient is used
            message.addRecipient(Message.RecipientType.CC, new InternetAddress(
                    z.next()));
        }

        // Format the mail message
        Object[] args = arguments.toArray();
        String fullMessage = MessageFormat.format(content, args);
        
        if(disabled) {
            fullMessage += "\n===REAL RECIPIENT===\n";
            for (String r : recipientsTO)
            {
                fullMessage += r + "\n";
            }
            if (recipientsCC.size() > 0)
            {
                fullMessage += "\n===REAL RECIPIENT (cc)===\n";
                for (String r : recipientsCC)
                {
                    fullMessage += r + "\n";
                }
            }
        }
        
        Date date = new Date();

        message.setSentDate(date);
        message.setFrom(new InternetAddress(from));

        // Set the subject of the email (may contain parameters)
        String fullSubject = MessageFormat.format(subject, args);
        if (charset != null)
        {
            message.setSubject(fullSubject, charset);
        }
        else
        {
            message.setSubject(fullSubject);
        }

        // Add attachments
        if (attachments.isEmpty() && moreAttachments.isEmpty())
        {
            // If a character set has been specified, or a default exists
            if (charset != null)
            {
                message.setText(fullMessage, charset);
            }
            else
            {
                message.setText(fullMessage);
            }
        }
        else{
        	 Multipart multipart = new MimeMultipart();
	            // create the first part of the email
	            BodyPart messageBodyPart = new MimeBodyPart();
	            messageBodyPart.setText(fullMessage);
	            multipart.addBodyPart(messageBodyPart);
        	 if(!attachments.isEmpty()){
	            for (Iterator<FileAttachment> iter = attachments.iterator(); iter.hasNext();)
	            {
	                FileAttachment f = iter.next();
	                // add the file
	                messageBodyPart = new MimeBodyPart();
	                messageBodyPart.setDataHandler(new DataHandler(
	                        new FileDataSource(f.file)));
	                messageBodyPart.setFileName(f.name);
	                multipart.addBodyPart(messageBodyPart);
	            }
	            message.setContent(multipart);
        	 }
        	 if(!moreAttachments.isEmpty()){
 	            for (Iterator<InputStreamAttachment> iter = moreAttachments.iterator(); iter.hasNext();)
 	            {
 	            	InputStreamAttachment isa = iter.next();
 	                // add the stream
 	                messageBodyPart = new MimeBodyPart();
 	                messageBodyPart.setDataHandler(new DataHandler(new InputStreamDataSource(isa.name,isa.mimetype,isa.is)));
 	                messageBodyPart.setFileName(isa.name);
 	                multipart.addBodyPart(messageBodyPart);
 	            }
 	            message.setContent(multipart);
        	 }
        }

        if (replyTo != null)
        {
            Address[] replyToAddr = new Address[1];
            replyToAddr[0] = new InternetAddress(replyTo);
            message.setReplyTo(replyToAddr);
        }

        if (disabled)
        {
            StringBuffer text = new StringBuffer(
                    "Message not sent due to mail.server.disabled:\n");

            Enumeration<String> headers = message.getAllHeaderLines();
            while (headers.hasMoreElements())
                text.append(headers.nextElement()).append('\n');

            if (!attachments.isEmpty())
            {
                text.append("\nAttachments:\n");
                for (FileAttachment f : attachments)
                    text.append(f.name).append('\n');
                text.append('\n');
            }

            text.append('\n').append(fullMessage);

            if (StringUtils.isNotEmpty(fixedRecipient))
            {
                message.setRecipient(Message.RecipientType.TO,
                        new InternetAddress(fixedRecipient));
                message.setRecipients(Message.RecipientType.CC, 
                        "");                        
                Transport.send(message);
            }
            else
            {
                log.info(text);
            }
        }
        else
            Transport.send(message);
    }

    /**
     * Get the template for an email message. The message is suitable for
     * inserting values using <code>java.text.MessageFormat</code>.
     *
     * @param emailFile
     *            full name for the email template, for example "/dspace/config/emails/register".
     *
     * @return the email object, with the content and subject filled out from
     *         the template
     *
     * @throws IOException if IO error
     *             if the template couldn't be found, or there was some other
     *             error reading the template
     */
    public static Email getEmail(String emailFile)
            throws IOException
    {
        String charset = null;
        String subject = "";
        StringBuilder contentBuffer = new StringBuilder();
        InputStream is = null;
        InputStreamReader ir = null;
        BufferedReader reader = null;
        try
        {
            is = new FileInputStream(emailFile);
            ir = new InputStreamReader(is, "UTF-8");
            reader = new BufferedReader(ir);
            boolean more = true;
            while (more)
            {
                String line = reader.readLine();
                if (line == null)
                {
                    more = false;
                }
                else if (line.toLowerCase().startsWith("subject:"))
                {
                    subject = line.substring(8).trim();
                }
                else if (line.toLowerCase().startsWith("charset:"))
                {
                    charset = line.substring(8).trim();
                }
                else if (!line.startsWith("#"))
                {
                    contentBuffer.append(line);
                    contentBuffer.append("\n");
                }
            }
        } finally
        {
            if (reader != null)
            {
                try {
                    reader.close();
                } catch (IOException ioe)
                {
                }
            }
            if (ir != null)
            {
                try {
                    ir.close();
                } catch (IOException ioe)
                {
                }
            }
            if (is != null)
            {
                try {
                    is.close();
                } catch (IOException ioe)
                {
                }
            }
        }
        Email email = new Email();
        email.setSubject(subject);
        email.setContent(contentBuffer.toString());
        if (charset != null)
        {
            email.setCharset(charset);
        }
        return email;
    }
    /*
     * Implementation note: It might be necessary to add a quick utility method
     * like "send(to, subject, message)". We'll see how far we get without it -
     * having all emails as templates in the config allows customisation and
     * internationalisation.
     *
     * Note that everything is stored and the run in send() so that only send()
     * throws a MessagingException.
     */

    /**
     * Test method to send an email to check email server settings
     *
     * @param args Command line options
     */
    public static void main(String[] args)
    {
        ConfigurationService config = DSpaceServicesFactory.getInstance().getConfigurationService();
        String to = config.getProperty("mail.admin");
        String subject = "DSpace test email";
        String server = config.getProperty("mail.server");
        String url = config.getProperty("dspace.url");
        Email e = new Email();
        e.setSubject(subject);
        e.addRecipient(to);
        e.content = "This is a test email sent from DSpace: " + url;
        System.out.println("\nAbout to send test email:");
        System.out.println(" - To: " + to);
        System.out.println(" - Subject: " + subject);
        System.out.println(" - Server: " + server);
<<<<<<< HEAD
        boolean disabled = ConfigurationManager.getBooleanProperty("mail.server.disabled", false);
=======
        boolean disabled = config.getBooleanProperty("mail.server.disabled", false);
>>>>>>> a54bf11b
        try
        {
            if( disabled)
            {
                System.err.println("\nError sending email:");
                System.err.println(" - Error: cannot test email because mail.server.disabled is set to true");
                System.err.println("\nPlease see the DSpace documentation for assistance.\n");
                System.err.println("\n");
                System.exit(1);
                return;
            }
            e.send();
        }
        catch (MessagingException me)
        {
            System.err.println("\nError sending email:");
            System.err.println(" - Error: " + me);
            System.err.println("\nPlease see the DSpace documentation for assistance.\n");
            System.err.println("\n");
            System.exit(1);
        }catch (IOException e1) {
        	System.err.println("\nError sending email:");
            System.err.println(" - Error: " + e1);
            System.err.println("\nPlease see the DSpace documentation for assistance.\n");
            System.err.println("\n");
            System.exit(1);
        }
        System.out.println("\nEmail sent successfully!\n");
    }

    /**
     * Utility struct class for handling file attachments.
     *
     * @author ojd20
     *
     */
    private static class FileAttachment
    {
        public FileAttachment(File f, String n)
        {
            this.file = f;
            this.name = n;
        }

        File file;

        String name;
    }

    /**
     * Utility struct class for handling file attachments.
     * 
     * @author Adán Román Ruiz at arvo.es
     * 
     */
    private static class InputStreamAttachment
    {
        public InputStreamAttachment(InputStream is, String name, String mimetype)
        {
            this.is = is;
            this.name = name;
            this.mimetype = mimetype;
        }

        InputStream is;
        String mimetype;
        String name;
    }
    
    /**
    *
    * @author arnaldo
    */
   public class InputStreamDataSource implements DataSource {
       private String name;       
       private String contentType;        
       private ByteArrayOutputStream baos;                
       
       InputStreamDataSource(String name, String contentType, InputStream inputStream) throws IOException {            
           this.name = name;            
           this.contentType = contentType;                        
           baos = new ByteArrayOutputStream();                        
           int read;            
           byte[] buff = new byte[256];            
           while((read = inputStream.read(buff)) != -1) {                
               baos.write(buff, 0, read);            
           }        
       }                

       @Override
       public String getContentType() {
           return contentType;        
       }         
       
       @Override
       public InputStream getInputStream() throws IOException {
           return new ByteArrayInputStream(baos.toByteArray());
       }         
       
       @Override
       public String getName() {
           return name;        
       }         

       @Override
       public OutputStream getOutputStream() throws IOException {
           throw new IOException("Cannot write to this read-only resource");        
       }    
   }

}<|MERGE_RESOLUTION|>--- conflicted
+++ resolved
@@ -36,8 +36,6 @@
 import javax.mail.internet.MimeBodyPart;
 import javax.mail.internet.MimeMessage;
 import javax.mail.internet.MimeMultipart;
-
-import org.apache.commons.lang.StringUtils;
 import org.apache.log4j.Logger;
 import org.dspace.services.ConfigurationService;
 import org.dspace.services.factory.DSpaceServicesFactory;
@@ -105,9 +103,6 @@
  */
 public class Email
 {
-    
-    private static boolean skipEmailSend = false;
-    
     /** The content of the message */
     private String content;
 
@@ -118,11 +113,8 @@
     private List<Object> arguments;
 
     /** The recipients */
-    private List<String> recipientsTO;
-
-    /** The recipients */
-    private List<String> recipientsCC;
-    
+    private List<String> recipients;
+
     /** Reply to field, if any */
     private String replyTo;
 
@@ -134,19 +126,13 @@
 
     private static final Logger log = Logger.getLogger(Email.class);
 
-
-    public static void setSkipEmailSend(boolean skip) {
-        skipEmailSend = skip;
-    }
-    
     /**
      * Create a new email message.
      */
     public Email()
     {
         arguments = new ArrayList<Object>(50);
-        recipientsTO = new ArrayList<String>(50);
-        recipientsCC = new ArrayList<String>(50);
+        recipients = new ArrayList<String>(50);
         attachments = new ArrayList<FileAttachment>(10);
         moreAttachments = new ArrayList<InputStreamAttachment>(10);
         subject = "";
@@ -163,26 +149,9 @@
      */
     public void addRecipient(String email)
     {
-        addRecipientTO(email);
-    }
-
-
-    /**
-     * Add a recipient
-     *
-     * @param email
-     *            the recipient's email address
-     */
-    public void addRecipientTO(String email)
-    {
-        recipientsTO.add(email);
-    }
-    
-    public void addRecipientCC(String email)
-    {
-        recipientsCC.add(email);
-    }
-    
+        recipients.add(email);
+    }
+
     /**
      * Set the content of the message. Setting this "resets" the message
      * formatting -<code>addArgument</code> will start. Comments and any
@@ -251,8 +220,7 @@
     public void reset()
     {
         arguments = new ArrayList<Object>(50);
-        recipientsTO = new ArrayList<String>(50);
-        recipientsCC = new ArrayList<String>(50);
+        recipients = new ArrayList<String>(50);
         attachments = new ArrayList<FileAttachment>(10);
         moreAttachments = new ArrayList<InputStreamAttachment>(10);
         replyTo = null;
@@ -268,24 +236,11 @@
      */
     public void send() throws MessagingException, IOException
     {
-<<<<<<< HEAD
-        
-        if (skipEmailSend) {
-            // exit immediatly
-            return;
-        }
-        
-        // Get the mail configuration properties
-        String from = ConfigurationManager.getProperty("mail.from.address");
-        boolean disabled = ConfigurationManager.getBooleanProperty("mail.server.disabled", false);
-        String fixedRecipient = ConfigurationManager.getProperty("mail.server.fixedRecipient");
-=======
         ConfigurationService config = DSpaceServicesFactory.getInstance().getConfigurationService();
 
         // Get the mail configuration properties
         String from = config.getProperty("mail.from.address");
         boolean disabled = config.getBooleanProperty("mail.server.disabled", false);
->>>>>>> a54bf11b
 
         // If no character set specified, attempt to retrieve a default
         if (charset == null)
@@ -300,44 +255,17 @@
         MimeMessage message = new MimeMessage(session);
 
         // Set the recipients of the message
-        Iterator<String> i = recipientsTO.iterator();
-        Iterator<String> z = recipientsCC.iterator();
+        Iterator<String> i = recipients.iterator();
 
         while (i.hasNext())
         {
-            // ATTENTION: if you add more recipientType be sure to handle 
-            // them properly when the fixedRecipient is used
             message.addRecipient(Message.RecipientType.TO, new InternetAddress(
                     i.next()));
-        }
-        while (z.hasNext())
-        {
-            // ATTENTION: if you add more recipientType be sure to handle 
-            // them properly when the fixedRecipient is used
-            message.addRecipient(Message.RecipientType.CC, new InternetAddress(
-                    z.next()));
         }
 
         // Format the mail message
         Object[] args = arguments.toArray();
         String fullMessage = MessageFormat.format(content, args);
-        
-        if(disabled) {
-            fullMessage += "\n===REAL RECIPIENT===\n";
-            for (String r : recipientsTO)
-            {
-                fullMessage += r + "\n";
-            }
-            if (recipientsCC.size() > 0)
-            {
-                fullMessage += "\n===REAL RECIPIENT (cc)===\n";
-                for (String r : recipientsCC)
-                {
-                    fullMessage += r + "\n";
-                }
-            }
-        }
-        
         Date date = new Date();
 
         message.setSentDate(date);
@@ -426,18 +354,7 @@
 
             text.append('\n').append(fullMessage);
 
-            if (StringUtils.isNotEmpty(fixedRecipient))
-            {
-                message.setRecipient(Message.RecipientType.TO,
-                        new InternetAddress(fixedRecipient));
-                message.setRecipients(Message.RecipientType.CC, 
-                        "");                        
-                Transport.send(message);
-            }
-            else
-            {
-                log.info(text);
-            }
+            log.info(text);
         }
         else
             Transport.send(message);
@@ -559,11 +476,7 @@
         System.out.println(" - To: " + to);
         System.out.println(" - Subject: " + subject);
         System.out.println(" - Server: " + server);
-<<<<<<< HEAD
-        boolean disabled = ConfigurationManager.getBooleanProperty("mail.server.disabled", false);
-=======
         boolean disabled = config.getBooleanProperty("mail.server.disabled", false);
->>>>>>> a54bf11b
         try
         {
             if( disabled)
