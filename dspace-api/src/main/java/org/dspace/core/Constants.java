--- conflicted
+++ resolved
@@ -39,14 +39,6 @@
 
     /** Type of individual eperson objects */
     public static final int EPERSON = 7;
-
-    public static final int SCHEME = 8;
-
-    /** Type of eperson groups */
-    public static final int CONCEPT = 9;
-
-    /** Type of individual eperson objects */
-    public static final int TERM = 10;
 
     /**
      * lets you look up type names from the type IDs
@@ -187,10 +179,6 @@
             RCOLLECTION, // 10 - DEFAULT_ITEM_READ
             RITEM | RCOLLECTION | RCOMMUNITY, // 11 - ADMIN
             RBITSTREAM | RBUNDLE | RITEM // 12 - WITHDRAWN_READ
-<<<<<<< HEAD
-
-=======
->>>>>>> a54bf11b
     };
 
     public static final String DEFAULT_ENCODING = "UTF-8";
