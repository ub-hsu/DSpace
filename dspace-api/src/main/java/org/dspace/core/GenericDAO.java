--- conflicted
+++ resolved
@@ -11,8 +11,6 @@
 import java.util.List;
 import java.util.UUID;
 
-import org.apache.log4j.Logger;
-
 /**
  * Generic Database Access Object interface class that should be implemented by all DAOs.
  * It offers up a lot of general methods so these don't need to be declared again in each DAO.
@@ -23,11 +21,6 @@
  */
 public interface GenericDAO<T>
 {
-<<<<<<< HEAD
-	
-	public static final Logger log = Logger.getLogger(GenericDAO.class);
-	
-=======
     /**
      * Create a new instance of this type in the database.
      * @param context current DSpace context.
@@ -35,7 +28,6 @@
      * @return entity tracking the created instance.
      * @throws SQLException
      */
->>>>>>> fb8eb032
     public T create(Context context, T t) throws SQLException;
 
     /**
