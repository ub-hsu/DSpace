/**
 * The contents of this file are subject to the license and copyright
 * detailed in the LICENSE and NOTICE files at the root of the source
 * tree and available online at
 *
 * http://www.dspace.org/license/
 */
package org.dspace.core;

import java.sql.SQLException;
import java.util.List;
import java.util.UUID;

import org.apache.log4j.Logger;

/**
 * Generic Database Access Object interface class that should be implemented by all DAOs.
 * It offers up a lot of general methods so these don't need to be declared again in each DAO.
 * The default Hibernate implementation offers up a class that implements all these methods.
 *
 * @author kevinvandevelde at atmire.com
 * @param <T> type which is accessed by this DAO, for example Item.
 */
public interface GenericDAO<T>
{
<<<<<<< HEAD
	
	public static final Logger log = Logger.getLogger(GenericDAO.class);
	
=======
    /**
     * Create a new instance of this type in the database.
     * @param context current DSpace context.
     * @param t type to be created.
     * @return entity tracking the created instance.
     * @throws SQLException
     */
>>>>>>> b5aba219
    public T create(Context context, T t) throws SQLException;

    /**
     * Persist this instance in the database.
     * @param context current DSpace context.
     * @param t type created here.
     * @throws SQLException passed through.
     */
    public void save(Context context, T t) throws SQLException;

    /**
     * Remove an instance from the database.
     * @param context current DSpace context.
     * @param t type of the instance to be removed.
     * @throws SQLException passed through.
     */
    public void delete(Context context, T t) throws SQLException;

    /**
     * Fetch all persisted instances of a given object type.
     *
     * @param context
     * @param clazz the desired type.
     * @return list of DAOs of the same type as clazz
     * @throws SQLException if database error
     */
    public List<T> findAll(Context context, Class<T> clazz) throws SQLException;

    /**
     * Execute a JPQL query returning a unique result.
     *
     * @param context
     * @param query JPQL query string
     * @return a DAO specified by the query string
     * @throws SQLException if database error
     */
    public T findUnique(Context context, String query) throws SQLException;

    /**
     * Fetch the entity identified by its legacy database identifier.
     * @param context current DSpace context.
     * @param clazz class of entity to be found.
     * @param id legacy database record ID.
     * @return the found entity.
     * @throws SQLException passed through.
     */
    public T findByID(Context context, Class clazz, int id) throws SQLException;

    /**
     * Fetch the entity identified by its UUID primary key.
     * @param context current DSpace context.
     * @param clazz class of entity to be found.
     * @param id primary key of the database record.
     * @return the found entity.
     * @throws SQLException
     */
    public T findByID(Context context, Class clazz, UUID id) throws SQLException;

    /**
     * Execute a JPQL query and return a collection of results.
     *
     * @param context
     * @param query JPQL query string
     * @return list of DAOs specified by the query string
     * @throws SQLException if database error
     */
    public List<T> findMany(Context context, String query) throws SQLException;
}<|MERGE_RESOLUTION|>--- conflicted
+++ resolved
@@ -23,11 +23,9 @@
  */
 public interface GenericDAO<T>
 {
-<<<<<<< HEAD
 	
 	public static final Logger log = Logger.getLogger(GenericDAO.class);
 	
-=======
     /**
      * Create a new instance of this type in the database.
      * @param context current DSpace context.
@@ -35,7 +33,6 @@
      * @return entity tracking the created instance.
      * @throws SQLException
      */
->>>>>>> b5aba219
     public T create(Context context, T t) throws SQLException;
 
     /**
