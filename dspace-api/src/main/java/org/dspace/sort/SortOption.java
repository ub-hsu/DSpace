--- conflicted
+++ resolved
@@ -8,9 +8,7 @@
 package org.dspace.sort;
 
 import java.io.IOException;
-import java.util.HashSet;
-import java.util.Set;
-import java.util.StringTokenizer;
+import java.util.*;
 import java.util.regex.Matcher;
 import java.util.regex.Pattern;
 
@@ -54,7 +52,12 @@
     static {
         try
         {
-            Set<SortOption> newSortOptionsSet = new HashSet<SortOption>();
+            Set<SortOption> newSortOptionsSet = new TreeSet<SortOption>(new Comparator<SortOption>() {
+	            @Override
+	            public int compare(SortOption sortOption, SortOption sortOption1) {
+		            return Integer.valueOf(sortOption.getNumber()).compareTo(Integer.valueOf(sortOption1.getNumber()));
+	            }
+            });
             int idx = 1;
             String option;
 
@@ -264,9 +267,7 @@
     }
     
     /**
-     * Is this a date field
-     * 
-     * @return
+     * Is this a date field?
      */
     public boolean isDate()
     {
@@ -279,9 +280,7 @@
     }
     
     /**
-     * Is the default sort option
-     * 
-     * @return
+     * Is the default sort option?
      */
     public boolean isDefault()
     {
@@ -293,56 +292,8 @@
     }
 
     /**
-<<<<<<< HEAD
-     * Return all the configured sort options for a specific browse
-     * @return
-     * @throws SortException
-     */
-    public static Set<SortOption> getSortOptions(String browseName) throws SortException
-    {
-        if (SortOption.sortOptionsSet == null)
-        {
-            throw new SortException("Sort options not loaded");
-        }
-        
-        Set<SortOption> options = new HashSet<SortOption>();
-        try
-        {
-            String sortCfg = ConfigurationManager.getProperty("browse."
-                    + browseName + ".sort-options");
-            if (sortCfg != null)
-            {
-                String[] sorts = sortCfg.split(",");
-                for (String s: sorts)
-                {
-                    options.add(SortOption.getSortOption(Integer.parseInt(s.trim())));
-                }
-            }
-        }
-        catch (NumberFormatException e)
-        {
-            throw new SortException("Wrong sort options for browse: "+browseName);
-        }
-
-        if (options.size() == 0)
-        {
-            return sortOptionsSet;
-        }
-        else
-        {
-            return options;
-        }
-    }
-
-    
-    /**
-     * Return all the configured sort options
-     * @return
-     * @throws SortException
-=======
      * Return all the configured sort options.
      * @throws SortException if sort error
->>>>>>> a54bf11b
      */
     public static Set<SortOption> getSortOptions() throws SortException
     {
@@ -355,14 +306,9 @@
     }
     
     /**
-     * Get the defined sort option by number (.1, .2, etc)
+     * Get the defined sort option by number (.1, .2, etc).
      * @param number
-<<<<<<< HEAD
-     * @return
-     * @throws SortException
-=======
      * @throws SortException if sort error
->>>>>>> a54bf11b
      */
     public static SortOption getSortOption(int number) throws SortException
     {
@@ -378,14 +324,8 @@
     }
     
     /**
-<<<<<<< HEAD
-     * Get the default sort option - initially, just the first one defined
-     * @return
-     * @throws SortException
-=======
      * Get the default sort option - initially, just the first one defined.
      * @throws SortException if sort error
->>>>>>> a54bf11b
      */
     public static SortOption getDefaultSortOption() throws SortException
     {
