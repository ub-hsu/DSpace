--- conflicted
+++ resolved
@@ -512,13 +512,8 @@
         // we want to exchange the old handle against the new one. To do so, we 
         // load all identifiers, clear the metadata field, re add all 
         // identifiers which are not from type handle and add the new handle.
-<<<<<<< HEAD
-        String handleref = getCanonicalForm(handle);
+		String handleref = handleService.getCanonicalForm(handle);
         List<IMetadataValue> identifiers = itemService.getMetadata(item, MetadataSchema.DC_SCHEMA, "identifier", "uri", Item.ANY);
-=======
-        String handleref = handleService.getCanonicalForm(handle);
-        List<MetadataValue> identifiers = itemService.getMetadata(item, MetadataSchema.DC_SCHEMA, "identifier", "uri", Item.ANY);
->>>>>>> 8f85b764
         itemService.clearMetadata(context, item, MetadataSchema.DC_SCHEMA, "identifier", "uri", Item.ANY);
         for (IMetadataValue identifier : identifiers)
         {
