/**
 * The contents of this file are subject to the license and copyright
 * detailed in the LICENSE and NOTICE files at the root of the source
 * tree and available online at
 *
 * http://www.dspace.org/license/
 */
package org.dspace.authorize.dao;

import java.sql.SQLException;
import java.util.List;

import org.dspace.authorize.AuthorizableEntity;
import org.dspace.authorize.ResourcePolicy;
import org.dspace.core.Context;
import org.dspace.core.GenericDAO;
import org.dspace.eperson.EPerson;
import org.dspace.eperson.Group;

/**
 * Database Access Object interface class for the ResourcePolicy object.
 * The implementation of this class is responsible for all database calls for the ResourcePolicy object and is autowired by spring
 * This class should only be accessed from a single service and should never be exposed outside of the API
 *
 * @author kevinvandevelde at atmire.com
 */
public interface ResourcePolicyDAO extends GenericDAO<ResourcePolicy> {

    public List<ResourcePolicy> findByDso(Context context, AuthorizableEntity dso) throws SQLException;

    public List<ResourcePolicy> findByDsoAndType(Context context, AuthorizableEntity dSpaceObject, String type) throws SQLException;

    public List<ResourcePolicy> findByGroup(Context context, Group group) throws SQLException;

    public List<ResourcePolicy> findByDSoAndAction(Context context, AuthorizableEntity dso, int actionId) throws SQLException;

<<<<<<< HEAD
    public List<ResourcePolicy> findByTypeIdGroupAction(Context context, AuthorizableEntity dso, Group group, int action, int notPolicyID) throws SQLException;
=======
    public List<ResourcePolicy> findByTypeGroupAction(Context context, DSpaceObject dso, Group group, int action) throws SQLException;
    
    /**
     * Look for ResourcePolicies by DSpaceObject, Group, and action, ignoring IDs with a specific PolicyID.
     * This method can be used to detect duplicate ResourcePolicies.
     * @param notPolicyID ResourcePolicies with this ID will be ignored while looking out for equal ResourcePolicies.
     * @return List of resource policies for the same DSpaceObject, group and action but other policyID.
     * @throws SQLException 
     */
    public List<ResourcePolicy> findByTypeGroupActionExceptId(Context context, DSpaceObject dso, Group group, int action, int notPolicyID) throws SQLException;
>>>>>>> 6333fb67
    
    public List<ResourcePolicy> findByEPersonGroupTypeIdAction(Context context, EPerson e, List<Group> groups, int action, int type_id) throws SQLException;

    public void deleteByDso(Context context, AuthorizableEntity dso) throws SQLException;

    public void deleteByDsoAndAction(Context context, AuthorizableEntity dso, int actionId) throws SQLException;

    public void deleteByDsoAndType(Context context, AuthorizableEntity dSpaceObject, String type) throws SQLException;

    public void deleteByGroup(Context context, Group group) throws SQLException;

    public void deleteByDsoGroupPolicies(Context context, AuthorizableEntity dso, Group group) throws SQLException;

    public void deleteByDsoEPersonPolicies(Context context, AuthorizableEntity dso, EPerson ePerson) throws SQLException;

    public void deleteByDsoAndTypeNotEqualsTo(Context c, AuthorizableEntity o, String type) throws SQLException;
}<|MERGE_RESOLUTION|>--- conflicted
+++ resolved
@@ -34,9 +34,6 @@
 
     public List<ResourcePolicy> findByDSoAndAction(Context context, AuthorizableEntity dso, int actionId) throws SQLException;
 
-<<<<<<< HEAD
-    public List<ResourcePolicy> findByTypeIdGroupAction(Context context, AuthorizableEntity dso, Group group, int action, int notPolicyID) throws SQLException;
-=======
     public List<ResourcePolicy> findByTypeGroupAction(Context context, DSpaceObject dso, Group group, int action) throws SQLException;
     
     /**
@@ -47,7 +44,6 @@
      * @throws SQLException 
      */
     public List<ResourcePolicy> findByTypeGroupActionExceptId(Context context, DSpaceObject dso, Group group, int action, int notPolicyID) throws SQLException;
->>>>>>> 6333fb67
     
     public List<ResourcePolicy> findByEPersonGroupTypeIdAction(Context context, EPerson e, List<Group> groups, int action, int type_id) throws SQLException;
 
