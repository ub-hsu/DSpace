--- conflicted
+++ resolved
@@ -383,11 +383,7 @@
     }
 
     @Override
-<<<<<<< HEAD
     public boolean isAdmin(Context c, EPerson e, AuthorizableEntity o) throws SQLException
-=======
-    public boolean isAdmin(Context c, EPerson e, DSpaceObject o) throws SQLException
->>>>>>> 1b5ada2d
     {
         // return true if user is an Administrator
         if (isAdmin(c, e))
@@ -442,7 +438,6 @@
         // check the *parent* objects of this object.  This allows Admin
         // permissions to be inherited automatically (e.g. Admin on Community
         // is also an Admin of all Collections/Items in that Community)
-<<<<<<< HEAD
         if(o.haveHierarchy()) {
             AuthorizableEntity parent = (AuthorizableEntity)(serviceFactory.getDSpaceObjectService((DSpaceObject)o).getParentObject(c, (DSpaceObject)o));
             if (parent != null)
@@ -451,14 +446,6 @@
             	c.cacheAuthorizedAction(o, Constants.ADMIN, c.getCurrentUser(), admin, null);
             	return admin;
 			}
-=======
-        DSpaceObject parent = serviceFactory.getDSpaceObjectService(o).getParentObject(c, o);
-        if (parent != null)
-        {
-            boolean admin = isAdmin(c, e, parent);
-            c.cacheAuthorizedAction(o, Constants.ADMIN, e, admin, null);
-            return admin;
->>>>>>> 1b5ada2d
         }
 
         c.cacheAuthorizedAction(o, Constants.ADMIN, e, false, null);
@@ -619,13 +606,8 @@
     }
     
     @Override
-<<<<<<< HEAD
     public void switchPoliciesAction(Context context, AuthorizableEntity dso, int fromAction, int toAction) throws SQLException, AuthorizeException {
-		List<ResourcePolicy> rps = getPoliciesActionFilter(context, dso, fromAction);
-=======
-    public void switchPoliciesAction(Context context, DSpaceObject dso, int fromAction, int toAction) throws SQLException, AuthorizeException {
         List<ResourcePolicy> rps = getPoliciesActionFilter(context, dso, fromAction);
->>>>>>> 1b5ada2d
         for (ResourcePolicy rp : rps) {
             rp.setAction(toAction);
         }
@@ -711,11 +693,7 @@
 
         List<Group> groups = new ArrayList<Group>();
         for (ResourcePolicy resourcePolicy : policies) {
-<<<<<<< HEAD
             if(resourcePolicy.getGroup() != null && resourcePolicyService.isDateValid(resourcePolicy))
-=======
-            if (resourcePolicy.getGroup() != null && resourcePolicyService.isDateValid(resourcePolicy))
->>>>>>> 1b5ada2d
             {
                 groups.add(resourcePolicy.getGroup());
             }
@@ -737,11 +715,7 @@
     }
 
     @Override
-<<<<<<< HEAD
     public ResourcePolicy findByTypeGroupAction(Context c, AuthorizableEntity dso, Group group, int action)
-=======
-    public ResourcePolicy findByTypeGroupAction(Context c, DSpaceObject dso, Group group, int action)
->>>>>>> 1b5ada2d
             throws SQLException
     {
         List<ResourcePolicy> policies = resourcePolicyService.find(c, dso, group, action);
@@ -773,12 +747,7 @@
      */
     @Override
     public void generateAutomaticPolicies(Context context, Date embargoDate,
-<<<<<<< HEAD
                                                  String reason, AuthorizableEntity dso, Collection owningCollection) throws SQLException, AuthorizeException
-=======
-        String reason, DSpaceObject dso, Collection owningCollection)
-        throws SQLException, AuthorizeException
->>>>>>> 1b5ada2d
     {
 
         if (embargoDate != null || (embargoDate == null && dso instanceof Bitstream))
@@ -818,13 +787,8 @@
     }
 
     @Override
-<<<<<<< HEAD
     public ResourcePolicy createResourcePolicy(Context context, AuthorizableEntity dso, Group group, EPerson eperson, int type, String rpType) throws SQLException, AuthorizeException {
         if(group == null && eperson == null)
-=======
-    public ResourcePolicy createResourcePolicy(Context context, DSpaceObject dso, Group group, EPerson eperson, int type, String rpType, String rpName, String rpDescription, Date startDate, Date endDate) throws SQLException, AuthorizeException {
-        if (group == null && eperson == null)
->>>>>>> 1b5ada2d
         {
             throw new IllegalArgumentException("We need at least an eperson or a group in order to create a resource policy.");
         }
