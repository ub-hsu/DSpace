/**
 * The contents of this file are subject to the license and copyright
 * detailed in the LICENSE and NOTICE files at the root of the source
 * tree and available online at
 *
 * http://www.dspace.org/license/
 */
package org.dspace.authorize.service;

import java.sql.SQLException;
import java.util.List;

import org.dspace.authorize.AuthorizableEntity;
import org.dspace.authorize.AuthorizeException;
import org.dspace.authorize.ResourcePolicy;
import org.dspace.content.DSpaceObject;
import org.dspace.core.Context;
import org.dspace.eperson.EPerson;
import org.dspace.eperson.Group;
import org.dspace.service.DSpaceCRUDService;

/**
 * Service interface class for the ResourcePolicy object.
 * The implementation of this class is responsible for all business logic calls for the ResourcePolicy object and is autowired by spring
 *
 * @author kevinvandevelde at atmire.com
 */
public interface ResourcePolicyService extends DSpaceCRUDService<ResourcePolicy> {


    public List<ResourcePolicy> find(Context c, AuthorizableEntity o) throws SQLException;

    public List<ResourcePolicy> find(Context c, AuthorizableEntity o, String type) throws SQLException;

    public List<ResourcePolicy> find(Context c, AuthorizableEntity o, int actionId) throws SQLException;

<<<<<<< HEAD
    public List<ResourcePolicy> find(Context c, AuthorizableEntity dso, Group group, int action, int notPolicyID) throws SQLException;
=======
    public List<ResourcePolicy> find(Context c, DSpaceObject dso, Group group, int action) throws SQLException;
>>>>>>> 6333fb67

    public List<ResourcePolicy> find(Context context, Group group) throws SQLException;
    
    public List<ResourcePolicy> find(Context c, EPerson e, List<Group> groups, int action, int type_id) throws SQLException;
    
    /**
     * Look for ResourcePolicies by DSpaceObject, Group, and action, ignoring IDs with a specific PolicyID.
     * This method can be used to detect duplicate ResourcePolicies.
     * @param notPolicyID ResourcePolicies with this ID will be ignored while looking out for equal ResourcePolicies.
     * @return List of resource policies for the same DSpaceObject, group and action but other policyID.
     * @throws SQLException 
     */
    public List<ResourcePolicy> findByTypeGroupActionExceptId(Context context, DSpaceObject dso, Group group, int action, int notPolicyID)
            throws SQLException;

    public String getActionText(ResourcePolicy resourcePolicy);

    public boolean isDateValid(ResourcePolicy resourcePolicy);

    public ResourcePolicy clone(Context context, ResourcePolicy resourcePolicy) throws SQLException, AuthorizeException;

    public void removeAllPolicies(Context c, AuthorizableEntity o) throws SQLException, AuthorizeException;

    public void removePolicies(Context c, AuthorizableEntity o, int actionId) throws SQLException, AuthorizeException;

    public void removePolicies(Context c, AuthorizableEntity o, String type) throws SQLException, AuthorizeException;

    public void removeDsoGroupPolicies(Context context, AuthorizableEntity dso, Group group) throws SQLException, AuthorizeException;

    public void removeDsoEPersonPolicies(Context context, AuthorizableEntity dso, EPerson ePerson) throws SQLException, AuthorizeException;

    public void removeGroupPolicies(Context c, Group group) throws SQLException;

    public void removeDsoAndTypeNotEqualsToPolicies(Context c, AuthorizableEntity o, String type) throws SQLException, AuthorizeException;

}<|MERGE_RESOLUTION|>--- conflicted
+++ resolved
@@ -34,11 +34,7 @@
 
     public List<ResourcePolicy> find(Context c, AuthorizableEntity o, int actionId) throws SQLException;
 
-<<<<<<< HEAD
-    public List<ResourcePolicy> find(Context c, AuthorizableEntity dso, Group group, int action, int notPolicyID) throws SQLException;
-=======
     public List<ResourcePolicy> find(Context c, DSpaceObject dso, Group group, int action) throws SQLException;
->>>>>>> 6333fb67
 
     public List<ResourcePolicy> find(Context context, Group group) throws SQLException;
     
