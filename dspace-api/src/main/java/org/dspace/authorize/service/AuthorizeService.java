/**
 * The contents of this file are subject to the license and copyright
 * detailed in the LICENSE and NOTICE files at the root of the source
 * tree and available online at
 *
 * http://www.dspace.org/license/
 */
package org.dspace.authorize.service;

import java.sql.SQLException;
import java.util.Date;
import java.util.List;

import org.dspace.authorize.AuthorizableEntity;
import org.dspace.authorize.AuthorizeException;
import org.dspace.authorize.ResourcePolicy;
import org.dspace.content.Collection;
import org.dspace.core.Context;
import org.dspace.eperson.EPerson;
import org.dspace.eperson.Group;

/**
 * AuthorizeManager handles all authorization checks for DSpace. For better
 * security, DSpace assumes that you do not have the right to do something
 * unless that permission is spelled out somewhere. That "somewhere" is the
 * ResourcePolicy table. The AuthorizeManager is given a user, an object, and an
 * action, and it then does a lookup in the ResourcePolicy table to see if there
 * are any policies giving the user permission to do that action.
 * <p>
 * ResourcePolicies now apply to single objects (such as submit (ADD) permission
 * to a collection.)
 * <p>
 * Note: If an eperson is a member of the administrator group, then they
 * are automatically given permission for all requests another special group is
 * group with name "Anonymous" - all EPeople are members of this group.
 */
public interface AuthorizeService {

    /**
     * Utility method, checks that the current user of the given context can
     * perform all of the specified actions on the given object. An
     * <code>AuthorizeException</code> if all the authorizations fail.
     *
     * @param c context with the current user
     * @param o DSpace object user is attempting to perform action on
     * @param actions array of action IDs from
     *     <code>org.dspace.core.Constants</code>
     * @throws AuthorizeException if any one of the specified actions cannot be 
     *     performed by the current user on the given object.
     * @throws SQLException
     *     An exception that provides information on a database access error or other errors.
     */
    public void authorizeAnyOf(Context c, AuthorizableEntity o, int[] actions) throws AuthorizeException, SQLException;

    /**
     * Checks that the context's current user can perform the given action on
     * the given object. Throws an exception if the user is not authorized,
     * otherwise the method call does nothing.
     *
     * @param c context
     * @param o a AuthorizableEntity
     * @param action action to perform from <code>org.dspace.core.Constants</code>
     * @throws AuthorizeException
     *     Exception indicating the current user of the context does not have permission
     *     to perform a particular action.
     * @throws SQLException
     *     An exception that provides information on a database access error or other errors.
     */
    public void authorizeAction(Context c, AuthorizableEntity o, int action) throws AuthorizeException, SQLException;

    /**
     * Checks that the context's current user can perform the given action on
     * the given object. Throws an exception if the user is not authorized,
     * otherwise the method call does nothing.
     *
     * @param c context
     * @param o a AuthorizableEntity
     * @param useInheritance
     *         flag to say if ADMIN action on the current object or parent
     *         object can be used
     * @param action action to perform from <code>org.dspace.core.Constants</code>
     * @throws AuthorizeException
     *     Exception indicating the current user of the context does not have permission
     *     to perform a particular action.
     * @throws SQLException
     *     An exception that provides information on a database access error or other errors.
     */
    public void authorizeAction(Context c, AuthorizableEntity o, int action, boolean useInheritance)
            throws AuthorizeException, SQLException;

    /**
     * Checks that the specified eperson can perform the given action on
     * the given object. Throws an exception if the user is not authorized,
     * otherwise the method call does nothing.
     *
     * @param c context
     * @param e the eperson to use for the authorization check        
     * @param o a AuthorizableEntity
     * @param useInheritance
     *         flag to say if ADMIN action on the current object or parent
     *         object can be used
     * @param action action to perform from <code>org.dspace.core.Constants</code>
     * @throws AuthorizeException
     *     Exception indicating the current user of the context does not have permission
     *     to perform a particular action.
     * @throws SQLException
     *     An exception that provides information on a database access error or other errors.
     */
    public void authorizeAction(Context c, EPerson e, AuthorizableEntity o, int action, boolean useInheritance)
            throws AuthorizeException, SQLException;
    
    /**
     * same authorize, returns boolean for those who don't want to deal with
     * catching exceptions.
     *
     * @param c DSpace context, containing current user
     * @param o AuthorizableEntity
     * @param a action being attempted, from
     *         <code>org.dspace.core.Constants</code>
     * @return {@code true} if the current user in the context is
     *         authorized to perform the given action on the given object
     * @throws SQLException
     *     An exception that provides information on a database access error or other errors.
     */
    public boolean authorizeActionBoolean(Context c, AuthorizableEntity o, int a) throws SQLException;

    /**
     * same authorize, returns boolean for those who don't want to deal with
     * catching exceptions.
     *
     * @param c DSpace context, containing current user
     * @param o AuthorizableEntity
     * @param a action being attempted, from
     *         <code>org.dspace.core.Constants</code>
     * @param useInheritance
     *         flag to say if ADMIN action on the current object or parent
     *         object can be used
     * @return {@code true} if the current user in the context is
     *         authorized to perform the given action on the given object
     * @throws SQLException
     *     An exception that provides information on a database access error or other errors.
     */
    public boolean authorizeActionBoolean(Context c, AuthorizableEntity o, int a, boolean useInheritance) throws SQLException;
    
    /**
     * same authorize with a specif eperson (not the current user), returns boolean for those who don't want to deal with
     * catching exceptions.
     *
     * @param c DSpace context
     * @param e EPerson to use in the check        
     * @param o AuthorizableEntity
     * @param a action being attempted, from
     *         <code>org.dspace.core.Constants</code>
     * @param useInheritance
     *         flag to say if ADMIN action on the current object or parent
     *         object can be used
     * @return {@code true} if the requested user is
     *         authorized to perform the given action on the given object
     * @throws SQLException
     *     An exception that provides information on a database access error or other errors.
     */
    public boolean authorizeActionBoolean(Context c, EPerson e, AuthorizableEntity o, int a, boolean useInheritance) throws SQLException;

    ///////////////////////////////////////////////
    // admin check methods
    ///////////////////////////////////////////////

    /**
     * Check to see if the current user is an Administrator of a given object
     * within DSpace. Always return {@code true} if the user is a System
     * Admin
     *
     * @param c current context
     * @param o current DSpace Object, if <code>null</code> the call will be
     *         equivalent to a call to the <code>isAdmin(Context c)</code>
     *         method
     * @return {@code true} if user has administrative privileges on the
     *         given DSpace object
     * @throws SQLException
     *     An exception that provides information on a database access error or other errors.
     */
    public boolean isAdmin(Context c, AuthorizableEntity o) throws SQLException;

    /**
     * Check to see if a specific user is an Administrator of a given object
     * within DSpace. Always return {@code true} if the user is a System
     * Admin
     *
     * @param c current context
     * @param e the user to check
     * @param o current DSpace Object, if <code>null</code> the call will be
     *         equivalent to a call to the <code>isAdmin(Context c)</code>
     *         method
     * @return {@code true} if the user has administrative privileges on the
     *         given DSpace object
     * @throws SQLException if database error
     */
    public boolean isAdmin(Context c, EPerson e, AuthorizableEntity o) throws SQLException;

    /**
     * Check to see if a specific user is an Administrator of a given object
     * within DSpace. Always return {@code true} if the user is a System
     * Admin
     *
     * @param c current context
     * @param e the user to check
     * @param o current DSpace Object, if <code>null</code> the call will be
     *         equivalent to a call to the <code>isAdmin(Context c)</code>
     *         method
     * @return {@code true} if the user has administrative privileges on the
     *         given DSpace object
     * @throws SQLException if database error
     */
    public boolean isAdmin(Context c, EPerson e, DSpaceObject o) throws SQLException;


    /**
     * Check to see if the current user is a System Admin. Always return
     * {@code true} if c.ignoreAuthorization is set. If no EPerson is
     * logged in and context.getCurrentUser() returns null, this method
     * returns false as anonymous users can never be administrators.
     *
     * @param c current context
     * @return {@code true} if user is an admin or ignore authorization
     *         flag set
     * @throws SQLException
     *     An exception that provides information on a database access error or other errors.
     */
    public boolean isAdmin(Context c) throws SQLException;

    /**
     * Check to see if a specific user is system admin. Always return
     * {@code true} if c.ignoreAuthorization is set.
     *
     * @param c current context
     * @return {@code true} if user is an admin or ignore authorization
     *         flag set
     * @throws SQLException if database error
     */
    public boolean isAdmin(Context c, EPerson e) throws SQLException;
    
    public boolean isCommunityAdmin(Context c) throws SQLException;
    
    public boolean isCollectionAdmin(Context c) throws SQLException; 

    ///////////////////////////////////////////////
    // policy manipulation methods
    ///////////////////////////////////////////////

    /**
     * Add a policy for an individual eperson
     *
     * @param c context. Current user irrelevant
     * @param o AuthorizableEntity to add policy to
     * @param actionID ID of action from <code>org.dspace.core.Constants</code>
     * @param e eperson who can perform the action
     * @throws SQLException if database error
     * @throws AuthorizeException if current user in context is not authorized to add policies
     */
    public void addPolicy(Context c, AuthorizableEntity o, int actionID, EPerson e) throws SQLException, AuthorizeException;


    /**
     * Add a policy for an individual eperson
     *
     * @param c context. Current user irrelevant
     * @param o AuthorizableEntity to add policy to
     * @param actionID ID of action from <code>org.dspace.core.Constants</code>
     * @param e eperson who can perform the action
     * @param type policy type, deafult types are declared in the ResourcePolicy class
     * @throws SQLException if database error
     * @throws AuthorizeException if current user in context is not authorized to add policies
     */
    public void addPolicy(Context c, AuthorizableEntity o, int actionID, EPerson e, String type) throws SQLException, AuthorizeException;

    /**
     * Add a policy for a group
     *
     * @param c current context
     * @param o object to add policy for
     * @param actionID ID of action from <code>org.dspace.core.Constants</code>
     * @param g group to add policy for
     * @throws SQLException if there's a database problem
     * @throws AuthorizeException if the current user is not authorized to add this policy
     */
    public void addPolicy(Context c, AuthorizableEntity o, int actionID, Group g) throws SQLException, AuthorizeException;

    /**
     * Add a policy for a group
     *
     * @param c current context
     * @param o object to add policy for
     * @param actionID ID of action from <code>org.dspace.core.Constants</code>
     * @param g group to add policy for
     * @param type policy type, deafult types are declared in the ResourcePolicy class
     * @throws SQLException if there's a database problem
     * @throws AuthorizeException if the current user is not authorized to add this policy
     */
    public void addPolicy(Context c, AuthorizableEntity o, int actionID, Group g, String type) throws SQLException, AuthorizeException;

    /**
     * Return a List of the policies for an object
     *
     * @param c current context
     * @param o object to retrieve policies for
     * @return List of {@code ResourcePolicy} objects
     * @throws SQLException if database error
     */
    public List<ResourcePolicy> getPolicies(Context c, AuthorizableEntity o) throws SQLException;

    /**
     * Return a List of the policies for an object
     *
     * @param c  current context
     * @param o object to retrieve policies for
     * @param type type
     * @return List of {@code ResourcePolicy} objects
     * @throws SQLException if database error
     */
    public List<ResourcePolicy> findPoliciesByDSOAndType(Context c, AuthorizableEntity o, String type) throws SQLException;

    /**
     * Return a List of the policies for a group
     *
     * @param c current context
     * @param g group to retrieve policies for
     * @return List of {@code ResourcePolicy} objects
     * @throws SQLException if database error
     */
    public List<ResourcePolicy> getPoliciesForGroup(Context c, Group g) throws SQLException;

    /**
     * Return a list of policies for an object that match the action
     *
     * @param c context
     * @param o AuthorizableEntity policies relate to
     * @param actionID action (defined in class Constants)
     * @return list of resource policies
     * @throws SQLException if there's a database problem
     */
    public List<ResourcePolicy> getPoliciesActionFilter(Context c, AuthorizableEntity o, int actionID) throws SQLException;

    /**
     * Add policies to an object to match those from a previous object
     *
     * @param c context
     * @param src source of policies
     * @param dest destination of inherited policies
     * @throws SQLException if there's a database problem
     * @throws AuthorizeException if the current user is not authorized to add these policies
     */
    public void inheritPolicies(Context c, AuthorizableEntity src, AuthorizableEntity dest) throws SQLException, AuthorizeException;

    /**
     * Copies policies from a list of resource policies to a given AuthorizableEntity
     *
     * @param c DSpace context
     * @param policies List of ResourcePolicy objects
     * @param dest object to have policies added
     * @throws SQLException if there's a database problem
     * @throws AuthorizeException if the current user is not authorized to add these policies
     */
    public void addPolicies(Context c, List<ResourcePolicy> policies, AuthorizableEntity dest) throws SQLException, AuthorizeException;

    /**
     * removes ALL policies for an object.  FIXME doesn't check authorization
     *
     * @param c DSpace context
     * @param o object to remove policies for
     * @throws SQLException  if there's a database problem
     * @throws AuthorizeException if authorization error
     */
    public void removeAllPolicies(Context c, AuthorizableEntity o) throws SQLException, AuthorizeException;

    /**
     * removes ALL policies for an object that are not of the input type.
     *
     * @param c DSpace context
     * @param o object to remove policies for
     * @param type type
     * @throws SQLException if there's a database problem
     * @throws AuthorizeException if authorization error
     */
    public void removeAllPoliciesByDSOAndTypeNotEqualsTo(Context c, AuthorizableEntity o, String type) throws SQLException, AuthorizeException;

    /**
     * removes policies
     *
     * @param c DSpace context
     * @param o object to remove policies for
     * @param type policy type
     * @throws SQLException if there's a database problem
     * @throws AuthorizeException if authorization error
     */
    public void removeAllPoliciesByDSOAndType(Context c, AuthorizableEntity o, String type) throws SQLException, AuthorizeException;

    /**
     * Remove all policies from an object that match a given action. FIXME
     * doesn't check authorization
     *
     * @param context current context
     * @param dso object to remove policies from
     * @param actionID ID of action to match from
     *         {@link org.dspace.core.Constants#Constants Constants}, or -1=all
     * @throws SQLException  if there's a database problem
     * @throws AuthorizeException if authorization error
     */
    public void removePoliciesActionFilter(Context context, AuthorizableEntity dso, int actionID) throws SQLException, AuthorizeException;

    /**
     * Removes all policies relating to a particular group. FIXME doesn't check
     * authorization
     *
     * @param c current context
     * @param group the group
     * @throws SQLException if there's a database problem
     */
    public void removeGroupPolicies(Context c, Group group) throws SQLException;

    /**
     * Removes all policies from a group for a particular object that belong to
     * a Group. FIXME doesn't check authorization
     *
     * @param c current context
     * @param o the object
     * @param g the group
     * @throws SQLException if there's a database problem
     * @throws AuthorizeException if authorization error
     */
    public void removeGroupPolicies(Context c, AuthorizableEntity o, Group g) throws SQLException, AuthorizeException;

    /**
     * Removes all policies from an eperson for a particular object that belong to
     * an EPerson. FIXME doesn't check authorization
     *
     * @param c current context
     * @param o the object
     * @param e the eperson
     * @throws SQLException if there's a database problem
     * @throws AuthorizeException if authorization error
     */
    public void removeEPersonPolicies(Context c, AuthorizableEntity o, EPerson e) throws SQLException, AuthorizeException;

    /**
     * Returns all groups authorized to perform an action on an object. Returns
     * empty array if no matches.
     *
     * @param c current context
     * @param o object
     * @param actionID ID of action from {@link org.dspace.core.Constants#Constants Constants}
     * @return array of {@link org.dspace.eperson.Group#Group Groups} that can perform the specified
     *         action on the specified object
     * @throws SQLException if there's a database problem
     */
    public List<Group> getAuthorizedGroups(Context c, AuthorizableEntity o, int actionID) throws java.sql.SQLException;

    public boolean isAnIdenticalPolicyAlreadyInPlace(Context c, AuthorizableEntity o, ResourcePolicy rp) throws SQLException;


    /**
     * Is a policy with the specified parameters already in place?
     *
     * @param c current context
     * @param o object
     * @param group group
     * @param actionID ID of action from {@link org.dspace.core.Constants#Constants Constants}
     * @param policyID ID of an existing policy. If -1 is specified, this parameter will be ignored
     * @return true if such a policy exists, false otherwise
     * @throws SQLException if there's a database problem
     */
<<<<<<< HEAD
    public boolean isAnIdenticalPolicyAlreadyInPlace(Context c, AuthorizableEntity o, Group group, int actionID, int policyID) throws SQLException;
    
    public ResourcePolicy findByTypeGroupAction(Context c, AuthorizableEntity dso, Group group, int action) throws SQLException;
=======
    public boolean isAnIdenticalPolicyAlreadyInPlace(Context c, DSpaceObject o, Group group, int actionID, int policyID) throws SQLException;
    
    public ResourcePolicy findByTypeGroupAction(Context c, DSpaceObject dso, Group group, int action) throws SQLException;
>>>>>>> 1b5ada2d


    /**
     * Generate Policies policies READ for the date in input adding reason. New policies are assigned automatically at the groups that
     * have right on the collection. E.g., if the anonymous can access the collection policies are assigned to anonymous.
     *
     * @param context current context
     * @param embargoDate date
     * @param reason reason
     * @param dso AuthorizableEntity
     * @param owningCollection collection
     * @throws SQLException if database error
     * @throws AuthorizeException if authorization error
     */
    public void generateAutomaticPolicies(Context context, Date embargoDate, String reason, AuthorizableEntity dso, Collection owningCollection) throws SQLException, AuthorizeException;

<<<<<<< HEAD
    public ResourcePolicy createResourcePolicy(Context context, AuthorizableEntity dso, Group group, EPerson eperson, int type, String rpType) throws SQLException, AuthorizeException;
=======
    public ResourcePolicy createResourcePolicy(Context context, DSpaceObject dso, Group group, EPerson eperson, int type, String rpType, String rpName, String rpDescription, Date startDate, Date endDate) throws SQLException, AuthorizeException;
>>>>>>> 1b5ada2d

    public ResourcePolicy createOrModifyPolicy(ResourcePolicy policy, Context context, String name, Group group, EPerson ePerson, Date embargoDate, int action, String reason, AuthorizableEntity dso) throws AuthorizeException, SQLException;

<<<<<<< HEAD
	/**
	 * Change all the policies related to the action (fromPolicy) of the
	 * specified object to the new action (toPolicy)
	 * 
	 * @param context
	 * @param dso
	 *            the dspace object
	 * @param fromAction
	 *            the action to change
	 * @param toAction
	 *            the new action to set
	 * @throws SQLException
	 * @throws AuthorizeException
	 */
	void switchPoliciesAction(Context context, AuthorizableEntity dso, int fromAction, int toAction)
			throws SQLException, AuthorizeException;
=======
    /**
     * Change all the policies related to the action (fromPolicy) of the
     * specified object to the new action (toPolicy)
     * 
     * @param context
     *     The relevant DSpace Context.
     * @param dso
     *     the dspace object
     * @param fromAction
     *     the action to change
     * @param toAction
     *     the new action to set
     * @throws SQLException
     *     An exception that provides information on a database access error or other errors.
     * @throws AuthorizeException
     *     Exception indicating the current user of the context does not have permission
     *     to perform a particular action.
     */
    void switchPoliciesAction(Context context, DSpaceObject dso, int fromAction, int toAction)
            throws SQLException, AuthorizeException;
>>>>>>> 1b5ada2d

}<|MERGE_RESOLUTION|>--- conflicted
+++ resolved
@@ -197,22 +197,6 @@
      */
     public boolean isAdmin(Context c, EPerson e, AuthorizableEntity o) throws SQLException;
 
-    /**
-     * Check to see if a specific user is an Administrator of a given object
-     * within DSpace. Always return {@code true} if the user is a System
-     * Admin
-     *
-     * @param c current context
-     * @param e the user to check
-     * @param o current DSpace Object, if <code>null</code> the call will be
-     *         equivalent to a call to the <code>isAdmin(Context c)</code>
-     *         method
-     * @return {@code true} if the user has administrative privileges on the
-     *         given DSpace object
-     * @throws SQLException if database error
-     */
-    public boolean isAdmin(Context c, EPerson e, DSpaceObject o) throws SQLException;
-
 
     /**
      * Check to see if the current user is a System Admin. Always return
@@ -227,6 +211,17 @@
      *     An exception that provides information on a database access error or other errors.
      */
     public boolean isAdmin(Context c) throws SQLException;
+
+    /**
+     * Check to see if a specific user is system admin. Always return
+     * {@code true} if c.ignoreAuthorization is set.
+     *
+     * @param c current context
+     * @return {@code true} if user is an admin or ignore authorization
+     *         flag set
+     * @throws SQLException if database error
+     */
+    public boolean isAdmin(Context c, EPerson e) throws SQLException;
 
     /**
      * Check to see if a specific user is system admin. Always return
@@ -468,15 +463,11 @@
      * @return true if such a policy exists, false otherwise
      * @throws SQLException if there's a database problem
      */
-<<<<<<< HEAD
     public boolean isAnIdenticalPolicyAlreadyInPlace(Context c, AuthorizableEntity o, Group group, int actionID, int policyID) throws SQLException;
     
     public ResourcePolicy findByTypeGroupAction(Context c, AuthorizableEntity dso, Group group, int action) throws SQLException;
-=======
-    public boolean isAnIdenticalPolicyAlreadyInPlace(Context c, DSpaceObject o, Group group, int actionID, int policyID) throws SQLException;
     
     public ResourcePolicy findByTypeGroupAction(Context c, DSpaceObject dso, Group group, int action) throws SQLException;
->>>>>>> 1b5ada2d
 
 
     /**
@@ -493,15 +484,10 @@
      */
     public void generateAutomaticPolicies(Context context, Date embargoDate, String reason, AuthorizableEntity dso, Collection owningCollection) throws SQLException, AuthorizeException;
 
-<<<<<<< HEAD
-    public ResourcePolicy createResourcePolicy(Context context, AuthorizableEntity dso, Group group, EPerson eperson, int type, String rpType) throws SQLException, AuthorizeException;
-=======
-    public ResourcePolicy createResourcePolicy(Context context, DSpaceObject dso, Group group, EPerson eperson, int type, String rpType, String rpName, String rpDescription, Date startDate, Date endDate) throws SQLException, AuthorizeException;
->>>>>>> 1b5ada2d
+    public ResourcePolicy createResourcePolicy(Context context, AuthorizableEntity dso, Group group, EPerson eperson, int type, String rpType, String rpName, String rpDescription, Date startDate, Date endDate) throws SQLException, AuthorizeException;
 
     public ResourcePolicy createOrModifyPolicy(ResourcePolicy policy, Context context, String name, Group group, EPerson ePerson, Date embargoDate, int action, String reason, AuthorizableEntity dso) throws AuthorizeException, SQLException;
 
-<<<<<<< HEAD
 	/**
 	 * Change all the policies related to the action (fromPolicy) of the
 	 * specified object to the new action (toPolicy)
@@ -513,32 +499,13 @@
 	 *            the action to change
 	 * @param toAction
 	 *            the new action to set
-	 * @throws SQLException
-	 * @throws AuthorizeException
+     * @throws SQLException
+     *     An exception that provides information on a database access error or other errors.
+     * @throws AuthorizeException
+     *     Exception indicating the current user of the context does not have permission
+     *     to perform a particular action.
 	 */
 	void switchPoliciesAction(Context context, AuthorizableEntity dso, int fromAction, int toAction)
 			throws SQLException, AuthorizeException;
-=======
-    /**
-     * Change all the policies related to the action (fromPolicy) of the
-     * specified object to the new action (toPolicy)
-     * 
-     * @param context
-     *     The relevant DSpace Context.
-     * @param dso
-     *     the dspace object
-     * @param fromAction
-     *     the action to change
-     * @param toAction
-     *     the new action to set
-     * @throws SQLException
-     *     An exception that provides information on a database access error or other errors.
-     * @throws AuthorizeException
-     *     Exception indicating the current user of the context does not have permission
-     *     to perform a particular action.
-     */
-    void switchPoliciesAction(Context context, DSpaceObject dso, int fromAction, int toAction)
-            throws SQLException, AuthorizeException;
->>>>>>> 1b5ada2d
 
 }