--- conflicted
+++ resolved
@@ -337,12 +337,8 @@
                 {
                     clist = mycollections;
                 }
-<<<<<<< HEAD
                 Item item = addItem(c, clist, sourceDir, dircontents[i], mapOut, template);
                 c.uncacheEntity(item);
-=======
-                Item item =addItem(c, clist, sourceDir, dircontents[i], mapOut, template);c.uncacheEntity(item);
->>>>>>> 1b5ada2d
                 System.out.println(i + " " + dircontents[i]);
             }
         }
@@ -748,11 +744,7 @@
         {
             qualifier = null;
         }
-<<<<<<< HEAD
         // only add metadata if it is no test and there is a real value
-=======
-        // only add metadata if it is no test and there is an actual value
->>>>>>> 1b5ada2d
         if (!isTest && !value.equals(""))
         {
             itemService.addMetadata(c, i, schema, element, qualifier, language, value);
