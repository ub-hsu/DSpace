/**
 * The contents of this file are subject to the license and copyright
 * detailed in the LICENSE and NOTICE files at the root of the source
 * tree and available online at
 *
 * http://www.dspace.org/license/
 */
package org.dspace.app.harvest;

import org.apache.commons.cli.*;
import org.dspace.authorize.AuthorizeException;
import org.dspace.content.Collection;
import org.dspace.content.DSpaceObject;
import org.dspace.content.Item;
import org.dspace.content.factory.ContentServiceFactory;
import org.dspace.content.service.CollectionService;
import org.dspace.content.service.ItemService;
import org.dspace.core.Constants;
import org.dspace.core.Context;
import org.dspace.eperson.EPerson;
import org.dspace.eperson.factory.EPersonServiceFactory;
import org.dspace.eperson.service.EPersonService;
import org.dspace.handle.factory.HandleServiceFactory;
import org.dspace.harvest.HarvestedCollection;
import org.dspace.harvest.HarvestingException;
import org.dspace.harvest.OAIHarvester;
import org.dspace.harvest.factory.HarvestServiceFactory;
import org.dspace.harvest.service.HarvestedCollectionService;

import java.io.IOException;
import java.sql.SQLException;
import java.util.Iterator;
import java.util.List;
import java.util.UUID;

/**
 *  Test class for harvested collections.
 *
 * @author Alexey Maslov
 */
public class Harvest
{
    private static Context context;

    private static final HarvestedCollectionService harvestedCollectionService = HarvestServiceFactory.getInstance().getHarvestedCollectionService();
    private static final EPersonService ePersonService = EPersonServiceFactory.getInstance().getEPersonService();
    private static final CollectionService collectionService = ContentServiceFactory.getInstance().getCollectionService();

    public static void main(String[] argv) throws Exception
    {
        // create an options object and populate it
        CommandLineParser parser = new PosixParser();

        Options options = new Options();

        options.addOption("p", "purge", false, "delete all items in the collection");
        options.addOption("r", "run", false, "run the standard harvest procedure");
        options.addOption("g", "ping", false, "test the OAI server and set");
        options.addOption("o", "once", false, "run the harvest procedure with specified parameters");
        options.addOption("s", "setup", false, "Set the collection up for harvesting");
        options.addOption("S", "start", false, "start the harvest loop");
        options.addOption("R", "reset", false, "reset harvest status on all collections");
        options.addOption("P", "purge", false, "purge all harvestable collections");
        

        options.addOption("e", "eperson", true,
            "eperson");
        options.addOption("c", "collection", true,
            "harvesting collection (handle or id)");
        options.addOption("t", "type", true,
            "type of harvesting (0 for none)");
        options.addOption("a", "address", true,
            "address of the OAI-PMH server");
        options.addOption("i", "oai_set_id", true,
            "id of the PMH set representing the harvested collection");
        options.addOption("m", "metadata_format", true,
            "the name of the desired metadata format for harvesting, resolved to namespace and crosswalk in dspace.cfg");

        options.addOption("h", "help", false, "help");

        CommandLine line = parser.parse(options, argv);

        String command = null; 
        String eperson = null;
        String collection = null;
        String oaiSource = null;
        String oaiSetID = null;
        String metadataKey = null;
        int harvestType = 0;
        
        if (line.hasOption('h'))
        {
            HelpFormatter myhelp = new HelpFormatter();
            myhelp.printHelp("Harvest\n", options);
<<<<<<< HEAD
            System.out
    				.println("\nPING OAI server: Harvest -g -a oai_source -i oai_set_id");
            System.out
					.println("RUNONCE harvest with arbitrary options: Harvest -o -e eperson -c collection -t harvest_type -a oai_source -i oai_set_id -m metadata_format");
            System.out
                    .println("SETUP a collection for harvesting: Harvest -s -c collection -t harvest_type -a oai_source -i oai_set_id -m metadata_format");
            System.out
            		.println("RUN harvest once: Harvest -r -e eperson -c collection");
            System.out
    				.println("START harvest scheduler: Harvest -S");
            System.out
					.println("RESET all harvest status: Harvest -R");
            System.out
                    .println("PURGE a collection of items and settings: Harvest -p -e eperson -c collection");
            System.out
					.println("PURGE all harvestable collections: Harvest -P -e eperson");
=======
            System.out.println("\nPING OAI server: Harvest -g -a oai_source -i oai_set_id");
            System.out.println("RUNONCE harvest with arbitrary options: Harvest -o -e eperson -c collection -t harvest_type -a oai_source -i oai_set_id -m metadata_format");
            System.out.println("SETUP a collection for harvesting: Harvest -s -c collection -t harvest_type -a oai_source -i oai_set_id -m metadata_format");
            System.out.println("RUN harvest once: Harvest -r -e eperson -c collection");
            System.out.println("START harvest scheduler: Harvest -S");
            System.out.println("RESET all harvest status: Harvest -R");
            System.out.println("PURGE a collection of items and settings: Harvest -p -e eperson -c collection");
            System.out.println("PURGE all harvestable collections: Harvest -P -e eperson");
>>>>>>> 1b5ada2d
            
            

            System.exit(0);
        }

        if (line.hasOption('s')) {
            command = "config";
        }
        if (line.hasOption('p')) {
            command = "purge";
        }
        if (line.hasOption('r')) {
            command = "run";
        }
        if (line.hasOption('g')) {
            command = "ping";
        }
        if (line.hasOption('o')) {
            command = "runOnce";
        }
        if (line.hasOption('S')) {
            command = "start";
        }
        if (line.hasOption('R')) {
            command = "reset";
        }
        if (line.hasOption('P')) {
            command = "purgeAll";
        }

        
        if (line.hasOption('e')) {
            eperson = line.getOptionValue('e');
        }
        if (line.hasOption('c')) {
            collection = line.getOptionValue('c');
        }
        if (line.hasOption('t')) {
            harvestType = Integer.parseInt(line.getOptionValue('t'));
        } else {
            harvestType = 0;
        }
        if (line.hasOption('a')) {
            oaiSource = line.getOptionValue('a');
        }
        if (line.hasOption('i')) {
            oaiSetID = line.getOptionValue('i');
        }
        if (line.hasOption('m')) {
            metadataKey = line.getOptionValue('m');
        }
        

        // Instantiate our class
        Harvest harvester = new Harvest();
        harvester.context = new Context(Context.Mode.BATCH_EDIT);
        
        
        // Check our options
        if (command == null)
        {
            System.out
                    .println("Error - no parameters specified (run with -h flag for details)");
            System.exit(1);
        }
        // Run a single harvest cycle on a collection using saved settings.
        else if ("run".equals(command))
        {
            if (collection == null || eperson == null)
            {
                System.out
                        .println("Error - a target collection and eperson must be provided");
                System.out.println(" (run with -h flag for details)");
                System.exit(1);
            }
            
            harvester.runHarvest(collection, eperson);
        }
        // start the harvest loop
        else if ("start".equals(command))
        {
            startHarvester();
        }
        // reset harvesting status
        else if ("reset".equals(command))
        {
            resetHarvesting();
        }
        // purge all collections that are set up for harvesting (obviously for testing purposes only)
        else if ("purgeAll".equals(command))
        {
            if (eperson == null)
            {
                System.out
                        .println("Error - an eperson must be provided");
                System.out.println(" (run with -h flag for details)");
                System.exit(1);
            }

            List<HarvestedCollection> harvestedCollections = harvestedCollectionService.findAll(context);
            for (HarvestedCollection harvestedCollection : harvestedCollections)
            {
                System.out.println("Purging the following collections (deleting items and resetting harvest status): " + harvestedCollection.getCollection().getID().toString());
                harvester.purgeCollection(harvestedCollection.getCollection().getID().toString(), eperson);
            }
            context.complete();
        }
        // Delete all items in a collection. Useful for testing fresh harvests.
        else if ("purge".equals(command))
        {
            if (collection == null || eperson == null)
            {
                System.out
                        .println("Error - a target collection and eperson must be provided");
                System.out.println(" (run with -h flag for details)");
                System.exit(1);
            }
            
            harvester.purgeCollection(collection, eperson);
            context.complete();
            
            //TODO: implement this... remove all items and remember to unset "last-harvested" settings
        }
        // Configure a collection with the three main settings 
        else if ("config".equals(command))
        {
            if (collection == null)
            {
                System.out.println("Error -  a target collection must be provided");
                System.out.println(" (run with -h flag for details)");
                System.exit(1);
            }
            if (oaiSource == null || oaiSetID == null)
            {
                System.out.println("Error - both the OAI server address and OAI set id must be specified");
                System.out.println(" (run with -h flag for details)");
                System.exit(1);
            }
            if (metadataKey == null)
            {
                System.out.println("Error - a metadata key (commonly the prefix) must be specified for this collection");
                System.out.println(" (run with -h flag for details)");
                System.exit(1);
            }
            
            harvester.configureCollection(collection, harvestType, oaiSource, oaiSetID, metadataKey);
        }
        else if ("ping".equals(command))
        {
            if (oaiSource == null || oaiSetID == null)
            {
                System.out.println("Error - both the OAI server address and OAI set id must be specified");
                System.out.println(" (run with -h flag for details)");
                System.exit(1);
            }

            pingResponder(oaiSource, oaiSetID, metadataKey);
        }
    }
    
    /*
     * Resolve the ID into a collection and check to see if its harvesting options are set. If so, return
     * the collection, if not, bail out. 
     */
    private Collection resolveCollection(String collectionID) {

        DSpaceObject dso;
        Collection targetCollection = null;

        try {
            // is the ID a handle?
            if (collectionID != null)
            {
                if (collectionID.indexOf('/') != -1)
                {
                    // string has a / so it must be a handle - try and resolve it
                    dso = HandleServiceFactory.getInstance().getHandleService().resolveToObject(context, collectionID);

                    // resolved, now make sure it's a collection
                    if (dso == null || dso.getType() != Constants.COLLECTION)
                    {
                        targetCollection = null;
                    }
                    else
                    {
                        targetCollection = (Collection) dso;
                    }
                }
                // not a handle, try and treat it as an integer collection
                // database ID
                else
                {
                    System.out.println("Looking up by id: " + collectionID + ", parsed as '" + Integer.parseInt(collectionID) + "', " + "in context: " + context);
                    targetCollection = collectionService.find(context, UUID.fromString(collectionID));
                }
            }
            // was the collection valid?
            if (targetCollection == null)
            {
                System.out.println("Cannot resolve " + collectionID + " to collection");
                System.exit(1);
            }
        }
        catch (SQLException se) {
            se.printStackTrace();
        }

        return targetCollection;
    }
    
    
    private void configureCollection(String collectionID, int type, String oaiSource, String oaiSetId, String mdConfigId) {
        System.out.println("Running: configure collection");

        Collection collection = resolveCollection(collectionID);
        System.out.println(collection.getID());

        try {
            HarvestedCollection hc = harvestedCollectionService.find(context, collection);
            if (hc == null) {
                hc = harvestedCollectionService.create(context, collection);
            }

            context.turnOffAuthorisationSystem();
            hc.setHarvestParams(type, oaiSource, oaiSetId, mdConfigId);
            hc.setHarvestStatus(HarvestedCollection.STATUS_READY);
            harvestedCollectionService.update(context, hc);
            context.restoreAuthSystemState();
            context.complete();
        }
        catch (Exception e) {
            System.out.println("Changes could not be committed");
            e.printStackTrace();
            System.exit(1);
        }
        finally {
            if (context != null)
            {
                context.restoreAuthSystemState();
            }
        }
    }
    
    
    /**
     * Purges a collection of all harvest-related data and settings. All items in the collection will be deleted.
     * 
     * @param collectionID
     * @param email
     */
    private void purgeCollection(String collectionID, String email) {
        System.out.println("Purging collection of all items and resetting last_harvested and harvest_message: " + collectionID);
        Collection collection = resolveCollection(collectionID);

        try
        {
            EPerson eperson = ePersonService.findByEmail(context, email);
            context.setCurrentUser(eperson);
            context.turnOffAuthorisationSystem();

            ItemService itemService = ContentServiceFactory.getInstance().getItemService();
            Iterator<Item> it = itemService.findByCollection(context, collection);
            int i=0;
            while (it.hasNext()) {
                i++;
                Item item = it.next();
                System.out.println("Deleting: " + item.getHandle());
                collectionService.removeItem(context, collection, item);
<<<<<<< HEAD
                context.uncacheEntity(item);
                
    			// Dispatch events every 50 items
=======
    			context.uncacheEntity(item);// Dispatch events every 50 items
>>>>>>> 1b5ada2d
    			if (i%50 == 0) {
    				context.dispatchEvents();
    				i=0;
    			}
    		}
    		
    		HarvestedCollection hc = harvestedCollectionService.find(context, collection);
    		if (hc != null) {
	    		hc.setLastHarvested(null);
                hc.setHarvestMessage("");
                hc.setHarvestStatus(HarvestedCollection.STATUS_READY);
                hc.setHarvestStartTime(null);
                harvestedCollectionService.update(context, hc);
            }
            context.restoreAuthSystemState();
            context.dispatchEvents();
        }
        catch (Exception e) {
            System.out.println("Changes could not be committed");
            e.printStackTrace();
            System.exit(1);
        }
        finally {
            context.restoreAuthSystemState();
        }
    }
    
    
    /**
     * Run a single harvest cycle on the specified collection under the authorization of the supplied EPerson 
     */
    private void runHarvest(String collectionID, String email) {
        System.out.println("Running: a harvest cycle on " + collectionID);

        System.out.print("Initializing the harvester... ");
        OAIHarvester harvester = null;
        try {
            Collection collection = resolveCollection(collectionID);
            HarvestedCollection hc = harvestedCollectionService.find(context, collection);
            harvester = new OAIHarvester(context, collection, hc);
            System.out.println("success. ");
        }
        catch (HarvestingException hex) {
            System.out.print("failed. ");
            System.out.println(hex.getMessage());
            throw new IllegalStateException("Unable to harvest", hex);
        } catch (SQLException se) {
            System.out.print("failed. ");
            System.out.println(se.getMessage());
            throw new IllegalStateException("Unable to access database", se);
        }

        try {
            // Harvest will not work for an anonymous user
            EPerson eperson = ePersonService.findByEmail(context, email);
            System.out.println("Harvest started... ");
            context.setCurrentUser(eperson);
            harvester.runHarvest();
            context.complete();
        }
        catch (SQLException e) {
            throw new IllegalStateException("Failed to run harvester", e);
        }
        catch (AuthorizeException e) {
            throw new IllegalStateException("Failed to run harvester", e);
        }
        catch (IOException e) {
            throw new IllegalStateException("Failed to run harvester", e);
        }

        System.out.println("Harvest complete. ");
    }

    /**
     * Resets harvest_status and harvest_start_time flags for all collections that have a row in the harvested_collections table 
     */
    private static void resetHarvesting() {
        System.out.print("Resetting harvest status flag on all collections... ");

        try
        {
            List<HarvestedCollection> harvestedCollections = harvestedCollectionService.findAll(context);
            for (HarvestedCollection harvestedCollection : harvestedCollections)
            {
                //hc.setHarvestResult(null,"");
                harvestedCollection.setHarvestStartTime(null);
                harvestedCollection.setHarvestStatus(HarvestedCollection.STATUS_READY);
                harvestedCollectionService.update(context, harvestedCollection);
            }
            System.out.println("success. ");
        }
        catch (Exception ex) {
            System.out.println("failed. ");
            ex.printStackTrace();
        }
    }

    /**
     * Starts up the harvest scheduler. Terminating this process will stop the scheduler.
     */
    private static void startHarvester()
    {
        try
        {
            System.out.print("Starting harvest loop... ");
            HarvestServiceFactory.getInstance().getHarvestSchedulingService().startNewScheduler();
            System.out.println("running. ");
        }
        catch (Exception ex) {
            ex.printStackTrace();
        }
    }

    /**
     * See if the responder is alive and working.
     *
     * @param server address of the responder's host.
     * @param set name of an item set.
     * @param metadataFormat local prefix name, or null for "dc".
     */
    private static void pingResponder(String server, String set, String metadataFormat)
    {
        List<String> errors;

        System.out.print("Testing basic PMH access:  ");
        errors = OAIHarvester.verifyOAIharvester(server, set,
                (null != metadataFormat) ? metadataFormat : "dc", false);
        if (errors.isEmpty())
            System.out.println("OK");
        else
        {
            for (String error : errors)
                System.err.println(error);
        }

        System.out.print("Testing ORE support:  ");
        errors = OAIHarvester.verifyOAIharvester(server, set,
                (null != metadataFormat) ? metadataFormat : "dc", true);
        if (errors.isEmpty())
            System.out.println("OK");
        else
        {
            for (String error : errors)
                System.err.println(error);
        }
    }
}<|MERGE_RESOLUTION|>--- conflicted
+++ resolved
@@ -92,24 +92,6 @@
         {
             HelpFormatter myhelp = new HelpFormatter();
             myhelp.printHelp("Harvest\n", options);
-<<<<<<< HEAD
-            System.out
-    				.println("\nPING OAI server: Harvest -g -a oai_source -i oai_set_id");
-            System.out
-					.println("RUNONCE harvest with arbitrary options: Harvest -o -e eperson -c collection -t harvest_type -a oai_source -i oai_set_id -m metadata_format");
-            System.out
-                    .println("SETUP a collection for harvesting: Harvest -s -c collection -t harvest_type -a oai_source -i oai_set_id -m metadata_format");
-            System.out
-            		.println("RUN harvest once: Harvest -r -e eperson -c collection");
-            System.out
-    				.println("START harvest scheduler: Harvest -S");
-            System.out
-					.println("RESET all harvest status: Harvest -R");
-            System.out
-                    .println("PURGE a collection of items and settings: Harvest -p -e eperson -c collection");
-            System.out
-					.println("PURGE all harvestable collections: Harvest -P -e eperson");
-=======
             System.out.println("\nPING OAI server: Harvest -g -a oai_source -i oai_set_id");
             System.out.println("RUNONCE harvest with arbitrary options: Harvest -o -e eperson -c collection -t harvest_type -a oai_source -i oai_set_id -m metadata_format");
             System.out.println("SETUP a collection for harvesting: Harvest -s -c collection -t harvest_type -a oai_source -i oai_set_id -m metadata_format");
@@ -118,7 +100,6 @@
             System.out.println("RESET all harvest status: Harvest -R");
             System.out.println("PURGE a collection of items and settings: Harvest -p -e eperson -c collection");
             System.out.println("PURGE all harvestable collections: Harvest -P -e eperson");
->>>>>>> 1b5ada2d
             
             
 
@@ -388,13 +369,7 @@
                 Item item = it.next();
                 System.out.println("Deleting: " + item.getHandle());
                 collectionService.removeItem(context, collection, item);
-<<<<<<< HEAD
-                context.uncacheEntity(item);
-                
-    			// Dispatch events every 50 items
-=======
     			context.uncacheEntity(item);// Dispatch events every 50 items
->>>>>>> 1b5ada2d
     			if (i%50 == 0) {
     				context.dispatchEvents();
     				i=0;
