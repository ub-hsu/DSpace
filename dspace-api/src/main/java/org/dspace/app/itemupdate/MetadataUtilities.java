--- conflicted
+++ resolved
@@ -64,8 +64,8 @@
      * 
      *  Working around Item API to delete a value-specific Metadatum
   For a given element/qualifier/lang:
-      get all Metadatums
-      clear (i.e. delete) all of these Metadatums
+      get all DCValues
+      clear (i.e. delete) all of these DCValues
      *      add them back, minus the one to actually delete
      *  
      * @param context DSpace Context
@@ -219,7 +219,7 @@
 		}
 
 		// Get the nodes corresponding to formats
-		NodeList dcNodes = XPathAPI.selectNodeList(document, "/dublin_core/Metadatum");
+		NodeList dcNodes = XPathAPI.selectNodeList(document, "/dublin_core/dcvalue");
 		
 		for (int i = 0; i < dcNodes.getLength(); i++)
 		{
@@ -287,7 +287,7 @@
     
         for (DtoMetadata dtom : dtomList)
         {
-        	Element mel = doc.createElement("Metadatum");
+        	Element mel = doc.createElement("dcvalue");
         	mel.setAttribute("element", dtom.element);
         	if (dtom.qualifier == null)
         	{
@@ -476,11 +476,7 @@
      * @param dcv MetadataValue
      * @return string displaying elements of the Metadatum
      */
-<<<<<<< HEAD
-    public static String getMetadatumString(Metadatum dcv)
-=======
     public static String getDCValueString(MetadataValue dcv)
->>>>>>> a54bf11b
     {
         MetadataField metadataField = dcv.getMetadataField();
         MetadataSchema metadataSchema = metadataField.getMetadataSchema();
