/**
 * The contents of this file are subject to the license and copyright
 * detailed in the LICENSE and NOTICE files at the root of the source
 * tree and available online at
 *
 * http://www.dspace.org/license/
 */
package org.dspace.app.itemupdate;

<<<<<<< HEAD
import java.io.BufferedWriter;
import java.io.File;
import java.io.FileNotFoundException;
import java.io.FileWriter;
import java.io.FilenameFilter;
import java.io.IOException;
import java.io.PrintWriter;
import java.util.ArrayList;
import java.util.Arrays;
import java.util.Date;
import java.util.HashMap;
import java.util.List;
import java.util.Map;
import java.util.UUID;

import org.apache.commons.cli.CommandLine;
import org.apache.commons.cli.CommandLineParser;
import org.apache.commons.cli.HelpFormatter;
import org.apache.commons.cli.Option;
import org.apache.commons.cli.Options;
import org.apache.commons.cli.PosixParser;
import org.apache.commons.lang.StringUtils;
=======
import org.apache.commons.cli.*;
>>>>>>> 1b5ada2d
import org.dspace.content.Item;
import org.dspace.content.factory.ContentServiceFactory;
import org.dspace.content.service.ItemService;
import org.dspace.core.ConfigurationManager;
import org.dspace.core.Context;
import org.dspace.eperson.EPerson;
import org.dspace.eperson.factory.EPersonServiceFactory;
import org.dspace.eperson.service.EPersonService;
import org.dspace.handle.factory.HandleServiceFactory;
import org.dspace.handle.service.HandleService;

import java.io.*;
import java.util.*;

/**
 *   
 *   Provides some batch editing capabilities for items in DSpace:
 *      Metadata fields - Add, Delete
 *      Bitstreams - Add, Delete
 * 
 *   The design has been for compatibility with ItemImporter
 *      in the use of the DSpace archive format which is used to
 *      specify changes on a per item basis.  The directory names
 *      to correspond to each item are arbitrary and will only be
 *      used for logging purposes.  The reference to the item is
 *      from a required dc.identifier with the item handle to be 
 *      included in the dublin_core.xml (or similar metadata) file.
 *      
 *   Any combination of these actions is permitted in a single run of this class 
 *      The order of actions is important when used in combination.  
 *      It is the responsibility of the calling class (here, ItemUpdate)
 *      to register UpdateAction classes in the order to which they are
 *      to be performed.
 *      
 * 
 *   It is unfortunate that so much code needs to be borrowed 
 *      from ItemImport as it is not reusable in private methods, etc.
 *      Some of this has been placed into the MetadataUtilities class
 *      for possible reuse elsewhere. 
 *   
 * 
 * @author W. Hays based on a conceptual design by R. Rodgers
 *
 */
public class ItemUpdate {

    public static final String SUPPRESS_UNDO_FILENAME = "suppress_undo";

    public static final String CONTENTS_FILE = "contents";
    public static final String DELETE_CONTENTS_FILE = "delete_contents";

    public static String HANDLE_PREFIX = null;
    public static final Map<String, String> filterAliases = new HashMap<String, String>();

    public static boolean verbose = false;

    protected static final EPersonService epersonService = EPersonServiceFactory.getInstance().getEPersonService();
    protected static final ItemService itemService = ContentServiceFactory.getInstance().getItemService();
    protected static final HandleService handleService = HandleServiceFactory.getInstance().getHandleService();

    static
    {
        filterAliases.put("ORIGINAL", "org.dspace.app.itemupdate.OriginalBitstreamFilter");
        filterAliases.put("ORIGINAL_AND_DERIVATIVES", "org.dspace.app.itemupdate.OriginalWithDerivativesBitstreamFilter");
        filterAliases.put("TEXT", "org.dspace.app.itemupdate.DerivativeTextBitstreamFilter");
        filterAliases.put("THUMBNAIL", "org.dspace.app.itemupdate.ThumbnailBitstreamFilter");
    }

    // File listing filter to check for folders
    static FilenameFilter directoryFilter = new FilenameFilter()
    {
        @Override
        public boolean accept(File dir, String n)
        {
            File f = new File(dir.getAbsolutePath() + File.separatorChar + n);
            return f.isDirectory();
        }
    };
 
    // File listing filter to check for files (not directories)
    static FilenameFilter fileFilter = new FilenameFilter()
    {
        @Override
        public boolean accept(File dir, String n)
        {
            File f = new File(dir.getAbsolutePath() + File.separatorChar + n);
            return (f.isFile());
        }
    };

    // instance variables
    protected ActionManager actionMgr = new ActionManager();
    protected List<String> undoActionList = new ArrayList<String>();
    protected String eperson;
   
    /**
     * 
     * @param argv the command line arguments given
     */
    public static void main(String[] argv)
    {
        // create an options object and populate it
        CommandLineParser parser = new PosixParser();

        Options options = new Options();

        //processing basis for determining items
        //item-specific changes with metadata in source directory with dublin_core.xml files  
        options.addOption("s", "source", true, "root directory of source dspace archive ");
      
        //actions  on items
        options.addOption("a", "addmetadata", true, "add metadata specified for each item; multiples separated by semicolon ';'");
        options.addOption("d", "deletemetadata", true, "delete metadata specified for each item");
        
        options.addOption("A", "addbitstreams", false, "add bitstreams as specified for each item");
        
        // extra work to get optional argument
        Option delBitstreamOption = new Option("D", "deletebitstreams", true, "delete bitstreams as specified for each item");
        delBitstreamOption.setOptionalArg(true);
        delBitstreamOption.setArgName("BitstreamFilter");
        options.addOption(delBitstreamOption);
                               
        //other params
        options.addOption("e", "eperson", true, "email of eperson doing the update");
        options.addOption("i", "itemfield", true, "optional metadata field that containing item identifier; default is dc.identifier.uri");
        options.addOption("F", "filter-properties", true, "filter class name; only for deleting bitstream");  
        options.addOption("v", "verbose", false, "verbose logging");
      
        //special run states
        options.addOption("t", "test", false, "test run - do not actually import items");
        options.addOption("P", "provenance", false, "suppress altering provenance field for bitstream changes");
        options.addOption("h", "help", false, "help");
        
        int status = 0;
        boolean isTest = false;
        boolean alterProvenance = true;
        String itemField = null;
        String metadataIndexName = null;
        
        Context context = null;
        ItemUpdate iu = new ItemUpdate();

        try
        {       
            CommandLine line = parser.parse(options, argv);

            if (line.hasOption('h'))
            {
                HelpFormatter myhelp = new HelpFormatter();
                myhelp.printHelp("ItemUpdate", options);
                pr("");
                pr("Examples:");
                pr("  adding metadata:     ItemUpdate -e jsmith@mit.edu -s sourcedir -a dc.contributor -a dc.subject ");
                pr("  deleting metadata:   ItemUpdate -e jsmith@mit.edu -s sourcedir -d dc.description.other");
                pr("  adding bitstreams:   ItemUpdate -e jsmith@mit.edu -s sourcedir -A -i dc.identifier");
                pr("  deleting bitstreams: ItemUpdate -e jsmith@mit.edu -s sourcedir -D ORIGINAL ");
                pr("");

                System.exit(0);
            }

            if (line.hasOption('v'))
            {
                verbose = true;
            }

 
            if (line.hasOption('P'))
            {
                alterProvenance = false;
                pr("Suppressing changes to Provenance field option");
            }

            iu.eperson = line.getOptionValue('e'); // db ID or email

            if (!line.hasOption('s')) // item specific changes from archive dir
            {
                pr("Missing source archive option");
                System.exit(1);
            }
            String sourcedir = line.getOptionValue('s');

            if (line.hasOption('t'))  //test
            {
                isTest = true;
                pr("**Test Run** - not actually updating items.");

            }

            if (line.hasOption('i'))
            {
                itemField = line.getOptionValue('i');
            }

            if (line.hasOption('d'))
            {
                String[] targetFields = line.getOptionValues('d');

                DeleteMetadataAction delMetadataAction = (DeleteMetadataAction) iu.actionMgr.getUpdateAction(DeleteMetadataAction.class);
                delMetadataAction.addTargetFields(targetFields);

                //undo is an add
                for (String field : targetFields)
                {
                    iu.undoActionList.add(" -a " + field + " ");
                }

                pr("Delete metadata for fields: ");
                for (String s : targetFields)
                {
                    pr("    " + s);
                }
            }

            if (line.hasOption('a'))
            {
                String[] targetFields = line.getOptionValues('a');

                AddMetadataAction addMetadataAction = (AddMetadataAction) iu.actionMgr.getUpdateAction(AddMetadataAction.class);
                addMetadataAction.addTargetFields(targetFields);

                //undo is a delete followed by an add of a replace record for target fields
                for (String field : targetFields)
                {
                    iu.undoActionList.add(" -d " + field + " ");
                }

                for (String field : targetFields)
                {
                    iu.undoActionList.add(" -a " + field + " ");
                }

                pr("Add metadata for fields: ");
                for (String s : targetFields)
                {
                    pr("    " + s);
                }
            }

            if (line.hasOption('D'))  // undo not supported
            {
                pr("Delete bitstreams ");

                String[] filterNames = line.getOptionValues('D');
                if ((filterNames != null) && (filterNames.length > 1))
                {
                    pr("Error: Only one filter can be a used at a time.");
                    System.exit(1);
                }

                String filterName = line.getOptionValue('D');
                pr("Filter argument: " + filterName);

                if (filterName == null)  // indicates using delete_contents files
                {
                    DeleteBitstreamsAction delAction = (DeleteBitstreamsAction) iu.actionMgr.getUpdateAction(DeleteBitstreamsAction.class);
                    delAction.setAlterProvenance(alterProvenance);
                }
                else
                {
                    // check if param is on ALIAS list
                    String filterClassname = filterAliases.get(filterName);

                    if (filterClassname == null)
                    {
                        filterClassname = filterName;
                    }

                    BitstreamFilter filter = null;

                    try
                    {
                        Class<?> cfilter = Class.forName(filterClassname);
                        pr("BitstreamFilter class to instantiate: " + cfilter.toString());

                        filter =  (BitstreamFilter) cfilter.newInstance();  //unfortunate cast, an erasure consequence
                    }
                    catch(Exception e)
                    {
                        pr("Error:  Failure instantiating bitstream filter class: " + filterClassname);
                        System.exit(1);
                    }

                    String filterPropertiesName = line.getOptionValue('F');
                    if (filterPropertiesName != null)  //not always required
                    {
                        try
                        {
                            // TODO try multiple relative locations, e.g. source dir
                            if (!filterPropertiesName.startsWith("/"))
                            {
                                filterPropertiesName = sourcedir + File.separator + filterPropertiesName;
                            }

                            filter.initProperties(filterPropertiesName);
                        }
                        catch(Exception e)
                        {
                            pr("Error:  Failure finding properties file for bitstream filter class: " + filterPropertiesName);
                            System.exit(1);
                        }
                    }

                    DeleteBitstreamsByFilterAction delAction =
                        (DeleteBitstreamsByFilterAction) iu.actionMgr.getUpdateAction(DeleteBitstreamsByFilterAction.class);
                    delAction.setAlterProvenance(alterProvenance);
                    delAction.setBitstreamFilter(filter);
                    //undo not supported
                }
            }

            if (line.hasOption('A'))
            {
                pr("Add bitstreams ");
                AddBitstreamsAction addAction = (AddBitstreamsAction) iu.actionMgr.getUpdateAction(AddBitstreamsAction.class);
                addAction.setAlterProvenance(alterProvenance);

                iu.undoActionList.add(" -D ");  // delete_contents file will be written, no arg required
            }

            if (!iu.actionMgr.hasActions())
            {
                pr("Error - an action must be specified");
                System.exit(1);
<<<<<<< HEAD
	        }
	        else  
	        {
	        	pr("Actions to be performed: ");
	        	
	        	for (UpdateAction ua : iu.actionMgr)
	        	{
	        		pr("    " + ua.getClass().getName());
	        	}
	        }
	        
	        pr("ItemUpdate - initializing run on " + (new Date()).toString());
	               	
	        context = new Context(Context.Mode.BATCH_EDIT);
	        iu.setEPerson(context, iu.eperson);	
	        context.turnOffAuthorisationSystem();
	        
	    	HANDLE_PREFIX = handleService.getCanonicalPrefix();
	    		        
        	iu.processArchive(context, sourcedir, itemField, metadataIndexName, alterProvenance, isTest);		        	            

	        context.complete();  // complete all transactions
=======
            }
            else
            {
                pr("Actions to be performed: ");

                for (UpdateAction ua : iu.actionMgr)
                {
                    pr("    " + ua.getClass().getName());
                }
            }

            pr("ItemUpdate - initializing run on " + (new Date()).toString());

            context = new Context(Context.Mode.BATCH_EDIT);
            iu.setEPerson(context, iu.eperson);
            context.turnOffAuthorisationSystem();

            HANDLE_PREFIX = ConfigurationManager.getProperty("handle.canonical.prefix");
            if (HANDLE_PREFIX == null || HANDLE_PREFIX.length() == 0)
            {
                HANDLE_PREFIX = "http://hdl.handle.net/";
            }

            iu.processArchive(context, sourcedir, itemField, metadataIndexName, alterProvenance, isTest);

            context.complete();  // complete all transactions
>>>>>>> 1b5ada2d
        }
        catch (Exception e)
        {
            if (context != null && context.isValid())
            {
                context.abort();
            }
            e.printStackTrace();
            pr(e.toString());
            status = 1;
        }
        finally {
            context.restoreAuthSystemState();
        }

        if (isTest)
        {
            pr("***End of Test Run***");
        }
        else
        {
            pr("End.");

        }
        System.exit(status);
    }

    /**
     * process an archive
     *
     * @param context DSpace Context
     * @param sourceDirPath source path
     * @param itemField item field
     * @param metadataIndexName index name
     * @param alterProvenance whether to alter provenance
     * @param isTest test flag
     * @throws Exception if error
     */
    protected void processArchive(Context context, String sourceDirPath, String itemField,
            String metadataIndexName, boolean alterProvenance, boolean isTest)
    throws Exception
    {
        // open and process the source directory
        File sourceDir = new File(sourceDirPath);

        if ((sourceDir == null) || !sourceDir.exists() || !sourceDir.isDirectory())
        {
            pr("Error, cannot open archive source directory " + sourceDirPath);
            throw new Exception("error with archive source directory " + sourceDirPath);
        }

        String[] dircontents = sourceDir.list(directoryFilter);  //just the names, not the path
        Arrays.sort(dircontents);
       
        //Undo is suppressed to prevent undo of undo
        boolean suppressUndo = false;
        File fSuppressUndo = new File(sourceDir, SUPPRESS_UNDO_FILENAME);
        if (fSuppressUndo.exists())
        {
            suppressUndo = true;
        }

        File undoDir = null;  //sibling directory of source archive
        
        if (!suppressUndo && !isTest)
        {
            undoDir = initUndoArchive(sourceDir);
        }
        
        int itemCount = 0;
        int successItemCount = 0;

        for (String dirname : dircontents)
        {
            itemCount++;
            pr("");
            pr("processing item " + dirname);

            try
            {
                ItemArchive itarch = ItemArchive.create(context, new File(sourceDir, dirname), itemField);

                for (UpdateAction action : actionMgr)
                {
                    pr("action: " + action.getClass().getName());
                    action.execute(context, itarch, isTest, suppressUndo);
                    if (!isTest && !suppressUndo)
                    {
                        itarch.writeUndo(undoDir);
                    }
                }
                if (!isTest)
                {
                    Item item = itarch.getItem();
                    itemService.update(context, item);  //need to update before commit
<<<<<<< HEAD
					context.uncacheEntity(item);
	    		}
=======
	    		context.uncacheEntity(item);}
>>>>>>> 1b5ada2d
    			ItemUpdate.pr("Item " + dirname + " completed");
    			successItemCount++;
    		}
    		catch(Exception e)
    		{
    			pr("Exception processing item " + dirname + ": " + e.toString());
                e.printStackTrace();
            }
        }  
        
        if (!suppressUndo && !isTest)
        {
            StringBuilder sb = new StringBuilder("dsrun org.dspace.app.itemupdate.ItemUpdate ");
            sb.append(" -e ").append(this.eperson);
            sb.append(" -s ").append(undoDir);

            if (itemField != null)
            {
                sb.append(" -i ").append(itemField);
            }

             if (!alterProvenance)
            {
                sb.append(" -P ");
            }
            if (isTest)
            {
                sb.append(" -t ");
            }

            for (String actionOption : undoActionList)
            {
                sb.append(actionOption);
            }

            PrintWriter pw = null;
            try
            {
                   File cmdFile = new File (undoDir.getParent(), undoDir.getName() + "_command.sh");
                pw = new PrintWriter(new BufferedWriter(new FileWriter(cmdFile)));
                pw.println(sb.toString());
            }
            finally
            {
                pw.close();
            }
        }
        
        pr("");
        pr("Done processing.  Successful items: " + successItemCount + " of " + itemCount + " items in source archive");
        pr("");
    }
           
    
    /**
     * to avoid overwriting the undo source tree on repeated processing
     * sequence numbers are added and checked 
     * 
     * @param sourceDir - the original source directory
     * @return the directory of the undo archive
     * @throws FileNotFoundException if file doesn't exist
     * @throws IOException if IO error
     */
    protected File initUndoArchive(File sourceDir)
    throws FileNotFoundException, IOException
    {
        File parentDir = sourceDir.getCanonicalFile().getParentFile();
        if (parentDir == null)
        {
            throw new FileNotFoundException("Parent directory of archive directory not found; unable to write UndoArchive; no processing performed");
        }

        String sourceDirName = sourceDir.getName();
        int seqNo = 1;

        File undoDir = new File(parentDir, "undo_" + sourceDirName + "_" + seqNo);
        while (undoDir.exists())
        {
            undoDir = new File(parentDir, "undo_" + sourceDirName+ "_" + ++seqNo); //increment
        }

        // create root directory
        if (!undoDir.mkdir())
        {
            pr("ERROR creating  Undo Archive directory " + undoDir.getCanonicalPath());
            throw new IOException("ERROR creating  Undo Archive directory " + undoDir.getCanonicalPath());
        }

        //Undo is suppressed to prevent undo of undo
        File fSuppressUndo = new File(undoDir, ItemUpdate.SUPPRESS_UNDO_FILENAME);
        try
        {
            fSuppressUndo.createNewFile();
        }
        catch(IOException e)
        {
            pr("ERROR creating Suppress Undo File " + e.toString());
            throw e;
        }
        return undoDir;
    }

    //private void write

    /**
     * Set EPerson doing import
     * @param context DSpace Context
     * @param eperson EPerson obj
     * @throws Exception if error
     */
    protected void setEPerson(Context context, String eperson)
    throws Exception
    {
        if (eperson == null)
        {
            pr("Error - an eperson to do the importing must be specified");
            pr(" (run with -h flag for details)");
            throw new Exception("EPerson not specified.");        }

        EPerson myEPerson = null;

        if (eperson.indexOf('@') != -1)
        {
            // @ sign, must be an email
            myEPerson = epersonService.findByEmail(context, eperson);
        }
        else
        {
            myEPerson = epersonService.find(context, UUID.fromString(eperson));
        }

        if (myEPerson == null)
        {
            pr("Error, eperson cannot be found: " + eperson);
            throw new Exception("Invalid EPerson");
        }

        context.setCurrentUser(myEPerson);
    }
    
    /**
     * poor man's logging
     * As with ItemImport, API logging goes through log4j to the DSpace.log files
     * whereas the batch logging goes to the console to be captured there.
     *
     * @param s String
     */
    static void pr(String s)
    {
        System.out.println(s);
    }
    
    /**
     *  print if verbose flag is set
     * @param s String
     */
    static void prv(String s)
    {
        if (verbose)
        {
            System.out.println(s);
        }
    }
    
} //end of class
<|MERGE_RESOLUTION|>--- conflicted
+++ resolved
@@ -7,7 +7,6 @@
  */
 package org.dspace.app.itemupdate;
 
-<<<<<<< HEAD
 import java.io.BufferedWriter;
 import java.io.File;
 import java.io.FileNotFoundException;
@@ -30,9 +29,6 @@
 import org.apache.commons.cli.Options;
 import org.apache.commons.cli.PosixParser;
 import org.apache.commons.lang.StringUtils;
-=======
-import org.apache.commons.cli.*;
->>>>>>> 1b5ada2d
 import org.dspace.content.Item;
 import org.dspace.content.factory.ContentServiceFactory;
 import org.dspace.content.service.ItemService;
@@ -357,30 +353,6 @@
             {
                 pr("Error - an action must be specified");
                 System.exit(1);
-<<<<<<< HEAD
-	        }
-	        else  
-	        {
-	        	pr("Actions to be performed: ");
-	        	
-	        	for (UpdateAction ua : iu.actionMgr)
-	        	{
-	        		pr("    " + ua.getClass().getName());
-	        	}
-	        }
-	        
-	        pr("ItemUpdate - initializing run on " + (new Date()).toString());
-	               	
-	        context = new Context(Context.Mode.BATCH_EDIT);
-	        iu.setEPerson(context, iu.eperson);	
-	        context.turnOffAuthorisationSystem();
-	        
-	    	HANDLE_PREFIX = handleService.getCanonicalPrefix();
-	    		        
-        	iu.processArchive(context, sourcedir, itemField, metadataIndexName, alterProvenance, isTest);		        	            
-
-	        context.complete();  // complete all transactions
-=======
             }
             else
             {
@@ -407,7 +379,6 @@
             iu.processArchive(context, sourcedir, itemField, metadataIndexName, alterProvenance, isTest);
 
             context.complete();  // complete all transactions
->>>>>>> 1b5ada2d
         }
         catch (Exception e)
         {
@@ -503,12 +474,7 @@
                 {
                     Item item = itarch.getItem();
                     itemService.update(context, item);  //need to update before commit
-<<<<<<< HEAD
-					context.uncacheEntity(item);
-	    		}
-=======
 	    		context.uncacheEntity(item);}
->>>>>>> 1b5ada2d
     			ItemUpdate.pr("Item " + dirname + " completed");
     			successItemCount++;
     		}
