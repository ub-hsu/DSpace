--- conflicted
+++ resolved
@@ -176,8 +176,8 @@
      * Returns the Item Submission process config used for a particular
      * collection, or the default if none is defined for the collection
      * 
-     * @param collectionURI
-     *            collection's unique URI (canonical form)
+     * @param collectionHandle
+     *            collection's unique Handle
      * @param isWorkflow
      *            whether or not we are loading the submission process for a
      *            workflow
@@ -186,12 +186,12 @@
      * @throws ServletException
      *             if no default submission process configuration defined
      */
-    public SubmissionConfig getSubmissionConfig(String collectionURI,
+    public SubmissionConfig getSubmissionConfig(String collectionHandle,
             boolean isWorkflow) throws ServletException
     {
         // get the name of the submission process config for this collection
         String submitName = (String) collectionToSubmissionConfig
-                .get(collectionURI);
+                .get(collectionHandle);
         if (submitName == null)
         {
             submitName = (String) collectionToSubmissionConfig
@@ -329,10 +329,9 @@
 
     /**
      * Process the submission-map section of the XML file. Each element looks
-     * like: <name-map collection-uri="canonical_form_uri"
-     * submission-name="name" /> Extract the collection URI (canonical form)
-     * and item submission name, put name in hashmap keyed by the collection
-     * URI.
+     * like: <name-map collection-handle="hdl" submission-name="name" /> Extract
+     * the collection handle and item submission name, put name in hashmap keyed
+     * by the collection handle.
      */
     private void processMap(Node e) throws SAXException
     {
@@ -343,17 +342,13 @@
             Node nd = nl.item(i);
             if (nd.getNodeName().equals("name-map"))
             {
-                String id = getAttribute(nd, "collection-uri");
+                String id = getAttribute(nd, "collection-handle");
                 String value = getAttribute(nd, "submission-name");
                 String content = getValue(nd);
                 if (id == null)
                 {
                     throw new SAXException(
-<<<<<<< HEAD
-                            "name-map element is missing collection-uri attribute in 'item-submission.xml'");
-=======
                             "name-map element is missing collection-handle attribute in 'item-submission.xml'");
->>>>>>> a68d3779
                 }
                 if (value == null)
                 {
