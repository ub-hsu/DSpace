/**
 * The contents of this file are subject to the license and copyright
 * detailed in the LICENSE and NOTICE files at the root of the source
 * tree and available online at
 *
 * http://www.dspace.org/license/
 */
package org.dspace.app.util;

import java.io.IOException;
import java.io.InputStream;
import java.sql.SQLException;
import java.text.DecimalFormat;
import java.text.NumberFormat;
import java.util.ArrayList;
import java.util.Enumeration;
import java.util.HashSet;
import java.util.List;
import java.util.Locale;
import java.util.Properties;
import java.util.Set;
import java.util.UUID;

import javax.servlet.http.HttpServletRequest;

import org.apache.commons.collections.ListUtils;
import org.apache.commons.lang.StringUtils;
import org.apache.log4j.Logger;
import org.dspace.content.Collection;
import org.dspace.content.IMetadataValue;
import org.dspace.content.Item;
import org.dspace.core.Constants;
import org.dspace.core.I18nUtil;
import org.dspace.core.Utils;


/**
 * Miscellaneous utility methods
 *
 * @author Robert Tansley
 * @author Mark Diggory
 * @version $Revision$
 */
public class Util {
        // cache for source version result
        private static String sourceVersion = null;

        private static Logger log = Logger.getLogger(Util.class);
        
        /**
         * Utility method to convert spaces in a string to HTML non-break space
         * elements.
         *
         * @param s
         *            string to change spaces in
         * @return the string passed in with spaces converted to HTML non-break
         *         spaces
         */
        public static String nonBreakSpace(String s) {
            StringBuffer newString = new StringBuffer();
        
            for (int i = 0; i < s.length(); i++)
            {
                char ch = s.charAt(i);
        
                if (ch == ' ')
                {
                    newString.append("&nbsp;");
                }
                else
                {
                    newString.append(ch);
                }
            }
        
            return newString.toString();
        }

        /**
         * Encode a bitstream name for inclusion in a URL in an HTML document. This
         * differs from the usual URL-encoding, since we want pathname separators to
         * be passed through verbatim; this is required so that relative paths in
         * bitstream names and HTML references work correctly.
         * <P>
         * If the link to a bitstream is generated with the pathname separators
         * escaped (e.g. "%2F" instead of "/") then the Web user agent perceives it
         * to be one pathname element, and relative URI paths within that document
         * containing ".." elements will be handled incorrectly.
         * <P>
         *
         * @param stringIn
         *            input string to encode
         * @param encoding
         *            character encoding, e.g. UTF-8
         * @return the encoded string
         * @throws java.io.UnsupportedEncodingException if encoding error
         */
        public static String encodeBitstreamName(String stringIn, String encoding) throws java.io.UnsupportedEncodingException {
            // FIXME: This should be moved elsewhere, as it is used outside the UI
            if (stringIn == null)
            {
                return "";
            }

            StringBuffer out = new StringBuffer();
        
            final String[] pctEncoding = { "%00", "%01", "%02", "%03", "%04",
                    "%05", "%06", "%07", "%08", "%09", "%0a", "%0b", "%0c", "%0d",
                    "%0e", "%0f", "%10", "%11", "%12", "%13", "%14", "%15", "%16",
                    "%17", "%18", "%19", "%1a", "%1b", "%1c", "%1d", "%1e", "%1f",
                    "%20", "%21", "%22", "%23", "%24", "%25", "%26", "%27", "%28",
                    "%29", "%2a", "%2b", "%2c", "%2d", "%2e", "%2f", "%30", "%31",
                    "%32", "%33", "%34", "%35", "%36", "%37", "%38", "%39", "%3a",
                    "%3b", "%3c", "%3d", "%3e", "%3f", "%40", "%41", "%42", "%43",
                    "%44", "%45", "%46", "%47", "%48", "%49", "%4a", "%4b", "%4c",
                    "%4d", "%4e", "%4f", "%50", "%51", "%52", "%53", "%54", "%55",
                    "%56", "%57", "%58", "%59", "%5a", "%5b", "%5c", "%5d", "%5e",
                    "%5f", "%60", "%61", "%62", "%63", "%64", "%65", "%66", "%67",
                    "%68", "%69", "%6a", "%6b", "%6c", "%6d", "%6e", "%6f", "%70",
                    "%71", "%72", "%73", "%74", "%75", "%76", "%77", "%78", "%79",
                    "%7a", "%7b", "%7c", "%7d", "%7e", "%7f", "%80", "%81", "%82",
                    "%83", "%84", "%85", "%86", "%87", "%88", "%89", "%8a", "%8b",
                    "%8c", "%8d", "%8e", "%8f", "%90", "%91", "%92", "%93", "%94",
                    "%95", "%96", "%97", "%98", "%99", "%9a", "%9b", "%9c", "%9d",
                    "%9e", "%9f", "%a0", "%a1", "%a2", "%a3", "%a4", "%a5", "%a6",
                    "%a7", "%a8", "%a9", "%aa", "%ab", "%ac", "%ad", "%ae", "%af",
                    "%b0", "%b1", "%b2", "%b3", "%b4", "%b5", "%b6", "%b7", "%b8",
                    "%b9", "%ba", "%bb", "%bc", "%bd", "%be", "%bf", "%c0", "%c1",
                    "%c2", "%c3", "%c4", "%c5", "%c6", "%c7", "%c8", "%c9", "%ca",
                    "%cb", "%cc", "%cd", "%ce", "%cf", "%d0", "%d1", "%d2", "%d3",
                    "%d4", "%d5", "%d6", "%d7", "%d8", "%d9", "%da", "%db", "%dc",
                    "%dd", "%de", "%df", "%e0", "%e1", "%e2", "%e3", "%e4", "%e5",
                    "%e6", "%e7", "%e8", "%e9", "%ea", "%eb", "%ec", "%ed", "%ee",
                    "%ef", "%f0", "%f1", "%f2", "%f3", "%f4", "%f5", "%f6", "%f7",
                    "%f8", "%f9", "%fa", "%fb", "%fc", "%fd", "%fe", "%ff" };
        
            byte[] bytes = stringIn.getBytes(encoding);
        
            for (int i = 0; i < bytes.length; i++)
            {
                // Any unreserved char or "/" goes through unencoded
                if ((bytes[i] >= 'A' && bytes[i] <= 'Z')
                        || (bytes[i] >= 'a' && bytes[i] <= 'z')
                        || (bytes[i] >= '0' && bytes[i] <= '9') || bytes[i] == '-'
                        || bytes[i] == '.' || bytes[i] == '_' || bytes[i] == '~'
                        || bytes[i] == '/')
                {
                    out.append((char) bytes[i]);
                }
                else if (bytes[i] >= 0)
                {
                    // encode other chars (byte code < 128)
                    out.append(pctEncoding[bytes[i]]);
                }
                else
                {
                    // encode other chars (byte code > 127, so it appears as
                    // negative in Java signed byte data type)
                    out.append(pctEncoding[256 + bytes[i]]);
                }
            }
            log.debug("encoded \"" + stringIn + "\" to \"" + out.toString() + "\"");
        
            return out.toString();
        }

        /** Version of encodeBitstreamName with one parameter, uses default encoding
         * <P>
         * @param stringIn
         *                input string to encode
         * @return the encoded string
         * @throws java.io.UnsupportedEncodingException if encoding error
         */
        public static String encodeBitstreamName(String stringIn) throws java.io.UnsupportedEncodingException {
                return encodeBitstreamName(stringIn, Constants.DEFAULT_ENCODING);
         }

        /**
          * Formats the file size. Examples:
          *
          *  - 50 = 50B
          *  - 1024 = 1KB
          *  - 1,024,000 = 1MB etc
          *
          *  The numbers are formatted using java Locales
          *
          * @param in The number to convert
          * @return the file size as a String
          */
        public static String formatFileSize(double in) {
             // Work out the size of the file, and format appropriatly
             // FIXME: When full i18n support is available, use the user's Locale
             // rather than the default Locale.
             NumberFormat nf = NumberFormat.getNumberInstance(Locale.getDefault());
             DecimalFormat df = (DecimalFormat)nf;
             df.applyPattern("###,###.##");
             if (in < 1024)
             {
                 df.applyPattern("0");
                 return df.format(in) +  " " + "B";
             }
             else if (in < 1024000)
             {
                 in = in / 1024;
                 return df.format(in) + " " + "kB";
             }
             else if (in < 1024000000)
             {
                 in = in / 1024000;
                 return df.format(in) + " " + "MB";
             }
             else
             {
                 in = in / 1024000000;
                 return df.format(in) + " " + "GB";
             }
         }

    /**
     * Obtain a parameter from the given request as an int. <code>-1</code> is
     * returned if the parameter is garbled or does not exist.
     *
     * @param request
     *            the HTTP request
     * @param param
     *            the name of the parameter
     *
     * @return the integer value of the parameter, or -1
     */
    public static int getIntParameter(HttpServletRequest request, String param)
    {
        String val = request.getParameter(param);

        try
        {
            return Integer.parseInt(val.trim());
        }
        catch (Exception e)
        {
            // Problem with parameter
            return -1;
        }
    }

    /**
     * Obtain a parameter from the given request as a UUID. <code>null</code> is
     * returned if the parameter is garbled or does not exist.
     *
     * @param request
     *            the HTTP request
     * @param param
     *            the name of the parameter
     *
     * @return the integer value of the parameter, or -1
     */
    public static UUID getUUIDParameter(HttpServletRequest request, String param)
    {
        String val = request.getParameter(param);
        if (StringUtils.isEmpty(val))
        {
            return null;
        }

        try
        {
            return UUID.fromString(val.trim());
        }
        catch (Exception e)
        {
            // at least log this error to make debugging easier
            // do not silently return null only.
            log.warn("Unable to recoginze UUID from String \"" 
                    + val + "\". Will return null.", e);
            // Problem with parameter
            return null;
        }
    }
    
    /**
     * Obtain a List of UUID parameters from the given request as an UUID. null
     * is returned if parameter doesn't exist. <code>null</code> is returned in
     * position of the list if that particular value is garbled.
     *
     * @param request
     *            the HTTP request
     * @param param
     *            the name of the parameter
     *
     * @return list of UUID or null
     */
    public static List<UUID> getUUIDParameters(HttpServletRequest request,
            String param)
    {
        String[] request_values = request.getParameterValues(param);

        if (request_values == null)
        {
            return null;
        }

        List<UUID> return_values = new ArrayList<UUID>(request_values.length);

        for (String s : request_values)
        {
            try
            {
                return_values.add(UUID.fromString(s.trim()));
            }
            catch (Exception e)
            {
                // Problem with parameter, stuff null in the list
            	return_values.add(null);
            }
        }

        return return_values;
    }


    /**
     * Obtain an array of int parameters from the given request as an int. null
     * is returned if parameter doesn't exist. <code>-1</code> is returned in
     * array locations if that particular value is garbled.
     *
     * @param request
     *            the HTTP request
     * @param param
     *            the name of the parameter
     *
     * @return array of integers or null
     */
    public static int[] getIntParameters(HttpServletRequest request,
            String param)
    {
        String[] request_values = request.getParameterValues(param);

        if (request_values == null)
        {
            return null;
        }

        int[] return_values = new int[request_values.length];

        for (int x = 0; x < return_values.length; x++)
        {
            try
            {
                return_values[x] = Integer.parseInt(request_values[x]);
            }
            catch (Exception e)
            {
                // Problem with parameter, stuff -1 in this slot
                return_values[x] = -1;
            }
        }

        return return_values;
    }

    /**
     * Obtain a parameter from the given request as a boolean.
     * <code>false</code> is returned if the parameter is garbled or does not
     * exist.
     *
     * @param request
     *            the HTTP request
     * @param param
     *            the name of the parameter
     *
     * @return the integer value of the parameter, or -1
     */
    public static boolean getBoolParameter(HttpServletRequest request,
            String param)
    {
        return ((request.getParameter(param) != null) && request.getParameter(
                param).equals("true"));
    }

    /**
     * Get the button the user pressed on a submitted form. All buttons should
     * start with the text <code>submit</code> for this to work. A default
     * should be supplied, since often the browser will submit a form with no
     * submit button pressed if the user presses enter.
     *
     * @param request
     *            the HTTP request
     * @param def
     *            the default button
     *
     * @return the button pressed
     */
    public static String getSubmitButton(HttpServletRequest request, String def)
    {
        Enumeration e = request.getParameterNames();

        while (e.hasMoreElements())
        {
            String parameterName = (String) e.nextElement();

            if (parameterName.startsWith("submit"))
            {
                return parameterName;
            }
        }

        return def;
    }

    /**
     * Gets Maven version string of the source that built this instance.
     * @return string containing version, e.g. "1.5.2"; ends in "-SNAPSHOT" for development versions.
     */
    public static String getSourceVersion()
    {
        if (sourceVersion == null)
        {
            Properties constants = new Properties();

            InputStream cis = null;
            try
            {
                cis = Util.class.getResourceAsStream("/META-INF/maven/org.dspace/dspace-api/pom.properties");
                constants.load(cis);
            }
            catch(Exception e)
            {
                log.error(e.getMessage(),e);
            }
            finally
            {
                if (cis != null)
                {
                    try
                    {
                        cis.close();
                    }
                    catch (IOException e)
                    {
                        log.error("Unable to close input stream", e);
                    }
                }
            }

            sourceVersion = constants.getProperty("version", "none");
        }
        return sourceVersion;
    }

    /**
     * Get a list of all the respective "displayed-value(s)" from the given
     * "stored-value(s)" for a specific metadata field of a DSpace Item, by
     * reading submission-forms.xml
     * 
     * @param item
     *            The Dspace Item
     * @param values
     *            A List<IMetadataValue> array of the specific "stored-value(s)"
     * @param schema
     *            A String with the schema name of the metadata field
     * @param element
     *            A String with the element name of the metadata field
     * @param qualifier
     *            A String with the qualifier name of the metadata field
     * @param locale locale
     * @return A list of the respective "displayed-values"
     * @throws SQLException if database error
     * @throws DCInputsReaderException if reader error
     */

    public static List<String> getControlledVocabulariesDisplayValueLocalized(
            Item item, List<IMetadataValue> values, String schema, String element,
            String qualifier, Locale locale) throws SQLException,
            DCInputsReaderException
    {
        List<String> toReturn = new ArrayList<String>();
        DCInput myInputs = null;
        boolean myInputsFound = false;
        String formFileName = I18nUtil.getInputFormsFileName(locale);
        String col_handle = "";

        Collection collection = item.getOwningCollection();

        if (collection == null)
        {
            // set an empty handle so to get the default input set
            col_handle = "";
        }
        else
        {
            col_handle = collection.getHandle();
        }

        // Read the input form file for the specific collection
        DCInputsReader inputsReader = new DCInputsReader(formFileName);

        List<DCInputSet> inputSets = inputsReader.getInputsByCollectionHandle(col_handle);

		// Replace the values of Metadatum[] with the correct ones in case
		// of
		// controlled vocabularies			
		String currentField = Utils.standardize(schema, element, qualifier, ".");
		
		for (DCInputSet inputSet : inputSets) {

			if (inputSet != null) {

				int fieldsNums = inputSet.getNumberFields();

				for (int p = 0; p < fieldsNums; p++) {

					DCInput[][] inputs = inputSet.getFields();

					if (inputs != null) {

						for (int i = 0; i < inputs.length; i++) {
						    for (int j = 0; j < inputs[i].length; j++) {
    							String inputField = Utils.standardize(inputs[i][j].getSchema(), inputs[i][j].getElement(),
    									inputs[i][j].getQualifier(), ".");
    							if (currentField.equals(inputField)) {
    								myInputs = inputs[i][j];
    								myInputsFound = true;
    								break;
    							}
						    }
						}
					}
					if (myInputsFound)
						break;
				}
			}

			if (myInputsFound) {

				for (IMetadataValue value : values) {

					String pairsName = myInputs.getPairsType();
					String stored_value = value.getValue();
					String displayVal = myInputs.getDisplayString(pairsName, stored_value);

					if (displayVal != null && !"".equals(displayVal)) {

						toReturn.add(displayVal);
					}

				}
			}
		}
        return toReturn;
    }
<<<<<<< HEAD
    
	public static <T> List<T>[] splitList(List<T> idsList, int i) {
		int setmin = idsList.size() / i;
		List<T>[] result = new List[i];
		int offset = 0;
		for (int idx = 0; idx < i - 1; idx++) {
			result[idx] = idsList.subList(offset, offset + setmin);
			offset += setmin;
		}
		result[i - 1] = idsList.subList(offset, idsList.size());
		return result;
	}
	
    public static String normalizeISSN(String issn) {
        if (issn != null) {
            issn = issn.replaceAll("\\s", "");
        }
        if (issn != null && issn.trim().length() == 8) {
            return StringUtils.upperCase(issn.trim().substring(0, 4) + "-" + issn.trim().substring(4));
        }
        return issn;
    }

	public static List<String> diff(Collection fromCollection, Collection toCollection) throws DCInputsReaderException {
=======

	public static List<String> differenceInSubmissionFields(Collection fromCollection, Collection toCollection) throws DCInputsReaderException {
>>>>>>> fb8eb032
		DCInputsReader reader = new DCInputsReader();
		List<DCInputSet> from = reader.getInputsByCollectionHandle(fromCollection.getHandle());
		List<DCInputSet> to = reader.getInputsByCollectionHandle(toCollection.getHandle());
		
		Set<String> fromFieldName = new HashSet<>();
		Set<String> toFieldName = new HashSet<>();
		for(DCInputSet ff : from) {
<<<<<<< HEAD
			for (DCInput[] fdcrow : ff.getFields()) {
			    for (DCInput fdc : fdcrow) {
			        fromFieldName.add(fdc.getFieldName());
			    }
			}
		}
		for(DCInputSet tt : to) {
			for (DCInput[] tdcrow : tt.getFields()) {
			    for (DCInput tdc : tdcrow) {
			        toFieldName.add(tdc.getFieldName());
			    }
=======
			for (DCInput fdc : ff.getFields()) {
				fromFieldName.add(fdc.getFieldName());
			}
		}
		for(DCInputSet tt : to) {
			for (DCInput tdc : tt.getFields()) {
				toFieldName.add(tdc.getFieldName());
>>>>>>> fb8eb032
			}
		}		
		
		return ListUtils.removeAll(fromFieldName, toFieldName);
	}
}<|MERGE_RESOLUTION|>--- conflicted
+++ resolved
@@ -547,7 +547,6 @@
 		}
         return toReturn;
     }
-<<<<<<< HEAD
     
 	public static <T> List<T>[] splitList(List<T> idsList, int i) {
 		int setmin = idsList.size() / i;
@@ -571,11 +570,7 @@
         return issn;
     }
 
-	public static List<String> diff(Collection fromCollection, Collection toCollection) throws DCInputsReaderException {
-=======
-
 	public static List<String> differenceInSubmissionFields(Collection fromCollection, Collection toCollection) throws DCInputsReaderException {
->>>>>>> fb8eb032
 		DCInputsReader reader = new DCInputsReader();
 		List<DCInputSet> from = reader.getInputsByCollectionHandle(fromCollection.getHandle());
 		List<DCInputSet> to = reader.getInputsByCollectionHandle(toCollection.getHandle());
@@ -583,7 +578,6 @@
 		Set<String> fromFieldName = new HashSet<>();
 		Set<String> toFieldName = new HashSet<>();
 		for(DCInputSet ff : from) {
-<<<<<<< HEAD
 			for (DCInput[] fdcrow : ff.getFields()) {
 			    for (DCInput fdc : fdcrow) {
 			        fromFieldName.add(fdc.getFieldName());
@@ -595,15 +589,6 @@
 			    for (DCInput tdc : tdcrow) {
 			        toFieldName.add(tdc.getFieldName());
 			    }
-=======
-			for (DCInput fdc : ff.getFields()) {
-				fromFieldName.add(fdc.getFieldName());
-			}
-		}
-		for(DCInputSet tt : to) {
-			for (DCInput tdc : tt.getFields()) {
-				toFieldName.add(tdc.getFieldName());
->>>>>>> fb8eb032
 			}
 		}		
 		
