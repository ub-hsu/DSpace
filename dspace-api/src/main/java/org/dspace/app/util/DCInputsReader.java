/**
 * The contents of this file are subject to the license and copyright
 * detailed in the LICENSE and NOTICE files at the root of the source
 * tree and available online at
 *
 * http://www.dspace.org/license/
 */
package org.dspace.app.util;

import java.io.File;
import java.util.ArrayList;
import java.util.HashMap;
import java.util.Iterator;
import java.util.List;
import java.util.Map;

<<<<<<< HEAD
import javax.xml.parsers.DocumentBuilder;
import javax.xml.parsers.DocumentBuilderFactory;
import javax.xml.parsers.FactoryConfigurationError;

import org.apache.commons.lang.StringUtils;
import org.dspace.content.MetadataSchema;
import org.dspace.services.factory.DSpaceServicesFactory;
import org.w3c.dom.Document;
import org.w3c.dom.NamedNodeMap;
import org.w3c.dom.Node;
import org.w3c.dom.NodeList;
import org.xml.sax.SAXException;
=======
import org.dspace.services.factory.DSpaceServicesFactory;
import org.xml.sax.SAXException;
import org.w3c.dom.*;

import javax.servlet.ServletException;
import javax.xml.parsers.*;

import org.apache.commons.lang3.BooleanUtils;
import org.apache.commons.lang3.StringUtils;
import org.dspace.content.Collection;
import org.dspace.content.MetadataSchema;
import org.dspace.core.Utils;
>>>>>>> 1b5ada2d

/**
 * Submission form generator for DSpace. Reads and parses the installation
 * form definitions file, submission-forms.xml, from the configuration directory.
 * A forms definition details the page and field layout of the metadata
 * collection pages used by the submission process. Each forms definition
 * starts with a unique name that gets associated with that form set.
 *
 * The file also specifies which collections use which form sets. At a
 * minimum, the definitions file must define a default mapping from the
 * placeholder collection #0 to the distinguished form 'default'. Any
 * collections that use a custom form set are listed paired with the name
 * of the form set they use.
 *
 * The definitions file also may contain sets of value pairs. Each value pair
 * will contain one string that the user reads, and a paired string that will
 * supply the value stored in the database if its sibling display value gets
 * selected from a choice list.
 *
 * @author  Brian S. Hughes
 * @version $Revision$
 */

public class DCInputsReader
{
    /**
     * The ID of the default collection. Will never be the ID of a named
     * collection
     */
    public static final String DEFAULT_COLLECTION = "default";

    /** Name of the form definition XML file  */
    static final String FORM_DEF_FILE = "submission-forms.xml";

    /** Keyname for storing dropdown value-pair set name */
    static final String PAIR_TYPE_NAME = "value-pairs-name";


    /**
     * Reference to the forms definitions map, computed from the forms
     * definition file
     */
    private Map<String, List<List<Map<String, String>>>> formDefns  = null;
    
    private Map<String, List<String>> formHeadings = null;

    /**
     * Reference to the value-pairs map, computed from the forms definition file
     */
    private Map<String, List<String>> valuePairs = null;    // Holds display/storage pairs
    
    /**
     * Mini-cache of last DCInputSet requested. If submissions are not typically
     * form-interleaved, there will be a modest win.
     */
    private DCInputSet lastInputSet = null;
    
    private Map<String, List<String>> mappedValuePairs = new HashMap<String, List<String>>();

    /**
     * Parse an XML encoded submission forms template file, and create a hashmap
     * containing all the form information. This hashmap will contain three top
     * level structures: a map between collections and forms, the definition for
     * each page of each form, and lists of pairs of values that populate
     * selection boxes.
     *
     * @throws DCInputsReaderException if input reader error
     */

    public DCInputsReader()
         throws DCInputsReaderException
    {
        // Load from default file
        String defsFile = DSpaceServicesFactory.getInstance().getConfigurationService().getProperty("dspace.dir")
            + File.separator + "config" + File.separator + FORM_DEF_FILE;

        buildInputs(defsFile);
    }


    public DCInputsReader(String fileName)
         throws DCInputsReaderException
    {
        buildInputs(fileName);
    }


    private void buildInputs(String fileName)
         throws DCInputsReaderException
    {
        formDefns  = new HashMap<String, List<List<Map<String, String>>>>();
        valuePairs = new HashMap<String, List<String>>();
<<<<<<< HEAD
        formHeadings =  new HashMap<String, List<String>>();
=======
>>>>>>> 1b5ada2d
        
        String uri = "file:" + new File(fileName).getAbsolutePath();

        try
        {
            DocumentBuilderFactory factory = DocumentBuilderFactory.newInstance();
            factory.setValidating(false);
            factory.setIgnoringComments(true);
            factory.setIgnoringElementContentWhitespace(true);
            
            DocumentBuilder db = factory.newDocumentBuilder();
            Document doc = db.parse(uri);
            doNodes(doc);
            checkValues();
        }
        catch (FactoryConfigurationError fe)
        {
            throw new DCInputsReaderException("Cannot create Submission form parser",fe);
        }
        catch (Exception e)
        {
            throw new DCInputsReaderException("Error creating submission forms: "+e);
        }
    }
   
    public Iterator<String> getPairsNameIterator()
    {
        return valuePairs.keySet().iterator();
    }

    public List<String> getPairs(String name)
    {
        return valuePairs.get(name);
    }

    /**
     * Returns the set of DC inputs used for a particular collection, or the
     * default set if no inputs defined for the collection
     *
     * @param collectionHandle
     *            collection's unique Handle
     * @return DC input set
     * @throws DCInputsReaderException
     *             if no default set defined
     * @throws ServletException 
     */
    public List<DCInputSet> getInputsByCollectionHandle(String collectionHandle)
        throws DCInputsReaderException
    {
    	SubmissionConfig config;
		try {
			config = new SubmissionConfigReader().getSubmissionConfigByCollection(collectionHandle);
			String formName = config.getSubmissionName();
	        if (formName == null)
	        {
	            throw new DCInputsReaderException("No form designated as default");
	        }
	        List<DCInputSet> results = new ArrayList<DCInputSet>();
	        for (int idx = 0; idx < config.getNumberOfSteps(); idx++) {
				SubmissionStepConfig step = config.getStep(idx);
				if(SubmissionStepConfig.INPUT_FORM_STEP_NAME.equals(step.getType())) {
					results.add(getInputsByFormName(step.getId()));
				}
	        }
	        return results;
		} catch (SubmissionConfigReaderException e) {
			throw new DCInputsReaderException("No form designated as default", e);
		}
    }
       
    public List<DCInputSet> getInputsBySubmissionName(String name)
            throws DCInputsReaderException
        {
        	SubmissionConfig config;
    		try {
    			config = new SubmissionConfigReader().getSubmissionConfigByName(name);
    			String formName = config.getSubmissionName();
    	        if (formName == null)
    	        {
    	            throw new DCInputsReaderException("No form designated as default");
    	        }
    	        List<DCInputSet> results = new ArrayList<DCInputSet>();
    	        for (int idx = 0; idx < config.getNumberOfSteps(); idx++) {
    				SubmissionStepConfig step = config.getStep(idx);
    				if(SubmissionStepConfig.INPUT_FORM_STEP_NAME.equals(step.getType())) {
    					results.add(getInputsByFormName(step.getId()));
    				}
    	        }
    	        return results;
    		} catch (SubmissionConfigReaderException e) {
    			throw new DCInputsReaderException("No form designated as default", e);
    		}
        }
    
    /**
     * Returns the set of DC inputs used for a particular input form
     *
     * @param formName
     *            input form unique name
     * @return DC input set
     * @throws DCInputsReaderException
     *             if not found
     */
    public DCInputSet getInputsByFormName(String formName)
        throws DCInputsReaderException
    {
        // check mini-cache, and return if match
        if ( lastInputSet != null && lastInputSet.getFormName().equals( formName ) )
        {
            return lastInputSet;
        }
        // cache miss - construct new DCInputSet
        List<List<Map<String, String>>> pages = formDefns.get(formName);
        List<String> headings = formHeadings.get(formName);
        if ( pages == null )
        {
            throw new DCInputsReaderException("Missing the " + formName  + " form");
        }
<<<<<<< HEAD
        lastInputSet = new DCInputSet(formName, headings, pages, valuePairs);
=======
		lastInputSet = new DCInputSet(formName,
				pages, valuePairs);
>>>>>>> 1b5ada2d
        return lastInputSet;
    }
    
    /**
	 * 
	 * @return the number of defined input forms
	 */
	public int countInputs() {
		return formDefns.size();
	}


	/**
	 * Returns all the Input forms with pagination 
	 * 
	 * @param limit
	 *            max number of Input Forms to return
	 * @param offset
	 *            number of Input form to skip in the return
	 *            
	 * @return the list of input forms
	 * @throws DCInputsReaderException 
	 * 
	 */
	public List<DCInputSet> getAllInputs(Integer limit, Integer offset) throws DCInputsReaderException {
		int idx = 0;
		int count = 0;
		List<DCInputSet> subConfigs = new LinkedList<DCInputSet>();
		for (String key : formDefns.keySet()) {
			if (offset == null || idx >= offset) {
				count++;
				subConfigs.add(getInputsByFormName(key));
			}
			idx++;
			if (count >= limit) {
				break;
			}
		}
		return subConfigs;
	}


	/**
     * Process the top level child nodes in the passed top-level node. These
     * should correspond to the collection-form maps, the form definitions, and
     * the display/storage word pairs.
     *
     * @param n
     *     top-level DOM node
     */
    private void doNodes(Node n)
        throws SAXException, DCInputsReaderException
    {
        if (n == null)
        {
            return;
        }
        Node e = getElement(n);
        NodeList nl = e.getChildNodes();
        int len = nl.getLength();
        boolean foundDefs = false;
        for (int i = 0; i < len; i++)
        {
            Node nd = nl.item(i);
            if ((nd == null) || isEmptyTextNode(nd))
            {
                continue;
            }
            String tagName = nd.getNodeName();
            if (tagName.equals("form-definitions"))
            {
                processDefinition(nd);
                foundDefs = true;
            }
            else if (tagName.equals("form-value-pairs"))
            {
                processValuePairs(nd);
            }
            // Ignore unknown nodes
        }
        if (!foundDefs)
        {
            throw new DCInputsReaderException("No form definition found");
        }
    }

    /**
     * Process the form-definitions section of the XML file. Each element is
     * formed thusly: <form name="formname">...row...</form> Each rows
     * subsection is formed: <row> ...fields... </row> Each field
     * is formed from: dc-element, dc-qualifier, label, hint, input-type name,
     * required text, and repeatable flag.
     */
    private void processDefinition(Node e)
        throws SAXException, DCInputsReaderException
    {
        int numForms = 0;
        NodeList nl = e.getChildNodes();
        int len = nl.getLength();
        for (int i = 0; i < len; i++)
        {
            Node nd = nl.item(i);
            // process each form definition
            if (nd.getNodeName().equals("form"))
            {
                numForms++;
                String formName = getAttribute(nd, "name");
                if (formName == null)
                {
<<<<<<< HEAD
                        numForms++;
                        String formName = getAttribute(nd, "name");
                        if (formName == null)
                        {
                                throw new SAXException("form element has no name attribute");
                        }
                        List<List<Map<String, String>>> pages = new ArrayList<List<Map<String, String>>>(); // the form contains pages
                        formDefns.put(formName, pages);
                        List<String> headings = new ArrayList<String>();
                        formHeadings.put(formName, headings);
                        NodeList pl = nd.getChildNodes();
                        int lenpg = pl.getLength();
                        for (int j = 0; j < lenpg; j++)
                        {
                                Node npg = pl.item(j);
                                // process each page definition
                                if (npg.getNodeName().equals("page"))
                                {
                                        String pgNum = getAttribute(npg, "number");
                                        if (pgNum == null)
                                        {
                                                throw new SAXException("Form " + formName + " has no identified pages");
                                        }
                                        String head = getAttribute(npg, "heading");
                                        headings.add(head);
                                        List<Map<String, String>> page = new ArrayList<Map<String, String>>();
                                        pages.add(page);
                                        NodeList flds = npg.getChildNodes();
                                        int lenflds = flds.getLength();
                                        for (int k = 0; k < lenflds; k++)
                                        {
                                                Node nfld = flds.item(k);
                                                if ( nfld.getNodeName().equals("field") )
                                                {
                                                        // process each field definition
                                                        Map<String, String> field = new HashMap<String, String>();
                                                        page.add(field);
                                                        processPageParts(formName, pgNum, nfld, field);
                                                        
                                                        String key = field.get(PAIR_TYPE_NAME);
                                                        if (StringUtils
                                                                .isNotBlank(key))
                                                        {
                                                            String schema = field.get("dc-schema");
                                                            String element = field.get("dc-element");
                                                            String qualifier = field
                                                                    .get("dc-qualifier");
                                                            String metadataField = schema + "."
                                                                    + element;
                                                            if (StringUtils.isNotBlank(qualifier))
                                                            {
                                                                metadataField += "." + qualifier;
                                                            }
                        
                                                            if (mappedValuePairs.containsKey(
                                                                    key))
                                                            {
                                                                if(!mappedValuePairs
                                                                        .get(key).contains(metadataField)) {
                                                                    mappedValuePairs
                                                                    .get(key).add(metadataField);
                                                                }
                                                                    
                                                            }
                                                            else
                                                            {
                                                                List<String> newval = new ArrayList<String>();
                                                                newval.add(metadataField);
                                                                mappedValuePairs.put(
                                                                        key,
                                                                        newval);
                                                            }
                                                        }
                                                        // we omit the duplicate validation, allowing multiple fields definition for 
                                                        // the same metadata and different visibility/type-bind

                                                }
                                        }
                                } // ignore any child that is not a 'page'
                        }
                        // sanity check number of pages
                        if (pages.size() < 1)
                        {
                                throw new DCInputsReaderException("Form " + formName + " has no pages");
                        }
=======
                    throw new SAXException("form element has no name attribute");
                }
                List<List<Map<String, String>>> rows = new ArrayList<List<Map<String, String>>>(); // the form contains rows of fields
                formDefns.put(formName, rows);
                
                NodeList pl = nd.getChildNodes();
                int lenpg = pl.getLength();
                for (int j = 0; j < lenpg; j++)
                {
					Node npg = pl.item(j);
					if (npg.getNodeName().equals("row")) {
					    List<Map<String, String>> fields = new ArrayList<Map<String, String>>(); // the fields in the row
						// process each row definition
						processRow(formName, j, npg, fields);
						rows.add(fields);
					}
                }
                // sanity check number of fields
                if (rows.size() < 1)
                {
                    throw new DCInputsReaderException("Form " + formName + " has no rows");
>>>>>>> 1b5ada2d
                }
            }
        }
        if (numForms == 0)
        {
            throw new DCInputsReaderException("No form definition found");
        }
    }

    /**
     * Process parts of a row
     */
    private void processRow(String formName, int rowIdx, Node n, List<Map<String, String>> fields) throws SAXException, DCInputsReaderException {
        
        NodeList pl = n.getChildNodes();
        int lenpg = pl.getLength();
        for (int j = 0; j < lenpg; j++)
        {
            Node npg = pl.item(j);

            if (npg.getNodeName().equals("field")) {
                // process each field definition
                Map<String, String> field = new HashMap<String, String>();
                processField(formName, npg, field);
                fields.add(field);
                // we omit the duplicate validation, allowing multiple
                // fields definition for
                // the same metadata and different visibility/type-bind
            }
        }
        // sanity check number of fields
        if (fields.size() < 1)
        {
            throw new DCInputsReaderException("Form " + formName + "row "+ rowIdx + " has no fields");
        }    
    }
    
    
    /**
     * Process parts of a field
     * At the end, make sure that input-types 'qualdrop_value' and
     * 'twobox' are marked repeatable. Complain if dc-element, label,
     * or input-type are missing.
     */
    private void processField(String formName, Node n, Map<String, String> field)
        throws SAXException
    {
        NodeList nl = n.getChildNodes();
        int len = nl.getLength();
        for (int i = 0; i < len; i++)
        {
            Node nd = nl.item(i);
            if ( ! isEmptyTextNode(nd) )
            {
                String tagName = nd.getNodeName();
                String value   = getValue(nd);
                field.put(tagName, value);
                if (tagName.equals("input-type"))
                {
                    if (value.equals("dropdown")
                        || value.equals("qualdrop_value")
                        || value.equals("list"))
                    {
                        String pairTypeName = getAttribute(nd, PAIR_TYPE_NAME);
                        if (pairTypeName == null)
                        {
                            throw new SAXException("Form " + formName + ", field " +
                                                   field.get("dc-element") +
                                                   "." + field.get("dc-qualifier") +
                                                   " has no name attribute");
                        }
                        else
                        {
                            field.put(PAIR_TYPE_NAME, pairTypeName);
                        }
                    }
                }
                else if (tagName.equals("vocabulary"))
                {
                    String closedVocabularyString = getAttribute(nd, "closed");
                    field.put("closedVocabulary", closedVocabularyString);
                }
                else if (tagName.equals("language"))
                {
                    if (Boolean.valueOf(value))
                    {
                        String pairTypeName = getAttribute(nd, PAIR_TYPE_NAME);
                        if (pairTypeName == null)
                        {
                            throw new SAXException("Form " + formName + ", field " +
                                                   field.get("dc-element") +
                                                   "." + field.get("dc-qualifier") +
                                                   " has no language attribute");
                        }
                        else
                        {
                            field.put(PAIR_TYPE_NAME, pairTypeName);
                        }
                    }
                }
            }
        }
        String missing = null;
        if (field.get("dc-element") == null)
        {
            missing = "dc-element";
        }
        if (field.get("label") == null)
        {
            missing = "label";
        }
        if (field.get("input-type") == null)
        {
            missing = "input-type";
        }
        if ( missing != null )
        {
            String msg = "Required field " + missing + " missing on form " + formName;
            throw new SAXException(msg);
        }
        String type = field.get("input-type");
        if (type.equals("twobox") || type.equals("qualdrop_value"))
        {
            String rpt = field.get("repeatable");
            if ((rpt == null) ||
                ((!rpt.equalsIgnoreCase("yes")) &&
                (!rpt.equalsIgnoreCase("true"))))
            {
                String msg = "The field \'"+field.get("label")+"\' must be repeatable";
                throw new SAXException(msg);
            }
        }
    }

    /**
     * Check that this is the only field with the name dc-element.dc-qualifier
     * If there is a duplicate, return an error message, else return null;
     */
    private String checkForDups(String formName, Map<String, String> field, List<List<Map<String, String>>> pages)
    {
        int matches = 0;
        String err = null;
        String schema = field.get("dc-schema");
        String elem = field.get("dc-element");
        String qual = field.get("dc-qualifier");
        if ((schema == null) || (schema.equals("")))
        {
            schema = MetadataSchema.DC_SCHEMA;
        }
        String schemaTest;
        
        for (int i = 0; i < pages.size(); i++)
        {
            List<Map<String, String>> pg = pages.get(i);
            for (int j = 0; j < pg.size(); j++)
            {
                Map<String, String> fld = pg.get(j);
                if ((fld.get("dc-schema") == null) ||
                    ((fld.get("dc-schema")).equals("")))
                {
                    schemaTest = MetadataSchema.DC_SCHEMA;
                }
                else
                {
                    schemaTest = fld.get("dc-schema");
                }
                
                // Are the schema and element the same? If so, check the qualifier
                if (((fld.get("dc-element")).equals(elem)) &&
                    (schemaTest.equals(schema)))
                {
                    String ql = fld.get("dc-qualifier");
                    if (qual != null)
                    {
                        if ((ql != null) && ql.equals(qual))
                        {
                            matches++;
                        }
                    }
                    else if (ql == null)
                    {
                        matches++;
                    }
                }
            }
        }
        if (matches > 1)
        {
            err = "Duplicate field " + schema + "." + elem + "." + qual + " detected in form " + formName;
        }
        
        return err;
    }


    /**
     * Process the form-value-pairs section of the XML file.
     *  Each element is formed thusly:
     *      <value-pairs name="..." dc-term="...">
     *          <pair>
     *            <display>displayed name-</display>
     *            <storage>stored name</storage>
     *          </pair>
     * For each value-pairs element, create a new vector, and extract all
     * the pairs contained within it. Put the display and storage values,
     * respectively, in the next slots in the vector. Store the vector
     * in the passed in hashmap.
     */
    private void processValuePairs(Node e)
        throws SAXException
    {
        NodeList nl = e.getChildNodes();
        int len = nl.getLength();
        for (int i = 0; i < len; i++)
        {
            Node nd = nl.item(i);
            String tagName = nd.getNodeName();

            // process each value-pairs set
            if (tagName.equals("value-pairs"))
            {
                String pairsName = getAttribute(nd, PAIR_TYPE_NAME);
                String dcTerm = getAttribute(nd, "dc-term");
                if (pairsName == null)
                {
                    String errString =
                        "Missing name attribute for value-pairs for DC term " + dcTerm;
                    throw new SAXException(errString);
                }
                List<String> pairs = new ArrayList<String>();
                valuePairs.put(pairsName, pairs);
                NodeList cl = nd.getChildNodes();
                int lench = cl.getLength();
                for (int j = 0; j < lench; j++)
                {
                    Node nch = cl.item(j);
                    String display = null;
                    String storage = null;

                    if (nch.getNodeName().equals("pair"))
                    {
                        NodeList pl = nch.getChildNodes();
                        int plen = pl.getLength();
                        for (int k = 0; k < plen; k++)
                        {
                            Node vn= pl.item(k);
                            String vName = vn.getNodeName();
                            if (vName.equals("displayed-value"))
                            {
                                display = getValue(vn);
                            }
                            else if (vName.equals("stored-value"))
                            {
                                storage = getValue(vn);
                                if (storage == null)
                                {
                                    storage = "";
                                }
                            } // ignore any children that aren't 'display' or 'storage'
                        }
                        pairs.add(display);
                        pairs.add(storage);
                    } // ignore any children that aren't a 'pair'
                }
            } // ignore any children that aren't a 'value-pair'
        }
    }


    /**
     * Check that all referenced value-pairs are present
     * and field is consistent
     *
     * Throws DCInputsReaderException if detects a missing value-pair.
     */

    private void checkValues()
        throws DCInputsReaderException
    {
        // Step through every field of every page of every form
        Iterator<String> ki = formDefns.keySet().iterator();
        while (ki.hasNext())
        {
            String idName = ki.next();
            List<List<Map<String, String>>> rows = formDefns.get(idName);
            for (int j = 0; j < rows.size(); j++) {
                List<Map<String, String>> fields = rows.get(j);
                for (int i = 0; i < fields.size(); i++)
                {
                    Map<String, String> fld = fields.get(i);
                        // verify reference in certain input types
                        String type = fld.get("input-type");
                        if (type.equals("dropdown")
                            || type.equals("qualdrop_value")
                            || type.equals("list"))
                        {
                            String pairsName = fld.get(PAIR_TYPE_NAME);
                            List<String> v = valuePairs.get(pairsName);
                            if (v == null)
                            {
                                String errString = "Cannot find value pairs for " + pairsName;
                                throw new DCInputsReaderException(errString);
                            }
                        }
                    
                            // we omit the "required" and "visibility" validation, provided this must be checked in the processing class
                            // only when it makes sense (if the field isn't visible means that it is not applicable, therefore it can't be required)
                }
            }
        }
    }
    
    private Node getElement(Node nd)
    {
        NodeList nl = nd.getChildNodes();
        int len = nl.getLength();
        for (int i = 0; i < len; i++)
        {
            Node n = nl.item(i);
            if (n.getNodeType() == Node.ELEMENT_NODE)
            {
                return n;
            }
        }
        return null;
     }

    private boolean isEmptyTextNode(Node nd)
    {
        boolean isEmpty = false;
        if (nd.getNodeType() == Node.TEXT_NODE)
        {
            String text = nd.getNodeValue().trim();
            if (text.length() == 0)
            {
                isEmpty = true;
            }
        }
        return isEmpty;
    }

    /**
     * Returns the value of the node's attribute named <name>
     */
    private String getAttribute(Node e, String name)
    {
        NamedNodeMap attrs = e.getAttributes();
        int len = attrs.getLength();
        if (len > 0)
        {
            int i;
            for (i = 0; i < len; i++)
            {
                Node attr = attrs.item(i);
                if (name.equals(attr.getNodeName()))
                {
                    return attr.getNodeValue().trim();
                }
            }
        }
        //no such attribute
        return null;
    }

    /**
     * Returns the value found in the Text node (if any) in the
     * node list that's passed in.
     */
    private String getValue(Node nd)
    {
        NodeList nl = nd.getChildNodes();
        int len = nl.getLength();
        for (int i = 0; i < len; i++)
        {
            Node n = nl.item(i);
            short type = n.getNodeType();
            if (type == Node.TEXT_NODE)
            {
                return n.getNodeValue().trim();
            }
        }
        // Didn't find a text node
        return null;
    }
<<<<<<< HEAD


    public Map<String, List<String>> getMappedValuePairs()
    {
        return mappedValuePairs;
    }


    public void setMappedValuePairs(Map<String, List<String>> mappedValuePairs)
    {
        this.mappedValuePairs = mappedValuePairs;
    }
=======
    
	public String getInputFormNameByCollectionAndField(Collection collection, String field) throws DCInputsReaderException {
		List<DCInputSet> inputSets = getInputsByCollectionHandle(collection.getHandle());
		for (DCInputSet inputSet : inputSets) {
			String[] tokenized = Utils.tokenize(field);
			String schema = tokenized[0];
			String element = tokenized[1];
			String qualifier = tokenized[2];
			if(StringUtils.isBlank(qualifier)) {
				qualifier = null;
			}
			String standardized = Utils.standardize(schema, element, qualifier, ".");
			if (inputSet.isFieldPresent(standardized)) {
				return inputSet.getFormName();
			}
		}
		throw new DCInputsReaderException("No field configuration found!");
	}
>>>>>>> 1b5ada2d
}<|MERGE_RESOLUTION|>--- conflicted
+++ resolved
@@ -11,36 +11,25 @@
 import java.util.ArrayList;
 import java.util.HashMap;
 import java.util.Iterator;
+import java.util.LinkedList;
 import java.util.List;
 import java.util.Map;
 
-<<<<<<< HEAD
+import javax.servlet.ServletException;
 import javax.xml.parsers.DocumentBuilder;
 import javax.xml.parsers.DocumentBuilderFactory;
 import javax.xml.parsers.FactoryConfigurationError;
 
-import org.apache.commons.lang.StringUtils;
+import org.apache.commons.lang3.StringUtils;
+import org.dspace.content.Collection;
 import org.dspace.content.MetadataSchema;
+import org.dspace.core.Utils;
 import org.dspace.services.factory.DSpaceServicesFactory;
 import org.w3c.dom.Document;
 import org.w3c.dom.NamedNodeMap;
 import org.w3c.dom.Node;
 import org.w3c.dom.NodeList;
 import org.xml.sax.SAXException;
-=======
-import org.dspace.services.factory.DSpaceServicesFactory;
-import org.xml.sax.SAXException;
-import org.w3c.dom.*;
-
-import javax.servlet.ServletException;
-import javax.xml.parsers.*;
-
-import org.apache.commons.lang3.BooleanUtils;
-import org.apache.commons.lang3.StringUtils;
-import org.dspace.content.Collection;
-import org.dspace.content.MetadataSchema;
-import org.dspace.core.Utils;
->>>>>>> 1b5ada2d
 
 /**
  * Submission form generator for DSpace. Reads and parses the installation
@@ -133,10 +122,7 @@
     {
         formDefns  = new HashMap<String, List<List<Map<String, String>>>>();
         valuePairs = new HashMap<String, List<String>>();
-<<<<<<< HEAD
         formHeadings =  new HashMap<String, List<String>>();
-=======
->>>>>>> 1b5ada2d
         
         String uri = "file:" + new File(fileName).getAbsolutePath();
 
@@ -255,12 +241,7 @@
         {
             throw new DCInputsReaderException("Missing the " + formName  + " form");
         }
-<<<<<<< HEAD
         lastInputSet = new DCInputSet(formName, headings, pages, valuePairs);
-=======
-		lastInputSet = new DCInputSet(formName,
-				pages, valuePairs);
->>>>>>> 1b5ada2d
         return lastInputSet;
     }
     
@@ -370,98 +351,12 @@
                 String formName = getAttribute(nd, "name");
                 if (formName == null)
                 {
-<<<<<<< HEAD
-                        numForms++;
-                        String formName = getAttribute(nd, "name");
-                        if (formName == null)
-                        {
-                                throw new SAXException("form element has no name attribute");
-                        }
-                        List<List<Map<String, String>>> pages = new ArrayList<List<Map<String, String>>>(); // the form contains pages
-                        formDefns.put(formName, pages);
-                        List<String> headings = new ArrayList<String>();
-                        formHeadings.put(formName, headings);
-                        NodeList pl = nd.getChildNodes();
-                        int lenpg = pl.getLength();
-                        for (int j = 0; j < lenpg; j++)
-                        {
-                                Node npg = pl.item(j);
-                                // process each page definition
-                                if (npg.getNodeName().equals("page"))
-                                {
-                                        String pgNum = getAttribute(npg, "number");
-                                        if (pgNum == null)
-                                        {
-                                                throw new SAXException("Form " + formName + " has no identified pages");
-                                        }
-                                        String head = getAttribute(npg, "heading");
-                                        headings.add(head);
-                                        List<Map<String, String>> page = new ArrayList<Map<String, String>>();
-                                        pages.add(page);
-                                        NodeList flds = npg.getChildNodes();
-                                        int lenflds = flds.getLength();
-                                        for (int k = 0; k < lenflds; k++)
-                                        {
-                                                Node nfld = flds.item(k);
-                                                if ( nfld.getNodeName().equals("field") )
-                                                {
-                                                        // process each field definition
-                                                        Map<String, String> field = new HashMap<String, String>();
-                                                        page.add(field);
-                                                        processPageParts(formName, pgNum, nfld, field);
-                                                        
-                                                        String key = field.get(PAIR_TYPE_NAME);
-                                                        if (StringUtils
-                                                                .isNotBlank(key))
-                                                        {
-                                                            String schema = field.get("dc-schema");
-                                                            String element = field.get("dc-element");
-                                                            String qualifier = field
-                                                                    .get("dc-qualifier");
-                                                            String metadataField = schema + "."
-                                                                    + element;
-                                                            if (StringUtils.isNotBlank(qualifier))
-                                                            {
-                                                                metadataField += "." + qualifier;
-                                                            }
-                        
-                                                            if (mappedValuePairs.containsKey(
-                                                                    key))
-                                                            {
-                                                                if(!mappedValuePairs
-                                                                        .get(key).contains(metadataField)) {
-                                                                    mappedValuePairs
-                                                                    .get(key).add(metadataField);
-                                                                }
-                                                                    
-                                                            }
-                                                            else
-                                                            {
-                                                                List<String> newval = new ArrayList<String>();
-                                                                newval.add(metadataField);
-                                                                mappedValuePairs.put(
-                                                                        key,
-                                                                        newval);
-                                                            }
-                                                        }
-                                                        // we omit the duplicate validation, allowing multiple fields definition for 
-                                                        // the same metadata and different visibility/type-bind
-
-                                                }
-                                        }
-                                } // ignore any child that is not a 'page'
-                        }
-                        // sanity check number of pages
-                        if (pages.size() < 1)
-                        {
-                                throw new DCInputsReaderException("Form " + formName + " has no pages");
-                        }
-=======
                     throw new SAXException("form element has no name attribute");
                 }
                 List<List<Map<String, String>>> rows = new ArrayList<List<Map<String, String>>>(); // the form contains rows of fields
                 formDefns.put(formName, rows);
-                
+                List<String> headings = new ArrayList<String>();
+                formHeadings.put(formName, headings);
                 NodeList pl = nd.getChildNodes();
                 int lenpg = pl.getLength();
                 for (int j = 0; j < lenpg; j++)
@@ -478,7 +373,6 @@
                 if (rows.size() < 1)
                 {
                     throw new DCInputsReaderException("Form " + formName + " has no rows");
->>>>>>> 1b5ada2d
                 }
             }
         }
@@ -863,20 +757,6 @@
         // Didn't find a text node
         return null;
     }
-<<<<<<< HEAD
-
-
-    public Map<String, List<String>> getMappedValuePairs()
-    {
-        return mappedValuePairs;
-    }
-
-
-    public void setMappedValuePairs(Map<String, List<String>> mappedValuePairs)
-    {
-        this.mappedValuePairs = mappedValuePairs;
-    }
-=======
     
 	public String getInputFormNameByCollectionAndField(Collection collection, String field) throws DCInputsReaderException {
 		List<DCInputSet> inputSets = getInputsByCollectionHandle(collection.getHandle());
@@ -895,5 +775,4 @@
 		}
 		throw new DCInputsReaderException("No field configuration found!");
 	}
->>>>>>> 1b5ada2d
 }