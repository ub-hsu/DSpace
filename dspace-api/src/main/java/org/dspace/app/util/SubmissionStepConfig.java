--- conflicted
+++ resolved
@@ -7,15 +7,9 @@
  */
 package org.dspace.app.util;
 
-<<<<<<< HEAD
-=======
 import java.util.Map;
-
 import org.apache.commons.lang3.BooleanUtils;
-
->>>>>>> 1b5ada2d
 import java.io.Serializable;
-import java.util.Map;
 
 /**
  * Class representing configuration for a single step within an Item Submission
