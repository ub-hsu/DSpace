--- conflicted
+++ resolved
@@ -7,21 +7,7 @@
  */
 package org.dspace.app.util;
 
-<<<<<<< HEAD
 import java.sql.SQLException;
-import java.util.ArrayList;
-import java.util.Collection;
-import java.util.HashMap;
-import java.util.List;
-import java.util.Map;
-import java.util.Map.Entry;
-
-import org.apache.log4j.Logger;
-import org.dspace.content.Item;
-import org.dspace.core.Context;
-import org.dspace.handle.factory.HandleServiceFactory;
-import org.jdom.Element;
-=======
 import com.google.common.collect.ArrayListMultimap;
 import com.google.common.collect.ListMultimap;
 import org.apache.log4j.Logger;
@@ -44,9 +30,14 @@
 import java.sql.SQLException;
 import java.util.*;
 import java.util.Collection;
+import java.util.HashMap;
+import java.util.List;
+import java.util.Map;
 import java.util.Map.Entry;
->>>>>>> f6af76c6
-
+
+import org.apache.log4j.Logger;
+import org.dspace.content.Item;
+import org.dspace.core.Context;
 import com.google.common.collect.ArrayListMultimap;
 import com.google.common.collect.ListMultimap;
 
@@ -64,23 +55,6 @@
 
     protected static final String GOOGLE_PREFIX = "google.";
 
-<<<<<<< HEAD
-    public static final String TITLE = "citation_title";
-    
-=======
-    protected ItemService itemService;
-
-    protected Item item;
-
-    protected String itemURL;
-
-    // Configuration keys and fields
-    protected static Map<String, String> googleScholarSettings = new HashMap<String, String>();
-
-    // Google field names (e.g. citation_fieldname) and formatted metadata
-    // values
-    protected ListMultimap<String, String> metadataMappings = ArrayListMultimap.create();
-
     protected final String TITLE = "citation_title";
 
     protected final String JOURNAL_TITLE = "citation_journal_title";
@@ -118,114 +92,24 @@
     protected final String KEYWORDS = "citation_keywords";
 
     protected final String CONFERENCE = "citation_conference";
->>>>>>> f6af76c6
-
-    public static final String JOURNAL_TITLE = "citation_journal_title";
-    
-
-    public static final String PUBLISHER = "citation_publisher";
-    
-
-    public static final String AUTHORS = "citation_author";
-    
-
-    public static final String DATE = "citation_date";
-    
-
-    public static final String VOLUME = "citation_volume";
-    
-
-    public static final String ISSUE = "citation_issue";
-    
-
-    public static final String FIRSTPAGE = "citation_firstpage";
-    
-
-    public static final String LASTPAGE = "citation_lastpage";
-    
-
-    public static final String DOI = "citation_doi";
-    
-
-    public static final String PMID = "citation_pmid";
-    
-
-    public static final String ABSTRACT = "citation_abstract_html_url";
-    
-
-    public static final String FULLTEXT = "citation_fulltext_html_url";
-    
-
-<<<<<<< HEAD
-    public static final String PDF = "citation_pdf_url";
-    
-=======
-    private static GoogleBitstreamComparator googleBitstreamComparator = null;
-
-    // Load configured fields from google-metadata.properties
-    static
-    {
->>>>>>> f6af76c6
-
-    public static final String ISSN = "citation_issn";
-    
-
-    public static final String ISBN = "citation_isbn";
-    
-
-    public static final String LANGUAGE = "citation_language";
-    
-
-    public static final String KEYWORDS = "citation_keywords";
-    
-
-    public static final String CONFERENCE = "citation_conference";
-    
-
-    public static final String DISSERTATION_ID = "identifiers.dissertation";
-    
-
-    public static final String DISSERTATION_NAME = "citation_dissertation_name";
-    
-
-    public static final String DISSERTATION_INSTITUTION = "citation_dissertation_institution";
-    
-
-    public static final String PATENT_ID = "identifiers.patent";
-    
-
-    public static final String PATENT_NUMBER = "citation_patent_number";
-    
-
-<<<<<<< HEAD
-    public static final String PATENT_COUNTRY = "citation_patent_country";
-    
-=======
-                if (null != name && !name.equals("") && null != field
-                        && !field.equals(""))
-                {
-                    googleScholarSettings.put(name.trim(), field.trim());
-                }
-            }
-        }
->>>>>>> f6af76c6
-
-    public static final String TECH_REPORT_ID = "identifiers.technical_report";
-    
-
-    public static final String TECH_REPORT_NUMBER = "citation_technical_report_number";
-    
-
-<<<<<<< HEAD
-    public static final String TECH_REPORT_INSTITUTION = "citation_technical_report_institution";
-    
-=======
-        for (String name : googleScholarSettings.keySet())
-        {
-            log.debug("  " + name + " => " + googleScholarSettings.get(name));
-        }
-    }
->>>>>>> f6af76c6
+
+    protected final String DISSERTATION_ID = "identifiers.dissertation";
+
+    protected final String DISSERTATION_NAME = "citation_dissertation_name";
+
+    protected final String DISSERTATION_INSTITUTION = "citation_dissertation_institution";
+
+    protected final String PATENT_ID = "identifiers.patent";
+
+    protected final String PATENT_NUMBER = "citation_patent_number";
+
+    protected final String PATENT_COUNTRY = "citation_patent_country";
+
+    protected final String TECH_REPORT_ID = "identifiers.technical_report";
+
+    protected final String TECH_REPORT_NUMBER = "citation_technical_report_number";
+
+    protected final String TECH_REPORT_INSTITUTION = "citation_technical_report_institution";    
 
     /**
      * Wrap the item, parse all configured fields and generate metadata field
@@ -241,444 +125,11 @@
         // Hold onto the item in case we need to refresh a stale parse
         this.item = item;
         itemURL = HandleServiceFactory.getInstance().getHandleService().resolveToURL(context, item.getHandle());
-        googleBitstreamComparator = new GoogleBitstreamComparator(context, googleScholarSettings);
+        setGoogleBitstreamComparator(new GoogleBitstreamComparator(context, configuredFields));
         parseItem();
     }
 
     /**
-<<<<<<< HEAD
-=======
-     * Add a single metadata value to the Google field, defaulting to the
-     * first-encountered instance of the field for this Item.
-     * 
-     * @param fieldName
-     * @return successful?
-     */
-    protected boolean addSingleField(String fieldName)
-    {
-
-        String config = googleScholarSettings.get(fieldName);
-
-        if (null == config || config.equals(""))
-        {
-            return false;
-        }
-
-        if (log.isDebugEnabled())
-        {
-            log.debug("Processing " + fieldName);
-        }
-
-        if (config.equals("$handle"))
-        {
-            if (null != itemURL && !itemURL.equals(""))
-            {
-                metadataMappings.put(fieldName, itemURL);
-                return true;
-            }
-            else
-            {
-                return false;
-            }
-        }
-
-        if (config.equals("$simple-pdf"))
-        {
-            String pdf_url = getPDFSimpleUrl(item);
-            if(pdf_url.length() > 0)
-            {
-                metadataMappings.put(fieldName, pdf_url);
-                return true;
-            } else
-            {
-                return false;
-            }
-        }
-
-        MetadataValue v = resolveMetadataField(config);
-
-        if (null != v && (null != v.getValue()) && !v.getValue().trim().equals(""))
-        {
-            metadataMappings.put(fieldName, v.getValue());
-            return true;
-        }
-        else
-        {
-            // No values found
-            return false;
-        }
-    }
-
-    /**
-     * A singular version of resolveMetadata to return only one field value
-     * instead of an aggregate.
-     * 
-     * @param configFilter
-     * @return The first configured match of metadata field for the item.
-     */
-    protected MetadataValue resolveMetadataField(String configFilter)
-    {
-
-        ArrayList<MetadataValue> fields = resolveMetadata(configFilter, SINGLE);
-        if (null != fields && fields.size() > 0)
-        {
-            return fields.get(0);
-        }
-
-        return null;
-    }
-
-    /**
-     * A plural version of resolveMetadata for aggregate fields.
-     * 
-     * @param configFilter
-     * @return Aggregate of all matching metadata fields configured in the first
-     *         option field-set to return any number of filter matches.
-     */
-    protected ArrayList<MetadataValue> resolveMetadataFields(String configFilter)
-    {
-
-        ArrayList<MetadataValue> fields = resolveMetadata(configFilter, MULTI);
-        if (null != fields && fields.size() > 0)
-        {
-            return fields;
-        }
-        return null;
-    }
-
-    /**
-     * Aggregate an array of DCValues present on the current item that pass the
-     * configuration filter.
-     * 
-     * @param configFilter
-     * @param returnType
-     * @return Array of configuration to item-field matches
-     */
-    protected ArrayList<MetadataValue> resolveMetadata(String configFilter,
-            int returnType)
-    {
-
-        if (null == configFilter || configFilter.trim().equals("")
-                || !configFilter.contains("."))
-        {
-            log.error("The configuration string [" + configFilter
-                    + "] is invalid.");
-            return null;
-        }
-        else
-        {
-            configFilter = configFilter.trim();
-        }
-        ArrayList<ArrayList<String>> parsedOptions = parseOptions(configFilter);
-
-        if (log.isDebugEnabled())
-        {
-            log
-                    .debug("Resolved Fields For This Item Per Configuration Filter:");
-            for (int i = 0; i < parsedOptions.size(); i++)
-            {
-                ArrayList<String> optionFields = parsedOptions.get(i);
-
-                log.debug("Option " + (i + 1) + ":");
-                for (String f : optionFields)
-                {
-                    log.debug("{" + f + "}");
-                }
-            }
-        }
-
-        // Iterate through each configured option's field-set until
-        // we have a match.
-        for (ArrayList<String> optionFields : parsedOptions)
-        {
-
-            int optionMatches = 0;
-            String[] components;
-            List<MetadataValue> values;
-            ArrayList<MetadataValue> resolvedFields = new ArrayList<MetadataValue>();
-
-            for (String field : optionFields)
-            {
-
-                components = parseComponents(field);
-                values = itemService.getMetadata(item, components[0], components[1],
-                        components[2], Item.ANY);
-
-                if (values.size() > 0)
-                {
-                    for (MetadataValue v : values)
-                    {
-
-                        resolvedFields.add(v);
-
-                        if (returnType == SINGLE)
-                        {
-                            if (!resolvedFields.isEmpty())
-                            {
-                                if (log.isDebugEnabled())
-                                {
-                                    log
-                                            .debug("Resolved Field Value For This Item:");
-                                    for (MetadataValue r : resolvedFields)
-                                    {
-                                        log.debug("{" + r.getValue() + "}");
-                                    }
-                                }
-                                return resolvedFields;
-                            }
-                        }
-                    }
-                }
-            }
-
-            // If the item had any of the fields contained in this option,
-            // return them, otherwise move on to the next option's field-set.
-            if (!resolvedFields.isEmpty())
-            {
-                if (log.isDebugEnabled())
-                {
-                    log.debug("Resolved Field Values For This Item:");
-                    for (MetadataValue v : resolvedFields)
-                    {
-                        log.debug("{" + v.getValue() + "}");
-                    }
-                }
-
-                // Check to see if this is a full option match
-                if (ALL_FIELDS_IN_OPTION == returnType)
-                {
-                    if (resolvedFields.size() == optionMatches)
-                    {
-                        return resolvedFields;
-                    }
-                    // Otherwise, if there are any matches for the option,
-                    // return them.
-                }
-                else if (MULTI == returnType)
-                {
-                    return resolvedFields;
-                }
-            }
-        }
-        return null;
-    }
-
-    /**
-     * Parse first-match path of metadata field-group options for the given
-     * configuration.
-     * 
-     * @param configFilter
-     * @return array of parsed options or null
-     */
-    protected ArrayList<ArrayList<String>> parseOptions(String configFilter)
-    {
-
-        ArrayList<String> options = new ArrayList<String>();
-        ArrayList<ArrayList<String>> parsedOptions = new ArrayList<ArrayList<String>>();
-
-        if (null == configFilter || configFilter.equals(""))
-        {
-            return null;
-        }
-
-        if (configFilter.contains("|"))
-        {
-
-            String[] configOptions = configFilter.split("\\|");
-
-            for (String option : configOptions)
-            {
-                options.add(option.trim());
-            }
-        }
-        else
-        {
-            options = new ArrayList<String>();
-            options.add(configFilter);
-        }
-
-        // Parse first-match path options. The first option (field-set)
-        // to match fields present in the item is used.
-        ArrayList<String> parsedFields;
-
-        // Parse the fields for each field-set in order.
-        for (String option : options)
-        {
-
-            ArrayList<String> fields;
-            parsedFields = new ArrayList<String>();
-
-            if (option.contains(","))
-            {
-                fields = parseFields(option);
-            }
-            else
-            {
-                fields = new ArrayList<String>();
-                fields.add(option);
-            }
-
-            // Parse field list for this field-set, expanding any wildcards.
-            for (String field : fields)
-            {
-
-                if (field.contains("*"))
-                {
-
-                    ArrayList<String> wc = parseWildcard(field);
-                    for (String wcField : wc)
-                    {
-                        if (!parsedFields.contains(wcField))
-                        {
-                            parsedFields.add(wcField);
-                        }
-                    }
-
-                }
-                else
-                {
-                    if (!parsedFields.contains(field))
-                    {
-                        parsedFields.add(field);
-                    }
-                }
-            }
-
-            parsedOptions.add(parsedFields);
-        }
-
-        if (null != parsedOptions)
-        {
-            return parsedOptions;
-        }
-        else
-        {
-            return null;
-        }
-    }
-
-    /**
-     * Build a Vector of fields that can be added to when expanding wildcards.
-     * 
-     * @param configString
-     *            - Value of one metadata field configuration
-     * @return A vector of raw field configurations.
-     */
-    protected ArrayList<String> parseFields(String configString)
-    {
-
-        ArrayList<String> fields = new ArrayList<String>();
-
-        for (String field : configString.split("\\,"))
-        {
-            fields.add(field.trim());
-        }
-
-        return fields;
-    }
-
-    /**
-     * Pull apart an individual field structure.
-     * 
-     * @param field
-     *            The configured field for one metadata field map
-     * @return Schema, Element, Qualifier of metadata field
-     */
-    protected String[] parseComponents(String field)
-    {
-
-        int index = 0;
-        String[] components = new String[3];
-
-        for (String c : field.split("\\."))
-        {
-            components[index] = c.trim();
-            index++;
-        }
-
-        return components;
-    }
-
-    /**
-     * Expand any wildcard characters to an array of all matching fields for
-     * this item. No order consistency is implied.
-     * 
-     * @param field
-     *            The field identifier containing a wildcard character.
-     * @return Expanded field list.
-     */
-    protected ArrayList<String> parseWildcard(String field)
-    {
-
-        if (!field.contains("*"))
-        {
-            return null;
-        }
-        else
-        {
-            String[] components = parseComponents(field);
-
-            for (int i = 0; i < components.length; i++)
-            {
-                if (components[i].trim().equals("*"))
-                {
-                    components[i] = Item.ANY;
-                }
-            }
-
-            List<MetadataValue> allMD = itemService.getMetadata(item, components[0], components[1],
-                    components[2], Item.ANY);
-
-            ArrayList<String> expandedDC = new ArrayList<String>();
-            for (MetadataValue v : allMD)
-            {
-
-                // De-dup multiple occurrences of field names in item
-                if (!expandedDC.contains(buildFieldName(v)))
-                {
-                    expandedDC.add(buildFieldName(v));
-                }
-            }
-
-            if (log.isDebugEnabled())
-            {
-                log.debug("Field Names From Expanded Wildcard \"" + field
-                        + "\"");
-                for (String v : expandedDC)
-                {
-                    log.debug("    " + v);
-                }
-            }
-
-            return expandedDC;
-        }
-    }
-
-    /**
-     * Construct metadata field name out of Metadatum components
-     * 
-     * @param v
-     *            The Metadatum to construct a name for.
-     * @return The complete metadata field name.
-     */
-    protected String buildFieldName(MetadataValue v)
-    {
-
-        StringBuilder name = new StringBuilder();
-
-        MetadataField metadataField = v.getMetadataField();
-        MetadataSchema metadataSchema = v.getMetadataField().getMetadataSchema();
-        name.append(metadataSchema.getName()).append(".").append(metadataField.getElement());
-        if (null != metadataField.getQualifier())
-        {
-            name.append("." + metadataField.getQualifier());
-        }
-
-        return name.toString();
-    }
-
-    /**
->>>>>>> f6af76c6
      * Using metadata field mappings contained in the loaded configuration,
      * parse through configured metadata fields, building valid Google metadata
      * value strings. Field names and values contained in metadataMappings.
@@ -762,7 +213,7 @@
             addSingleField(PATENT_NUMBER);
 
             // Use config value for patent country. Should be a literal.
-            String countryConfig = googleScholarSettings.get(PATENT_COUNTRY);
+            String countryConfig = configuredFields.get(PATENT_COUNTRY);
             if (null != countryConfig && !countryConfig.trim().equals(""))
             {
                 metadataMappings.put(PATENT_COUNTRY, countryConfig.trim());
@@ -1023,150 +474,6 @@
         return metadataMappings.get(TECH_REPORT_INSTITUTION);
     }
 
-<<<<<<< HEAD
-=======
-    /**
-     * Gets the URL to a PDF using a very basic strategy by assuming that the PDF
-     * is in the default content bundle, and that the item only has one public bitstream
-     * and it is a PDF.
-     *
-     * @param item
-     * @return URL that the PDF can be directly downloaded from
-     */
-    protected String getPDFSimpleUrl(Item item)
-    {
-        try {
-	        Bitstream bitstream = findLinkableFulltext(item);
-	        if (bitstream != null) {
-		        StringBuilder path = new StringBuilder();
-		        path.append(ConfigurationManager.getProperty("dspace.url"));
-
-		        if (item.getHandle() != null) {
-			        path.append("/bitstream/");
-			        path.append(item.getHandle());
-			        path.append("/");
-			        path.append(bitstream.getSequenceID());
-		        } else {
-			        path.append("/retrieve/");
-			        path.append(bitstream.getID());
-		        }
-
-		        path.append("/");
-		        path.append(Util.encodeBitstreamName(bitstream.getName(), Constants.DEFAULT_ENCODING));
-		        return path.toString();
-	        }
-        } catch (UnsupportedEncodingException ex) {
-            log.debug(ex.getMessage());
-        } catch (SQLException ex) {
-            log.debug(ex.getMessage());
-        }
-
-        return "";
-    }
-
-	/**
-	 * A bitstream is considered linkable fulltext when it is either
-	 * <ul>
-	 *     <li>the item's only bitstream (in the ORIGINAL bundle); or</li>
-	 *     <li>the primary bitstream</li>
-	 * </ul>
-	 * Additionally, this bitstream must be publicly viewable.
-	 * @param item
-	 * @return a linkable bitstream or null if none found
-	 * @throws SQLException if database error
-	 */
-	protected Bitstream findLinkableFulltext(Item item) throws SQLException {
-		Bitstream bestSoFar = null;
-
-		List<Bundle> contentBundles = itemService.getBundles(item, "ORIGINAL");
-
-		for (Bundle bundle : contentBundles) {
-            List<Bitstream> bitstreams = bundle.getBitstreams();
-            Collections.sort(bitstreams, googleBitstreamComparator);
-
-            for (Bitstream candidate : bitstreams) {
-                if (candidate.equals(bundle.getPrimaryBitstream())) { // is primary -> use this one
-                    if (isPublic(candidate)) {
-                        return candidate;
-                    }
-                } else {
-                    if (bestSoFar == null && isPublic(candidate)) { //if bestSoFar is null but the candidate is not public you don't use it and try to find another
-                        bestSoFar = candidate;
-                    }
-                }
-            }
-        }
-
-		return bestSoFar;
-	}
-
-	protected boolean isPublic(Bitstream bitstream) {
-		if (bitstream == null) {
-			return false;
-		}
-		boolean result = false;
-		Context context = null;
-		try {
-			context = new Context();
-			result = AuthorizeServiceFactory.getInstance().getAuthorizeService().authorizeActionBoolean(context, bitstream, Constants.READ, true);
-		} catch (SQLException e) {
-			log.error("Cannot determine whether bitstream is public, assuming it isn't. bitstream_id=" + bitstream.getID(), e);
-		}
-		return result;
-	}
-
-	/**
-     * 
-     * 
-     * @param field
-     *            to aggregate all values of in a matching option
-     * @param delimiter
-     *            to delimit field values with
-     */
-    protected void addAggregateValues(String field, String delimiter)
-    {
-
-        String authorConfig = googleScholarSettings.get(field);
-        ArrayList<MetadataValue> fields = resolveMetadataFields(authorConfig);
-
-        if (null != fields && !fields.isEmpty())
-        {
-
-            StringBuilder fieldMetadata = new StringBuilder();
-            int count = 0;
-
-            for (MetadataValue metadataValue : fields)
-            {
-                fieldMetadata.append(metadataValue.getValue());
-                if (count < fields.size() - 1)
-                {
-                    fieldMetadata.append(delimiter).append(" ");
-                    count++;
-                }
-            }
-            metadataMappings.put(field, fieldMetadata.toString());
-        }
-    }
-
-    /**
-     * If metadata field contains multiple values, then add each value to the map separately
-     * @param FIELD
-     */
-    protected void addMultipleValues(String FIELD)
-    {
-        String fieldConfig = googleScholarSettings.get(FIELD);
-        ArrayList<MetadataValue> fields = resolveMetadataFields(fieldConfig);
-
-        if (null != fields && !fields.isEmpty())
-        {
-            for (MetadataValue field : fields)
-            {
-                //TODO if this is author field, first-name first
-                metadataMappings.put(FIELD, field.getValue());
-            }
-        }
-    }
->>>>>>> f6af76c6
     
     /**
      * Determine, based on config values, if this item is a dissertation.
@@ -1176,7 +483,7 @@
     protected boolean itemIsDissertation()
     {
 
-        String dConfig = googleScholarSettings.get(DISSERTATION_ID);
+        String dConfig = configuredFields.get(DISSERTATION_ID);
         if (null == dConfig || dConfig.trim().equals(""))
         {
             return false;
@@ -1195,7 +502,7 @@
     protected boolean itemIsPatent()
     {
 
-        String dConfig = googleScholarSettings.get(PATENT_ID);
+        String dConfig = configuredFields.get(PATENT_ID);
         if (null == dConfig || dConfig.trim().equals(""))
         {
             return false;
@@ -1214,7 +521,7 @@
     protected boolean itemIsTechReport()
     {
 
-        String dConfig = googleScholarSettings.get(TECH_REPORT_ID);
+        String dConfig = configuredFields.get(TECH_REPORT_ID);
         if (null == dConfig || dConfig.trim().equals(""))
         {
             return false;
