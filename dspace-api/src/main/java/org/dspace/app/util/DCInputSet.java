--- conflicted
+++ resolved
@@ -29,17 +29,12 @@
 	/** the inputs ordered by page and row position */
 	private DCInput[][] inputPages = null;
 	
-<<<<<<< HEAD
-	/** constructor */
-	public DCInputSet(String formName, List<String> headings, List<List<Map<String, String>>> pages, Map<String, List<String>> listMap)
-=======
         /** constructor
          * @param formName form name
          * @param pages pages
          * @param listMap map
          */
-	public DCInputSet(String formName, List<List<Map<String, String>>> pages, Map<String, List<String>> listMap)
->>>>>>> a54bf11b
+	public DCInputSet(String formName, List<String> headings, List<List<Map<String, String>>> pages, Map<String, List<String>> listMap)
 	{
 		this.formName = formName;
 		this.headings = new String[headings.size()];
