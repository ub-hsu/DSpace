--- conflicted
+++ resolved
@@ -169,13 +169,9 @@
             DSpaceCSV csv = new DSpaceCSV(exportAll);
             while (toExport.hasNext())
             {
-<<<<<<< HEAD
-                csv.addItem((Item)(toExport.next().getBrowsableDSpaceObject()));
-=======
                 Item item = toExport.next();
                 csv.addItem(item);
                 context.uncacheEntity(item);
->>>>>>> f6af76c6
             }
 
             context.setMode(originalMode);
