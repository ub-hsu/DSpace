--- conflicted
+++ resolved
@@ -7,27 +7,22 @@
  */
 package org.dspace.authority.indexer;
 
-import java.sql.SQLException;
-import java.util.ArrayList;
-import java.util.HashMap;
-import java.util.Iterator;
-import java.util.List;
-import java.util.Map;
-
 import org.apache.commons.collections.CollectionUtils;
+import org.dspace.authority.AuthorityValue;
 import org.apache.commons.lang.StringUtils;
 import org.apache.log4j.Logger;
-import org.dspace.authority.AuthorityValue;
 import org.dspace.authority.service.AuthorityValueService;
 import org.dspace.authorize.AuthorizeException;
 import org.dspace.content.IMetadataValue;
 import org.dspace.content.Item;
-import org.dspace.content.MetadataValue;
 import org.dspace.content.service.ItemService;
 import org.dspace.core.Context;
 import org.dspace.services.ConfigurationService;
 import org.springframework.beans.factory.InitializingBean;
 import org.springframework.beans.factory.annotation.Autowired;
+
+import java.sql.SQLException;
+import java.util.*;
 
 /**
  * DSpaceAuthorityIndexer is used in IndexClient, which is called by the AuthorityConsumer and the indexing-script.
@@ -88,8 +83,8 @@
         List<AuthorityValue> values = new ArrayList<>();
 
         for (String metadataField : metadataFields) {
-            List<MetadataValue> metadataValues = itemService.getMetadataByMetadataString(item, metadataField);
-            for (MetadataValue metadataValue : metadataValues) {
+            List<IMetadataValue> metadataValues = itemService.getMetadataByMetadataString(item, metadataField);
+            for (IMetadataValue metadataValue : metadataValues) {
                 String content = metadataValue.getValue();
                 String authorityKey = metadataValue.getAuthority();
 
@@ -125,37 +120,6 @@
                         cache.put(content, value);
                     }
 
-<<<<<<< HEAD
-        // 1. iterate over the metadata values
-
-        String metadataField = metadataFields.get(currentFieldIndex);
-        List<IMetadataValue> values = itemService.getMetadataByMetadataString(currentItem, metadataField);
-        if (currentMetadataIndex < values.size()) {
-            prepareNextValue(metadataField, (MetadataValue)values.get(currentMetadataIndex));
-
-            currentMetadataIndex++;
-            return true;
-        } else {
-
-            // 2. iterate over the metadata fields
-
-            if ((currentFieldIndex + 1) < metadataFields.size()) {
-                currentFieldIndex++;
-                //Reset our current metadata index since we are moving to another field
-                currentMetadataIndex = 0;
-                return hasMore();
-            } else {
-
-                // 3. iterate over the items
-                if (itemIterator.hasNext()) {
-                    currentItem = itemIterator.next();
-                    //Reset our current field index
-                    currentFieldIndex = 0;
-                    //Reset our current metadata index
-                    currentMetadataIndex = 0;
-                } else {
-                    currentItem = null;
-=======
                     values.add(value);
                 }
                 else {
@@ -163,7 +127,6 @@
                             "the metadata value \"" + content + "\" " +
                             "in the field \"" + metadataField + "\" " +
                             "of the item " + item.getHandle());
->>>>>>> 813800ce
                 }
             }
         }
