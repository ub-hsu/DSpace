/**
 * The contents of this file are subject to the license and copyright
 * detailed in the LICENSE and NOTICE files at the root of the source
 * tree and available online at
 *
 * http://www.dspace.org/license/
 */
package org.dspace.authority;

import org.apache.commons.lang.StringUtils;
import org.apache.log4j.Logger;
import org.apache.solr.common.SolrDocument;
import org.apache.solr.common.SolrInputDocument;
import org.dspace.authorize.AuthorizeException;
import org.dspace.content.Item;
import org.dspace.content.MetadataValue;
import org.dspace.content.factory.ContentServiceFactory;
import org.dspace.content.service.MetadataValueService;
import org.dspace.core.Context;
import org.joda.time.DateTime;
import org.joda.time.format.DateTimeFormatter;
import org.joda.time.format.ISODateTimeFormat;

import java.sql.SQLException;
import java.util.*;

/**
 *
 * @author Antoine Snyers (antoine at atmire.com)
 * @author Kevin Van de Velde (kevin at atmire dot com)
 * @author Ben Bosman (ben at atmire dot com)
 * @author Mark Diggory (markd at atmire dot com)
 */
public class AuthorityValue {


    /**
     * The id of the record in solr
     */
    private String id;

    /**
     * The metadata field that this authority value is for
     */
    private String field;

    /**
     * The text value of this authority
     */
    private String value;

    /**
     * When this authority record has been created
     */
    private Date creationDate;

    /**
     * If this authority has been removed
     */
    private boolean deleted;

    /**
     * represents the last time that DSpace got updated information from its external source
     */
    private Date lastModified;

    public AuthorityValue() {
    }

    public AuthorityValue(SolrDocument document) {
        setValues(document);
    }

    public String getId() {
        return id;
    }

    public String getField() {
        return field;
    }

    public String getValue() {
        return value;
    }

    public void setId(String id) {
        this.id = id;
    }

    public void setField(String field) {
        this.field = field;
    }

    public void setValue(String value) {
        this.value = value;
    }

    public Date getCreationDate() {
        return creationDate;
    }

    public void setCreationDate(Date creationDate) {
        this.creationDate = creationDate;
    }

    public void setCreationDate(String creationDate) {
        this.creationDate = stringToDate(creationDate);
    }

    public Date getLastModified() {
        return lastModified;
    }

    public void setLastModified(String lastModified) {
        this.lastModified = stringToDate(lastModified);
    }

    public void setLastModified(Date lastModified) {
        this.lastModified = lastModified;
    }

    public boolean isDeleted() {
        return deleted;
    }

    public void setDeleted(boolean deleted) {
        this.deleted = deleted;
    }

    protected void updateLastModifiedDate() {
        this.lastModified = new Date();
    }

    public void update() {
        updateLastModifiedDate();
    }

    public void delete() {
        setDeleted(true);
        updateLastModifiedDate();
    }

    /**
     * Generate a solr record from this instance
     * @return SolrInputDocument
     */
    public SolrInputDocument getSolrInputDocument() {

        SolrInputDocument doc = new SolrInputDocument();
        doc.addField("id", getId());
        doc.addField("field", getField());
        doc.addField("value", getValue());
        doc.addField("deleted", isDeleted());
        doc.addField("creation_date", getCreationDate());
        doc.addField("last_modified_date", getLastModified());
        doc.addField("authority_type", getAuthorityType());
        return doc;
    }

    /**
     * Initialize this instance based on a solr record
     * @param document SolrDocument
     */
    public void setValues(SolrDocument document) {
        this.id = String.valueOf(document.getFieldValue("id"));
        this.field = String.valueOf(document.getFieldValue("field"));
        this.value = String.valueOf(document.getFieldValue("value"));
        this.deleted = (Boolean) document.getFieldValue("deleted");
        this.creationDate = (Date) document.getFieldValue("creation_date");
        this.lastModified = (Date) document.getFieldValue("last_modified_date");
    }

    /**
<<<<<<< HEAD
     * Replace an item's Metadatum with this authority
=======
     * Replace an item's DCValue with this authority
     * @param context context
     * @param value metadata value
     * @param currentItem item
     * @throws SQLException if database error
     * @throws AuthorizeException if authorization error
>>>>>>> a54bf11b
     */
    public void updateItem(Context context, Item currentItem, MetadataValue value) throws SQLException, AuthorizeException {
        value.setValue(getValue());
        value.setAuthority(getId());
        ContentServiceFactory.getInstance().getMetadataValueService().update(context, value, true);
    }

    /**
     * Information that can be used the choice ui
     * @return map
     */
    public Map<String, String> choiceSelectMap() {
        return new HashMap<String, String>();
    }


    public List<DateTimeFormatter> getDateFormatters() {
        List<DateTimeFormatter> list = new ArrayList<DateTimeFormatter>();
        list.add(ISODateTimeFormat.dateTime());
        list.add(ISODateTimeFormat.dateTimeNoMillis());
        return list;
    }

    public Date stringToDate(String date) {
        Date result = null;
        if (StringUtils.isNotBlank(date)) {
            List<DateTimeFormatter> dateFormatters = getDateFormatters();
            boolean converted = false;
            int formatter = 0;
            while(!converted) {
                try {
                    DateTimeFormatter dateTimeFormatter = dateFormatters.get(formatter);
                    DateTime dateTime = dateTimeFormatter.parseDateTime(date);
                    result = dateTime.toDate();
                    converted = true;
                } catch (IllegalArgumentException e) {
                    formatter++;
                    if (formatter > dateFormatters.size()) {
                        converted = true;
                    }
                    log.error("Could not find a valid date format for: \""+date+"\"", e);
                }
            }
        }
        return result;
    }

    /**
     * log4j logger
     */
    private static Logger log = Logger.getLogger(AuthorityValue.class);

    @Override
    public String toString() {
        return "AuthorityValue{" +
                "id='" + id + '\'' +
                ", field='" + field + '\'' +
                ", value='" + value + '\'' +
                ", creationDate=" + creationDate +
                ", deleted=" + deleted +
                ", lastModified=" + lastModified +
                '}';
    }

    /**
     * Provides a string that will allow this AuthorityType to be recognized and provides information to create a new instance to be created using public AuthorityValue newInstance(String info).
     * See the implementation of {@link com.atmire.org.dspace.authority.AuthorityValueGenerator#generateRaw(java.lang.String, java.lang.String) AuthorityValueGenerator#generateRaw(java.lang.String, java.lang.String)} for more details.
     * @return see {@link org.dspace.authority.service.AuthorityValueService#GENERATE AuthorityValueService.GENERATE}
     */
    public String generateString() {
        return AuthorityValueServiceImpl.GENERATE;
    }

    /**
     * Makes an instance of the AuthorityValue with the given information.
     * @param info string info
     * @return AuthorityValue
     */
    public AuthorityValue newInstance(String info) {
        return new AuthorityValue();
    }

    public String getAuthorityType() {
        return "internal";
    }

    /**
     * The regular equals() only checks if both AuthorityValues describe the same authority.
     * This method checks if the AuthorityValues have different information
     * E.g. it is used to decide when lastModified should be updated.
     * @param o object
     * @return true or false
     */
    public boolean hasTheSameInformationAs(Object o) {
        if (this == o) {
            return true;
        }
        if (o == null || getClass() != o.getClass()) {
            return false;
        }

        AuthorityValue that = (AuthorityValue) o;

        if (deleted != that.deleted) {
            return false;
        }
        if (field != null ? !field.equals(that.field) : that.field != null) {
            return false;
        }
        if (id != null ? !id.equals(that.id) : that.id != null) {
            return false;
        }
        if (value != null ? !value.equals(that.value) : that.value != null) {
            return false;
        }

        return true;
    }
}<|MERGE_RESOLUTION|>--- conflicted
+++ resolved
@@ -171,16 +171,12 @@
     }
 
     /**
-<<<<<<< HEAD
-     * Replace an item's Metadatum with this authority
-=======
      * Replace an item's DCValue with this authority
      * @param context context
      * @param value metadata value
      * @param currentItem item
      * @throws SQLException if database error
      * @throws AuthorizeException if authorization error
->>>>>>> a54bf11b
      */
     public void updateItem(Context context, Item currentItem, MetadataValue value) throws SQLException, AuthorizeException {
         value.setValue(getValue());
