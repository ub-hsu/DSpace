/**
 * The contents of this file are subject to the license and copyright
 * detailed in the LICENSE and NOTICE files at the root of the source
 * tree and available online at
 *
 * http://www.dspace.org/license/
 */
package org.dspace.submit.lookup;

<<<<<<< HEAD
import java.io.IOException;
=======
import gr.ekt.bte.core.DataOutputSpec;
import gr.ekt.bte.core.OutputGenerator;
import gr.ekt.bte.core.Record;
import gr.ekt.bte.core.RecordSet;
import gr.ekt.bte.core.Value;

>>>>>>> a54bf11b
import java.sql.SQLException;
import java.util.ArrayList;
import java.util.Arrays;
import java.util.HashMap;
import java.util.HashSet;
import java.util.List;
import java.util.Map;
import java.util.Set;

import org.apache.commons.lang.StringUtils;
import org.apache.log4j.Logger;
import org.dspace.app.util.DCInput;
import org.dspace.app.util.DCInputSet;
import org.dspace.app.util.DCInputsReader;
import org.dspace.app.util.DCInputsReaderException;
import org.dspace.authorize.AuthorizeException;
import org.dspace.content.AdditionalMetadataUpdateProcessPlugin;
import org.dspace.content.Collection;
import org.dspace.content.Item;
import org.dspace.content.MetadataField;
import org.dspace.content.MetadataSchema;
import org.dspace.content.WorkspaceItem;
import org.dspace.content.service.ItemService;
import org.dspace.content.service.MetadataFieldService;
import org.dspace.content.service.MetadataSchemaService;
import org.dspace.content.service.WorkspaceItemService;
import org.dspace.core.Context;
import org.dspace.submit.util.ItemSubmissionLookupDTO;
<<<<<<< HEAD
import org.dspace.utils.DSpace;

import gr.ekt.bte.core.DataOutputSpec;
import gr.ekt.bte.core.OutputGenerator;
import gr.ekt.bte.core.Record;
import gr.ekt.bte.core.RecordSet;
import gr.ekt.bte.core.Value;
=======
import org.springframework.beans.factory.annotation.Autowired;
>>>>>>> a54bf11b

/**
 * @author Andrea Bollini
 * @author Kostas Stamatis
 * @author Luigi Andrea Pascarelli
 * @author Panagiotis Koutsourakis
 */
public class DSpaceWorkspaceItemOutputGenerator implements OutputGenerator
{

    private static Logger log = Logger
            .getLogger(DSpaceWorkspaceItemOutputGenerator.class);

    protected Context context;

<<<<<<< HEAD
    private DSpace dspace = new DSpace();
    
    private String formName;
=======
    protected String formName;
>>>>>>> a54bf11b

    protected List<WorkspaceItem> witems;

    protected ItemSubmissionLookupDTO dto;

    protected Collection collection;

    Map<String, String> outputMap;

    protected List<String> extraMetadataToKeep;

    @Autowired(required = true)
    protected ItemService itemService;
    @Autowired(required = true)
    protected MetadataFieldService metadataFieldService;
    @Autowired(required = true)
    protected MetadataSchemaService metadataSchemaService;
    @Autowired(required = true)
    protected WorkspaceItemService workspaceItemService;

    @Override
    public List<String> generateOutput(RecordSet recordSet)
    {

        log.info("BTE OutputGenerator started. Records to output: "
                + recordSet.getRecords().size());

        // Printing debug message
        String totalString = "";
        for (Record record : recordSet.getRecords())
        {
            totalString += SubmissionLookupUtils.getPrintableString(record)
                    + "\n";
        }
        log.debug("Records to output:\n" + totalString);

        witems = new ArrayList<WorkspaceItem>();

        for (Record rec : recordSet.getRecords())
        {
            try
            {
                WorkspaceItem wi = workspaceItemService.create(context, collection,
                        true);
                merge(formName, wi.getItem(), rec);

                witems.add(wi);

            }
            catch (AuthorizeException e)
            {
                log.error(e.getMessage(), e);
            }
            catch (SQLException e)
            {
                log.error(e.getMessage(), e);
            }

        }

        return new ArrayList<String>();
    }

    @Override
    public List<String> generateOutput(RecordSet records, DataOutputSpec spec)
    {
        return generateOutput(records);
    }

    public List<WorkspaceItem> getWitems()
    {
        return witems;
    }

    public void setContext(Context context)
    {
        this.context = context;
    }

    public void setFormName(String formName)
    {
        this.formName = formName;
    }

    public void setDto(ItemSubmissionLookupDTO dto)
    {
        this.dto = dto;
    }

    public void setOutputMap(Map<String, String> outputMap)
    {
        // Reverse the key-value pairs
        this.outputMap = new HashMap<String, String>();
        for (String key : outputMap.keySet())
        {
            this.outputMap.put(outputMap.get(key), key);
        }
    }

    public void setCollection(Collection collection)
    {
        this.collection = collection;
    }

    public void setExtraMetadataToKeep(List<String> extraMetadataToKeep)
    {
        this.extraMetadataToKeep = extraMetadataToKeep;
    }

    // Methods
    public void merge(String formName, Item item, Record record)
    {
        try
        {
            Record itemLookup = record;

            Set<String> addedMetadata = new HashSet<String>();
            for (String field : itemLookup.getFields())
            {
                String metadata = getMetadata(formName, itemLookup, field);
                if (StringUtils.isBlank(metadata))
                {
                    continue;
                }
                if (itemService.getMetadataByMetadataString(item, metadata).size() == 0
                        || addedMetadata.contains(metadata))
                {
                    addedMetadata.add(metadata);
                    String[] md = splitMetadata(metadata);
                    if (isValidMetadata(formName, md))
                    { // if in extra metadata or in the spefific form
                        List<Value> values = itemLookup.getValues(field);
                        if (values != null && values.size() > 0)
                        {
                            if (isRepeatableMetadata(formName, md))
                            { // if metadata is repeatable in form
                                for (Value value : values)
                                {
                                    String[] splitValue = splitValue(value
                                            .getAsString());
                                    if (splitValue[3] != null)
                                    {
                                        itemService.addMetadata(context, item, md[0], md[1], md[2],
                                                md[3], splitValue[0],
                                                splitValue[1],
                                                Integer.parseInt(splitValue[2]));
                                    }
                                    else
                                    {
                                        itemService.addMetadata(context, item, md[0], md[1], md[2],
                                                md[3], value.getAsString());
                                    }
                                }
                            }
                            else
                            {
                                String value = values.iterator().next()
                                        .getAsString();
                                String[] splitValue = splitValue(value);
                                if (splitValue[3] != null)
                                {
                                    itemService.addMetadata(context, item, md[0], md[1], md[2], md[3],
                                            splitValue[0], splitValue[1],
                                            Integer.parseInt(splitValue[2]));
                                }
                                else
                                {
                                    itemService.addMetadata(context, item, md[0], md[1], md[2], md[3],
                                            value);
                                }
                            }
                        }
                    }
                }
            }
<<<<<<< HEAD
        }

        try
        {
            String providerName = "";
            List<Value> providerNames = itemLookup.getValues("provider_name_field");
            if(providerNames!=null && providerNames.size()>0) {
                providerName = providerNames.get(0).getAsString();
            }
            List<AdditionalMetadataUpdateProcessPlugin> additionalMetadataUpdateProcessPlugins = (List<AdditionalMetadataUpdateProcessPlugin>)dspace
                    .getServiceManager().getServicesByType(AdditionalMetadataUpdateProcessPlugin.class);
            for(AdditionalMetadataUpdateProcessPlugin additionalMetadataUpdateProcessPlugin : additionalMetadataUpdateProcessPlugins) {
                additionalMetadataUpdateProcessPlugin.process(this.context, item, providerName);
            }
            
            item.update();
=======
            itemService.update(context, item);
>>>>>>> a54bf11b
        }
        catch (SQLException | NullPointerException e)
        {
            log.error(e.getMessage(), e);
        }
        catch (AuthorizeException e)
        {
            log.error(e.getMessage(), e);
        }

    }

    protected String getMetadata(String formName, Record itemLookup, String name)
    {
        String type = SubmissionLookupService.getType(itemLookup);

        String md = outputMap.get(type + "." + name);
        if (StringUtils.isBlank(md))
        {
            md = outputMap.get(formName + "." + name);
            if (StringUtils.isBlank(md))
            {
                md = outputMap.get(name);
            }
        }

        // KSTA:ToDo: Make this a modifier
        if (md != null && md.contains("|"))
        {
            String[] cond = md.trim().split("\\|");
            for (int idx = 1; idx < cond.length; idx++)
            {
                boolean temp = itemLookup.getFields().contains(cond[idx]);
                if (temp)
                {
                    return null;
                }
            }
            return cond[0];
        }
        return md;
    }

    protected String[] splitMetadata(String metadata)
    {
        String[] mdSplit = new String[3];
        if (StringUtils.isNotBlank(metadata))
        {
            String tmpSplit[] = metadata.split("\\.");
            if (tmpSplit.length == 4)
            {
                mdSplit = new String[4];
                mdSplit[0] = tmpSplit[0];
                mdSplit[1] = tmpSplit[1];
                mdSplit[2] = tmpSplit[2];
                mdSplit[3] = tmpSplit[3];
            }
            else if (tmpSplit.length == 3)
            {
                mdSplit = new String[4];
                mdSplit[0] = tmpSplit[0];
                mdSplit[1] = tmpSplit[1];
                mdSplit[2] = tmpSplit[2];
                mdSplit[3] = null;
            }
            else if (tmpSplit.length == 2)
            {
                mdSplit = new String[4];
                mdSplit[0] = tmpSplit[0];
                mdSplit[1] = tmpSplit[1];
                mdSplit[2] = null;
                mdSplit[3] = null;
            }
        }
        return mdSplit;
    }

    protected boolean isValidMetadata(String formName, String[] md)
    {
        try
        {
            if (extraMetadataToKeep != null
                    && extraMetadataToKeep.contains(StringUtils.join(
                            Arrays.copyOfRange(md, 0, 3), ".")))
            {
                return true;
            }
            return getDCInput(formName, md[0], md[1], md[2]) != null;
        }
        catch (Exception e)
        {
            log.error(e.getMessage(), e);
        }
        return false;
    }

    protected DCInput getDCInput(String formName, String schema, String element,
            String qualifier) throws DCInputsReaderException
    {
        DCInputSet dcinputset = new DCInputsReader().getInputs(formName);
        for (int idx = 0; idx < dcinputset.getNumberPages(); idx++)
        {
            for (DCInput dcinput : dcinputset.getPageRows(idx, true, true))
            {
                if (dcinput.getSchema().equals(schema)
                        && dcinput.getElement().equals(element)
                        && ((dcinput.getQualifier() != null && dcinput
                                .getQualifier().equals(qualifier))
                        || (dcinput.getQualifier() == null && qualifier == null)))
                {
                    return dcinput;
                }
            }
        }
        return null;
    }

    protected boolean isRepeatableMetadata(String formName, String[] md)
    {
        try
        {
            DCInput dcinput = getDCInput(formName, md[0], md[1], md[2]);
            if (dcinput != null)
            {
                return dcinput.isRepeatable();
            }
            return true;
        }
        catch (Exception e)
        {
            e.printStackTrace();
        }
        return false;
    }

    protected String[] splitValue(String value)
    {
        String[] splitted = value
                .split(SubmissionLookupService.SEPARATOR_VALUE_REGEX);
        String[] result = new String[6];
        result[0] = splitted[0];
        result[2] = "-1";
        result[3] = "-1";
        result[4] = "-1";
        if (splitted.length > 1)
        {
            result[5] = "splitted";
            if (StringUtils.isNotBlank(splitted[1]))
            {
                result[1] = splitted[1];
            }
            if (splitted.length > 2)
            {
                result[2] = String.valueOf(Integer.parseInt(splitted[2]));
                if (splitted.length > 3)
                {
                    result[3] = String.valueOf(Integer.parseInt(splitted[3]));
                    if (splitted.length > 4)
                    {
                        result[4] = String.valueOf(Integer
                                .parseInt(splitted[4]));
                    }
                }
            }
        }
        return result;
    }

    protected void makeSureMetadataExist(Context context, String schema,
            String element, String qualifier)
    {
        try
        {
            context.turnOffAuthorisationSystem();
            boolean create = false;
            MetadataSchema mdschema = metadataSchemaService.find(context, schema);
            MetadataField mdfield = null;
            if (mdschema == null)
            {
                mdschema = metadataSchemaService.create(context, schema,
                        SubmissionLookupService.SL_NAMESPACE_PREFIX + schema
                        );
                create = true;
            }
            else
            {
                mdfield = metadataFieldService.findByElement(context,
                        mdschema, element, qualifier);
            }

            if (mdfield == null)
            {
                metadataFieldService.create(context, mdschema, element, qualifier,
                        "Campo utilizzato per la cache del provider submission-lookup: "
                                + schema);
                create = true;
            }
            if (create)
            {
                context.complete();
            }
            context.restoreAuthSystemState();
        }
        catch (Exception e)
        {
            e.printStackTrace();
        }
    }
}<|MERGE_RESOLUTION|>--- conflicted
+++ resolved
@@ -7,16 +7,6 @@
  */
 package org.dspace.submit.lookup;
 
-<<<<<<< HEAD
-import java.io.IOException;
-=======
-import gr.ekt.bte.core.DataOutputSpec;
-import gr.ekt.bte.core.OutputGenerator;
-import gr.ekt.bte.core.Record;
-import gr.ekt.bte.core.RecordSet;
-import gr.ekt.bte.core.Value;
-
->>>>>>> a54bf11b
 import java.sql.SQLException;
 import java.util.ArrayList;
 import java.util.Arrays;
@@ -45,17 +35,14 @@
 import org.dspace.content.service.WorkspaceItemService;
 import org.dspace.core.Context;
 import org.dspace.submit.util.ItemSubmissionLookupDTO;
-<<<<<<< HEAD
-import org.dspace.utils.DSpace;
+import org.springframework.beans.factory.annotation.Autowired;
+import org.dspace.services.factory.DSpaceServicesFactory;
 
 import gr.ekt.bte.core.DataOutputSpec;
 import gr.ekt.bte.core.OutputGenerator;
 import gr.ekt.bte.core.Record;
 import gr.ekt.bte.core.RecordSet;
 import gr.ekt.bte.core.Value;
-=======
-import org.springframework.beans.factory.annotation.Autowired;
->>>>>>> a54bf11b
 
 /**
  * @author Andrea Bollini
@@ -71,13 +58,7 @@
 
     protected Context context;
 
-<<<<<<< HEAD
-    private DSpace dspace = new DSpace();
-    
-    private String formName;
-=======
     protected String formName;
->>>>>>> a54bf11b
 
     protected List<WorkspaceItem> witems;
 
@@ -253,7 +234,7 @@
                     }
                 }
             }
-<<<<<<< HEAD
+            itemService.update(context, item);
         }
 
         try
@@ -263,16 +244,13 @@
             if(providerNames!=null && providerNames.size()>0) {
                 providerName = providerNames.get(0).getAsString();
             }
-            List<AdditionalMetadataUpdateProcessPlugin> additionalMetadataUpdateProcessPlugins = (List<AdditionalMetadataUpdateProcessPlugin>)dspace
+            List<AdditionalMetadataUpdateProcessPlugin> additionalMetadataUpdateProcessPlugins = (List<AdditionalMetadataUpdateProcessPlugin>)DSpaceServicesFactory.getInstance().
                     .getServiceManager().getServicesByType(AdditionalMetadataUpdateProcessPlugin.class);
             for(AdditionalMetadataUpdateProcessPlugin additionalMetadataUpdateProcessPlugin : additionalMetadataUpdateProcessPlugins) {
                 additionalMetadataUpdateProcessPlugin.process(this.context, item, providerName);
             }
             
             item.update();
-=======
-            itemService.update(context, item);
->>>>>>> a54bf11b
         }
         catch (SQLException | NullPointerException e)
         {
