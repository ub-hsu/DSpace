--- conflicted
+++ resolved
@@ -104,11 +104,7 @@
     private Map<Integer, String> errorMessages = null;
 
     private static final String ERROR_FIELDS_ATTRIBUTE = "dspace.submit.error_fields";
-<<<<<<< HEAD
     private static final String ERROR_VALIDATION_FIELDS_ATTRIBUTE = "dspace.submit.error_validation_fields";
-    
-=======
->>>>>>> a54bf11b
 
     protected AuthorizeService authorizeService = AuthorizeServiceFactory.getInstance().getAuthorizeService();
     protected BitstreamService bitstreamService = ContentServiceFactory.getInstance().getBitstreamService();
