/**
 * The contents of this file are subject to the license and copyright
 * detailed in the LICENSE and NOTICE files at the root of the source
 * tree and available online at
 *
 * http://www.dspace.org/license/
 */
package org.dspace.submit.step;

<<<<<<< HEAD
import java.io.IOException;
import java.sql.SQLException;
import java.util.LinkedList;
import java.util.List;

import javax.servlet.ServletException;
import javax.servlet.http.HttpServletRequest;
import javax.servlet.http.HttpServletResponse;

import org.dspace.app.util.IValidationSubmission;
import org.dspace.app.util.SubmissionInfo;
import org.dspace.app.util.ValidationMessage;
import org.dspace.authorize.AuthorizeException;
=======
import org.dspace.content.InProgressSubmission;
import org.dspace.content.WorkspaceItem;
>>>>>>> 1b5ada2d
import org.dspace.core.Context;
import org.dspace.core.I18nUtil;
import org.dspace.submit.AbstractProcessingStep;
import org.dspace.utils.DSpace;

public class VerifyStep extends AbstractProcessingStep
{
<<<<<<< HEAD
    /**
     * Do any processing of the information input by the user, and/or perform
     * step processing (if no user interaction required)
     * <P>
     * It is this method's job to save any data to the underlying database, as
     * necessary, and return error messages (if any) which can then be processed
     * by the appropriate user interface (JSP-UI or XML-UI)
     * <P>
     * NOTE: If this step is a non-interactive step (i.e. requires no UI), then
     * it should perform *all* of its processing in this method!
     * 
     * @param context
     *            current DSpace context
     * @param request
     *            current servlet request object
     * @param response
     *            current servlet response object
     * @param subInfo
     *            submission info object
     * @return Status or error flag which will be processed by
     *         doPostProcessing() below! (if STATUS_COMPLETE or 0 is returned,
     *         no errors occurred!)
     */
    @Override
    public int doProcessing(Context context, HttpServletRequest request,
            HttpServletResponse response, SubmissionInfo subInfo)
            throws ServletException, IOException, SQLException,
            AuthorizeException
    {
        DSpace dspace = new DSpace();

        List<IValidationSubmission> checkSubmission = dspace.getServiceManager()
               .getServicesByType(IValidationSubmission.class);
        List<String> validationMessages = new LinkedList<String>();

        for (IValidationSubmission i : checkSubmission)
        {
            List<ValidationMessage> check = i.check(context, subInfo);
            for(ValidationMessage validationMessage : check) {
                validationMessages.add(I18nUtil.getMessage(validationMessage.getI18nKey(),
                        validationMessage.getParameters(), context));    
            }
        }

        request.setAttribute("validationMessages", validationMessages);

        if (validationMessages.isEmpty() || subInfo.isEditing() || subInfo.isInWorkflow()) {
            return STATUS_COMPLETE;
        }
        
        return -1;
    }
=======
>>>>>>> 1b5ada2d

	@Override
	public void doPreProcessing(Context context, InProgressSubmission wsi) {
		// TODO Auto-generated method stub
		
	}

	@Override
	public void doPostProcessing(Context context, InProgressSubmission wsi) {
		// TODO Auto-generated method stub
		
	}
}<|MERGE_RESOLUTION|>--- conflicted
+++ resolved
@@ -7,86 +7,13 @@
  */
 package org.dspace.submit.step;
 
-<<<<<<< HEAD
-import java.io.IOException;
-import java.sql.SQLException;
-import java.util.LinkedList;
-import java.util.List;
-
-import javax.servlet.ServletException;
-import javax.servlet.http.HttpServletRequest;
-import javax.servlet.http.HttpServletResponse;
-
-import org.dspace.app.util.IValidationSubmission;
-import org.dspace.app.util.SubmissionInfo;
-import org.dspace.app.util.ValidationMessage;
-import org.dspace.authorize.AuthorizeException;
-=======
 import org.dspace.content.InProgressSubmission;
 import org.dspace.content.WorkspaceItem;
->>>>>>> 1b5ada2d
 import org.dspace.core.Context;
-import org.dspace.core.I18nUtil;
 import org.dspace.submit.AbstractProcessingStep;
-import org.dspace.utils.DSpace;
 
 public class VerifyStep extends AbstractProcessingStep
 {
-<<<<<<< HEAD
-    /**
-     * Do any processing of the information input by the user, and/or perform
-     * step processing (if no user interaction required)
-     * <P>
-     * It is this method's job to save any data to the underlying database, as
-     * necessary, and return error messages (if any) which can then be processed
-     * by the appropriate user interface (JSP-UI or XML-UI)
-     * <P>
-     * NOTE: If this step is a non-interactive step (i.e. requires no UI), then
-     * it should perform *all* of its processing in this method!
-     * 
-     * @param context
-     *            current DSpace context
-     * @param request
-     *            current servlet request object
-     * @param response
-     *            current servlet response object
-     * @param subInfo
-     *            submission info object
-     * @return Status or error flag which will be processed by
-     *         doPostProcessing() below! (if STATUS_COMPLETE or 0 is returned,
-     *         no errors occurred!)
-     */
-    @Override
-    public int doProcessing(Context context, HttpServletRequest request,
-            HttpServletResponse response, SubmissionInfo subInfo)
-            throws ServletException, IOException, SQLException,
-            AuthorizeException
-    {
-        DSpace dspace = new DSpace();
-
-        List<IValidationSubmission> checkSubmission = dspace.getServiceManager()
-               .getServicesByType(IValidationSubmission.class);
-        List<String> validationMessages = new LinkedList<String>();
-
-        for (IValidationSubmission i : checkSubmission)
-        {
-            List<ValidationMessage> check = i.check(context, subInfo);
-            for(ValidationMessage validationMessage : check) {
-                validationMessages.add(I18nUtil.getMessage(validationMessage.getI18nKey(),
-                        validationMessage.getParameters(), context));    
-            }
-        }
-
-        request.setAttribute("validationMessages", validationMessages);
-
-        if (validationMessages.isEmpty() || subInfo.isEditing() || subInfo.isInWorkflow()) {
-            return STATUS_COMPLETE;
-        }
-        
-        return -1;
-    }
-=======
->>>>>>> 1b5ada2d
 
 	@Override
 	public void doPreProcessing(Context context, InProgressSubmission wsi) {
