--- conflicted
+++ resolved
@@ -12,122 +12,11 @@
 import org.dspace.core.Context;
 import org.dspace.submit.AbstractProcessingStep;
 
-<<<<<<< HEAD
-/**
- * This is the class which defines what happens once a submission completes!
- * <P>
- * This class performs all the behind-the-scenes processing that
- * this particular step requires.  This class's methods are utilized
- * by both the JSP-UI and the Manakin XML-UI
- * <P>
- * This step is non-interactive (i.e. no user interface), and simply performs
- * the processing that is necessary after a submission has been completed!
- *
- * @see org.dspace.app.util.SubmissionConfig
- * @see org.dspace.app.util.SubmissionStepConfig
- * @see org.dspace.submit.AbstractProcessingStep
- *
- * @author Tim Donohue
- * @version $Revision$
- */
-=======
->>>>>>> 1b5ada2d
 public class CompleteStep extends AbstractProcessingStep
 {
     /** log4j logger */
     private static Logger log = Logger.getLogger(CompleteStep.class);
 
-<<<<<<< HEAD
-    /**
-     * Do any processing of the information input by the user, and/or perform
-     * step processing (if no user interaction required)
-     * <P>
-     * It is this method's job to save any data to the underlying database, as
-     * necessary, and return error messages (if any) which can then be processed
-     * by the appropriate user interface (JSP-UI or XML-UI)
-     * <P>
-     * NOTE: If this step is a non-interactive step (i.e. requires no UI), then
-     * it should perform *all* of its processing in this method!
-     *
-     * @param context
-     *            current DSpace context
-     * @param request
-     *            current servlet request object
-     * @param response
-     *            current servlet response object
-     * @param subInfo
-     *            submission info object
-     * @return Status or error flag which will be processed by
-     *         doPostProcessing() below! (if STATUS_COMPLETE or 0 is returned,
-     *         no errors occurred!)
-     */
-    @Override
-    public int doProcessing(Context context, HttpServletRequest request,
-            HttpServletResponse response, SubmissionInfo subInfo)
-            throws ServletException, IOException, SQLException,
-            AuthorizeException
-    {
-        // The Submission is COMPLETE!!
-        log.info(LogManager.getHeader(context, "submission_complete",
-                "Completed submission with id="
-                        + subInfo.getSubmissionItem().getID()));
-
-        WorkflowService workflowService = WorkflowServiceFactory.getInstance().getWorkflowService();
-        // Start the workflow for this Submission
-        boolean success = false;
-        try
-        {
-            workflowService.start(context, (WorkspaceItem) subInfo.getSubmissionItem());
-            success = true;
-        }
-        catch (Exception e)
-        {
-            log.error("Caught exception in submission step: ",e);
-            throw new ServletException(e);
-        }
-        finally
-        {
-        // commit changes to database
-            if (success)
-            {
-                context.commit();
-            }
-        }
-        return STATUS_COMPLETE;
-    }
-
-    /**
-     * Retrieves the number of pages that this "step" extends over. This method
-     * is used to build the progress bar.
-     * <P>
-     * This method may just return 1 for most steps (since most steps consist of
-     * a single page). But, it should return a number greater than 1 for any
-     * "step" which spans across a number of HTML pages. For example, the
-     * configurable "Describe" step (configured using input-forms.xml) overrides
-     * this method to return the number of pages that are defined by its
-     * configuration file.
-     * <P>
-     * Steps which are non-interactive (i.e. they do not display an interface to
-     * the user) should return a value of 1, so that they are only processed
-     * once!
-     *
-     * @param request
-     *            The HTTP Request
-     * @param subInfo
-     *            The current submission information object
-     *
-     * @return the number of pages in this step
-     */
-    @Override
-    public int getNumberOfPages(HttpServletRequest request,
-            SubmissionInfo subInfo) throws ServletException
-    {
-        // This class represents the non-interactive processing step
-        // that occurs just *before* the final confirmation page!
-        // (so it should only be processed once!)
-        return 1;
-    }
-=======
 	@Override
 	public void doPreProcessing(Context context, InProgressSubmission wsi) {
 		// TODO Auto-generated method stub
@@ -139,5 +28,4 @@
 		// TODO Auto-generated method stub
 		
 	}
->>>>>>> 1b5ada2d
 }