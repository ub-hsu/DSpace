--- conflicted
+++ resolved
@@ -14,287 +14,6 @@
 
 public class InitialQuestionsStep extends AbstractProcessingStep
 {
-<<<<<<< HEAD
-    /***************************************************************************
-     * STATUS / ERROR FLAGS (returned by doProcessing() if an error occurs or
-     * additional user interaction may be required)
-     * 
-     * (Do NOT use status of 0, since it corresponds to STATUS_COMPLETE flag
-     * defined in the JSPStepManager class)
-     **************************************************************************/
-    // pruning of metadata needs to take place
-    public static final int STATUS_VERIFY_PRUNE = 1;
-
-    // pruning was cancelled by user
-    public static final int STATUS_CANCEL_PRUNE = 2;
-
-    // user attempted to upload a thesis, when theses are not accepted
-    public static final int STATUS_THESIS_REJECTED = 3;
-
-    /**
-     * Global flags to determine if we need to prune anything
-     */
-    protected boolean willRemoveTitles = false;
-
-    protected boolean willRemoveDate = false;
-
-    protected boolean willRemoveFiles = false;
-
-    protected WorkspaceItemService workspaceItemService = ContentServiceFactory.getInstance().getWorkspaceItemService();
-
-    /**
-     * Do any processing of the information input by the user, and/or perform
-     * step processing (if no user interaction required)
-     * <P>
-     * It is this method's job to save any data to the underlying database, as
-     * necessary, and return error messages (if any) which can then be processed
-     * by the appropriate user interface (JSP-UI or XML-UI)
-     * <P>
-     * NOTE: If this step is a non-interactive step (i.e. requires no UI), then
-     * it should perform *all* of its processing in this method!
-     * 
-     * @param context
-     *            current DSpace context
-     * @param request
-     *            current servlet request object
-     * @param response
-     *            current servlet response object
-     * @param subInfo
-     *            submission info object
-     * @return Status or error flag which will be processed by
-     *         doPostProcessing() below! (if STATUS_COMPLETE or 0 is returned,
-     *         no errors occurred!)
-     */
-    @Override
-    public int doProcessing(Context context, HttpServletRequest request,
-            HttpServletResponse response, SubmissionInfo subInfo)
-            throws ServletException, IOException, SQLException,
-            AuthorizeException
-    {
-        // Get the values from the initial questions form
-        boolean multipleTitles = Util.getBoolParameter(request,
-                "multiple_titles");
-        boolean publishedBefore = Util.getBoolParameter(request,
-                "published_before");
-        boolean multipleFiles = Util.getBoolParameter(request,
-                "multiple_files");
-        boolean isThesis = configurationService.getBooleanProperty("webui.submit.blocktheses")
-                && Util.getBoolParameter(request, "is_thesis");
-
-        if (subInfo.isInWorkflow() || subInfo.isEditing())
-        {
-            // Thesis question does not appear in workflow mode..
-            isThesis = false;
-
-            // Pretend "multiple files" is true in workflow mode
-            // (There will always be the license file)
-            multipleFiles = true;
-        }
-
-        // First and foremost - if it's a thesis, reject the submission
-        if (isThesis)
-        {
-            WorkspaceItem wi = (WorkspaceItem) subInfo.getSubmissionItem();
-            workspaceItemService.deleteAll(context, wi);
-            subInfo.setSubmissionItem(null);
-
-            // Remember that we've removed a thesis in the session
-            request.getSession().setAttribute("removed_thesis",
-                    Boolean.TRUE);
-
-            return STATUS_THESIS_REJECTED; // since theses are disabled, throw
-                                            // an error!
-        }
-
-        // Next, check if we are pruning some existing metadata
-        Item item = subInfo.getSubmissionItem().getItem();
-        if (request.getParameter("do_not_prune") != null)
-        {
-            return STATUS_CANCEL_PRUNE; // cancelled pruning!
-        }
-        else if (request.getParameter("prune") != null)
-        {
-            processVerifyPrune(context, request, response, subInfo,
-                    multipleTitles, publishedBefore, multipleFiles);
-        }
-        else
-        // otherwise, check if pruning is necessary
-        {
-            // Now check to see if the changes will remove any values
-            // (i.e. multiple files, titles or an issue date.)
-
-            if (subInfo.getSubmissionItem() != null)
-            {
-                // shouldn't need to check if submission is null, but just in case!
-                if (!multipleTitles)
-                {
-                    List<IMetadataValue> altTitles = itemService
-                            .getMetadata(item, MetadataSchema.DC_SCHEMA, "title", "alternative", Item.ANY);
-
-                    willRemoveTitles = altTitles.size() > 0;
-                }
-
-                if (!publishedBefore)
-                {
-                    List<IMetadataValue> dateIssued = itemService
-                            .getMetadata(item, MetadataSchema.DC_SCHEMA, "date", "issued", Item.ANY);
-                    List<IMetadataValue> citation = itemService
-                            .getMetadata(item, MetadataSchema.DC_SCHEMA, "identifier", "citation", Item.ANY);
-                    List<IMetadataValue> publisher = itemService
-                            .getMetadata(item, MetadataSchema.DC_SCHEMA, "publisher", null, Item.ANY);
-
-                    willRemoveDate = (dateIssued.size() > 0)
-                            || (citation.size() > 0) || (publisher.size() > 0);
-                }
-
-                if (!multipleFiles)
-                {
-                    // see if number of bitstreams in "ORIGINAL" bundle > 1
-                    // FIXME: Assumes multiple bundles, clean up someday...
-                    List<Bundle> bundles = itemService
-                            .getBundles(item, "ORIGINAL");
-
-                    if (bundles.size() > 0)
-                    {
-                        List<Bitstream> bitstreams = bundles.get(0).getBitstreams();
-
-                        willRemoveFiles = bitstreams.size() > 1;
-                    }
-                }
-            }
-
-            // If anything is going to be removed from the item as a result
-            // of changing the answer to one of the questions, we need
-            // to inform the user and make sure that's OK, before saving!
-            if (willRemoveTitles || willRemoveDate || willRemoveFiles)
-            {
-                //save what we will need to prune to request (for UI to process)
-                request.setAttribute("will.remove.titles", Boolean.valueOf(willRemoveTitles));
-                request.setAttribute("will.remove.date", Boolean.valueOf(willRemoveDate));
-                request.setAttribute("will.remove.files", Boolean.valueOf(willRemoveFiles));
-
-                return STATUS_VERIFY_PRUNE; // we will need to do pruning!
-            }
-        }
-
-        // If step is complete, save the changes
-        subInfo.getSubmissionItem().setMultipleTitles(multipleTitles);
-        subInfo.getSubmissionItem().setPublishedBefore(publishedBefore);
-
-        // "Multiple files" irrelevant in workflow mode
-        if (!subInfo.isInWorkflow())
-        {
-            subInfo.getSubmissionItem().setMultipleFiles(multipleFiles);
-        }
-
-        // If this work has not been published before & no issued date is set,
-        // then the assumption is that TODAY is the issued date.
-        // (This logic is necessary since the date field is hidden on DescribeStep when publishedBefore==false)
-        if(!publishedBefore)
-        {
-            List<IMetadataValue> dateIssued = itemService
-                            .getMetadata(item, MetadataSchema.DC_SCHEMA, "date", "issued", Item.ANY);
-            if(dateIssued.size()==0)
-            {
-                //Set issued date to "today" (NOTE: InstallItem will determine the actual date for us)
-                itemService.addMetadata(context, item, MetadataSchema.DC_SCHEMA, "date", "issued", null, "today");
-            }
-        }
-
-        // commit all changes to DB
-        ContentServiceFactory.getInstance().getInProgressSubmissionService(subInfo.getSubmissionItem()).update(context, subInfo.getSubmissionItem());
-        context.dispatchEvents();
-
-        return STATUS_COMPLETE; // no errors!
-    }
-
-    /**
-     * Retrieves the number of pages that this "step" extends over. This method
-     * is used to build the progress bar.
-     * <P>
-     * This method may just return 1 for most steps (since most steps consist of
-     * a single page). But, it should return a number greater than 1 for any
-     * "step" which spans across a number of HTML pages. For example, the
-     * configurable "Describe" step (configured using input-forms.xml) overrides
-     * this method to return the number of pages that are defined by its
-     * configuration file.
-     * <P>
-     * Steps which are non-interactive (i.e. they do not display an interface to
-     * the user) should return a value of 1, so that they are only processed
-     * once!
-     * 
-     * @param request
-     *            The HTTP Request
-     * @param subInfo
-     *            The current submission information object
-     * 
-     * @return the number of pages in this step
-     */
-    @Override
-    public int getNumberOfPages(HttpServletRequest request,
-            SubmissionInfo subInfo) throws ServletException
-    {
-        // always just one page of initial questions
-        return 1;
-    }
-
-    /**
-     * Process input from "verify prune" page
-     * 
-     * @param context
-     *            current DSpace context
-     * @param request
-     *            current servlet request object
-     * @param response
-     *            current servlet response object
-     * @param subInfo
-     *            submission info object
-     * @param multipleTitles
-     *            if there is multiple titles
-     * @param publishedBefore
-     *            if published before
-     * @param multipleFiles
-     *            if there will be multiple files
-     */
-    protected void processVerifyPrune(Context context,
-            HttpServletRequest request, HttpServletResponse response,
-            SubmissionInfo subInfo, boolean multipleTitles,
-            boolean publishedBefore, boolean multipleFiles)
-            throws ServletException, IOException, SQLException,
-            AuthorizeException
-    {
-        // get the item to prune
-        Item item = subInfo.getSubmissionItem().getItem();
-
-        if (!multipleTitles && subInfo.getSubmissionItem().hasMultipleTitles())
-        {
-            itemService.clearMetadata(context, item, MetadataSchema.DC_SCHEMA, "title", "alternative", Item.ANY);
-        }
-
-        if (!publishedBefore && subInfo.getSubmissionItem().isPublishedBefore())
-        {
-            itemService.clearMetadata(context, item, MetadataSchema.DC_SCHEMA, "date", "issued", Item.ANY);
-            itemService.clearMetadata(context, item, MetadataSchema.DC_SCHEMA, "identifier", "citation", Item.ANY);
-            itemService.clearMetadata(context, item, MetadataSchema.DC_SCHEMA, "publisher", null, Item.ANY);
-        }
-
-        if (!multipleFiles && subInfo.getSubmissionItem().hasMultipleFiles())
-        {
-            // remove all but first bitstream from bundle[0]
-            // FIXME: Assumes multiple bundles, clean up someday...
-            // (only messes with the first bundle.)
-            List<Bundle> bundles = itemService.getBundles(item, "ORIGINAL");
-
-            if (bundles.size() > 0)
-            {
-                Iterator<Bitstream> bitstreams = bundles.get(0).getBitstreams().iterator();
-                //Do NOT remove the first one
-                if(bitstreams.hasNext())
-                {
-                    bitstreams.next();
-                }
-=======
->>>>>>> 1b5ada2d
 
 	@Override
 	public void doPreProcessing(Context context, InProgressSubmission wsi) {
