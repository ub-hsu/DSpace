--- conflicted
+++ resolved
@@ -266,28 +266,16 @@
             // we got descriptions from the resumable upload
             if (item != null)
             {
-<<<<<<< HEAD
-                Bundle[] bundles = item.getBundles("ORIGINAL");
-                for (Bundle bundle : bundles)
-                {
-                    Bitstream[] bitstreams = bundle.getBitstreams();
-=======
                 List<Bundle> bundles = itemService.getBundles(item, "ORIGINAL");
                 for (Bundle bundle : bundles)
                 {
                     List<Bitstream> bitstreams = bundle.getBitstreams();
->>>>>>> a54bf11b
                     for (Bitstream bitstream : bitstreams)
                     {
                         if (descriptions.containsKey(bitstream.getName()))
                         {
-<<<<<<< HEAD
-                            bitstream.setDescription(descriptions.get(bitstream.getName()));
-                            bitstream.update();
-=======
                             bitstream.setDescription(context, descriptions.get(bitstream.getName()));
                             bitstreamService.update(context, bitstream);
->>>>>>> a54bf11b
                         }
                     }
                 }
