/**
 * The contents of this file are subject to the license and copyright
 * detailed in the LICENSE and NOTICE files at the root of the source
 * tree and available online at
 *
 * http://www.dspace.org/license/
 */
package org.dspace.submit.step;

import java.io.IOException;
import java.sql.SQLException;
import java.util.HashMap;
import java.util.LinkedHashMap;
import java.util.LinkedList;
import java.util.List;
import java.util.Map;
import java.util.TreeMap;

import javax.servlet.ServletException;
import javax.servlet.http.HttpServletRequest;
import javax.servlet.http.HttpServletResponse;

import org.apache.commons.lang.StringUtils;
import org.apache.log4j.Logger;
import org.dspace.app.util.DCInput;
import org.dspace.app.util.DCInputsReader;
import org.dspace.app.util.DCInputsReaderException;
import org.dspace.app.util.SubmissionInfo;
import org.dspace.app.util.Util;
import org.dspace.authorize.AuthorizeException;
import org.dspace.content.Collection;
import org.dspace.content.DCDate;
import org.dspace.content.DCPersonName;
import org.dspace.content.DCSeriesNumber;
import org.dspace.content.IMetadataValue;
import org.dspace.content.Item;
import org.dspace.content.MetadataField;
import org.dspace.content.MetadataValue;
import org.dspace.content.authority.Choices;
import org.dspace.content.authority.factory.ContentAuthorityServiceFactory;
import org.dspace.content.authority.service.ChoiceAuthorityService;
import org.dspace.content.authority.service.MetadataAuthorityService;
import org.dspace.content.factory.ContentServiceFactory;
import org.dspace.core.Context;
import org.dspace.services.factory.DSpaceServicesFactory;
import org.dspace.submit.AbstractProcessingStep;
import org.dspace.workflowbasic.BasicWorkflowItem;
import org.dspace.workflowbasic.service.BasicWorkflowService;

/**
 * Describe step for DSpace submission process. Handles the gathering of
 * descriptive information (i.e. metadata) for an item being submitted into
 * DSpace.
 * <P>
 * This class performs all the behind-the-scenes processing that
 * this particular step requires.  This class's methods are utilized
 * by both the JSP-UI and the Manakin XML-UI
 * <P>
 *
 * @see org.dspace.app.util.SubmissionConfig
 * @see org.dspace.app.util.SubmissionStepConfig
 * @see org.dspace.submit.AbstractProcessingStep
 *
 * @author Tim Donohue
 * @version $Revision$
 */
public class DescribeStep extends AbstractProcessingStep
{
    /** log4j logger */
    private static Logger log = Logger.getLogger(DescribeStep.class);

    /** hash of all submission forms details */
    private static DCInputsReader inputsReader = null;

    /***************************************************************************
     * STATUS / ERROR FLAGS (returned by doProcessing() if an error occurs or
     * additional user interaction may be required)
     *
     * (Do NOT use status of 0, since it corresponds to STATUS_COMPLETE flag
     * defined in the JSPStepManager class)
     **************************************************************************/
    // user requested an extra input field to be displayed
    public static final int STATUS_MORE_INPUT_REQUESTED = 1;

    // there were required fields that were not filled out
    public static final int STATUS_MISSING_REQUIRED_FIELDS = 2;
    
    // the metadata language qualifier
    public static final String LANGUAGE_QUALIFIER = getDefaultLanguageQualifier();

    // there were validation errors found
    public static final int STATUS_ERROR_VALIDATION_FIELDS = 3;
    
    private HashMap<String,DCInput> fieldName2input =new HashMap<String,DCInput>();

    protected final ChoiceAuthorityService choiceAuthorityService;
    protected final MetadataAuthorityService metadataAuthorityService;


    /** Constructor */
    public DescribeStep() throws ServletException
    {
        //load the DCInputsReader
        getInputsReader();
        metadataAuthorityService = ContentAuthorityServiceFactory.getInstance().getMetadataAuthorityService();
        choiceAuthorityService = ContentAuthorityServiceFactory.getInstance().getChoiceAuthorityService();
    }

    public String getHeading(HttpServletRequest request, SubmissionInfo subInfo, int pageNumber, String heading) {
        try
        {
            // get the item and current page
            Item item = subInfo.getSubmissionItem().getItem();

            // lookup applicable inputs
            Collection c = subInfo.getSubmissionItem().getCollection();
            
            String customHeading = inputsReader.getInputs(c.getHandle()).getHeading(pageNumber);
            if (StringUtils.isNotBlank(customHeading)) {
                return customHeading;
            }
        }
        catch (DCInputsReaderException | NullPointerException e)
        {
            return heading;
        }
        return heading;
    }
    
    /**
     * Do any processing of the information input by the user, and/or perform
     * step processing (if no user interaction required)
     * <P>
     * It is this method's job to save any data to the underlying database, as
     * necessary, and return error messages (if any) which can then be processed
     * by the appropriate user interface (JSP-UI or XML-UI)
     * <P>
     * NOTE: If this step is a non-interactive step (i.e. requires no UI), then
     * it should perform *all* of its processing in this method!
     *
     * @param context
     *            current DSpace context
     * @param request
     *            current servlet request object
     * @param response
     *            current servlet response object
     * @param subInfo
     *            submission info object
     * @return Status or error flag which will be processed by
     *         doPostProcessing() below! (if STATUS_COMPLETE or 0 is returned,
     *         no errors occurred!)
     */
    @Override
    public int doProcessing(Context context, HttpServletRequest request,
            HttpServletResponse response, SubmissionInfo subInfo)
            throws ServletException, IOException, SQLException,
            AuthorizeException
    {
        if(!request.getParameterNames().hasMoreElements()){
            //In case of an empty request do NOT just remove all metadata, just return to the submission page
            return STATUS_MORE_INPUT_REQUESTED;
        }
        // check what submit button was pressed in User Interface
        String buttonPressed = Util.getSubmitButton(request, NEXT_BUTTON);

        // get the item and current page
        Item item = subInfo.getSubmissionItem().getItem();
        int currentPage = getCurrentPage(request);

        // lookup applicable inputs
        Collection c = subInfo.getSubmissionItem().getCollection();
        DCInput[] inputs = null;
        try
        {
            inputs = inputsReader.getInputs(c.getHandle()).getPageRows(
                    currentPage - 1,
                    subInfo.getSubmissionItem().hasMultipleTitles(),
                    subInfo.getSubmissionItem().isPublishedBefore());
            
        }
        catch (DCInputsReaderException e)
        {
            throw new ServletException(e);
        }

        for(DCInput input: inputs){
            String field = MetadataField
                    .formKey(input.getSchema(), input.getElement(), input.getQualifier());
            fieldName2input.put(field, input);
            
            
        }
        // Fetch the document type (dc.type)
        String documentType = "";
        if( (itemService.getMetadataByMetadataString(item, "dc.type") != null) && (itemService.getMetadataByMetadataString(item, "dc.type").size() >0) )
        {
            documentType = itemService.getMetadataByMetadataString(item, "dc.type").get(0).getValue();
        }
        
        String scope ="";
        if(subInfo.isInWorkflow()){
<<<<<<< HEAD
        	BasicWorkflowItem wfi = (BasicWorkflowItem)subInfo.getSubmissionItem();
        	int wfState = wfi.getState();
        	switch (wfState){
        		case BasicWorkflowService.WFSTATE_STEP1:
        			scope = DCInput.WORKFLOW_STEP1_SCOPE;
        			break;
        		case BasicWorkflowService.WFSTATE_STEP2:
        			scope = DCInput.WORKFLOW_STEP2_SCOPE;
        			break;
        		case BasicWorkflowService.WFSTATE_STEP3:
        		    scope = DCInput.WORKFLOW_STEP3_SCOPE;
        		    break;
=======
            WorkflowItem wfi = (WorkflowItem)subInfo.getSubmissionItem();
            int wfState = wfi.getState();
            switch (wfState){
                case WorkflowManager.WFSTATE_STEP1:
                    scope = DCInput.WORKFLOW_STEP1_SCOPE;
                    break;
                case WorkflowManager.WFSTATE_STEP2:
                    scope = DCInput.WORKFLOW_STEP2_SCOPE;
                    break;
                case WorkflowManager.WFSTATE_STEP3:
                    scope = DCInput.WORKFLOW_STEP3_SCOPE;
                    break;
>>>>>>> 915f47f0
                default:
                    scope = DCInput.WORKFLOW_SCOPE;
            }
            
        }else{
            scope = DCInput.SUBMISSION_SCOPE;
        }
        // Step 1:
        // clear out all item metadata defined on this page
        for (int i = 0; i < inputs.length; i++)
        {

            // Allow the clearing out of the metadata defined for other document types, provided it can change anytime
            if (!subInfo.isEditing() && !inputs[i]
                    .isVisible(scope))
            {
                continue;
            }
            
<<<<<<< HEAD
	        if (inputs[i].getInputType().equals("qualdrop_value"))
	        {
		        @SuppressWarnings("unchecked") // This cast is correct
		        List<String> pairs = inputs[i].getPairs();
		        for (int j = 0; j < pairs.size(); j += 2)
		        {
			        String qualifier = pairs.get(j+1);
                    itemService.clearMetadata(context, item, inputs[i].getSchema(), inputs[i].getElement(), qualifier, Item.ANY);
		        }
	        }
	        else
	        {
		        String qualifier = inputs[i].getQualifier();
                itemService.clearMetadata(context, item, inputs[i].getSchema(), inputs[i].getElement(), qualifier, Item.ANY);
	        }
=======
            if (inputs[i].getInputType().equals("qualdrop_value"))
            {
                @SuppressWarnings("unchecked") // This cast is correct
                List<String> pairs = inputs[i].getPairs();
                for (int j = 0; j < pairs.size(); j += 2)
                {
                    String qualifier = pairs.get(j+1);
                    item.clearMetadata(inputs[i].getSchema(), inputs[i].getElement(), qualifier, Item.ANY);
                }
            }
            else
            {
                String qualifier = inputs[i].getQualifier();
                item.clearMetadata(inputs[i].getSchema(), inputs[i].getElement(), qualifier, Item.ANY);
            }
>>>>>>> 915f47f0
        }

        // Clear required-field errors first since missing authority
        // values can add them too.
        clearErrorFields(request);
        clearValidationErrorFields(request);

        // Step 2:
        // now update the item metadata.
        String fieldName;
        boolean moreInput = false;
        for (int j = 0; j < inputs.length; j++)
        {
            // Omit fields not allowed for this document type
            if(!inputs[j].isAllowedFor(documentType))
            {
                continue;
            }

            if (!subInfo.isEditing() && !inputs[j]
                        .isVisible(scope))
            {
                continue;
            }
            String element = inputs[j].getElement();
            String qualifier = inputs[j].getQualifier();
            String schema = inputs[j].getSchema();
            if (qualifier != null && !qualifier.equals(Item.ANY))
            {
                fieldName = schema + "_" + element + '_' + qualifier;
            }
            else
            {
                fieldName = schema + "_" + element;
            }

            String fieldKey = metadataAuthorityService.makeFieldKey(schema, element, qualifier);
            String inputType = inputs[j].getInputType();
            if (inputType.equals("name"))
            {
                readNames(context, request, item, schema, element, qualifier, inputs[j]);
            }
            else if (inputType.equals("date"))
            {
                readDate(context, request, item, schema, element, qualifier, inputs[j]);
            }
            // choice-controlled input with "select" presentation type is
            // always rendered as a dropdown menu
            else if (inputType.equals("dropdown") || inputType.equals("list") 
                    || inputType.equals("year")
                    || inputType.equals("year_noinprint") 
                    || (choiceAuthorityService.isChoicesConfigured(fieldKey) &&
                      "select".equals(choiceAuthorityService.getPresentation(fieldKey))))
            {
                String[] vals = request.getParameterValues(fieldName);
                if (vals != null)
                {
                    for (int z = 0; z < vals.length; z++)
                    {
                        if (!vals[z].equals(""))
                        {
                            itemService.addMetadata(context, item, schema, element, qualifier, LANGUAGE_QUALIFIER,
                                    vals[z]);
                            validateField(request, inputs[j], fieldKey, vals[z]);
                        }
                    }
                }
            }
            else if (inputType.equals("series"))
            {
                readSeriesNumbers(context, request, item, schema, element, qualifier,
                        inputs[j]);
            }
            else if (inputType.equals("qualdrop_value"))
            {
                List<String> quals = getRepeatedParameter(request, schema + "_"
                        + element, schema + "_" + element + "_qualifier");
                List<String> vals = getRepeatedParameter(request, schema + "_"
                        + element, schema + "_" + element + "_value");
                for (int z = 0; z < vals.size(); z++)
                {
                    String thisQual = quals.get(z);
                    if ("".equals(thisQual))
                    {
                        thisQual = null;
                    }
                    String thisVal = vals.get(z);
                    if (!buttonPressed.equals("submit_" + schema + "_"
                            + element + "_remove_" + z)
                            && !thisVal.equals(""))
                    {
                        itemService.addMetadata(context, item, schema, element, thisQual, null,
                                thisVal);
                        validateField(request, inputs[j], fieldKey, thisVal);
                    }
                }
            }
            else if (inputType.equals("number") || (inputType.equals("onebox"))
                    || (inputType.equals("twobox"))
                    || (inputType.equals("textarea")))
            {
                readText(context, request, item, schema, element, qualifier, LANGUAGE_QUALIFIER, inputs[j]);
            }
            else
            {
                throw new ServletException("Field " + fieldName
                        + " has an unknown input type: " + inputType);
            }

            // determine if more input fields were requested
            if (!moreInput
                    && buttonPressed.equals("submit_" + fieldName + "_add"))
            {
                subInfo.setMoreBoxesFor(fieldName);
                subInfo.setJumpToField(fieldName);
                moreInput = true;
            }
            // was XMLUI's "remove" button pushed?
            else if (buttonPressed.equals("submit_" + fieldName + "_delete"))
            {
                subInfo.setJumpToField(fieldName);
            }
        }

        // Step 3:
        // Check to see if any fields are missing
        // Only check for required fields if user clicked the "next", the "previous" or the "progress bar" button
        if (buttonPressed.equals(NEXT_BUTTON)
                || buttonPressed.startsWith(PROGRESS_BAR_PREFIX)
                || buttonPressed.equals(PREVIOUS_BUTTON)
                || buttonPressed.equals(CANCEL_BUTTON))
        {
            for (int i = 0; i < inputs.length; i++)
            {
                // Do not check the required attribute if it is not visible or not allowed for the document type

                if (!subInfo.isEditing() && !( inputs[i].isVisible(scope) && inputs[i].isAllowedFor(documentType) ) )
                {
                    continue;
                }

                String qualifier = inputs[i].getQualifier();
                if (qualifier == null
                        && inputs[i].getInputType().equals("qualdrop_value"))
                {
                    qualifier = Item.ANY;
                }
                List<IMetadataValue> values = itemService.getMetadata(item, inputs[i].getSchema(),
                        inputs[i].getElement(), qualifier, Item.ANY);

                if ((inputs[i].isRequired() && values.size() == 0) &&
                     inputs[i].isVisible(scope))
                {
                    // since this field is missing add to list of error fields
                    addErrorField(request, getFieldName(inputs[i]));
                }
            }
        }

        if (getValidationErrorFields(request) == null) 
        {
	        // Step 4:
	        // Save changes to database
	        ContentServiceFactory.getInstance().getInProgressSubmissionService(subInfo.getSubmissionItem()).update(context, subInfo.getSubmissionItem());
        }
        else {
            return STATUS_ERROR_VALIDATION_FIELDS;
        }

        // commit changes
        context.dispatchEvents();

        // check for request for more input fields, first
        if (moreInput)
        {
            return STATUS_MORE_INPUT_REQUESTED;
        }
        // if one or more fields errored out, return
        else if (getErrorFields(request) != null && getErrorFields(request).size() > 0)
        {
            return STATUS_MISSING_REQUIRED_FIELDS;
        }

        // completed without errors
        return STATUS_COMPLETE;
    }

    

    /**
     * Retrieves the number of pages that this "step" extends over. This method
     * is used to build the progress bar.
     * <P>
     * This method may just return 1 for most steps (since most steps consist of
     * a single page). But, it should return a number greater than 1 for any
     * "step" which spans across a number of HTML pages. For example, the
     * configurable "Describe" step (configured using input-forms.xml) overrides
     * this method to return the number of pages that are defined by its
     * configuration file.
     * <P>
     * Steps which are non-interactive (i.e. they do not display an interface to
     * the user) should return a value of 1, so that they are only processed
     * once!
     *
     * @param request
     *            The HTTP Request
     * @param subInfo
     *            The current submission information object
     *
     * @return the number of pages in this step
     */
    @Override
    public int getNumberOfPages(HttpServletRequest request,
            SubmissionInfo subInfo) throws ServletException
    {
        // by default, use the "default" collection handle
        String collectionHandle = DCInputsReader.DEFAULT_COLLECTION;

        if (subInfo.getSubmissionItem() != null)
        {
            collectionHandle = subInfo.getSubmissionItem().getCollection()
                    .getHandle();
        }

        // get number of input pages (i.e. "Describe" pages)
        try
        {
            return getInputsReader().getNumberInputPages(collectionHandle);
        }
        catch (DCInputsReaderException e)
        {
            throw new ServletException(e);
        }
    }

    /**
     *
     * @return the current DCInputsReader
     */
    public static DCInputsReader getInputsReader() throws ServletException
    {
        // load inputsReader only the first time
        if (inputsReader == null)
        {
            // read configurable submissions forms data
            try
            {
                inputsReader = new DCInputsReader();
            }
            catch (DCInputsReaderException e)
            {
                throw new ServletException(e);
            }
        }
        
        return inputsReader;
    }
    
    /**
     * @param filename
     *        file to get the input reader for
     * @return the current DCInputsReader
     */
    public static DCInputsReader getInputsReader(String filename) throws ServletException
    {
        try
        {
            inputsReader = new DCInputsReader(filename);
        }
        catch (DCInputsReaderException e)
        {
            throw new ServletException(e);
        }
        return inputsReader;
    }
    
    /**
     * @return the default language qualifier for metadata
     */
    
    public static String getDefaultLanguageQualifier()
    {
       String language = "";
       language = DSpaceServicesFactory.getInstance().getConfigurationService().getProperty("default.language");
       if (StringUtils.isEmpty(language))
       {
           language = "en";
       }
       return language;
    }
    
    // ****************************************************************
    // ****************************************************************
    // METHODS FOR FILLING DC FIELDS FROM METADATA FORMS
    // ****************************************************************
    // ****************************************************************

    /**
     * Set relevant metadata fields in an item from name values in the form.
     * Some fields are repeatable in the form. If this is the case, and the
     * field is "dc.contributor.author", the names in the request will be from
     * the fields as follows:
     *
     * dc_contributor_author_last -> last name of first author
     * dc_contributor_author_first -> first name(s) of first author
     * dc_contributor_author_last_1 -> last name of second author
     * dc_contributor_author_first_1 -> first name(s) of second author
     *
     * and so on. If the field is unqualified:
     *
     * dc_contributor_last -> last name of first contributor
     * dc_contributor_first -> first name(s) of first contributor
     *
     * If the parameter "submit_dc_contributor_author_remove_n" is set, that
     * value is removed.
     *
     * Otherwise the parameters are of the form:
     *
     * dc_contributor_author_last dc_contributor_author_first
     *
     * The values will be put in separate MetadataValues, in the form "last name,
     * first name(s)", ordered as they appear in the list. These will replace
     * any existing values.
     *
     * @param request
     *            the request object
     * @param item
     *            the item to update
     * @param schema
     *            the metadata schema
     * @param element
     *            the metadata element
     * @param qualifier
     *            the metadata qualifier, or null if unqualified
     * @param repeated
     *            set to true if the field is repeatable on the form
     */
    protected void readNames(Context context, HttpServletRequest request, Item item,
            String schema, String element, String qualifier, DCInput dcInput) throws SQLException 
    {
        boolean repeated = dcInput.getRepeatable();
        
		String metadataField = metadataFieldService.findByElement(context, schema, element, qualifier).toString();

        String fieldKey = metadataAuthorityService.makeFieldKey(schema, element, qualifier);
        boolean isAuthorityControlled = metadataAuthorityService.isAuthorityControlled(fieldKey);

        // Names to add
        List<String> firsts = new LinkedList<String>();
        List<String> lasts = new LinkedList<String>();
        List<String> auths = new LinkedList<String>();
        List<String> confs = new LinkedList<String>();

        if (repeated)
        {
            firsts = getRepeatedParameter(request, metadataField, metadataField
                    + "_first");
            lasts = getRepeatedParameter(request, metadataField, metadataField
                    + "_last");

            if(isAuthorityControlled)
            {
               auths = getRepeatedParameter(request, metadataField, metadataField
                    + "_authority");
               confs = getRepeatedParameter(request, metadataField, metadataField
                    + "_confidence");
           }

            // Find out if the relevant "remove" button was pressed
            // TODO: These separate remove buttons are only relevant
            // for DSpace JSP UI, and the code below can be removed
            // once the DSpace JSP UI is obsolete!
            String buttonPressed = Util.getSubmitButton(request, "");
            String removeButton = "submit_" + metadataField + "_remove_";

            if (buttonPressed.startsWith(removeButton))
            {
                int valToRemove = Integer.parseInt(buttonPressed
                        .substring(removeButton.length()));

                firsts.remove(valToRemove);
                lasts.remove(valToRemove);
                if(isAuthorityControlled)
                {
                    if(valToRemove < auths.size())
                    {
                        auths.remove(valToRemove);
                        confs.remove(valToRemove);
                    }
                }
            }
        }
        else
        {
            // Just a single name
            String lastName = request.getParameter(metadataField + "_last");
            String firstNames = request.getParameter(metadataField + "_first");
            String authority = request.getParameter(metadataField + "_authority");
            String confidence = request.getParameter(metadataField + "_confidence");

            if (lastName != null)
            {
                lasts.add(lastName);
            }
            if (firstNames != null)
            {
                firsts.add(firstNames);
            }
            auths.add(authority == null ? "" : authority);
            confs.add(confidence == null ? "" : confidence);
        }

        // Remove existing values, already done in doProcessing see also bug DS-203
        // item.clearMetadata(schema, element, qualifier, Item.ANY);

        // Put the names in the correct form
        for (int i = 0; i < lasts.size(); i++)
        {
            String f = firsts.get(i);
            String l = lasts.get(i);

            // only add if lastname is non-empty
            if ((l != null) && !((l.trim()).equals("")))
            {
                // Ensure first name non-null
                if (f == null)
                {
                    f = "";
                }

                // If there is a comma in the last name, we take everything
                // after that comma, and add it to the right of the
                // first name
                int comma = l.indexOf(',');

                if (comma >= 0)
                {
                    f = f + l.substring(comma + 1);
                    l = l.substring(0, comma);

                    // Remove leading whitespace from first name
                    while (f.startsWith(" "))
                    {
                        f = f.substring(1);
                    }
                }

                // Add to the database -- unless required authority is missing
                DCPersonName dcPersonName = new DCPersonName(l, f);
                if (isAuthorityControlled)
                {
                    String authKey = auths.size() > i ? auths.get(i) : null;
                    String sconf = (authKey != null && confs.size() > i) ? confs.get(i) : null;
                    if (metadataAuthorityService.isAuthorityRequired(fieldKey) &&
                        (authKey == null || authKey.length() == 0))
                    {
                        log.warn("Skipping value of "+metadataField+" because the required Authority key is missing or empty.");
                        addErrorField(request, metadataField);
                    }
                    else
                    {
                        itemService.addMetadata(context, item, schema, element, qualifier, null,
                                dcPersonName.toString(), authKey,
                                (sconf != null && sconf.length() > 0) ?
                                        Choices.getConfidenceValue(sconf) : Choices.CF_ACCEPTED);
                        validateField(request, dcInput, metadataField, dcPersonName.toString());
                    }
                }
                else
                {
                    itemService.addMetadata(context, item, schema, element, qualifier, null,
                            dcPersonName.toString());
                    validateField(request, dcInput, metadataField, dcPersonName.toString());
                }
            }
        }
    }

    /**
     * Fill out an item's metadata values from a plain standard text field. If
     * the field isn't repeatable, the input field name is called:
     *
     * element_qualifier
     *
     * or for an unqualified element:
     *
     * element
     *
     * Repeated elements are appended with an underscore then an integer. e.g.:
     *
     * dc_title_alternative dc_title_alternative_1
     *
     * The values will be put in separate MetadataValues, ordered as they appear in
     * the list. These will replace any existing values.
     *
     * @param request
     *            the request object
     * @param item
     *            the item to update
     * @param schema
     *            the short schema name
     * @param element
     *            the metadata element
     * @param qualifier
     *            the metadata qualifier, or null if unqualified
     * @param repeated
     *            set to true if the field is repeatable on the form
     * @param lang
     *            language to set (ISO code)
     * @param hasLanguageTag
     *            to check if the field has a language tag
     */
    protected void readText(Context context, HttpServletRequest request, Item item, String schema,
            String element, String qualifier, String lang, DCInput dcInput) throws SQLException
    {
        boolean repeated = dcInput.getRepeatable();
        boolean hasLanguageTag = dcInput.getLanguage();
        // FIXME: Of course, language should be part of form, or determined
        // some other way
        String metadataField = metadataFieldService.findByElement(context, schema, element, qualifier).toString();

        String fieldKey = metadataAuthorityService.makeFieldKey(schema, element, qualifier);
        boolean isAuthorityControlled = metadataAuthorityService.isAuthorityControlled(fieldKey);
        
        String parentMetadataField = "";
        String parentMetadataFieldParam = "";
        boolean parentRepeatable = false;
        if(dcInput.hasParent()){
            parentMetadataField=dcInput.getParent();
            parentRepeatable = fieldName2input.get(parentMetadataField).isRepeatable();
        }

        // Values to add
        TreeMap<Integer, String> vals = null;
        List<String> auths = null;
        List<String> confs = null;

        if (parentRepeatable)
        {
            String parentType= fieldName2input.get(parentMetadataField).getInputType();
            if (StringUtils.equals(parentType,"name"))
            {
                parentMetadataFieldParam = parentMetadataField+"_last";
            }
            else if (StringUtils.equals(parentType,"date"))
            {
                parentMetadataFieldParam = parentMetadataField+"_year";
            }
            else if (StringUtils.equals(parentType,"series"))
            {
                parentMetadataFieldParam = parentMetadataField+"_series";
            }
            else if (StringUtils.equals(parentType,"qualdrop_value"))
            {
                parentMetadataFieldParam = parentMetadataField+"_value";
            }else{
                parentMetadataFieldParam = parentMetadataField;
            }
                
            
            vals = getRepeatedParameterParentWithTheirIndices(request, metadataField, metadataField,parentMetadataField,parentMetadataFieldParam);
            if (isAuthorityControlled)
            {
                auths = getRepeatedParameterParent(request, metadataField, metadataField+"_authority",parentMetadataField,parentMetadataFieldParam);
                confs = getRepeatedParameterParent(request, metadataField, metadataField+"_confidence",parentMetadataField,parentMetadataFieldParam);
            }

            // Find out if the relevant "remove" button was pressed
            // TODO: These separate remove buttons are only relevant
            // for DSpace JSP UI, and the code below can be removed
            // once the DSpace JSP UI is obsolete!
            String buttonPressed = Util.getSubmitButton(request, "");
            String removeButton = "submit_" + parentMetadataField + "_remove_";

            if (buttonPressed.startsWith(removeButton))
            {
                int valToRemove = Integer.parseInt(buttonPressed
                        .substring(removeButton.length()));

                int key = vals.keySet().toArray(new Integer[vals.size()])[valToRemove];
                vals.remove(key);
                if(isAuthorityControlled)
                {
                   auths.remove(valToRemove);
                   confs.remove(valToRemove);
                }
            }
        }
<<<<<<< HEAD
        else if(repeated){
            vals = getRepeatedParameterWithTheirIndices(request, metadataField, metadataField);
=======
        else if(!dcInput.hasParent() && repeated ){
            vals = getRepeatedParameter(request, metadataField, metadataField);
>>>>>>> 915f47f0
            if (isAuthorityControlled)
            {
                auths = getRepeatedParameter(request, metadataField, metadataField+"_authority");
                confs = getRepeatedParameter(request, metadataField, metadataField+"_confidence");
            }

            // Find out if the relevant "remove" button was pressed
            // TODO: These separate remove buttons are only relevant
            // for DSpace JSP UI, and the code below can be removed
            // once the DSpace JSP UI is obsolete!
            String buttonPressed = Util.getSubmitButton(request, "");
            String removeButton = "submit_" + metadataField + "_remove_";

            if (buttonPressed.startsWith(removeButton))
            {
                int valToRemove = Integer.parseInt(buttonPressed
                        .substring(removeButton.length()));
                                
                //find the key from the given position 
                //for more information take a look at < Edit-metadata.jsp>
                int key = vals.keySet().toArray(new Integer[vals.size()])[valToRemove];
                vals.remove(key);
                if(isAuthorityControlled)
                {
                   auths.remove(valToRemove);
                   confs.remove(valToRemove);
                }
            }

        }else if(StringUtils.isNotBlank(parentMetadataField)){
            vals = new TreeMap<Integer, String>();
            String value = request.getParameter(metadataField);
            String parent = "";
            String parentType= fieldName2input.get(parentMetadataField).getInputType();
            
            if (StringUtils.equals(parentType,"name"))
            {
                parent = request.getParameter(parentMetadataField+"_last");
            }
            else if (StringUtils.equals(parentType,"date"))
            {
                parent = request.getParameter(parentMetadataField+"_year");
            }
            else if (StringUtils.equals(parentType,"series"))
            {
                parent = request.getParameter(parentMetadataField+"_series");
            }
            else if (StringUtils.equals(parentType,"qualdrop_value"))
            {
                parent = request.getParameter(parentMetadataField+"_value");
            }else{
                parent = request.getParameter(parentMetadataField);
            }

            if (StringUtils.isNotBlank(parent))
            {
<<<<<<< HEAD
            	if(StringUtils.isNotBlank(value)){
            		vals.put(0, value.trim());
            	}else{
            		vals.put(0, MetadataValue.PARENT_PLACEHOLDER_VALUE);
            	}
=======
                if(StringUtils.isNotBlank(value)){
                    vals.add(value.trim());
                }else{
                    vals.add(MetadataValue.PARENT_PLACEHOLDER_VALUE);
                }
>>>>>>> 915f47f0
                
                if (isAuthorityControlled)
                {
                    auths = new LinkedList<String>();
                    confs = new LinkedList<String>();
                    String av = request.getParameter(metadataField+"_authority");
                    String cv = request.getParameter(metadataField+"_confidence");
                    auths.add(av == null ? "":av.trim());
                    confs.add(cv == null ? "":cv.trim());
                }
            }
        }
        else
        {
            // Just a single name
            vals = new TreeMap<Integer, String>();
            String value = request.getParameter(metadataField);
            
            if (value != null)
            {
                vals.put(0, value.trim());
            }
            if (isAuthorityControlled)
            {
                auths = new LinkedList<String>();
                confs = new LinkedList<String>();
                String av = request.getParameter(metadataField+"_authority");
                String cv = request.getParameter(metadataField+"_confidence");
                auths.add(av == null ? "":av.trim());
                confs.add(cv == null ? "":cv.trim());
            }
        }

        // Remove existing values, already done in doProcessing see also bug DS-203
        // item.clearMetadata(schema, element, qualifier, Item.ANY);

        int i=0;

        // Put the names in the correct form
        for(Map.Entry<Integer, String> entry: vals.entrySet())
        {
            // Add to the database if non-empty
            
            String s = entry.getValue();
            int key = entry.getKey();
            if ((s != null) && !s.equals(""))
            {
                if (hasLanguageTag && !repeated && key == 0) 
                {
                    // the field is like dc_title[lang] for none repeatable element,
                    // dc_title_alternative_2[lang] otherwise
                    lang = request.getParameter(metadataField + "[lang]");

                } 
                else if (hasLanguageTag && repeated) 
                {
                    lang = request.getParameter(metadataField + "_" + key + "[lang]");
                }
                
                if (isAuthorityControlled)
                {
                    String authKey = auths.size() > i ? auths.get(i) : null;
                    String sconf = (authKey != null && confs.size() > i) ? confs.get(i) : null;
                    if (metadataAuthorityService.isAuthorityRequired(fieldKey) &&
                            (authKey == null || authKey.length() == 0))
                    {
                        log.warn("Skipping value of "+metadataField+" because the required Authority key is missing or empty.");
                        addErrorField(request, metadataField);
                    }
                    else
                    {
                        itemService.addMetadata(context, item, schema, element, qualifier, lang, s,
                                authKey, (sconf != null && sconf.length() > 0) ?
                                        Choices.getConfidenceValue(sconf) : Choices.CF_ACCEPTED);
                        validateField(request, dcInput, metadataField, s);
                    }
                }
                else
                {
                    itemService.addMetadata(context, item, schema, element, qualifier, lang, s);
                    validateField(request, dcInput, metadataField, s);
                }
            }
            i++;
        }
    }

    private void validateField(HttpServletRequest request, DCInput dcInput,
            String metadataField, String s)
    {
        if(!(dcInput.validate(s))) {
            addValidationErrorField(request, metadataField); 
        }
    }

    /**
     * Fill out a metadata date field with the value from a form. The date is
     * taken from the three parameters:
     *
     * element_qualifier_year element_qualifier_month element_qualifier_day
     *
     * The granularity is determined by the values that are actually set. If the
     * year isn't set (or is invalid)
     *
     * @param request
     *            the request object
     * @param item
     *            the item to update
     * @param schema
     *            the metadata schema
     * @param element
     *            the metadata element
     * @param qualifier
     *            the metadata qualifier, or null if unqualified
     * @throws SQLException if database error
     */
    protected void readDate(Context context, HttpServletRequest request, Item item, String schema,
            String element, String qualifier, DCInput dcInput) throws SQLException
    {
<<<<<<< HEAD
        String metadataField = metadataFieldService.findByElement(context, schema, element, qualifier).toString();
=======
        String metadataField = MetadataField
                .formKey(schema, element, qualifier);
        String parentMetadataField ="";
        String parentMetadataFieldParam ="";
        List<String> vals =null;
        
        boolean parentRepeatable= false;
        if(dcInput.hasParent() ){
            parentMetadataField = dcInput.getParent();
            parentRepeatable = fieldName2input.get(parentMetadataField).isRepeatable();
        }
        
        if(parentRepeatable){
            String parentType= fieldName2input.get(parentMetadataField).getInputType();
            if (StringUtils.equals(parentType,"name"))
            {
                parentMetadataFieldParam = parentMetadataField+"_last";
            }
            else if (StringUtils.equals(parentType,"date"))
            {
                parentMetadataFieldParam = parentMetadataField+"_year";
            }
            else if (StringUtils.equals(parentType,"series"))
            {
                parentMetadataFieldParam = parentMetadataField+"_series";
            }
            else if (StringUtils.equals(parentType,"qualdrop_value"))
            {
                parentMetadataFieldParam = parentMetadataField+"_value";
            }else{
                parentMetadataFieldParam = parentMetadataField;
            }
                
            
            vals = getDateRepeatedParameterParent(request, metadataField, metadataField,parentMetadataField,parentMetadataFieldParam);

            // Find out if the relevant "remove" button was pressed
            // TODO: These separate remove buttons are only relevant
            // for DSpace JSP UI, and the code below can be removed
            // once the DSpace JSP UI is obsolete!
            String buttonPressed = Util.getSubmitButton(request, "");
            String removeButton = "submit_" + parentMetadataField + "_remove_";
>>>>>>> 915f47f0

            if (buttonPressed.startsWith(removeButton))
            {
                int valToRemove = Integer.parseInt(buttonPressed
                        .substring(removeButton.length()));

                vals.remove(valToRemove);

            }
        }
        int year = Util.getIntParameter(request, metadataField + "_year");
        int month = Util.getIntParameter(request, metadataField + "_month");
        int day = Util.getIntParameter(request, metadataField + "_day");


        
        // FIXME: Probably should be some more validation
        // Make a standard format date
        DCDate d = new DCDate(year, month, day, -1, -1, -1);

        // already done in doProcessing see also bug DS-203
        // item.clearMetadata(schema, element, qualifier, Item.ANY);

        if (year > 0)
        {
            // Only put in date if there is one!
            itemService.addMetadata(context, item, schema, element, qualifier, null, d.toString());
            validateField(request, dcInput, metadataField, d.toString());
        }
    }

    /**
     * Set relevant metadata fields in an item from series/number values in the
     * form. Some fields are repeatable in the form. If this is the case, and
     * the field is "relation.ispartof", the names in the request will be from
     * the fields as follows:
     *
     * dc_relation_ispartof_series dc_relation_ispartof_number
     * dc_relation_ispartof_series_1 dc_relation_ispartof_number_1
     *
     * and so on. If the field is unqualified:
     *
     * dc_relation_series dc_relation_number
     *
     * Otherwise the parameters are of the form:
     *
     * dc_relation_ispartof_series dc_relation_ispartof_number
     *
     * The values will be put in separate MetadataValues, in the form "last name,
     * first name(s)", ordered as they appear in the list. These will replace
     * any existing values.
     *
     * @param request
     *            the request object
     * @param item
     *            the item to update
     * @param schema
     *            the metadata schema
     * @param element
     *            the metadata element
     * @param qualifier
     *            the metadata qualifier, or null if unqualified
     * @param repeated
     *            set to true if the field is repeatable on the form
     */
    protected void readSeriesNumbers(Context context, HttpServletRequest request, Item item,
            String schema, String element, String qualifier, DCInput dcInput) throws SQLException
    {
        boolean repeated = dcInput.getRepeatable();
        
		String metadataField = metadataFieldService.findByElement(context, schema, element, qualifier).toString();

        // Names to add
        List<String> series = new LinkedList<String>();
        List<String> numbers = new LinkedList<String>();

        if (repeated)
        {
            series = getRepeatedParameter(request, metadataField, metadataField
                    + "_series");
            numbers = getRepeatedParameter(request, metadataField,
                    metadataField + "_number");

            // Find out if the relevant "remove" button was pressed
            String buttonPressed = Util.getSubmitButton(request, "");
            String removeButton = "submit_" + metadataField + "_remove_";

            if (buttonPressed.startsWith(removeButton))
            {
                int valToRemove = Integer.parseInt(buttonPressed
                        .substring(removeButton.length()));

                series.remove(valToRemove);
                numbers.remove(valToRemove);
            }
        }
        else
        {
            // Just a single name
            String s = request.getParameter(metadataField + "_series");
            String n = request.getParameter(metadataField + "_number");

            // Only put it in if there was a name present
            if ((s != null) && !s.equals(""))
            {
                // if number is null, just set to a nullstring
                if (n == null)
                {
                    n = "";
                }

                series.add(s);
                numbers.add(n);
            }
        }

        // Remove existing values, already done in doProcessing see also bug DS-203
        // item.clearMetadata(schema, element, qualifier, Item.ANY);

        // Put the names in the correct form
        for (int i = 0; i < series.size(); i++)
        {
            String s = (series.get(i)).trim();
            String n = (numbers.get(i)).trim();

            // Only add non-empty
            if (!s.equals("") || !n.equals(""))
            {
                DCSeriesNumber dcSeriesNumber = new DCSeriesNumber(s, n);
                itemService.addMetadata(context, item, schema, element, qualifier, null,
                        dcSeriesNumber.toString());
                validateField(request, dcInput, metadataField, dcSeriesNumber.toString());
            }
        }
    }

    /**
     * Get repeated values from a form. If "foo" is passed in as the parameter,
     * values in the form of parameters "foo", "foo_1", "foo_2", etc. are
     * returned.
     * <P>
     * This method can also handle "composite fields" (metadata fields which may
     * require multiple params, etc. a first name and last name).
     *
     * @param request
     *            the HTTP request containing the form information
     * @param metadataField
     *            the metadata field which can store repeated values
     * @param param
     *            the repeated parameter on the page (used to fill out the
     *            metadataField)
     *
     * @return a List of Strings
     */
    protected List<String> getRepeatedParameter(HttpServletRequest request,
            String metadataField, String param)
    {
        List<String> vals = new LinkedList<String>();

        int i = 1;    //start index at the first of the previously entered values
        boolean foundLast = false;

        // Iterate through the values in the form.
        while (!foundLast)
        {
            String s = null;

            //First, add the previously entered values.
            // This ensures we preserve the order that these values were entered
            s = request.getParameter(param + "_" + i);

            // If there are no more previously entered values,
            // see if there's a new value entered in textbox
            if (s==null)
            {
                s = request.getParameter(param);
                //this will be the last value added
                foundLast = true;
            }

            // We're only going to add non-null values
            if (s != null)
            {
                boolean addValue = true;

                // Check to make sure that this value was not selected to be
                // removed.
                // (This is for the "remove multiple" option available in
                // Manakin)
                String[] selected = request.getParameterValues(metadataField
                        + "_selected");

                if (selected != null)
                {
                    for (int j = 0; j < selected.length; j++)
                    {
                        if (selected[j].equals(metadataField + "_" + i))
                        {
                            addValue = false;
                        }
                    }
                }

                if (addValue)
                {
                    vals.add(s.trim());
                }
            }

            i++;
        }

        log.debug("getRepeatedParameter: metadataField=" + metadataField
                + " param=" + metadataField + ", return count = "+vals.size());

        return vals;
    }
    
    /** 
     * This Methode has the same function as the getRepeatedParameter.
     * For repeated values with language tag their indices are needed to
     * properly identify their language tag
     * 
     * @param request    
     *               the HTTP request containing the form information
     * @param metadataField    
     *               the metadata field which can store repeated values
     * @param param  
     *               the repeated parameter on the page (used to fill out the
     *               metadataField)  
     * @return     a TreeMap of Integer and Strings
    */ 
    protected TreeMap<Integer, String> getRepeatedParameterWithTheirIndices(HttpServletRequest request,
            String metadataField, String param)
    {
        LinkedHashMap<Integer, String> vals = new LinkedHashMap<Integer, String>();

        int i = 1;    //start index at the first of the previously entered values
        boolean foundLast = false;

        // Iterate through the values in the form.
        while (!foundLast)
        {
            String s = null;

            //First, add the previously entered values.
            // This ensures we preserve the order that these values were entered
            s = request.getParameter(param + "_" + i);

            // If there are no more previously entered values,
            // see if there's a new value entered in textbox
            if (s==null)
            {
                s = request.getParameter(param);
                //this will be the last value added
                foundLast = true;
            }

            // We're only going to add non-null values
            if (s != null)
            {
                boolean addValue = true;

                // Check to make sure that this value was not selected to be
                // removed.
                String[] selected = request.getParameterValues(metadataField
                        + "_selected");

                if (selected != null)
                {
                    for (int j = 0; j < selected.length; j++)
                    {
                        if (selected[j].equals(metadataField + "_" + i))
                        {
                            addValue = false;
                        }
                    }
                }

                if (addValue)
                {
                    vals.put(i, s.trim());
                }
            }

<<<<<<< HEAD
            i++;
        }

        log.debug("getRepeatedParameterWithTheirIndices: metadataField=" + metadataField
                + " param=" + metadataField + ", return count = "+vals.size());

        return new TreeMap(vals);
    }

    protected TreeMap<Integer, String> getRepeatedParameterParentWithTheirIndices(HttpServletRequest request,
            String metadataField, String param,String parentMetadataField, String parentParam)
    {
    	LinkedHashMap<Integer, String> vals = new LinkedHashMap<Integer, String>();
=======
   
    protected List<String> getDateRepeatedParameterParent(HttpServletRequest request,
            String metadataField, String param,String parentMetadataField, String parentParam)
    {
        List<String> vals = new LinkedList<String>();
>>>>>>> 915f47f0

        int i = 1;    //start index at the first of the previously entered values
        boolean foundLast = false;

        // Iterate through the values in the form.
        while (!foundLast)
        {
            String s = null;
            String parent = null;
            //First, add the previously entered values.
            // This ensures we preserve the order that these values were entered
            s = request.getParameter(param + "_" + i);
            parent = request.getParameter(parentParam + "_" + i);

            // If there are no more previously entered values,
            // see if there's a new value entered in textbox
<<<<<<< HEAD
            if (StringUtils.isBlank(parent))
=======
            if (!StringUtils.isNotBlank(parent))
>>>>>>> 915f47f0
            {
                s = request.getParameter(param);
                parent= request.getParameter(parentParam);
                //this will be the last value added
                foundLast = true;
            }

<<<<<<< HEAD
            if (StringUtils.isNotBlank(parent)) 
=======
            // We're only going to add non-null values
            if (StringUtils.isNotBlank(parent))
>>>>>>> 915f47f0
            {
                boolean addValue = true;

                // Check to make sure that this value was not selected to be
                // removed.
                // (This is for the "remove multiple" option available in
                // Manakin)
                String[] selected = request.getParameterValues(parentMetadataField
                        + "_selected");

                if (selected != null)
                {
                    for (int j = 0; j < selected.length; j++)
                    {
                        if (selected[j].equals(parentMetadataField + "_" + i))
                        {
                            addValue = false;
                        }
                    }
                }

                if (addValue)
                {
<<<<<<< HEAD
                	if(!StringUtils.isNotBlank(s) && StringUtils.equals(param, metadataField)){
                		vals.put(i, MetadataValue.PARENT_PLACEHOLDER_VALUE);
                	}else if(StringUtils.isNotBlank(s)){
                		vals.put(i, StringUtils.trim(s));
                	}else{
                		vals.put(i, "");
                	}
                		
=======
                    if(!StringUtils.isNotBlank(s) && StringUtils.equals(param, metadataField)){
                        //vals.add(MetadataValue.PARENT_PLACEHOLDER_VALUE);
                    }else if(StringUtils.isNotBlank(s)){
                        //vals.add();
                    }else{
                        //vals.add("");
                    }
                        
>>>>>>> 915f47f0

                }
            }

            i++;
        }

<<<<<<< HEAD
        log.debug("getRepeatedParameterParent: metadataField=" + metadataField
                + " param=" + metadataField + ", return count = "+vals.size());

        return new TreeMap(vals);
    }
    
=======
        log.debug("getRepeatedParameter: metadataField=" + metadataField
                + " param=" + metadataField + ", return count = "+vals.size());

        return vals;
    }    
>>>>>>> 915f47f0
    
    protected List<String> getRepeatedParameterParent(HttpServletRequest request,
            String metadataField, String param,String parentMetadataField, String parentParam)
    {
        List<String> vals = new LinkedList<String>();

        int i = 1;    //start index at the first of the previously entered values
        boolean foundLast = false;

        // Iterate through the values in the form.
        while (!foundLast)
        {
            String s = null;
            String parent = null;
            //First, add the previously entered values.
            // This ensures we preserve the order that these values were entered
            s = request.getParameter(param + "_" + i);
            parent = request.getParameter(parentMetadataField + "_" + i);

            // If there are no more previously entered values,
            // see if there's a new value entered in textbox
            if (StringUtils.isBlank(parent))
            {
                s = request.getParameter(param);
                parent= request.getParameter(parentParam);
                //this will be the last value added
                foundLast = true;
            }

            // We're only going to add non-null values
            if (StringUtils.isNotBlank(parent))
            {
                boolean addValue = true;

                // Check to make sure that this value was not selected to be
                // removed.
                // (This is for the "remove multiple" option available in
                // Manakin)
                String[] selected = request.getParameterValues(parentMetadataField
                        + "_selected");

                if (selected != null)
                {
                    for (int j = 0; j < selected.length; j++)
                    {
                        if (selected[j].equals(parentMetadataField + "_" + i))
                        {
                            addValue = false;
                        }
                    }
                }

                if (addValue)
                {
<<<<<<< HEAD
                	if(StringUtils.isBlank(s) && StringUtils.equals(param, metadataField)){
                		vals.add(MetadataValue.PARENT_PLACEHOLDER_VALUE);
                	}else if(StringUtils.isNotBlank(s)){
                		vals.add(StringUtils.trim(s));
                	}else{
                		vals.add("");
                	}
                		
=======
                    if(!StringUtils.isNotBlank(s) && StringUtils.equals(param, metadataField)){
                        vals.add(MetadataValue.PARENT_PLACEHOLDER_VALUE);
                    }else if(StringUtils.isNotBlank(s)){
                        vals.add(StringUtils.trim(s));
                    }else{
                        vals.add("");
                    }
                        
>>>>>>> 915f47f0

                }
            }

            i++;
        }

        log.debug("getRepeatedParameter: metadataField=" + metadataField
                + " param=" + metadataField + ", return count = "+vals.size());

        return vals;
    }

    /**
     * Return the HTML / DRI field name for the given input.
     *
     * @param input
     */
    public static String getFieldName(DCInput input)
    {
        String dcSchema = input.getSchema();
        String dcElement = input.getElement();
        String dcQualifier = input.getQualifier();
        if (dcQualifier != null && !dcQualifier.equals(Item.ANY))
        {
            return dcSchema + "_" + dcElement + '_' + dcQualifier;
        }
        else
        {
            return dcSchema + "_" + dcElement;
        }

    }
}<|MERGE_RESOLUTION|>--- conflicted
+++ resolved
@@ -199,7 +199,6 @@
         
         String scope ="";
         if(subInfo.isInWorkflow()){
-<<<<<<< HEAD
         	BasicWorkflowItem wfi = (BasicWorkflowItem)subInfo.getSubmissionItem();
         	int wfState = wfi.getState();
         	switch (wfState){
@@ -212,20 +211,6 @@
         		case BasicWorkflowService.WFSTATE_STEP3:
         		    scope = DCInput.WORKFLOW_STEP3_SCOPE;
         		    break;
-=======
-            WorkflowItem wfi = (WorkflowItem)subInfo.getSubmissionItem();
-            int wfState = wfi.getState();
-            switch (wfState){
-                case WorkflowManager.WFSTATE_STEP1:
-                    scope = DCInput.WORKFLOW_STEP1_SCOPE;
-                    break;
-                case WorkflowManager.WFSTATE_STEP2:
-                    scope = DCInput.WORKFLOW_STEP2_SCOPE;
-                    break;
-                case WorkflowManager.WFSTATE_STEP3:
-                    scope = DCInput.WORKFLOW_STEP3_SCOPE;
-                    break;
->>>>>>> 915f47f0
                 default:
                     scope = DCInput.WORKFLOW_SCOPE;
             }
@@ -245,7 +230,6 @@
                 continue;
             }
             
-<<<<<<< HEAD
 	        if (inputs[i].getInputType().equals("qualdrop_value"))
 	        {
 		        @SuppressWarnings("unchecked") // This cast is correct
@@ -261,23 +245,6 @@
 		        String qualifier = inputs[i].getQualifier();
                 itemService.clearMetadata(context, item, inputs[i].getSchema(), inputs[i].getElement(), qualifier, Item.ANY);
 	        }
-=======
-            if (inputs[i].getInputType().equals("qualdrop_value"))
-            {
-                @SuppressWarnings("unchecked") // This cast is correct
-                List<String> pairs = inputs[i].getPairs();
-                for (int j = 0; j < pairs.size(); j += 2)
-                {
-                    String qualifier = pairs.get(j+1);
-                    item.clearMetadata(inputs[i].getSchema(), inputs[i].getElement(), qualifier, Item.ANY);
-                }
-            }
-            else
-            {
-                String qualifier = inputs[i].getQualifier();
-                item.clearMetadata(inputs[i].getSchema(), inputs[i].getElement(), qualifier, Item.ANY);
-            }
->>>>>>> 915f47f0
         }
 
         // Clear required-field errors first since missing authority
@@ -866,13 +833,8 @@
                 }
             }
         }
-<<<<<<< HEAD
-        else if(repeated){
+        else if(!dcInput.hasParent() && repeated ){
             vals = getRepeatedParameterWithTheirIndices(request, metadataField, metadataField);
-=======
-        else if(!dcInput.hasParent() && repeated ){
-            vals = getRepeatedParameter(request, metadataField, metadataField);
->>>>>>> 915f47f0
             if (isAuthorityControlled)
             {
                 auths = getRepeatedParameter(request, metadataField, metadataField+"_authority");
@@ -929,19 +891,11 @@
 
             if (StringUtils.isNotBlank(parent))
             {
-<<<<<<< HEAD
             	if(StringUtils.isNotBlank(value)){
             		vals.put(0, value.trim());
             	}else{
             		vals.put(0, MetadataValue.PARENT_PLACEHOLDER_VALUE);
             	}
-=======
-                if(StringUtils.isNotBlank(value)){
-                    vals.add(value.trim());
-                }else{
-                    vals.add(MetadataValue.PARENT_PLACEHOLDER_VALUE);
-                }
->>>>>>> 915f47f0
                 
                 if (isAuthorityControlled)
                 {
@@ -1061,11 +1015,7 @@
     protected void readDate(Context context, HttpServletRequest request, Item item, String schema,
             String element, String qualifier, DCInput dcInput) throws SQLException
     {
-<<<<<<< HEAD
         String metadataField = metadataFieldService.findByElement(context, schema, element, qualifier).toString();
-=======
-        String metadataField = MetadataField
-                .formKey(schema, element, qualifier);
         String parentMetadataField ="";
         String parentMetadataFieldParam ="";
         List<String> vals =null;
@@ -1106,7 +1056,6 @@
             // once the DSpace JSP UI is obsolete!
             String buttonPressed = Util.getSubmitButton(request, "");
             String removeButton = "submit_" + parentMetadataField + "_remove_";
->>>>>>> 915f47f0
 
             if (buttonPressed.startsWith(removeButton))
             {
@@ -1392,7 +1341,6 @@
                 }
             }
 
-<<<<<<< HEAD
             i++;
         }
 
@@ -1406,13 +1354,6 @@
             String metadataField, String param,String parentMetadataField, String parentParam)
     {
     	LinkedHashMap<Integer, String> vals = new LinkedHashMap<Integer, String>();
-=======
-   
-    protected List<String> getDateRepeatedParameterParent(HttpServletRequest request,
-            String metadataField, String param,String parentMetadataField, String parentParam)
-    {
-        List<String> vals = new LinkedList<String>();
->>>>>>> 915f47f0
 
         int i = 1;    //start index at the first of the previously entered values
         boolean foundLast = false;
@@ -1429,11 +1370,7 @@
 
             // If there are no more previously entered values,
             // see if there's a new value entered in textbox
-<<<<<<< HEAD
             if (StringUtils.isBlank(parent))
-=======
-            if (!StringUtils.isNotBlank(parent))
->>>>>>> 915f47f0
             {
                 s = request.getParameter(param);
                 parent= request.getParameter(parentParam);
@@ -1441,12 +1378,7 @@
                 foundLast = true;
             }
 
-<<<<<<< HEAD
             if (StringUtils.isNotBlank(parent)) 
-=======
-            // We're only going to add non-null values
-            if (StringUtils.isNotBlank(parent))
->>>>>>> 915f47f0
             {
                 boolean addValue = true;
 
@@ -1470,7 +1402,6 @@
 
                 if (addValue)
                 {
-<<<<<<< HEAD
                 	if(!StringUtils.isNotBlank(s) && StringUtils.equals(param, metadataField)){
                 		vals.put(i, MetadataValue.PARENT_PLACEHOLDER_VALUE);
                 	}else if(StringUtils.isNotBlank(s)){
@@ -1479,7 +1410,72 @@
                 		vals.put(i, "");
                 	}
                 		
-=======
+
+                }
+            }
+
+            i++;
+        }
+
+        log.debug("getRepeatedParameterParent: metadataField=" + metadataField
+                + " param=" + metadataField + ", return count = "+vals.size());
+
+        return new TreeMap(vals);
+    }
+   
+    protected List<String> getDateRepeatedParameterParent(HttpServletRequest request,
+            String metadataField, String param,String parentMetadataField, String parentParam)
+    {
+        List<String> vals = new LinkedList<String>();
+
+        int i = 1;    //start index at the first of the previously entered values
+        boolean foundLast = false;
+
+        // Iterate through the values in the form.
+        while (!foundLast)
+        {
+            String s = null;
+            String parent = null;
+            //First, add the previously entered values.
+            // This ensures we preserve the order that these values were entered
+            s = request.getParameter(param + "_" + i);
+            parent = request.getParameter(parentParam + "_" + i);
+
+            // If there are no more previously entered values,
+            // see if there's a new value entered in textbox
+            if (!StringUtils.isNotBlank(parent))
+            {
+                s = request.getParameter(param);
+                parent= request.getParameter(parentParam);
+                //this will be the last value added
+                foundLast = true;
+            }
+
+            // We're only going to add non-null values
+            if (StringUtils.isNotBlank(parent))
+            {
+                boolean addValue = true;
+
+                // Check to make sure that this value was not selected to be
+                // removed.
+                // (This is for the "remove multiple" option available in
+                // Manakin)
+                String[] selected = request.getParameterValues(parentMetadataField
+                        + "_selected");
+
+                if (selected != null)
+                {
+                    for (int j = 0; j < selected.length; j++)
+                    {
+                        if (selected[j].equals(parentMetadataField + "_" + i))
+                        {
+                            addValue = false;
+                        }
+                    }
+                }
+
+                if (addValue)
+                {
                     if(!StringUtils.isNotBlank(s) && StringUtils.equals(param, metadataField)){
                         //vals.add(MetadataValue.PARENT_PLACEHOLDER_VALUE);
                     }else if(StringUtils.isNotBlank(s)){
@@ -1488,7 +1484,6 @@
                         //vals.add("");
                     }
                         
->>>>>>> 915f47f0
 
                 }
             }
@@ -1496,20 +1491,12 @@
             i++;
         }
 
-<<<<<<< HEAD
-        log.debug("getRepeatedParameterParent: metadataField=" + metadataField
-                + " param=" + metadataField + ", return count = "+vals.size());
-
-        return new TreeMap(vals);
-    }
-    
-=======
         log.debug("getRepeatedParameter: metadataField=" + metadataField
                 + " param=" + metadataField + ", return count = "+vals.size());
 
         return vals;
     }    
->>>>>>> 915f47f0
+    
     
     protected List<String> getRepeatedParameterParent(HttpServletRequest request,
             String metadataField, String param,String parentMetadataField, String parentParam)
@@ -1564,16 +1551,6 @@
 
                 if (addValue)
                 {
-<<<<<<< HEAD
-                	if(StringUtils.isBlank(s) && StringUtils.equals(param, metadataField)){
-                		vals.add(MetadataValue.PARENT_PLACEHOLDER_VALUE);
-                	}else if(StringUtils.isNotBlank(s)){
-                		vals.add(StringUtils.trim(s));
-                	}else{
-                		vals.add("");
-                	}
-                		
-=======
                     if(!StringUtils.isNotBlank(s) && StringUtils.equals(param, metadataField)){
                         vals.add(MetadataValue.PARENT_PLACEHOLDER_VALUE);
                     }else if(StringUtils.isNotBlank(s)){
@@ -1582,7 +1559,6 @@
                         vals.add("");
                     }
                         
->>>>>>> 915f47f0
 
                 }
             }
