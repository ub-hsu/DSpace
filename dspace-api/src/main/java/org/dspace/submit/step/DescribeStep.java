/**
 * The contents of this file are subject to the license and copyright
 * detailed in the LICENSE and NOTICE files at the root of the source
 * tree and available online at
 *
 * http://www.dspace.org/license/
 */
package org.dspace.submit.step;

<<<<<<< HEAD
import java.io.IOException;
import java.sql.SQLException;
import java.util.HashMap;
import java.util.LinkedHashMap;
import java.util.LinkedList;
import java.util.List;
import java.util.Map;
import java.util.TreeMap;

import javax.servlet.ServletException;
import javax.servlet.http.HttpServletRequest;
import javax.servlet.http.HttpServletResponse;

import org.apache.commons.lang.StringUtils;
import org.apache.log4j.Logger;
import org.dspace.app.util.DCInput;
import org.dspace.app.util.DCInputsReader;
import org.dspace.app.util.DCInputsReaderException;
import org.dspace.app.util.SubmissionInfo;
import org.dspace.app.util.Util;
import org.dspace.authorize.AuthorizeException;
import org.dspace.content.Collection;
import org.dspace.content.DCDate;
import org.dspace.content.DCPersonName;
import org.dspace.content.DCSeriesNumber;
import org.dspace.content.IMetadataValue;
import org.dspace.content.Item;
import org.dspace.content.MetadataField;
import org.dspace.content.MetadataValue;
import org.dspace.content.authority.Choices;
import org.dspace.content.authority.factory.ContentAuthorityServiceFactory;
import org.dspace.content.authority.service.ChoiceAuthorityService;
import org.dspace.content.authority.service.MetadataAuthorityService;
import org.dspace.content.factory.ContentServiceFactory;
import org.dspace.core.Context;
import org.dspace.services.factory.DSpaceServicesFactory;
import org.dspace.submit.AbstractProcessingStep;
import org.dspace.workflowbasic.BasicWorkflowItem;
import org.dspace.workflowbasic.service.BasicWorkflowService;
=======
import org.apache.log4j.Logger;
>>>>>>> 1b5ada2d

/**
 * @author Luigi Andrea Pascarelli (luigiandrea.pascarelli at 4science.it)
 *
 */
<<<<<<< HEAD
public class DescribeStep extends AbstractProcessingStep
{
    /** log4j logger */
    private static Logger log = Logger.getLogger(DescribeStep.class);

    /** hash of all submission forms details */
    private static DCInputsReader inputsReader = null;

    /***************************************************************************
     * STATUS / ERROR FLAGS (returned by doProcessing() if an error occurs or
     * additional user interaction may be required)
     *
     * (Do NOT use status of 0, since it corresponds to STATUS_COMPLETE flag
     * defined in the JSPStepManager class)
     **************************************************************************/
    // user requested an extra input field to be displayed
    public static final int STATUS_MORE_INPUT_REQUESTED = 1;

    // there were required fields that were not filled out
    public static final int STATUS_MISSING_REQUIRED_FIELDS = 2;
    
    // the metadata language qualifier
    public static final String LANGUAGE_QUALIFIER = getDefaultLanguageQualifier();

    // there were validation errors found
    public static final int STATUS_ERROR_VALIDATION_FIELDS = 3;
    
    private HashMap<String,DCInput> fieldName2input =new HashMap<String,DCInput>();

    protected final ChoiceAuthorityService choiceAuthorityService;
    protected final MetadataAuthorityService metadataAuthorityService;


    /** Constructor */
    public DescribeStep() throws ServletException
    {
        //load the DCInputsReader
        getInputsReader();
        metadataAuthorityService = ContentAuthorityServiceFactory.getInstance().getMetadataAuthorityService();
        choiceAuthorityService = ContentAuthorityServiceFactory.getInstance().getChoiceAuthorityService();
    }

    public String getHeading(HttpServletRequest request, SubmissionInfo subInfo, int pageNumber, String heading) {
        try
        {
            // get the item and current page
            Item item = subInfo.getSubmissionItem().getItem();

            // lookup applicable inputs
            Collection c = subInfo.getSubmissionItem().getCollection();
            
            String customHeading = inputsReader.getInputs(c.getHandle()).getHeading(pageNumber);
            if (StringUtils.isNotBlank(customHeading)) {
                return customHeading;
            }
        }
        catch (DCInputsReaderException | NullPointerException e)
        {
            return heading;
        }
        return heading;
    }
    
    /**
     * Do any processing of the information input by the user, and/or perform
     * step processing (if no user interaction required)
     * <P>
     * It is this method's job to save any data to the underlying database, as
     * necessary, and return error messages (if any) which can then be processed
     * by the appropriate user interface (JSP-UI or XML-UI)
     * <P>
     * NOTE: If this step is a non-interactive step (i.e. requires no UI), then
     * it should perform *all* of its processing in this method!
     *
     * @param context
     *            current DSpace context
     * @param request
     *            current servlet request object
     * @param response
     *            current servlet response object
     * @param subInfo
     *            submission info object
     * @return Status or error flag which will be processed by
     *         doPostProcessing() below! (if STATUS_COMPLETE or 0 is returned,
     *         no errors occurred!)
     */
    @Override
    public int doProcessing(Context context, HttpServletRequest request,
            HttpServletResponse response, SubmissionInfo subInfo)
            throws ServletException, IOException, SQLException,
            AuthorizeException
    {
        if(!request.getParameterNames().hasMoreElements()){
            //In case of an empty request do NOT just remove all metadata, just return to the submission page
            return STATUS_MORE_INPUT_REQUESTED;
        }
        // check what submit button was pressed in User Interface
        String buttonPressed = Util.getSubmitButton(request, NEXT_BUTTON);

        // get the item and current page
        Item item = subInfo.getSubmissionItem().getItem();
        int currentPage = getCurrentPage(request);

        // lookup applicable inputs
        Collection c = subInfo.getSubmissionItem().getCollection();
        DCInput[] inputs = null;
        try
        {
            inputs = inputsReader.getInputs(c.getHandle()).getPageRows(
                    currentPage - 1,
                    subInfo.getSubmissionItem().hasMultipleTitles(),
                    subInfo.getSubmissionItem().isPublishedBefore());
            
        }
        catch (DCInputsReaderException e)
        {
            throw new ServletException(e);
        }

        for(DCInput input: inputs){
            String field = MetadataField
                    .formKey(input.getSchema(), input.getElement(), input.getQualifier());
            fieldName2input.put(field, input);
            
            
        }
        // Fetch the document type (dc.type)
        String documentType = "";
        if( (itemService.getMetadataByMetadataString(item, "dc.type") != null) && (itemService.getMetadataByMetadataString(item, "dc.type").size() >0) )
        {
            documentType = itemService.getMetadataByMetadataString(item, "dc.type").get(0).getValue();
        }
        
        String scope ="";
        if(subInfo.isInWorkflow()){
        	BasicWorkflowItem wfi = (BasicWorkflowItem)subInfo.getSubmissionItem();
        	int wfState = wfi.getState();
        	switch (wfState){
        		case BasicWorkflowService.WFSTATE_STEP1:
        			scope = DCInput.WORKFLOW_STEP1_SCOPE;
        			break;
        		case BasicWorkflowService.WFSTATE_STEP2:
        			scope = DCInput.WORKFLOW_STEP2_SCOPE;
        			break;
        		case BasicWorkflowService.WFSTATE_STEP3:
        		    scope = DCInput.WORKFLOW_STEP3_SCOPE;
        		    break;
                default:
                    scope = DCInput.WORKFLOW_SCOPE;
            }
            
        }else{
            scope = DCInput.SUBMISSION_SCOPE;
        }
        // Step 1:
        // clear out all item metadata defined on this page
        for (int i = 0; i < inputs.length; i++)
        {

            // Allow the clearing out of the metadata defined for other document types, provided it can change anytime
            if (!subInfo.isEditing() && !inputs[i]
                    .isVisible(scope))
            {
                continue;
            }

            String qualifier = inputs[i].getQualifier();
	        if (inputs[i].getInputType().equals("qualdrop_value"))
	        {
	        	qualifier = Item.ANY;
	        }
		        
            itemService.clearMetadata(context, item, inputs[i].getSchema(), inputs[i].getElement(), qualifier, Item.ANY);
        }

        // Clear required-field errors first since missing authority
        // values can add them too.
        clearErrorFields(request);
        clearValidationErrorFields(request);

        // Step 2:
        // now update the item metadata.
        String fieldName;
        boolean moreInput = false;
        for (int j = 0; j < inputs.length; j++)
        {
            // Omit fields not allowed for this document type
            if(!inputs[j].isAllowedFor(documentType))
            {
                continue;
            }

            if (!subInfo.isEditing() && !inputs[j]
                        .isVisible(scope))
            {
                continue;
            }
            String element = inputs[j].getElement();
            String qualifier = inputs[j].getQualifier();
            String schema = inputs[j].getSchema();
            if (qualifier != null && !qualifier.equals(Item.ANY))
            {
                fieldName = schema + "_" + element + '_' + qualifier;
            }
            else
            {
                fieldName = schema + "_" + element;
            }

            String fieldKey = metadataAuthorityService.makeFieldKey(schema, element, qualifier);
            String inputType = inputs[j].getInputType();
            if (inputType.equals("name"))
            {
                readNames(context, request, item, schema, element, qualifier, inputs[j]);
            }
            else if (inputType.equals("date"))
            {
                readDate(context, request, item, schema, element, qualifier, inputs[j]);
            }
            // choice-controlled input with "select" presentation type is
            // always rendered as a dropdown menu
            else if (inputType.equals("dropdown") || inputType.equals("list") 
                    || inputType.equals("year")
                    || inputType.equals("year_noinprint") 
                    || (choiceAuthorityService.isChoicesConfigured(fieldKey) &&
                      "select".equals(choiceAuthorityService.getPresentation(fieldKey))))
            {
                String[] vals = request.getParameterValues(fieldName);
                if (vals != null)
                {
                    for (int z = 0; z < vals.length; z++)
                    {
                        if (!vals[z].equals(""))
                        {
                            itemService.addMetadata(context, item, schema, element, qualifier, LANGUAGE_QUALIFIER,
                                    vals[z]);
                            validateField(request, inputs[j], fieldKey, vals[z]);
                        }
                    }
                }
            }
            else if (inputType.equals("series"))
            {
                readSeriesNumbers(context, request, item, schema, element, qualifier,
                        inputs[j]);
            }
            else if (inputType.equals("qualdrop_value"))
            {
                List<String> quals = getRepeatedParameter(request, schema + "_"
                        + element, schema + "_" + element + "_qualifier");
                List<String> vals = getRepeatedParameter(request, schema + "_"
                        + element, schema + "_" + element + "_value");
                for (int z = 0; z < vals.size(); z++)
                {
                    String thisQual = quals.get(z);
                    if ("".equals(thisQual))
                    {
                        thisQual = null;
                    }
                    String thisVal = vals.get(z);
                    if (!buttonPressed.equals("submit_" + schema + "_"
                            + element + "_remove_" + z)
                            && !thisVal.equals(""))
                    {
                        itemService.addMetadata(context, item, schema, element, thisQual, null,
                                thisVal);
                        validateField(request, inputs[j], fieldKey, thisVal);
                    }
                }
            }
            else if (inputType.equals("number") || (inputType.equals("onebox"))
                    || (inputType.equals("twobox"))
                    || (inputType.equals("textarea")))
            {
                readText(context, request, item, schema, element, qualifier, LANGUAGE_QUALIFIER, inputs[j]);
            }
            else
            {
                throw new ServletException("Field " + fieldName
                        + " has an unknown input type: " + inputType);
            }

            // determine if more input fields were requested
            if (!moreInput
                    && buttonPressed.equals("submit_" + fieldName + "_add"))
            {
                subInfo.setMoreBoxesFor(fieldName);
                subInfo.setJumpToField(fieldName);
                moreInput = true;
            }
            // was XMLUI's "remove" button pushed?
            else if (buttonPressed.equals("submit_" + fieldName + "_delete"))
            {
                subInfo.setJumpToField(fieldName);
            }
        }

        // Step 3:
        // Check to see if any fields are missing
        // Only check for required fields if user clicked the "next", the "previous" or the "progress bar" button
        if (buttonPressed.equals(NEXT_BUTTON)
                || buttonPressed.startsWith(PROGRESS_BAR_PREFIX)
                || buttonPressed.equals(PREVIOUS_BUTTON)
                || buttonPressed.equals(CANCEL_BUTTON))
        {
            for (int i = 0; i < inputs.length; i++)
            {
                // Do not check the required attribute if it is not visible or not allowed for the document type

                if (!subInfo.isEditing() && !( inputs[i].isVisible(scope) && inputs[i].isAllowedFor(documentType) ) )
                {
                    continue;
                }

                String qualifier = inputs[i].getQualifier();
                if (qualifier == null
                        && inputs[i].getInputType().equals("qualdrop_value"))
                {
                    qualifier = Item.ANY;
                }
                List<IMetadataValue> values = itemService.getMetadata(item, inputs[i].getSchema(),
                        inputs[i].getElement(), qualifier, Item.ANY);

                if ((inputs[i].isRequired() && values.size() == 0) &&
                     inputs[i].isVisible(scope))
                {
                    // since this field is missing add to list of error fields
                    addErrorField(request, getFieldName(inputs[i]));
                }
            }
        }

        if (getValidationErrorFields(request) == null) 
        {
	        // Step 4:
	        // Save changes to database
	        ContentServiceFactory.getInstance().getInProgressSubmissionService(subInfo.getSubmissionItem()).update(context, subInfo.getSubmissionItem());
        }
        else {
            return STATUS_ERROR_VALIDATION_FIELDS;
        }

        // commit changes
        context.dispatchEvents();

        // check for request for more input fields, first
        if (moreInput)
        {
            return STATUS_MORE_INPUT_REQUESTED;
        }
        // if one or more fields errored out, return
        else if (getErrorFields(request) != null && getErrorFields(request).size() > 0)
        {
            return STATUS_MISSING_REQUIRED_FIELDS;
        }

        // completed without errors
        return STATUS_COMPLETE;
    }

    

    /**
     * Retrieves the number of pages that this "step" extends over. This method
     * is used to build the progress bar.
     * <P>
     * This method may just return 1 for most steps (since most steps consist of
     * a single page). But, it should return a number greater than 1 for any
     * "step" which spans across a number of HTML pages. For example, the
     * configurable "Describe" step (configured using input-forms.xml) overrides
     * this method to return the number of pages that are defined by its
     * configuration file.
     * <P>
     * Steps which are non-interactive (i.e. they do not display an interface to
     * the user) should return a value of 1, so that they are only processed
     * once!
     *
     * @param request
     *            The HTTP Request
     * @param subInfo
     *            The current submission information object
     *
     * @return the number of pages in this step
     */
    @Override
    public int getNumberOfPages(HttpServletRequest request,
            SubmissionInfo subInfo) throws ServletException
    {
        // by default, use the "default" collection handle
        String collectionHandle = DCInputsReader.DEFAULT_COLLECTION;

        if (subInfo.getSubmissionItem() != null)
        {
            collectionHandle = subInfo.getSubmissionItem().getCollection()
                    .getHandle();
        }

        // get number of input pages (i.e. "Describe" pages)
        try
        {
            return getInputsReader().getNumberInputPages(collectionHandle);
        }
        catch (DCInputsReaderException e)
        {
            throw new ServletException(e);
        }
    }

    /**
     *
     * @return the current DCInputsReader
     */
    public static DCInputsReader getInputsReader() throws ServletException
    {
        // load inputsReader only the first time
        if (inputsReader == null)
        {
            // read configurable submissions forms data
            try
            {
                inputsReader = new DCInputsReader();
            }
            catch (DCInputsReaderException e)
            {
                throw new ServletException(e);
            }
        }
        
        return inputsReader;
    }
    
    /**
     * @param filename
     *        file to get the input reader for
     * @return the current DCInputsReader
     */
    public static DCInputsReader getInputsReader(String filename) throws ServletException
    {
        try
        {
            inputsReader = new DCInputsReader(filename);
        }
        catch (DCInputsReaderException e)
        {
            throw new ServletException(e);
        }
        return inputsReader;
    }
    
    /**
     * @return the default language qualifier for metadata
     */
    
    public static String getDefaultLanguageQualifier()
    {
       String language = "";
       language = DSpaceServicesFactory.getInstance().getConfigurationService().getProperty("default.language");
       if (StringUtils.isEmpty(language))
       {
           language = "en";
       }
       return language;
    }
    
    // ****************************************************************
    // ****************************************************************
    // METHODS FOR FILLING DC FIELDS FROM METADATA FORMS
    // ****************************************************************
    // ****************************************************************

    /**
     * Set relevant metadata fields in an item from name values in the form.
     * Some fields are repeatable in the form. If this is the case, and the
     * field is "dc.contributor.author", the names in the request will be from
     * the fields as follows:
     *
     * dc_contributor_author_last -> last name of first author
     * dc_contributor_author_first -> first name(s) of first author
     * dc_contributor_author_last_1 -> last name of second author
     * dc_contributor_author_first_1 -> first name(s) of second author
     *
     * and so on. If the field is unqualified:
     *
     * dc_contributor_last -> last name of first contributor
     * dc_contributor_first -> first name(s) of first contributor
     *
     * If the parameter "submit_dc_contributor_author_remove_n" is set, that
     * value is removed.
     *
     * Otherwise the parameters are of the form:
     *
     * dc_contributor_author_last dc_contributor_author_first
     *
     * The values will be put in separate MetadataValues, in the form "last name,
     * first name(s)", ordered as they appear in the list. These will replace
     * any existing values.
     *
     * @param request
     *            the request object
     * @param item
     *            the item to update
     * @param schema
     *            the metadata schema
     * @param element
     *            the metadata element
     * @param qualifier
     *            the metadata qualifier, or null if unqualified
     * @param repeated
     *            set to true if the field is repeatable on the form
     */
    protected void readNames(Context context, HttpServletRequest request, Item item,
            String schema, String element, String qualifier, DCInput dcInput) throws SQLException 
    {
        boolean repeated = dcInput.getRepeatable();
        
		String metadataField = metadataFieldService.findByElement(context, schema, element, qualifier).toString();

        String fieldKey = metadataAuthorityService.makeFieldKey(schema, element, qualifier);
        boolean isAuthorityControlled = metadataAuthorityService.isAuthorityControlled(fieldKey);

        // Names to add
        List<String> firsts = new LinkedList<String>();
        List<String> lasts = new LinkedList<String>();
        List<String> auths = new LinkedList<String>();
        List<String> confs = new LinkedList<String>();

        if (repeated)
        {
            firsts = getRepeatedParameter(request, metadataField, metadataField
                    + "_first");
            lasts = getRepeatedParameter(request, metadataField, metadataField
                    + "_last");

            if(isAuthorityControlled)
            {
               auths = getRepeatedParameter(request, metadataField, metadataField
                    + "_authority");
               confs = getRepeatedParameter(request, metadataField, metadataField
                    + "_confidence");
           }

            // Find out if the relevant "remove" button was pressed
            // TODO: These separate remove buttons are only relevant
            // for DSpace JSP UI, and the code below can be removed
            // once the DSpace JSP UI is obsolete!
            String buttonPressed = Util.getSubmitButton(request, "");
            String removeButton = "submit_" + metadataField + "_remove_";

            if (buttonPressed.startsWith(removeButton))
            {
                int valToRemove = Integer.parseInt(buttonPressed
                        .substring(removeButton.length()));

                firsts.remove(valToRemove);
                lasts.remove(valToRemove);
                if(isAuthorityControlled)
                {
                    if(valToRemove < auths.size())
                    {
                        auths.remove(valToRemove);
                        confs.remove(valToRemove);
                    }
                }
            }
        }
        else
        {
            // Just a single name
            String lastName = request.getParameter(metadataField + "_last");
            String firstNames = request.getParameter(metadataField + "_first");
            String authority = request.getParameter(metadataField + "_authority");
            String confidence = request.getParameter(metadataField + "_confidence");

            if (lastName != null)
            {
                lasts.add(lastName);
            }
            if (firstNames != null)
            {
                firsts.add(firstNames);
            }
            auths.add(authority == null ? "" : authority);
            confs.add(confidence == null ? "" : confidence);
        }

        // Remove existing values, already done in doProcessing see also bug DS-203
        // item.clearMetadata(schema, element, qualifier, Item.ANY);

        // Put the names in the correct form
        for (int i = 0; i < lasts.size(); i++)
        {
            String f = firsts.get(i);
            String l = lasts.get(i);

            // only add if lastname is non-empty
            if ((l != null) && !((l.trim()).equals("")))
            {
                // Ensure first name non-null
                if (f == null)
                {
                    f = "";
                }

                // If there is a comma in the last name, we take everything
                // after that comma, and add it to the right of the
                // first name
                int comma = l.indexOf(',');

                if (comma >= 0)
                {
                    f = f + l.substring(comma + 1);
                    l = l.substring(0, comma);

                    // Remove leading whitespace from first name
                    while (f.startsWith(" "))
                    {
                        f = f.substring(1);
                    }
                }

                // Add to the database -- unless required authority is missing
                DCPersonName dcPersonName = new DCPersonName(l, f);
                if (isAuthorityControlled)
                {
                    String authKey = auths.size() > i ? auths.get(i) : null;
                    String sconf = (authKey != null && confs.size() > i) ? confs.get(i) : null;
                    if (metadataAuthorityService.isAuthorityRequired(fieldKey) &&
                        (authKey == null || authKey.length() == 0))
                    {
                        log.warn("Skipping value of "+metadataField+" because the required Authority key is missing or empty.");
                        addErrorField(request, metadataField);
                    }
                    else
                    {
                        itemService.addMetadata(context, item, schema, element, qualifier, null,
                                dcPersonName.toString(), authKey,
                                (sconf != null && sconf.length() > 0) ?
                                        Choices.getConfidenceValue(sconf) : Choices.CF_ACCEPTED);
                        validateField(request, dcInput, metadataField, dcPersonName.toString());
                    }
                }
                else
                {
                    itemService.addMetadata(context, item, schema, element, qualifier, null,
                            dcPersonName.toString());
                    validateField(request, dcInput, metadataField, dcPersonName.toString());
                }
            }
        }
    }

    /**
     * Fill out an item's metadata values from a plain standard text field. If
     * the field isn't repeatable, the input field name is called:
     *
     * element_qualifier
     *
     * or for an unqualified element:
     *
     * element
     *
     * Repeated elements are appended with an underscore then an integer. e.g.:
     *
     * dc_title_alternative dc_title_alternative_1
     *
     * The values will be put in separate MetadataValues, ordered as they appear in
     * the list. These will replace any existing values.
     *
     * @param request
     *            the request object
     * @param item
     *            the item to update
     * @param schema
     *            the short schema name
     * @param element
     *            the metadata element
     * @param qualifier
     *            the metadata qualifier, or null if unqualified
     * @param repeated
     *            set to true if the field is repeatable on the form
     * @param lang
     *            language to set (ISO code)
     * @param hasLanguageTag
     *            to check if the field has a language tag
     */
    protected void readText(Context context, HttpServletRequest request, Item item, String schema,
            String element, String qualifier, String lang, DCInput dcInput) throws SQLException
    {
        boolean repeated = dcInput.getRepeatable();
        boolean hasLanguageTag = dcInput.getLanguage();
        // FIXME: Of course, language should be part of form, or determined
        // some other way
        String metadataField = metadataFieldService.findByElement(context, schema, element, qualifier).toString();

        String fieldKey = metadataAuthorityService.makeFieldKey(schema, element, qualifier);
        boolean isAuthorityControlled = metadataAuthorityService.isAuthorityControlled(fieldKey);
        
        String parentMetadataField = "";
        String parentMetadataFieldParam = "";
        boolean parentRepeatable = false;
        if(dcInput.hasParent()){
            parentMetadataField=dcInput.getParent();
            parentRepeatable = fieldName2input.get(parentMetadataField).isRepeatable();
        }

        // Values to add
        TreeMap<Integer, String> vals = null;
        List<String> auths = null;
        List<String> confs = null;

        if (parentRepeatable)
        {
            String parentType= fieldName2input.get(parentMetadataField).getInputType();
            if (StringUtils.equals(parentType,"name"))
            {
                parentMetadataFieldParam = parentMetadataField+"_last";
            }
            else if (StringUtils.equals(parentType,"date"))
            {
                parentMetadataFieldParam = parentMetadataField+"_year";
            }
            else if (StringUtils.equals(parentType,"series"))
            {
                parentMetadataFieldParam = parentMetadataField+"_series";
            }
            else if (StringUtils.equals(parentType,"qualdrop_value"))
            {
                parentMetadataFieldParam = parentMetadataField+"_value";
            }else{
                parentMetadataFieldParam = parentMetadataField;
            }
                
            
            vals = getRepeatedParameterParentWithTheirIndices(request, metadataField, metadataField,parentMetadataField,parentMetadataFieldParam);
            if (isAuthorityControlled)
            {
                auths = getRepeatedParameterParent(request, metadataField, metadataField+"_authority",parentMetadataField,parentMetadataFieldParam);
                confs = getRepeatedParameterParent(request, metadataField, metadataField+"_confidence",parentMetadataField,parentMetadataFieldParam);
            }

            // Find out if the relevant "remove" button was pressed
            // TODO: These separate remove buttons are only relevant
            // for DSpace JSP UI, and the code below can be removed
            // once the DSpace JSP UI is obsolete!
            String buttonPressed = Util.getSubmitButton(request, "");
            String removeButton = "submit_" + parentMetadataField + "_remove_";

            if (buttonPressed.startsWith(removeButton))
            {
                int valToRemove = Integer.parseInt(buttonPressed
                        .substring(removeButton.length()));

                int key = vals.keySet().toArray(new Integer[vals.size()])[valToRemove];
                vals.remove(key);
                if(isAuthorityControlled)
                {
                   auths.remove(valToRemove);
                   confs.remove(valToRemove);
                }
            }
        }
        else if(!dcInput.hasParent() && repeated ){
            vals = getRepeatedParameterWithTheirIndices(request, metadataField, metadataField);
            if (isAuthorityControlled)
            {
                auths = getRepeatedParameter(request, metadataField, metadataField+"_authority");
                confs = getRepeatedParameter(request, metadataField, metadataField+"_confidence");
            }

            // Find out if the relevant "remove" button was pressed
            // TODO: These separate remove buttons are only relevant
            // for DSpace JSP UI, and the code below can be removed
            // once the DSpace JSP UI is obsolete!
            String buttonPressed = Util.getSubmitButton(request, "");
            String removeButton = "submit_" + metadataField + "_remove_";

            if (buttonPressed.startsWith(removeButton))
            {
                int valToRemove = Integer.parseInt(buttonPressed
                        .substring(removeButton.length()));
                                
                //find the key from the given position 
                //for more information take a look at < Edit-metadata.jsp>
                int key = vals.keySet().toArray(new Integer[vals.size()])[valToRemove];
                vals.remove(key);
                if(isAuthorityControlled)
                {
                   auths.remove(valToRemove);
                   confs.remove(valToRemove);
                }
            }

        }else if(StringUtils.isNotBlank(parentMetadataField)){
            vals = new TreeMap<Integer, String>();
            String value = request.getParameter(metadataField);
            String parent = "";
            String parentType= fieldName2input.get(parentMetadataField).getInputType();
            
            if (StringUtils.equals(parentType,"name"))
            {
                parent = request.getParameter(parentMetadataField+"_last");
            }
            else if (StringUtils.equals(parentType,"date"))
            {
                parent = request.getParameter(parentMetadataField+"_year");
            }
            else if (StringUtils.equals(parentType,"series"))
            {
                parent = request.getParameter(parentMetadataField+"_series");
            }
            else if (StringUtils.equals(parentType,"qualdrop_value"))
            {
                parent = request.getParameter(parentMetadataField+"_value");
            }else{
                parent = request.getParameter(parentMetadataField);
            }

            if (StringUtils.isNotBlank(parent))
            {
            	if(StringUtils.isNotBlank(value)){
            		vals.put(0, value.trim());
            	}else{
            		vals.put(0, MetadataValue.PARENT_PLACEHOLDER_VALUE);
            	}
                
                if (isAuthorityControlled)
                {
                    auths = new LinkedList<String>();
                    confs = new LinkedList<String>();
                    String av = request.getParameter(metadataField+"_authority");
                    String cv = request.getParameter(metadataField+"_confidence");
                    auths.add(av == null ? "":av.trim());
                    confs.add(cv == null ? "":cv.trim());
                }
            }
        }
        else
        {
            // Just a single name
            vals = new TreeMap<Integer, String>();
            String value = request.getParameter(metadataField);
            
            if (value != null)
            {
                vals.put(0, value.trim());
            }
            if (isAuthorityControlled)
            {
                auths = new LinkedList<String>();
                confs = new LinkedList<String>();
                String av = request.getParameter(metadataField+"_authority");
                String cv = request.getParameter(metadataField+"_confidence");
                auths.add(av == null ? "":av.trim());
                confs.add(cv == null ? "":cv.trim());
            }
        }

        // Remove existing values, already done in doProcessing see also bug DS-203
        // item.clearMetadata(schema, element, qualifier, Item.ANY);

        int i=0;

        // Put the names in the correct form
        for(Map.Entry<Integer, String> entry: vals.entrySet())
        {
            // Add to the database if non-empty
            
            String s = entry.getValue();
            int key = entry.getKey();
            if ((s != null) && !s.equals(""))
            {
                if (hasLanguageTag && !repeated && key == 0) 
                {
                    // the field is like dc_title[lang] for none repeatable element,
                    // dc_title_alternative_2[lang] otherwise
                    lang = request.getParameter(metadataField + "[lang]");

                } 
                else if (hasLanguageTag && repeated) 
                {
                    lang = request.getParameter(metadataField + "_" + key + "[lang]");
                }
                
                if (isAuthorityControlled)
                {
                    String authKey = auths.size() > i ? auths.get(i) : null;
                    String sconf = (authKey != null && confs.size() > i) ? confs.get(i) : null;
                    if (metadataAuthorityService.isAuthorityRequired(fieldKey) &&
                            (authKey == null || authKey.length() == 0))
                    {
                        log.warn("Skipping value of "+metadataField+" because the required Authority key is missing or empty.");
                        addErrorField(request, metadataField);
                    }
                    else
                    {
                        itemService.addMetadata(context, item, schema, element, qualifier, lang, s,
                                authKey, (sconf != null && sconf.length() > 0) ?
                                        Choices.getConfidenceValue(sconf) : Choices.CF_ACCEPTED);
                        validateField(request, dcInput, metadataField, s);
                    }
                }
                else
                {
                    itemService.addMetadata(context, item, schema, element, qualifier, lang, s);
                    validateField(request, dcInput, metadataField, s);
                }
            }
            i++;
        }
    }

    private void validateField(HttpServletRequest request, DCInput dcInput,
            String metadataField, String s)
    {
        if(!(dcInput.validate(s))) {
            addValidationErrorField(request, metadataField); 
        }
    }

    /**
     * Fill out a metadata date field with the value from a form. The date is
     * taken from the three parameters:
     *
     * element_qualifier_year element_qualifier_month element_qualifier_day
     *
     * The granularity is determined by the values that are actually set. If the
     * year isn't set (or is invalid)
     *
     * @param request
     *            the request object
     * @param item
     *            the item to update
     * @param schema
     *            the metadata schema
     * @param element
     *            the metadata element
     * @param qualifier
     *            the metadata qualifier, or null if unqualified
     * @throws SQLException if database error
     */
    protected void readDate(Context context, HttpServletRequest request, Item item, String schema,
            String element, String qualifier, DCInput dcInput) throws SQLException
    {
        String metadataField = metadataFieldService.findByElement(context, schema, element, qualifier).toString();
        String parentMetadataField ="";
        String parentMetadataFieldParam ="";
        List<String> vals =null;
        
        boolean parentRepeatable= false;
        if(dcInput.hasParent() ){
            parentMetadataField = dcInput.getParent();
            parentRepeatable = fieldName2input.get(parentMetadataField).isRepeatable();
        }
        
        if(parentRepeatable){
            String parentType= fieldName2input.get(parentMetadataField).getInputType();
            if (StringUtils.equals(parentType,"name"))
            {
                parentMetadataFieldParam = parentMetadataField+"_last";
            }
            else if (StringUtils.equals(parentType,"date"))
            {
                parentMetadataFieldParam = parentMetadataField+"_year";
            }
            else if (StringUtils.equals(parentType,"series"))
            {
                parentMetadataFieldParam = parentMetadataField+"_series";
            }
            else if (StringUtils.equals(parentType,"qualdrop_value"))
            {
                parentMetadataFieldParam = parentMetadataField+"_value";
            }else{
                parentMetadataFieldParam = parentMetadataField;
            }
                
            
            vals = getDateRepeatedParameterParent(request, metadataField, metadataField,parentMetadataField,parentMetadataFieldParam);

            // Find out if the relevant "remove" button was pressed
            // TODO: These separate remove buttons are only relevant
            // for DSpace JSP UI, and the code below can be removed
            // once the DSpace JSP UI is obsolete!
            String buttonPressed = Util.getSubmitButton(request, "");
            String removeButton = "submit_" + parentMetadataField + "_remove_";

            if (buttonPressed.startsWith(removeButton))
            {
                int valToRemove = Integer.parseInt(buttonPressed
                        .substring(removeButton.length()));

                vals.remove(valToRemove);

            }
        }
        int year = Util.getIntParameter(request, metadataField + "_year");
        int month = Util.getIntParameter(request, metadataField + "_month");
        int day = Util.getIntParameter(request, metadataField + "_day");


        
        // FIXME: Probably should be some more validation
        // Make a standard format date
        DCDate d = new DCDate(year, month, day, -1, -1, -1);

        // already done in doProcessing see also bug DS-203
        // item.clearMetadata(schema, element, qualifier, Item.ANY);

        if (year > 0)
        {
            // Only put in date if there is one!
            itemService.addMetadata(context, item, schema, element, qualifier, null, d.toString());
            validateField(request, dcInput, metadataField, d.toString());
        }
    }

    /**
     * Set relevant metadata fields in an item from series/number values in the
     * form. Some fields are repeatable in the form. If this is the case, and
     * the field is "relation.ispartof", the names in the request will be from
     * the fields as follows:
     *
     * dc_relation_ispartof_series dc_relation_ispartof_number
     * dc_relation_ispartof_series_1 dc_relation_ispartof_number_1
     *
     * and so on. If the field is unqualified:
     *
     * dc_relation_series dc_relation_number
     *
     * Otherwise the parameters are of the form:
     *
     * dc_relation_ispartof_series dc_relation_ispartof_number
     *
     * The values will be put in separate MetadataValues, in the form "last name,
     * first name(s)", ordered as they appear in the list. These will replace
     * any existing values.
     *
     * @param request
     *            the request object
     * @param item
     *            the item to update
     * @param schema
     *            the metadata schema
     * @param element
     *            the metadata element
     * @param qualifier
     *            the metadata qualifier, or null if unqualified
     * @param repeated
     *            set to true if the field is repeatable on the form
     */
    protected void readSeriesNumbers(Context context, HttpServletRequest request, Item item,
            String schema, String element, String qualifier, DCInput dcInput) throws SQLException
    {
        boolean repeated = dcInput.getRepeatable();
        
		String metadataField = metadataFieldService.findByElement(context, schema, element, qualifier).toString();

        // Names to add
        List<String> series = new LinkedList<String>();
        List<String> numbers = new LinkedList<String>();

        if (repeated)
        {
            series = getRepeatedParameter(request, metadataField, metadataField
                    + "_series");
            numbers = getRepeatedParameter(request, metadataField,
                    metadataField + "_number");

            // Find out if the relevant "remove" button was pressed
            String buttonPressed = Util.getSubmitButton(request, "");
            String removeButton = "submit_" + metadataField + "_remove_";

            if (buttonPressed.startsWith(removeButton))
            {
                int valToRemove = Integer.parseInt(buttonPressed
                        .substring(removeButton.length()));

                series.remove(valToRemove);
                numbers.remove(valToRemove);
            }
        }
        else
        {
            // Just a single name
            String s = request.getParameter(metadataField + "_series");
            String n = request.getParameter(metadataField + "_number");

            // Only put it in if there was a name present
            if ((s != null) && !s.equals(""))
            {
                // if number is null, just set to a nullstring
                if (n == null)
                {
                    n = "";
                }

                series.add(s);
                numbers.add(n);
            }
        }

        // Remove existing values, already done in doProcessing see also bug DS-203
        // item.clearMetadata(schema, element, qualifier, Item.ANY);

        // Put the names in the correct form
        for (int i = 0; i < series.size(); i++)
        {
            String s = (series.get(i)).trim();
            String n = (numbers.get(i)).trim();

            // Only add non-empty
            if (!s.equals("") || !n.equals(""))
            {
                DCSeriesNumber dcSeriesNumber = new DCSeriesNumber(s, n);
                itemService.addMetadata(context, item, schema, element, qualifier, null,
                        dcSeriesNumber.toString());
                validateField(request, dcInput, metadataField, dcSeriesNumber.toString());
            }
        }
    }

    /**
     * Get repeated values from a form. If "foo" is passed in as the parameter,
     * values in the form of parameters "foo", "foo_1", "foo_2", etc. are
     * returned.
     * <P>
     * This method can also handle "composite fields" (metadata fields which may
     * require multiple params, etc. a first name and last name).
     *
     * @param request
     *            the HTTP request containing the form information
     * @param metadataField
     *            the metadata field which can store repeated values
     * @param param
     *            the repeated parameter on the page (used to fill out the
     *            metadataField)
     *
     * @return a List of Strings
     */
    protected List<String> getRepeatedParameter(HttpServletRequest request,
            String metadataField, String param)
    {
        List<String> vals = new LinkedList<String>();

        int i = 1;    //start index at the first of the previously entered values
        boolean foundLast = false;

        // Iterate through the values in the form.
        while (!foundLast)
        {
            String s = null;

            //First, add the previously entered values.
            // This ensures we preserve the order that these values were entered
            s = request.getParameter(param + "_" + i);

            // If there are no more previously entered values,
            // see if there's a new value entered in textbox
            if (s==null)
            {
                s = request.getParameter(param);
                //this will be the last value added
                foundLast = true;
            }

            // We're only going to add non-null values
            if (s != null)
            {
                boolean addValue = true;

                // Check to make sure that this value was not selected to be
                // removed.
                // (This is for the "remove multiple" option available in
                // Manakin)
                String[] selected = request.getParameterValues(metadataField
                        + "_selected");

                if (selected != null)
                {
                    for (int j = 0; j < selected.length; j++)
                    {
                        if (selected[j].equals(metadataField + "_" + i))
                        {
                            addValue = false;
                        }
                    }
                }

                if (addValue)
                {
                    vals.add(s.trim());
                }
            }

            i++;
        }

        log.debug("getRepeatedParameter: metadataField=" + metadataField
                + " param=" + metadataField + ", return count = "+vals.size());

        return vals;
    }
    
    /** 
     * This Methode has the same function as the getRepeatedParameter.
     * For repeated values with language tag their indices are needed to
     * properly identify their language tag
     * 
     * @param request    
     *               the HTTP request containing the form information
     * @param metadataField    
     *               the metadata field which can store repeated values
     * @param param  
     *               the repeated parameter on the page (used to fill out the
     *               metadataField)  
     * @return     a TreeMap of Integer and Strings
    */ 
    protected TreeMap<Integer, String> getRepeatedParameterWithTheirIndices(HttpServletRequest request,
            String metadataField, String param)
    {
        LinkedHashMap<Integer, String> vals = new LinkedHashMap<Integer, String>();

        int i = 1;    //start index at the first of the previously entered values
        boolean foundLast = false;

        // Iterate through the values in the form.
        while (!foundLast)
        {
            String s = null;

            //First, add the previously entered values.
            // This ensures we preserve the order that these values were entered
            s = request.getParameter(param + "_" + i);

            // If there are no more previously entered values,
            // see if there's a new value entered in textbox
            if (s==null)
            {
                s = request.getParameter(param);
                //this will be the last value added
                foundLast = true;
            }

            // We're only going to add non-null values
            if (s != null)
            {
                boolean addValue = true;

                // Check to make sure that this value was not selected to be
                // removed.
                String[] selected = request.getParameterValues(metadataField
                        + "_selected");

                if (selected != null)
                {
                    for (int j = 0; j < selected.length; j++)
                    {
                        if (selected[j].equals(metadataField + "_" + i))
                        {
                            addValue = false;
                        }
                    }
                }

                if (addValue)
                {
                    vals.put(i, s.trim());
                }
            }

            i++;
        }

        log.debug("getRepeatedParameterWithTheirIndices: metadataField=" + metadataField
                + " param=" + metadataField + ", return count = "+vals.size());

        return new TreeMap(vals);
    }

    protected TreeMap<Integer, String> getRepeatedParameterParentWithTheirIndices(HttpServletRequest request,
            String metadataField, String param,String parentMetadataField, String parentParam)
    {
    	LinkedHashMap<Integer, String> vals = new LinkedHashMap<Integer, String>();

        int i = 1;    //start index at the first of the previously entered values
        boolean foundLast = false;

        // Iterate through the values in the form.
        while (!foundLast)
        {
            String s = null;
            String parent = null;
            //First, add the previously entered values.
            // This ensures we preserve the order that these values were entered
            s = request.getParameter(param + "_" + i);
            parent = request.getParameter(parentParam + "_" + i);

            // If there are no more previously entered values,
            // see if there's a new value entered in textbox
            if (!StringUtils.isNotBlank(parent))
            {
                s = request.getParameter(param);
                parent= request.getParameter(parentParam);
                //this will be the last value added
                foundLast = true;
            }

            if (StringUtils.isNotBlank(parent)) 
            {
                boolean addValue = true;

                // Check to make sure that this value was not selected to be
                // removed.
                // (This is for the "remove multiple" option available in
                // Manakin)
                String[] selected = request.getParameterValues(parentMetadataField
                        + "_selected");

                if (selected != null)
                {
                    for (int j = 0; j < selected.length; j++)
                    {
                        if (selected[j].equals(parentMetadataField + "_" + i))
                        {
                            addValue = false;
                        }
                    }
                }

                if (addValue)
                {
                	if(!StringUtils.isNotBlank(s) && StringUtils.equals(param, metadataField)){
                		vals.put(i, MetadataValue.PARENT_PLACEHOLDER_VALUE);
                	}else if(StringUtils.isNotBlank(s)){
                		vals.put(i, StringUtils.trim(s));
                	}else{
                		vals.put(i, "");
                	}
                		

                }
            }

            i++;
        }

        log.debug("getRepeatedParameterParent: metadataField=" + metadataField
                + " param=" + metadataField + ", return count = "+vals.size());

        return new TreeMap(vals);
    }
   
    protected List<String> getDateRepeatedParameterParent(HttpServletRequest request,
            String metadataField, String param,String parentMetadataField, String parentParam)
    {
        List<String> vals = new LinkedList<String>();

        int i = 1;    //start index at the first of the previously entered values
        boolean foundLast = false;

        // Iterate through the values in the form.
        while (!foundLast)
        {
            String s = null;
            String parent = null;
            //First, add the previously entered values.
            // This ensures we preserve the order that these values were entered
            s = request.getParameter(param + "_" + i);
            parent = request.getParameter(parentParam + "_" + i);

            // If there are no more previously entered values,
            // see if there's a new value entered in textbox
            if (!StringUtils.isNotBlank(parent))
            {
                s = request.getParameter(param);
                parent= request.getParameter(parentParam);
                //this will be the last value added
                foundLast = true;
            }

            // We're only going to add non-null values
            if (StringUtils.isNotBlank(parent))
            {
                boolean addValue = true;

                // Check to make sure that this value was not selected to be
                // removed.
                // (This is for the "remove multiple" option available in
                // Manakin)
                String[] selected = request.getParameterValues(parentMetadataField
                        + "_selected");

                if (selected != null)
                {
                    for (int j = 0; j < selected.length; j++)
                    {
                        if (selected[j].equals(parentMetadataField + "_" + i))
                        {
                            addValue = false;
                        }
                    }
                }

                if (addValue)
                {
                    if(!StringUtils.isNotBlank(s) && StringUtils.equals(param, metadataField)){
                        //vals.add(MetadataValue.PARENT_PLACEHOLDER_VALUE);
                    }else if(StringUtils.isNotBlank(s)){
                        //vals.add();
                    }else{
                        //vals.add("");
                    }
                        

                }
            }

            i++;
        }

        log.debug("getRepeatedParameter: metadataField=" + metadataField
                + " param=" + metadataField + ", return count = "+vals.size());

        return vals;
    }    
    
    
    protected List<String> getRepeatedParameterParent(HttpServletRequest request,
            String metadataField, String param,String parentMetadataField, String parentParam)
    {
        List<String> vals = new LinkedList<String>();

        int i = 1;    //start index at the first of the previously entered values
        boolean foundLast = false;

        // Iterate through the values in the form.
        while (!foundLast)
        {
            String s = null;
            String parent = null;
            //First, add the previously entered values.
            // This ensures we preserve the order that these values were entered
            s = request.getParameter(param + "_" + i);
            parent = request.getParameter(parentParam + "_" + i);

            // If there are no more previously entered values,
            // see if there's a new value entered in textbox
            if (!StringUtils.isNotBlank(parent))
            {
                s = request.getParameter(param);
                parent= request.getParameter(parentParam);
                //this will be the last value added
                foundLast = true;
            }

            // We're only going to add non-null values
            if (StringUtils.isNotBlank(parent))
            {
                boolean addValue = true;

                // Check to make sure that this value was not selected to be
                // removed.
                // (This is for the "remove multiple" option available in
                // Manakin)
                String[] selected = request.getParameterValues(parentMetadataField
                        + "_selected");

                if (selected != null)
                {
                    for (int j = 0; j < selected.length; j++)
                    {
                        if (selected[j].equals(parentMetadataField + "_" + i))
                        {
                            addValue = false;
                        }
                    }
                }

                if (addValue)
                {
                    if(!StringUtils.isNotBlank(s) && StringUtils.equals(param, metadataField)){
                        vals.add(MetadataValue.PARENT_PLACEHOLDER_VALUE);
                    }else if(StringUtils.isNotBlank(s)){
                        vals.add(StringUtils.trim(s));
                    }else{
                        vals.add("");
                    }
                        

                }
            }

            i++;
        }

        log.debug("getRepeatedParameter: metadataField=" + metadataField
                + " param=" + metadataField + ", return count = "+vals.size());

        return vals;
    }

    /**
     * Return the HTML / DRI field name for the given input.
     *
     * @param input
     */
    public static String getFieldName(DCInput input)
    {
        String dcSchema = input.getSchema();
        String dcElement = input.getElement();
        String dcQualifier = input.getQualifier();
        if (dcQualifier != null && !dcQualifier.equals(Item.ANY))
        {
            return dcSchema + "_" + dcElement + '_' + dcQualifier;
        }
        else
        {
            return dcSchema + "_" + dcElement;
        }
=======
public class DescribeStep extends MetadataStep {
	/** log4j logger */
	private static Logger log = Logger.getLogger(DescribeStep.class);
>>>>>>> 1b5ada2d

}<|MERGE_RESOLUTION|>--- conflicted
+++ resolved
@@ -7,1577 +7,14 @@
  */
 package org.dspace.submit.step;
 
-<<<<<<< HEAD
-import java.io.IOException;
-import java.sql.SQLException;
-import java.util.HashMap;
-import java.util.LinkedHashMap;
-import java.util.LinkedList;
-import java.util.List;
-import java.util.Map;
-import java.util.TreeMap;
-
-import javax.servlet.ServletException;
-import javax.servlet.http.HttpServletRequest;
-import javax.servlet.http.HttpServletResponse;
-
-import org.apache.commons.lang.StringUtils;
 import org.apache.log4j.Logger;
-import org.dspace.app.util.DCInput;
-import org.dspace.app.util.DCInputsReader;
-import org.dspace.app.util.DCInputsReaderException;
-import org.dspace.app.util.SubmissionInfo;
-import org.dspace.app.util.Util;
-import org.dspace.authorize.AuthorizeException;
-import org.dspace.content.Collection;
-import org.dspace.content.DCDate;
-import org.dspace.content.DCPersonName;
-import org.dspace.content.DCSeriesNumber;
-import org.dspace.content.IMetadataValue;
-import org.dspace.content.Item;
-import org.dspace.content.MetadataField;
-import org.dspace.content.MetadataValue;
-import org.dspace.content.authority.Choices;
-import org.dspace.content.authority.factory.ContentAuthorityServiceFactory;
-import org.dspace.content.authority.service.ChoiceAuthorityService;
-import org.dspace.content.authority.service.MetadataAuthorityService;
-import org.dspace.content.factory.ContentServiceFactory;
-import org.dspace.core.Context;
-import org.dspace.services.factory.DSpaceServicesFactory;
-import org.dspace.submit.AbstractProcessingStep;
-import org.dspace.workflowbasic.BasicWorkflowItem;
-import org.dspace.workflowbasic.service.BasicWorkflowService;
-=======
-import org.apache.log4j.Logger;
->>>>>>> 1b5ada2d
 
 /**
  * @author Luigi Andrea Pascarelli (luigiandrea.pascarelli at 4science.it)
  *
  */
-<<<<<<< HEAD
-public class DescribeStep extends AbstractProcessingStep
-{
-    /** log4j logger */
-    private static Logger log = Logger.getLogger(DescribeStep.class);
-
-    /** hash of all submission forms details */
-    private static DCInputsReader inputsReader = null;
-
-    /***************************************************************************
-     * STATUS / ERROR FLAGS (returned by doProcessing() if an error occurs or
-     * additional user interaction may be required)
-     *
-     * (Do NOT use status of 0, since it corresponds to STATUS_COMPLETE flag
-     * defined in the JSPStepManager class)
-     **************************************************************************/
-    // user requested an extra input field to be displayed
-    public static final int STATUS_MORE_INPUT_REQUESTED = 1;
-
-    // there were required fields that were not filled out
-    public static final int STATUS_MISSING_REQUIRED_FIELDS = 2;
-    
-    // the metadata language qualifier
-    public static final String LANGUAGE_QUALIFIER = getDefaultLanguageQualifier();
-
-    // there were validation errors found
-    public static final int STATUS_ERROR_VALIDATION_FIELDS = 3;
-    
-    private HashMap<String,DCInput> fieldName2input =new HashMap<String,DCInput>();
-
-    protected final ChoiceAuthorityService choiceAuthorityService;
-    protected final MetadataAuthorityService metadataAuthorityService;
-
-
-    /** Constructor */
-    public DescribeStep() throws ServletException
-    {
-        //load the DCInputsReader
-        getInputsReader();
-        metadataAuthorityService = ContentAuthorityServiceFactory.getInstance().getMetadataAuthorityService();
-        choiceAuthorityService = ContentAuthorityServiceFactory.getInstance().getChoiceAuthorityService();
-    }
-
-    public String getHeading(HttpServletRequest request, SubmissionInfo subInfo, int pageNumber, String heading) {
-        try
-        {
-            // get the item and current page
-            Item item = subInfo.getSubmissionItem().getItem();
-
-            // lookup applicable inputs
-            Collection c = subInfo.getSubmissionItem().getCollection();
-            
-            String customHeading = inputsReader.getInputs(c.getHandle()).getHeading(pageNumber);
-            if (StringUtils.isNotBlank(customHeading)) {
-                return customHeading;
-            }
-        }
-        catch (DCInputsReaderException | NullPointerException e)
-        {
-            return heading;
-        }
-        return heading;
-    }
-    
-    /**
-     * Do any processing of the information input by the user, and/or perform
-     * step processing (if no user interaction required)
-     * <P>
-     * It is this method's job to save any data to the underlying database, as
-     * necessary, and return error messages (if any) which can then be processed
-     * by the appropriate user interface (JSP-UI or XML-UI)
-     * <P>
-     * NOTE: If this step is a non-interactive step (i.e. requires no UI), then
-     * it should perform *all* of its processing in this method!
-     *
-     * @param context
-     *            current DSpace context
-     * @param request
-     *            current servlet request object
-     * @param response
-     *            current servlet response object
-     * @param subInfo
-     *            submission info object
-     * @return Status or error flag which will be processed by
-     *         doPostProcessing() below! (if STATUS_COMPLETE or 0 is returned,
-     *         no errors occurred!)
-     */
-    @Override
-    public int doProcessing(Context context, HttpServletRequest request,
-            HttpServletResponse response, SubmissionInfo subInfo)
-            throws ServletException, IOException, SQLException,
-            AuthorizeException
-    {
-        if(!request.getParameterNames().hasMoreElements()){
-            //In case of an empty request do NOT just remove all metadata, just return to the submission page
-            return STATUS_MORE_INPUT_REQUESTED;
-        }
-        // check what submit button was pressed in User Interface
-        String buttonPressed = Util.getSubmitButton(request, NEXT_BUTTON);
-
-        // get the item and current page
-        Item item = subInfo.getSubmissionItem().getItem();
-        int currentPage = getCurrentPage(request);
-
-        // lookup applicable inputs
-        Collection c = subInfo.getSubmissionItem().getCollection();
-        DCInput[] inputs = null;
-        try
-        {
-            inputs = inputsReader.getInputs(c.getHandle()).getPageRows(
-                    currentPage - 1,
-                    subInfo.getSubmissionItem().hasMultipleTitles(),
-                    subInfo.getSubmissionItem().isPublishedBefore());
-            
-        }
-        catch (DCInputsReaderException e)
-        {
-            throw new ServletException(e);
-        }
-
-        for(DCInput input: inputs){
-            String field = MetadataField
-                    .formKey(input.getSchema(), input.getElement(), input.getQualifier());
-            fieldName2input.put(field, input);
-            
-            
-        }
-        // Fetch the document type (dc.type)
-        String documentType = "";
-        if( (itemService.getMetadataByMetadataString(item, "dc.type") != null) && (itemService.getMetadataByMetadataString(item, "dc.type").size() >0) )
-        {
-            documentType = itemService.getMetadataByMetadataString(item, "dc.type").get(0).getValue();
-        }
-        
-        String scope ="";
-        if(subInfo.isInWorkflow()){
-        	BasicWorkflowItem wfi = (BasicWorkflowItem)subInfo.getSubmissionItem();
-        	int wfState = wfi.getState();
-        	switch (wfState){
-        		case BasicWorkflowService.WFSTATE_STEP1:
-        			scope = DCInput.WORKFLOW_STEP1_SCOPE;
-        			break;
-        		case BasicWorkflowService.WFSTATE_STEP2:
-        			scope = DCInput.WORKFLOW_STEP2_SCOPE;
-        			break;
-        		case BasicWorkflowService.WFSTATE_STEP3:
-        		    scope = DCInput.WORKFLOW_STEP3_SCOPE;
-        		    break;
-                default:
-                    scope = DCInput.WORKFLOW_SCOPE;
-            }
-            
-        }else{
-            scope = DCInput.SUBMISSION_SCOPE;
-        }
-        // Step 1:
-        // clear out all item metadata defined on this page
-        for (int i = 0; i < inputs.length; i++)
-        {
-
-            // Allow the clearing out of the metadata defined for other document types, provided it can change anytime
-            if (!subInfo.isEditing() && !inputs[i]
-                    .isVisible(scope))
-            {
-                continue;
-            }
-
-            String qualifier = inputs[i].getQualifier();
-	        if (inputs[i].getInputType().equals("qualdrop_value"))
-	        {
-	        	qualifier = Item.ANY;
-	        }
-		        
-            itemService.clearMetadata(context, item, inputs[i].getSchema(), inputs[i].getElement(), qualifier, Item.ANY);
-        }
-
-        // Clear required-field errors first since missing authority
-        // values can add them too.
-        clearErrorFields(request);
-        clearValidationErrorFields(request);
-
-        // Step 2:
-        // now update the item metadata.
-        String fieldName;
-        boolean moreInput = false;
-        for (int j = 0; j < inputs.length; j++)
-        {
-            // Omit fields not allowed for this document type
-            if(!inputs[j].isAllowedFor(documentType))
-            {
-                continue;
-            }
-
-            if (!subInfo.isEditing() && !inputs[j]
-                        .isVisible(scope))
-            {
-                continue;
-            }
-            String element = inputs[j].getElement();
-            String qualifier = inputs[j].getQualifier();
-            String schema = inputs[j].getSchema();
-            if (qualifier != null && !qualifier.equals(Item.ANY))
-            {
-                fieldName = schema + "_" + element + '_' + qualifier;
-            }
-            else
-            {
-                fieldName = schema + "_" + element;
-            }
-
-            String fieldKey = metadataAuthorityService.makeFieldKey(schema, element, qualifier);
-            String inputType = inputs[j].getInputType();
-            if (inputType.equals("name"))
-            {
-                readNames(context, request, item, schema, element, qualifier, inputs[j]);
-            }
-            else if (inputType.equals("date"))
-            {
-                readDate(context, request, item, schema, element, qualifier, inputs[j]);
-            }
-            // choice-controlled input with "select" presentation type is
-            // always rendered as a dropdown menu
-            else if (inputType.equals("dropdown") || inputType.equals("list") 
-                    || inputType.equals("year")
-                    || inputType.equals("year_noinprint") 
-                    || (choiceAuthorityService.isChoicesConfigured(fieldKey) &&
-                      "select".equals(choiceAuthorityService.getPresentation(fieldKey))))
-            {
-                String[] vals = request.getParameterValues(fieldName);
-                if (vals != null)
-                {
-                    for (int z = 0; z < vals.length; z++)
-                    {
-                        if (!vals[z].equals(""))
-                        {
-                            itemService.addMetadata(context, item, schema, element, qualifier, LANGUAGE_QUALIFIER,
-                                    vals[z]);
-                            validateField(request, inputs[j], fieldKey, vals[z]);
-                        }
-                    }
-                }
-            }
-            else if (inputType.equals("series"))
-            {
-                readSeriesNumbers(context, request, item, schema, element, qualifier,
-                        inputs[j]);
-            }
-            else if (inputType.equals("qualdrop_value"))
-            {
-                List<String> quals = getRepeatedParameter(request, schema + "_"
-                        + element, schema + "_" + element + "_qualifier");
-                List<String> vals = getRepeatedParameter(request, schema + "_"
-                        + element, schema + "_" + element + "_value");
-                for (int z = 0; z < vals.size(); z++)
-                {
-                    String thisQual = quals.get(z);
-                    if ("".equals(thisQual))
-                    {
-                        thisQual = null;
-                    }
-                    String thisVal = vals.get(z);
-                    if (!buttonPressed.equals("submit_" + schema + "_"
-                            + element + "_remove_" + z)
-                            && !thisVal.equals(""))
-                    {
-                        itemService.addMetadata(context, item, schema, element, thisQual, null,
-                                thisVal);
-                        validateField(request, inputs[j], fieldKey, thisVal);
-                    }
-                }
-            }
-            else if (inputType.equals("number") || (inputType.equals("onebox"))
-                    || (inputType.equals("twobox"))
-                    || (inputType.equals("textarea")))
-            {
-                readText(context, request, item, schema, element, qualifier, LANGUAGE_QUALIFIER, inputs[j]);
-            }
-            else
-            {
-                throw new ServletException("Field " + fieldName
-                        + " has an unknown input type: " + inputType);
-            }
-
-            // determine if more input fields were requested
-            if (!moreInput
-                    && buttonPressed.equals("submit_" + fieldName + "_add"))
-            {
-                subInfo.setMoreBoxesFor(fieldName);
-                subInfo.setJumpToField(fieldName);
-                moreInput = true;
-            }
-            // was XMLUI's "remove" button pushed?
-            else if (buttonPressed.equals("submit_" + fieldName + "_delete"))
-            {
-                subInfo.setJumpToField(fieldName);
-            }
-        }
-
-        // Step 3:
-        // Check to see if any fields are missing
-        // Only check for required fields if user clicked the "next", the "previous" or the "progress bar" button
-        if (buttonPressed.equals(NEXT_BUTTON)
-                || buttonPressed.startsWith(PROGRESS_BAR_PREFIX)
-                || buttonPressed.equals(PREVIOUS_BUTTON)
-                || buttonPressed.equals(CANCEL_BUTTON))
-        {
-            for (int i = 0; i < inputs.length; i++)
-            {
-                // Do not check the required attribute if it is not visible or not allowed for the document type
-
-                if (!subInfo.isEditing() && !( inputs[i].isVisible(scope) && inputs[i].isAllowedFor(documentType) ) )
-                {
-                    continue;
-                }
-
-                String qualifier = inputs[i].getQualifier();
-                if (qualifier == null
-                        && inputs[i].getInputType().equals("qualdrop_value"))
-                {
-                    qualifier = Item.ANY;
-                }
-                List<IMetadataValue> values = itemService.getMetadata(item, inputs[i].getSchema(),
-                        inputs[i].getElement(), qualifier, Item.ANY);
-
-                if ((inputs[i].isRequired() && values.size() == 0) &&
-                     inputs[i].isVisible(scope))
-                {
-                    // since this field is missing add to list of error fields
-                    addErrorField(request, getFieldName(inputs[i]));
-                }
-            }
-        }
-
-        if (getValidationErrorFields(request) == null) 
-        {
-	        // Step 4:
-	        // Save changes to database
-	        ContentServiceFactory.getInstance().getInProgressSubmissionService(subInfo.getSubmissionItem()).update(context, subInfo.getSubmissionItem());
-        }
-        else {
-            return STATUS_ERROR_VALIDATION_FIELDS;
-        }
-
-        // commit changes
-        context.dispatchEvents();
-
-        // check for request for more input fields, first
-        if (moreInput)
-        {
-            return STATUS_MORE_INPUT_REQUESTED;
-        }
-        // if one or more fields errored out, return
-        else if (getErrorFields(request) != null && getErrorFields(request).size() > 0)
-        {
-            return STATUS_MISSING_REQUIRED_FIELDS;
-        }
-
-        // completed without errors
-        return STATUS_COMPLETE;
-    }
-
-    
-
-    /**
-     * Retrieves the number of pages that this "step" extends over. This method
-     * is used to build the progress bar.
-     * <P>
-     * This method may just return 1 for most steps (since most steps consist of
-     * a single page). But, it should return a number greater than 1 for any
-     * "step" which spans across a number of HTML pages. For example, the
-     * configurable "Describe" step (configured using input-forms.xml) overrides
-     * this method to return the number of pages that are defined by its
-     * configuration file.
-     * <P>
-     * Steps which are non-interactive (i.e. they do not display an interface to
-     * the user) should return a value of 1, so that they are only processed
-     * once!
-     *
-     * @param request
-     *            The HTTP Request
-     * @param subInfo
-     *            The current submission information object
-     *
-     * @return the number of pages in this step
-     */
-    @Override
-    public int getNumberOfPages(HttpServletRequest request,
-            SubmissionInfo subInfo) throws ServletException
-    {
-        // by default, use the "default" collection handle
-        String collectionHandle = DCInputsReader.DEFAULT_COLLECTION;
-
-        if (subInfo.getSubmissionItem() != null)
-        {
-            collectionHandle = subInfo.getSubmissionItem().getCollection()
-                    .getHandle();
-        }
-
-        // get number of input pages (i.e. "Describe" pages)
-        try
-        {
-            return getInputsReader().getNumberInputPages(collectionHandle);
-        }
-        catch (DCInputsReaderException e)
-        {
-            throw new ServletException(e);
-        }
-    }
-
-    /**
-     *
-     * @return the current DCInputsReader
-     */
-    public static DCInputsReader getInputsReader() throws ServletException
-    {
-        // load inputsReader only the first time
-        if (inputsReader == null)
-        {
-            // read configurable submissions forms data
-            try
-            {
-                inputsReader = new DCInputsReader();
-            }
-            catch (DCInputsReaderException e)
-            {
-                throw new ServletException(e);
-            }
-        }
-        
-        return inputsReader;
-    }
-    
-    /**
-     * @param filename
-     *        file to get the input reader for
-     * @return the current DCInputsReader
-     */
-    public static DCInputsReader getInputsReader(String filename) throws ServletException
-    {
-        try
-        {
-            inputsReader = new DCInputsReader(filename);
-        }
-        catch (DCInputsReaderException e)
-        {
-            throw new ServletException(e);
-        }
-        return inputsReader;
-    }
-    
-    /**
-     * @return the default language qualifier for metadata
-     */
-    
-    public static String getDefaultLanguageQualifier()
-    {
-       String language = "";
-       language = DSpaceServicesFactory.getInstance().getConfigurationService().getProperty("default.language");
-       if (StringUtils.isEmpty(language))
-       {
-           language = "en";
-       }
-       return language;
-    }
-    
-    // ****************************************************************
-    // ****************************************************************
-    // METHODS FOR FILLING DC FIELDS FROM METADATA FORMS
-    // ****************************************************************
-    // ****************************************************************
-
-    /**
-     * Set relevant metadata fields in an item from name values in the form.
-     * Some fields are repeatable in the form. If this is the case, and the
-     * field is "dc.contributor.author", the names in the request will be from
-     * the fields as follows:
-     *
-     * dc_contributor_author_last -> last name of first author
-     * dc_contributor_author_first -> first name(s) of first author
-     * dc_contributor_author_last_1 -> last name of second author
-     * dc_contributor_author_first_1 -> first name(s) of second author
-     *
-     * and so on. If the field is unqualified:
-     *
-     * dc_contributor_last -> last name of first contributor
-     * dc_contributor_first -> first name(s) of first contributor
-     *
-     * If the parameter "submit_dc_contributor_author_remove_n" is set, that
-     * value is removed.
-     *
-     * Otherwise the parameters are of the form:
-     *
-     * dc_contributor_author_last dc_contributor_author_first
-     *
-     * The values will be put in separate MetadataValues, in the form "last name,
-     * first name(s)", ordered as they appear in the list. These will replace
-     * any existing values.
-     *
-     * @param request
-     *            the request object
-     * @param item
-     *            the item to update
-     * @param schema
-     *            the metadata schema
-     * @param element
-     *            the metadata element
-     * @param qualifier
-     *            the metadata qualifier, or null if unqualified
-     * @param repeated
-     *            set to true if the field is repeatable on the form
-     */
-    protected void readNames(Context context, HttpServletRequest request, Item item,
-            String schema, String element, String qualifier, DCInput dcInput) throws SQLException 
-    {
-        boolean repeated = dcInput.getRepeatable();
-        
-		String metadataField = metadataFieldService.findByElement(context, schema, element, qualifier).toString();
-
-        String fieldKey = metadataAuthorityService.makeFieldKey(schema, element, qualifier);
-        boolean isAuthorityControlled = metadataAuthorityService.isAuthorityControlled(fieldKey);
-
-        // Names to add
-        List<String> firsts = new LinkedList<String>();
-        List<String> lasts = new LinkedList<String>();
-        List<String> auths = new LinkedList<String>();
-        List<String> confs = new LinkedList<String>();
-
-        if (repeated)
-        {
-            firsts = getRepeatedParameter(request, metadataField, metadataField
-                    + "_first");
-            lasts = getRepeatedParameter(request, metadataField, metadataField
-                    + "_last");
-
-            if(isAuthorityControlled)
-            {
-               auths = getRepeatedParameter(request, metadataField, metadataField
-                    + "_authority");
-               confs = getRepeatedParameter(request, metadataField, metadataField
-                    + "_confidence");
-           }
-
-            // Find out if the relevant "remove" button was pressed
-            // TODO: These separate remove buttons are only relevant
-            // for DSpace JSP UI, and the code below can be removed
-            // once the DSpace JSP UI is obsolete!
-            String buttonPressed = Util.getSubmitButton(request, "");
-            String removeButton = "submit_" + metadataField + "_remove_";
-
-            if (buttonPressed.startsWith(removeButton))
-            {
-                int valToRemove = Integer.parseInt(buttonPressed
-                        .substring(removeButton.length()));
-
-                firsts.remove(valToRemove);
-                lasts.remove(valToRemove);
-                if(isAuthorityControlled)
-                {
-                    if(valToRemove < auths.size())
-                    {
-                        auths.remove(valToRemove);
-                        confs.remove(valToRemove);
-                    }
-                }
-            }
-        }
-        else
-        {
-            // Just a single name
-            String lastName = request.getParameter(metadataField + "_last");
-            String firstNames = request.getParameter(metadataField + "_first");
-            String authority = request.getParameter(metadataField + "_authority");
-            String confidence = request.getParameter(metadataField + "_confidence");
-
-            if (lastName != null)
-            {
-                lasts.add(lastName);
-            }
-            if (firstNames != null)
-            {
-                firsts.add(firstNames);
-            }
-            auths.add(authority == null ? "" : authority);
-            confs.add(confidence == null ? "" : confidence);
-        }
-
-        // Remove existing values, already done in doProcessing see also bug DS-203
-        // item.clearMetadata(schema, element, qualifier, Item.ANY);
-
-        // Put the names in the correct form
-        for (int i = 0; i < lasts.size(); i++)
-        {
-            String f = firsts.get(i);
-            String l = lasts.get(i);
-
-            // only add if lastname is non-empty
-            if ((l != null) && !((l.trim()).equals("")))
-            {
-                // Ensure first name non-null
-                if (f == null)
-                {
-                    f = "";
-                }
-
-                // If there is a comma in the last name, we take everything
-                // after that comma, and add it to the right of the
-                // first name
-                int comma = l.indexOf(',');
-
-                if (comma >= 0)
-                {
-                    f = f + l.substring(comma + 1);
-                    l = l.substring(0, comma);
-
-                    // Remove leading whitespace from first name
-                    while (f.startsWith(" "))
-                    {
-                        f = f.substring(1);
-                    }
-                }
-
-                // Add to the database -- unless required authority is missing
-                DCPersonName dcPersonName = new DCPersonName(l, f);
-                if (isAuthorityControlled)
-                {
-                    String authKey = auths.size() > i ? auths.get(i) : null;
-                    String sconf = (authKey != null && confs.size() > i) ? confs.get(i) : null;
-                    if (metadataAuthorityService.isAuthorityRequired(fieldKey) &&
-                        (authKey == null || authKey.length() == 0))
-                    {
-                        log.warn("Skipping value of "+metadataField+" because the required Authority key is missing or empty.");
-                        addErrorField(request, metadataField);
-                    }
-                    else
-                    {
-                        itemService.addMetadata(context, item, schema, element, qualifier, null,
-                                dcPersonName.toString(), authKey,
-                                (sconf != null && sconf.length() > 0) ?
-                                        Choices.getConfidenceValue(sconf) : Choices.CF_ACCEPTED);
-                        validateField(request, dcInput, metadataField, dcPersonName.toString());
-                    }
-                }
-                else
-                {
-                    itemService.addMetadata(context, item, schema, element, qualifier, null,
-                            dcPersonName.toString());
-                    validateField(request, dcInput, metadataField, dcPersonName.toString());
-                }
-            }
-        }
-    }
-
-    /**
-     * Fill out an item's metadata values from a plain standard text field. If
-     * the field isn't repeatable, the input field name is called:
-     *
-     * element_qualifier
-     *
-     * or for an unqualified element:
-     *
-     * element
-     *
-     * Repeated elements are appended with an underscore then an integer. e.g.:
-     *
-     * dc_title_alternative dc_title_alternative_1
-     *
-     * The values will be put in separate MetadataValues, ordered as they appear in
-     * the list. These will replace any existing values.
-     *
-     * @param request
-     *            the request object
-     * @param item
-     *            the item to update
-     * @param schema
-     *            the short schema name
-     * @param element
-     *            the metadata element
-     * @param qualifier
-     *            the metadata qualifier, or null if unqualified
-     * @param repeated
-     *            set to true if the field is repeatable on the form
-     * @param lang
-     *            language to set (ISO code)
-     * @param hasLanguageTag
-     *            to check if the field has a language tag
-     */
-    protected void readText(Context context, HttpServletRequest request, Item item, String schema,
-            String element, String qualifier, String lang, DCInput dcInput) throws SQLException
-    {
-        boolean repeated = dcInput.getRepeatable();
-        boolean hasLanguageTag = dcInput.getLanguage();
-        // FIXME: Of course, language should be part of form, or determined
-        // some other way
-        String metadataField = metadataFieldService.findByElement(context, schema, element, qualifier).toString();
-
-        String fieldKey = metadataAuthorityService.makeFieldKey(schema, element, qualifier);
-        boolean isAuthorityControlled = metadataAuthorityService.isAuthorityControlled(fieldKey);
-        
-        String parentMetadataField = "";
-        String parentMetadataFieldParam = "";
-        boolean parentRepeatable = false;
-        if(dcInput.hasParent()){
-            parentMetadataField=dcInput.getParent();
-            parentRepeatable = fieldName2input.get(parentMetadataField).isRepeatable();
-        }
-
-        // Values to add
-        TreeMap<Integer, String> vals = null;
-        List<String> auths = null;
-        List<String> confs = null;
-
-        if (parentRepeatable)
-        {
-            String parentType= fieldName2input.get(parentMetadataField).getInputType();
-            if (StringUtils.equals(parentType,"name"))
-            {
-                parentMetadataFieldParam = parentMetadataField+"_last";
-            }
-            else if (StringUtils.equals(parentType,"date"))
-            {
-                parentMetadataFieldParam = parentMetadataField+"_year";
-            }
-            else if (StringUtils.equals(parentType,"series"))
-            {
-                parentMetadataFieldParam = parentMetadataField+"_series";
-            }
-            else if (StringUtils.equals(parentType,"qualdrop_value"))
-            {
-                parentMetadataFieldParam = parentMetadataField+"_value";
-            }else{
-                parentMetadataFieldParam = parentMetadataField;
-            }
-                
-            
-            vals = getRepeatedParameterParentWithTheirIndices(request, metadataField, metadataField,parentMetadataField,parentMetadataFieldParam);
-            if (isAuthorityControlled)
-            {
-                auths = getRepeatedParameterParent(request, metadataField, metadataField+"_authority",parentMetadataField,parentMetadataFieldParam);
-                confs = getRepeatedParameterParent(request, metadataField, metadataField+"_confidence",parentMetadataField,parentMetadataFieldParam);
-            }
-
-            // Find out if the relevant "remove" button was pressed
-            // TODO: These separate remove buttons are only relevant
-            // for DSpace JSP UI, and the code below can be removed
-            // once the DSpace JSP UI is obsolete!
-            String buttonPressed = Util.getSubmitButton(request, "");
-            String removeButton = "submit_" + parentMetadataField + "_remove_";
-
-            if (buttonPressed.startsWith(removeButton))
-            {
-                int valToRemove = Integer.parseInt(buttonPressed
-                        .substring(removeButton.length()));
-
-                int key = vals.keySet().toArray(new Integer[vals.size()])[valToRemove];
-                vals.remove(key);
-                if(isAuthorityControlled)
-                {
-                   auths.remove(valToRemove);
-                   confs.remove(valToRemove);
-                }
-            }
-        }
-        else if(!dcInput.hasParent() && repeated ){
-            vals = getRepeatedParameterWithTheirIndices(request, metadataField, metadataField);
-            if (isAuthorityControlled)
-            {
-                auths = getRepeatedParameter(request, metadataField, metadataField+"_authority");
-                confs = getRepeatedParameter(request, metadataField, metadataField+"_confidence");
-            }
-
-            // Find out if the relevant "remove" button was pressed
-            // TODO: These separate remove buttons are only relevant
-            // for DSpace JSP UI, and the code below can be removed
-            // once the DSpace JSP UI is obsolete!
-            String buttonPressed = Util.getSubmitButton(request, "");
-            String removeButton = "submit_" + metadataField + "_remove_";
-
-            if (buttonPressed.startsWith(removeButton))
-            {
-                int valToRemove = Integer.parseInt(buttonPressed
-                        .substring(removeButton.length()));
-                                
-                //find the key from the given position 
-                //for more information take a look at < Edit-metadata.jsp>
-                int key = vals.keySet().toArray(new Integer[vals.size()])[valToRemove];
-                vals.remove(key);
-                if(isAuthorityControlled)
-                {
-                   auths.remove(valToRemove);
-                   confs.remove(valToRemove);
-                }
-            }
-
-        }else if(StringUtils.isNotBlank(parentMetadataField)){
-            vals = new TreeMap<Integer, String>();
-            String value = request.getParameter(metadataField);
-            String parent = "";
-            String parentType= fieldName2input.get(parentMetadataField).getInputType();
-            
-            if (StringUtils.equals(parentType,"name"))
-            {
-                parent = request.getParameter(parentMetadataField+"_last");
-            }
-            else if (StringUtils.equals(parentType,"date"))
-            {
-                parent = request.getParameter(parentMetadataField+"_year");
-            }
-            else if (StringUtils.equals(parentType,"series"))
-            {
-                parent = request.getParameter(parentMetadataField+"_series");
-            }
-            else if (StringUtils.equals(parentType,"qualdrop_value"))
-            {
-                parent = request.getParameter(parentMetadataField+"_value");
-            }else{
-                parent = request.getParameter(parentMetadataField);
-            }
-
-            if (StringUtils.isNotBlank(parent))
-            {
-            	if(StringUtils.isNotBlank(value)){
-            		vals.put(0, value.trim());
-            	}else{
-            		vals.put(0, MetadataValue.PARENT_PLACEHOLDER_VALUE);
-            	}
-                
-                if (isAuthorityControlled)
-                {
-                    auths = new LinkedList<String>();
-                    confs = new LinkedList<String>();
-                    String av = request.getParameter(metadataField+"_authority");
-                    String cv = request.getParameter(metadataField+"_confidence");
-                    auths.add(av == null ? "":av.trim());
-                    confs.add(cv == null ? "":cv.trim());
-                }
-            }
-        }
-        else
-        {
-            // Just a single name
-            vals = new TreeMap<Integer, String>();
-            String value = request.getParameter(metadataField);
-            
-            if (value != null)
-            {
-                vals.put(0, value.trim());
-            }
-            if (isAuthorityControlled)
-            {
-                auths = new LinkedList<String>();
-                confs = new LinkedList<String>();
-                String av = request.getParameter(metadataField+"_authority");
-                String cv = request.getParameter(metadataField+"_confidence");
-                auths.add(av == null ? "":av.trim());
-                confs.add(cv == null ? "":cv.trim());
-            }
-        }
-
-        // Remove existing values, already done in doProcessing see also bug DS-203
-        // item.clearMetadata(schema, element, qualifier, Item.ANY);
-
-        int i=0;
-
-        // Put the names in the correct form
-        for(Map.Entry<Integer, String> entry: vals.entrySet())
-        {
-            // Add to the database if non-empty
-            
-            String s = entry.getValue();
-            int key = entry.getKey();
-            if ((s != null) && !s.equals(""))
-            {
-                if (hasLanguageTag && !repeated && key == 0) 
-                {
-                    // the field is like dc_title[lang] for none repeatable element,
-                    // dc_title_alternative_2[lang] otherwise
-                    lang = request.getParameter(metadataField + "[lang]");
-
-                } 
-                else if (hasLanguageTag && repeated) 
-                {
-                    lang = request.getParameter(metadataField + "_" + key + "[lang]");
-                }
-                
-                if (isAuthorityControlled)
-                {
-                    String authKey = auths.size() > i ? auths.get(i) : null;
-                    String sconf = (authKey != null && confs.size() > i) ? confs.get(i) : null;
-                    if (metadataAuthorityService.isAuthorityRequired(fieldKey) &&
-                            (authKey == null || authKey.length() == 0))
-                    {
-                        log.warn("Skipping value of "+metadataField+" because the required Authority key is missing or empty.");
-                        addErrorField(request, metadataField);
-                    }
-                    else
-                    {
-                        itemService.addMetadata(context, item, schema, element, qualifier, lang, s,
-                                authKey, (sconf != null && sconf.length() > 0) ?
-                                        Choices.getConfidenceValue(sconf) : Choices.CF_ACCEPTED);
-                        validateField(request, dcInput, metadataField, s);
-                    }
-                }
-                else
-                {
-                    itemService.addMetadata(context, item, schema, element, qualifier, lang, s);
-                    validateField(request, dcInput, metadataField, s);
-                }
-            }
-            i++;
-        }
-    }
-
-    private void validateField(HttpServletRequest request, DCInput dcInput,
-            String metadataField, String s)
-    {
-        if(!(dcInput.validate(s))) {
-            addValidationErrorField(request, metadataField); 
-        }
-    }
-
-    /**
-     * Fill out a metadata date field with the value from a form. The date is
-     * taken from the three parameters:
-     *
-     * element_qualifier_year element_qualifier_month element_qualifier_day
-     *
-     * The granularity is determined by the values that are actually set. If the
-     * year isn't set (or is invalid)
-     *
-     * @param request
-     *            the request object
-     * @param item
-     *            the item to update
-     * @param schema
-     *            the metadata schema
-     * @param element
-     *            the metadata element
-     * @param qualifier
-     *            the metadata qualifier, or null if unqualified
-     * @throws SQLException if database error
-     */
-    protected void readDate(Context context, HttpServletRequest request, Item item, String schema,
-            String element, String qualifier, DCInput dcInput) throws SQLException
-    {
-        String metadataField = metadataFieldService.findByElement(context, schema, element, qualifier).toString();
-        String parentMetadataField ="";
-        String parentMetadataFieldParam ="";
-        List<String> vals =null;
-        
-        boolean parentRepeatable= false;
-        if(dcInput.hasParent() ){
-            parentMetadataField = dcInput.getParent();
-            parentRepeatable = fieldName2input.get(parentMetadataField).isRepeatable();
-        }
-        
-        if(parentRepeatable){
-            String parentType= fieldName2input.get(parentMetadataField).getInputType();
-            if (StringUtils.equals(parentType,"name"))
-            {
-                parentMetadataFieldParam = parentMetadataField+"_last";
-            }
-            else if (StringUtils.equals(parentType,"date"))
-            {
-                parentMetadataFieldParam = parentMetadataField+"_year";
-            }
-            else if (StringUtils.equals(parentType,"series"))
-            {
-                parentMetadataFieldParam = parentMetadataField+"_series";
-            }
-            else if (StringUtils.equals(parentType,"qualdrop_value"))
-            {
-                parentMetadataFieldParam = parentMetadataField+"_value";
-            }else{
-                parentMetadataFieldParam = parentMetadataField;
-            }
-                
-            
-            vals = getDateRepeatedParameterParent(request, metadataField, metadataField,parentMetadataField,parentMetadataFieldParam);
-
-            // Find out if the relevant "remove" button was pressed
-            // TODO: These separate remove buttons are only relevant
-            // for DSpace JSP UI, and the code below can be removed
-            // once the DSpace JSP UI is obsolete!
-            String buttonPressed = Util.getSubmitButton(request, "");
-            String removeButton = "submit_" + parentMetadataField + "_remove_";
-
-            if (buttonPressed.startsWith(removeButton))
-            {
-                int valToRemove = Integer.parseInt(buttonPressed
-                        .substring(removeButton.length()));
-
-                vals.remove(valToRemove);
-
-            }
-        }
-        int year = Util.getIntParameter(request, metadataField + "_year");
-        int month = Util.getIntParameter(request, metadataField + "_month");
-        int day = Util.getIntParameter(request, metadataField + "_day");
-
-
-        
-        // FIXME: Probably should be some more validation
-        // Make a standard format date
-        DCDate d = new DCDate(year, month, day, -1, -1, -1);
-
-        // already done in doProcessing see also bug DS-203
-        // item.clearMetadata(schema, element, qualifier, Item.ANY);
-
-        if (year > 0)
-        {
-            // Only put in date if there is one!
-            itemService.addMetadata(context, item, schema, element, qualifier, null, d.toString());
-            validateField(request, dcInput, metadataField, d.toString());
-        }
-    }
-
-    /**
-     * Set relevant metadata fields in an item from series/number values in the
-     * form. Some fields are repeatable in the form. If this is the case, and
-     * the field is "relation.ispartof", the names in the request will be from
-     * the fields as follows:
-     *
-     * dc_relation_ispartof_series dc_relation_ispartof_number
-     * dc_relation_ispartof_series_1 dc_relation_ispartof_number_1
-     *
-     * and so on. If the field is unqualified:
-     *
-     * dc_relation_series dc_relation_number
-     *
-     * Otherwise the parameters are of the form:
-     *
-     * dc_relation_ispartof_series dc_relation_ispartof_number
-     *
-     * The values will be put in separate MetadataValues, in the form "last name,
-     * first name(s)", ordered as they appear in the list. These will replace
-     * any existing values.
-     *
-     * @param request
-     *            the request object
-     * @param item
-     *            the item to update
-     * @param schema
-     *            the metadata schema
-     * @param element
-     *            the metadata element
-     * @param qualifier
-     *            the metadata qualifier, or null if unqualified
-     * @param repeated
-     *            set to true if the field is repeatable on the form
-     */
-    protected void readSeriesNumbers(Context context, HttpServletRequest request, Item item,
-            String schema, String element, String qualifier, DCInput dcInput) throws SQLException
-    {
-        boolean repeated = dcInput.getRepeatable();
-        
-		String metadataField = metadataFieldService.findByElement(context, schema, element, qualifier).toString();
-
-        // Names to add
-        List<String> series = new LinkedList<String>();
-        List<String> numbers = new LinkedList<String>();
-
-        if (repeated)
-        {
-            series = getRepeatedParameter(request, metadataField, metadataField
-                    + "_series");
-            numbers = getRepeatedParameter(request, metadataField,
-                    metadataField + "_number");
-
-            // Find out if the relevant "remove" button was pressed
-            String buttonPressed = Util.getSubmitButton(request, "");
-            String removeButton = "submit_" + metadataField + "_remove_";
-
-            if (buttonPressed.startsWith(removeButton))
-            {
-                int valToRemove = Integer.parseInt(buttonPressed
-                        .substring(removeButton.length()));
-
-                series.remove(valToRemove);
-                numbers.remove(valToRemove);
-            }
-        }
-        else
-        {
-            // Just a single name
-            String s = request.getParameter(metadataField + "_series");
-            String n = request.getParameter(metadataField + "_number");
-
-            // Only put it in if there was a name present
-            if ((s != null) && !s.equals(""))
-            {
-                // if number is null, just set to a nullstring
-                if (n == null)
-                {
-                    n = "";
-                }
-
-                series.add(s);
-                numbers.add(n);
-            }
-        }
-
-        // Remove existing values, already done in doProcessing see also bug DS-203
-        // item.clearMetadata(schema, element, qualifier, Item.ANY);
-
-        // Put the names in the correct form
-        for (int i = 0; i < series.size(); i++)
-        {
-            String s = (series.get(i)).trim();
-            String n = (numbers.get(i)).trim();
-
-            // Only add non-empty
-            if (!s.equals("") || !n.equals(""))
-            {
-                DCSeriesNumber dcSeriesNumber = new DCSeriesNumber(s, n);
-                itemService.addMetadata(context, item, schema, element, qualifier, null,
-                        dcSeriesNumber.toString());
-                validateField(request, dcInput, metadataField, dcSeriesNumber.toString());
-            }
-        }
-    }
-
-    /**
-     * Get repeated values from a form. If "foo" is passed in as the parameter,
-     * values in the form of parameters "foo", "foo_1", "foo_2", etc. are
-     * returned.
-     * <P>
-     * This method can also handle "composite fields" (metadata fields which may
-     * require multiple params, etc. a first name and last name).
-     *
-     * @param request
-     *            the HTTP request containing the form information
-     * @param metadataField
-     *            the metadata field which can store repeated values
-     * @param param
-     *            the repeated parameter on the page (used to fill out the
-     *            metadataField)
-     *
-     * @return a List of Strings
-     */
-    protected List<String> getRepeatedParameter(HttpServletRequest request,
-            String metadataField, String param)
-    {
-        List<String> vals = new LinkedList<String>();
-
-        int i = 1;    //start index at the first of the previously entered values
-        boolean foundLast = false;
-
-        // Iterate through the values in the form.
-        while (!foundLast)
-        {
-            String s = null;
-
-            //First, add the previously entered values.
-            // This ensures we preserve the order that these values were entered
-            s = request.getParameter(param + "_" + i);
-
-            // If there are no more previously entered values,
-            // see if there's a new value entered in textbox
-            if (s==null)
-            {
-                s = request.getParameter(param);
-                //this will be the last value added
-                foundLast = true;
-            }
-
-            // We're only going to add non-null values
-            if (s != null)
-            {
-                boolean addValue = true;
-
-                // Check to make sure that this value was not selected to be
-                // removed.
-                // (This is for the "remove multiple" option available in
-                // Manakin)
-                String[] selected = request.getParameterValues(metadataField
-                        + "_selected");
-
-                if (selected != null)
-                {
-                    for (int j = 0; j < selected.length; j++)
-                    {
-                        if (selected[j].equals(metadataField + "_" + i))
-                        {
-                            addValue = false;
-                        }
-                    }
-                }
-
-                if (addValue)
-                {
-                    vals.add(s.trim());
-                }
-            }
-
-            i++;
-        }
-
-        log.debug("getRepeatedParameter: metadataField=" + metadataField
-                + " param=" + metadataField + ", return count = "+vals.size());
-
-        return vals;
-    }
-    
-    /** 
-     * This Methode has the same function as the getRepeatedParameter.
-     * For repeated values with language tag their indices are needed to
-     * properly identify their language tag
-     * 
-     * @param request    
-     *               the HTTP request containing the form information
-     * @param metadataField    
-     *               the metadata field which can store repeated values
-     * @param param  
-     *               the repeated parameter on the page (used to fill out the
-     *               metadataField)  
-     * @return     a TreeMap of Integer and Strings
-    */ 
-    protected TreeMap<Integer, String> getRepeatedParameterWithTheirIndices(HttpServletRequest request,
-            String metadataField, String param)
-    {
-        LinkedHashMap<Integer, String> vals = new LinkedHashMap<Integer, String>();
-
-        int i = 1;    //start index at the first of the previously entered values
-        boolean foundLast = false;
-
-        // Iterate through the values in the form.
-        while (!foundLast)
-        {
-            String s = null;
-
-            //First, add the previously entered values.
-            // This ensures we preserve the order that these values were entered
-            s = request.getParameter(param + "_" + i);
-
-            // If there are no more previously entered values,
-            // see if there's a new value entered in textbox
-            if (s==null)
-            {
-                s = request.getParameter(param);
-                //this will be the last value added
-                foundLast = true;
-            }
-
-            // We're only going to add non-null values
-            if (s != null)
-            {
-                boolean addValue = true;
-
-                // Check to make sure that this value was not selected to be
-                // removed.
-                String[] selected = request.getParameterValues(metadataField
-                        + "_selected");
-
-                if (selected != null)
-                {
-                    for (int j = 0; j < selected.length; j++)
-                    {
-                        if (selected[j].equals(metadataField + "_" + i))
-                        {
-                            addValue = false;
-                        }
-                    }
-                }
-
-                if (addValue)
-                {
-                    vals.put(i, s.trim());
-                }
-            }
-
-            i++;
-        }
-
-        log.debug("getRepeatedParameterWithTheirIndices: metadataField=" + metadataField
-                + " param=" + metadataField + ", return count = "+vals.size());
-
-        return new TreeMap(vals);
-    }
-
-    protected TreeMap<Integer, String> getRepeatedParameterParentWithTheirIndices(HttpServletRequest request,
-            String metadataField, String param,String parentMetadataField, String parentParam)
-    {
-    	LinkedHashMap<Integer, String> vals = new LinkedHashMap<Integer, String>();
-
-        int i = 1;    //start index at the first of the previously entered values
-        boolean foundLast = false;
-
-        // Iterate through the values in the form.
-        while (!foundLast)
-        {
-            String s = null;
-            String parent = null;
-            //First, add the previously entered values.
-            // This ensures we preserve the order that these values were entered
-            s = request.getParameter(param + "_" + i);
-            parent = request.getParameter(parentParam + "_" + i);
-
-            // If there are no more previously entered values,
-            // see if there's a new value entered in textbox
-            if (!StringUtils.isNotBlank(parent))
-            {
-                s = request.getParameter(param);
-                parent= request.getParameter(parentParam);
-                //this will be the last value added
-                foundLast = true;
-            }
-
-            if (StringUtils.isNotBlank(parent)) 
-            {
-                boolean addValue = true;
-
-                // Check to make sure that this value was not selected to be
-                // removed.
-                // (This is for the "remove multiple" option available in
-                // Manakin)
-                String[] selected = request.getParameterValues(parentMetadataField
-                        + "_selected");
-
-                if (selected != null)
-                {
-                    for (int j = 0; j < selected.length; j++)
-                    {
-                        if (selected[j].equals(parentMetadataField + "_" + i))
-                        {
-                            addValue = false;
-                        }
-                    }
-                }
-
-                if (addValue)
-                {
-                	if(!StringUtils.isNotBlank(s) && StringUtils.equals(param, metadataField)){
-                		vals.put(i, MetadataValue.PARENT_PLACEHOLDER_VALUE);
-                	}else if(StringUtils.isNotBlank(s)){
-                		vals.put(i, StringUtils.trim(s));
-                	}else{
-                		vals.put(i, "");
-                	}
-                		
-
-                }
-            }
-
-            i++;
-        }
-
-        log.debug("getRepeatedParameterParent: metadataField=" + metadataField
-                + " param=" + metadataField + ", return count = "+vals.size());
-
-        return new TreeMap(vals);
-    }
-   
-    protected List<String> getDateRepeatedParameterParent(HttpServletRequest request,
-            String metadataField, String param,String parentMetadataField, String parentParam)
-    {
-        List<String> vals = new LinkedList<String>();
-
-        int i = 1;    //start index at the first of the previously entered values
-        boolean foundLast = false;
-
-        // Iterate through the values in the form.
-        while (!foundLast)
-        {
-            String s = null;
-            String parent = null;
-            //First, add the previously entered values.
-            // This ensures we preserve the order that these values were entered
-            s = request.getParameter(param + "_" + i);
-            parent = request.getParameter(parentParam + "_" + i);
-
-            // If there are no more previously entered values,
-            // see if there's a new value entered in textbox
-            if (!StringUtils.isNotBlank(parent))
-            {
-                s = request.getParameter(param);
-                parent= request.getParameter(parentParam);
-                //this will be the last value added
-                foundLast = true;
-            }
-
-            // We're only going to add non-null values
-            if (StringUtils.isNotBlank(parent))
-            {
-                boolean addValue = true;
-
-                // Check to make sure that this value was not selected to be
-                // removed.
-                // (This is for the "remove multiple" option available in
-                // Manakin)
-                String[] selected = request.getParameterValues(parentMetadataField
-                        + "_selected");
-
-                if (selected != null)
-                {
-                    for (int j = 0; j < selected.length; j++)
-                    {
-                        if (selected[j].equals(parentMetadataField + "_" + i))
-                        {
-                            addValue = false;
-                        }
-                    }
-                }
-
-                if (addValue)
-                {
-                    if(!StringUtils.isNotBlank(s) && StringUtils.equals(param, metadataField)){
-                        //vals.add(MetadataValue.PARENT_PLACEHOLDER_VALUE);
-                    }else if(StringUtils.isNotBlank(s)){
-                        //vals.add();
-                    }else{
-                        //vals.add("");
-                    }
-                        
-
-                }
-            }
-
-            i++;
-        }
-
-        log.debug("getRepeatedParameter: metadataField=" + metadataField
-                + " param=" + metadataField + ", return count = "+vals.size());
-
-        return vals;
-    }    
-    
-    
-    protected List<String> getRepeatedParameterParent(HttpServletRequest request,
-            String metadataField, String param,String parentMetadataField, String parentParam)
-    {
-        List<String> vals = new LinkedList<String>();
-
-        int i = 1;    //start index at the first of the previously entered values
-        boolean foundLast = false;
-
-        // Iterate through the values in the form.
-        while (!foundLast)
-        {
-            String s = null;
-            String parent = null;
-            //First, add the previously entered values.
-            // This ensures we preserve the order that these values were entered
-            s = request.getParameter(param + "_" + i);
-            parent = request.getParameter(parentParam + "_" + i);
-
-            // If there are no more previously entered values,
-            // see if there's a new value entered in textbox
-            if (!StringUtils.isNotBlank(parent))
-            {
-                s = request.getParameter(param);
-                parent= request.getParameter(parentParam);
-                //this will be the last value added
-                foundLast = true;
-            }
-
-            // We're only going to add non-null values
-            if (StringUtils.isNotBlank(parent))
-            {
-                boolean addValue = true;
-
-                // Check to make sure that this value was not selected to be
-                // removed.
-                // (This is for the "remove multiple" option available in
-                // Manakin)
-                String[] selected = request.getParameterValues(parentMetadataField
-                        + "_selected");
-
-                if (selected != null)
-                {
-                    for (int j = 0; j < selected.length; j++)
-                    {
-                        if (selected[j].equals(parentMetadataField + "_" + i))
-                        {
-                            addValue = false;
-                        }
-                    }
-                }
-
-                if (addValue)
-                {
-                    if(!StringUtils.isNotBlank(s) && StringUtils.equals(param, metadataField)){
-                        vals.add(MetadataValue.PARENT_PLACEHOLDER_VALUE);
-                    }else if(StringUtils.isNotBlank(s)){
-                        vals.add(StringUtils.trim(s));
-                    }else{
-                        vals.add("");
-                    }
-                        
-
-                }
-            }
-
-            i++;
-        }
-
-        log.debug("getRepeatedParameter: metadataField=" + metadataField
-                + " param=" + metadataField + ", return count = "+vals.size());
-
-        return vals;
-    }
-
-    /**
-     * Return the HTML / DRI field name for the given input.
-     *
-     * @param input
-     */
-    public static String getFieldName(DCInput input)
-    {
-        String dcSchema = input.getSchema();
-        String dcElement = input.getElement();
-        String dcQualifier = input.getQualifier();
-        if (dcQualifier != null && !dcQualifier.equals(Item.ANY))
-        {
-            return dcSchema + "_" + dcElement + '_' + dcQualifier;
-        }
-        else
-        {
-            return dcSchema + "_" + dcElement;
-        }
-=======
 public class DescribeStep extends MetadataStep {
 	/** log4j logger */
 	private static Logger log = Logger.getLogger(DescribeStep.class);
->>>>>>> 1b5ada2d
 
 }