/**
 * The contents of this file are subject to the license and copyright
 * detailed in the LICENSE and NOTICE files at the root of the source
 * tree and available online at
 *
 * http://www.dspace.org/license/
 */
package org.dspace.submit.step;

import java.io.IOException;
import java.sql.SQLException;
import java.util.LinkedHashMap;
import java.util.LinkedList;
import java.util.List;
import java.util.Map;
import java.util.TreeMap;

import javax.servlet.ServletException;
import javax.servlet.http.HttpServletRequest;
import javax.servlet.http.HttpServletResponse;

import org.apache.commons.lang.StringUtils;
import org.apache.log4j.Logger;
import org.dspace.app.util.DCInput;
import org.dspace.app.util.DCInputsReader;
import org.dspace.app.util.DCInputsReaderException;
import org.dspace.app.util.SubmissionInfo;
import org.dspace.app.util.Util;
import org.dspace.authorize.AuthorizeException;
<<<<<<< HEAD
import org.dspace.content.Collection;
import org.dspace.content.DCDate;
import org.dspace.content.DCPersonName;
import org.dspace.content.DCSeriesNumber;
import org.dspace.content.Item;
import org.dspace.content.MetadataField;
import org.dspace.content.Metadatum;
import org.dspace.content.WorkspaceItem;
import org.dspace.content.authority.ChoiceAuthorityManager;
import org.dspace.content.authority.Choices;
import org.dspace.content.authority.MetadataAuthorityManager;
import org.dspace.core.ConfigurationManager;
=======
import org.dspace.content.*;
import org.dspace.content.authority.Choices;
import org.dspace.content.authority.factory.ContentAuthorityServiceFactory;
import org.dspace.content.authority.service.ChoiceAuthorityService;
import org.dspace.content.authority.service.MetadataAuthorityService;
import org.dspace.content.factory.ContentServiceFactory;
>>>>>>> a54bf11b
import org.dspace.core.Context;
import org.dspace.services.factory.DSpaceServicesFactory;
import org.dspace.submit.AbstractProcessingStep;
import org.dspace.workflow.WorkflowItem;
import org.dspace.workflow.WorkflowManager;

/**
 * Describe step for DSpace submission process. Handles the gathering of
 * descriptive information (i.e. metadata) for an item being submitted into
 * DSpace.
 * <P>
 * This class performs all the behind-the-scenes processing that
 * this particular step requires.  This class's methods are utilized
 * by both the JSP-UI and the Manakin XML-UI
 * <P>
 *
 * @see org.dspace.app.util.SubmissionConfig
 * @see org.dspace.app.util.SubmissionStepConfig
 * @see org.dspace.submit.AbstractProcessingStep
 *
 * @author Tim Donohue
 * @version $Revision$
 */
public class DescribeStep extends AbstractProcessingStep
{
    /** log4j logger */
    private static Logger log = Logger.getLogger(DescribeStep.class);

    /** hash of all submission forms details */
    private static DCInputsReader inputsReader = null;

    /***************************************************************************
     * STATUS / ERROR FLAGS (returned by doProcessing() if an error occurs or
     * additional user interaction may be required)
     *
     * (Do NOT use status of 0, since it corresponds to STATUS_COMPLETE flag
     * defined in the JSPStepManager class)
     **************************************************************************/
    // user requested an extra input field to be displayed
    public static final int STATUS_MORE_INPUT_REQUESTED = 1;

    // there were required fields that were not filled out
    public static final int STATUS_MISSING_REQUIRED_FIELDS = 2;
    
    // the metadata language qualifier
    public static final String LANGUAGE_QUALIFIER = getDefaultLanguageQualifier();

<<<<<<< HEAD
    // there were validation errors found
    public static final int STATUS_ERROR_VALIDATION_FIELDS = 3;
=======
    protected final ChoiceAuthorityService choiceAuthorityService;
    protected final MetadataAuthorityService metadataAuthorityService;

>>>>>>> a54bf11b

    /** Constructor */
    public DescribeStep() throws ServletException
    {
        //load the DCInputsReader
        getInputsReader();
        metadataAuthorityService = ContentAuthorityServiceFactory.getInstance().getMetadataAuthorityService();
        choiceAuthorityService = ContentAuthorityServiceFactory.getInstance().getChoiceAuthorityService();
    }

    public String getHeading(HttpServletRequest request, SubmissionInfo subInfo, int pageNumber, String heading) {
        try
        {
            // get the item and current page
            Item item = subInfo.getSubmissionItem().getItem();

            // lookup applicable inputs
            Collection c = subInfo.getSubmissionItem().getCollection();
            
        	String customHeading = inputsReader.getInputs(c.getHandle()).getHeading(pageNumber);
            if (StringUtils.isNotBlank(customHeading)) {
            	return customHeading;
            }
        }
        catch (DCInputsReaderException | NullPointerException e)
        {
        	return heading;
        }
    	return heading;
	}
    
    /**
     * Do any processing of the information input by the user, and/or perform
     * step processing (if no user interaction required)
     * <P>
     * It is this method's job to save any data to the underlying database, as
     * necessary, and return error messages (if any) which can then be processed
     * by the appropriate user interface (JSP-UI or XML-UI)
     * <P>
     * NOTE: If this step is a non-interactive step (i.e. requires no UI), then
     * it should perform *all* of its processing in this method!
     *
     * @param context
     *            current DSpace context
     * @param request
     *            current servlet request object
     * @param response
     *            current servlet response object
     * @param subInfo
     *            submission info object
     * @return Status or error flag which will be processed by
     *         doPostProcessing() below! (if STATUS_COMPLETE or 0 is returned,
     *         no errors occurred!)
     */
    @Override
    public int doProcessing(Context context, HttpServletRequest request,
            HttpServletResponse response, SubmissionInfo subInfo)
            throws ServletException, IOException, SQLException,
            AuthorizeException
    {
        if(!request.getParameterNames().hasMoreElements()){
            //In case of an empty request do NOT just remove all metadata, just return to the submission page
            return STATUS_MORE_INPUT_REQUESTED;
        }
        // check what submit button was pressed in User Interface
        String buttonPressed = Util.getSubmitButton(request, NEXT_BUTTON);

        // get the item and current page
        Item item = subInfo.getSubmissionItem().getItem();
        int currentPage = getCurrentPage(request);

        // lookup applicable inputs
        Collection c = subInfo.getSubmissionItem().getCollection();
        DCInput[] inputs = null;
        try
        {
            inputs = inputsReader.getInputs(c.getHandle()).getPageRows(
                    currentPage - 1,
                    subInfo.getSubmissionItem().hasMultipleTitles(),
                    subInfo.getSubmissionItem().isPublishedBefore());
        }
        catch (DCInputsReaderException e)
        {
            throw new ServletException(e);
        }

        // Fetch the document type (dc.type)
        String documentType = "";
        if( (itemService.getMetadataByMetadataString(item, "dc.type") != null) && (itemService.getMetadataByMetadataString(item, "dc.type").size() >0) )
        {
            documentType = itemService.getMetadataByMetadataString(item, "dc.type").get(0).getValue();
        }
        
        String scope ="";
        if(subInfo.isInWorkflow()){
        	WorkflowItem wfi = (WorkflowItem)subInfo.getSubmissionItem();
        	int wfState = wfi.getState();
        	switch (wfState){
        		case WorkflowManager.WFSTATE_STEP1:
        			scope = DCInput.WORKFLOW_STEP1_SCOPE;
        			break;
        		case WorkflowManager.WFSTATE_STEP2:
        			scope = DCInput.WORKFLOW_STEP2_SCOPE;
        			break;
        		case WorkflowManager.WFSTATE_STEP3:
        		    scope = DCInput.WORKFLOW_STEP3_SCOPE;
        		    break;
                default:
                	scope = DCInput.WORKFLOW_SCOPE;
        	}
        	
        }else{
        	scope = DCInput.SUBMISSION_SCOPE;
        }
        // Step 1:
        // clear out all item metadata defined on this page
        for (int i = 0; i < inputs.length; i++)
        {

        	// Allow the clearing out of the metadata defined for other document types, provided it can change anytime
            if (!subInfo.isEditing() && !inputs[i]
                    .isVisible(scope))
            {
                continue;
            }
            
	        if (inputs[i].getInputType().equals("qualdrop_value"))
	        {
		        @SuppressWarnings("unchecked") // This cast is correct
		        List<String> pairs = inputs[i].getPairs();
		        for (int j = 0; j < pairs.size(); j += 2)
		        {
			        String qualifier = pairs.get(j+1);
                    itemService.clearMetadata(context, item, inputs[i].getSchema(), inputs[i].getElement(), qualifier, Item.ANY);
		        }
	        }
	        else
	        {
		        String qualifier = inputs[i].getQualifier();
                itemService.clearMetadata(context, item, inputs[i].getSchema(), inputs[i].getElement(), qualifier, Item.ANY);
	        }
        }

        // Clear required-field errors first since missing authority
        // values can add them too.
        clearErrorFields(request);
        clearValidationErrorFields(request);

        // Step 2:
        // now update the item metadata.
        String fieldName;
        boolean moreInput = false;
        for (int j = 0; j < inputs.length; j++)
        {
        	// Omit fields not allowed for this document type
            if(!inputs[j].isAllowedFor(documentType))
            {
            	continue;
            }

            if (!subInfo.isEditing() && !inputs[j]
                        .isVisible(scope))
            {
                continue;
            }
            String element = inputs[j].getElement();
            String qualifier = inputs[j].getQualifier();
            String schema = inputs[j].getSchema();
            if (qualifier != null && !qualifier.equals(Item.ANY))
            {
                fieldName = schema + "_" + element + '_' + qualifier;
            }
            else
            {
                fieldName = schema + "_" + element;
            }

            String fieldKey = metadataAuthorityService.makeFieldKey(schema, element, qualifier);
            String inputType = inputs[j].getInputType();
            if (inputType.equals("name"))
            {
<<<<<<< HEAD
                readNames(request, item, schema, element, qualifier, inputs[j]);
            }
            else if (inputType.equals("date"))
            {
                readDate(request, item, schema, element, qualifier, inputs[j]);
            }
            // choice-controlled input with "select" presentation type is
            // always rendered as a dropdown menu
            else if (inputType.equals("dropdown") || inputType.equals("list") 
                    || inputType.equals("year")
                    || inputType.equals("year_noinprint") 
                    || (cmgr.isChoicesConfigured(fieldKey) &&
                      "select".equals(cmgr.getPresentation(fieldKey))))
=======
                readNames(context, request, item, schema, element, qualifier, inputs[j]
                        .getRepeatable());
            }
            else if (inputType.equals("date"))
            {
                readDate(context, request, item, schema, element, qualifier);
            }
            // choice-controlled input with "select" presentation type is
            // always rendered as a dropdown menu
            else if (inputType.equals("dropdown") || inputType.equals("list") ||
                     (choiceAuthorityService.isChoicesConfigured(fieldKey) &&
                      "select".equals(choiceAuthorityService.getPresentation(fieldKey))))
>>>>>>> a54bf11b
            {
                String[] vals = request.getParameterValues(fieldName);
                if (vals != null)
                {
                    for (int z = 0; z < vals.length; z++)
                    {
                        if (!vals[z].equals(""))
                        {
                            itemService.addMetadata(context, item, schema, element, qualifier, LANGUAGE_QUALIFIER,
                                    vals[z]);
                            validateField(request, inputs[j], fieldKey, vals[z]);
                        }
                    }
                }
            }
            else if (inputType.equals("series"))
            {
<<<<<<< HEAD
                readSeriesNumbers(request, item, schema, element, qualifier,
                        inputs[j]);
=======
                readSeriesNumbers(context, request, item, schema, element, qualifier,
                        inputs[j].getRepeatable());
>>>>>>> a54bf11b
            }
            else if (inputType.equals("qualdrop_value"))
            {
                List<String> quals = getRepeatedParameter(request, schema + "_"
                        + element, schema + "_" + element + "_qualifier");
                List<String> vals = getRepeatedParameter(request, schema + "_"
                        + element, schema + "_" + element + "_value");
                for (int z = 0; z < vals.size(); z++)
                {
                    String thisQual = quals.get(z);
                    if ("".equals(thisQual))
                    {
                        thisQual = null;
                    }
                    String thisVal = vals.get(z);
                    if (!buttonPressed.equals("submit_" + schema + "_"
                            + element + "_remove_" + z)
                            && !thisVal.equals(""))
                    {
                        itemService.addMetadata(context, item, schema, element, thisQual, null,
                                thisVal);
                        validateField(request, inputs[j], fieldKey, thisVal);
                    }
                }
            }
            else if (inputType.equals("number") || (inputType.equals("onebox"))
                    || (inputType.equals("twobox"))
                    || (inputType.equals("textarea")))
            {
<<<<<<< HEAD
                readText(request, item, schema, element, qualifier, LANGUAGE_QUALIFIER, inputs[j]);
=======
                readText(context, request, item, schema, element, qualifier, inputs[j]
                        .getRepeatable(), LANGUAGE_QUALIFIER, inputs[j].getLanguage());
>>>>>>> a54bf11b
            }
            else
            {
                throw new ServletException("Field " + fieldName
                        + " has an unknown input type: " + inputType);
            }

            // determine if more input fields were requested
            if (!moreInput
                    && buttonPressed.equals("submit_" + fieldName + "_add"))
            {
                subInfo.setMoreBoxesFor(fieldName);
                subInfo.setJumpToField(fieldName);
                moreInput = true;
            }
            // was XMLUI's "remove" button pushed?
            else if (buttonPressed.equals("submit_" + fieldName + "_delete"))
            {
                subInfo.setJumpToField(fieldName);
            }
        }

        // Step 3:
        // Check to see if any fields are missing
        // Only check for required fields if user clicked the "next", the "previous" or the "progress bar" button
        if (buttonPressed.equals(NEXT_BUTTON)
                || buttonPressed.startsWith(PROGRESS_BAR_PREFIX)
                || buttonPressed.equals(PREVIOUS_BUTTON)
                || buttonPressed.equals(CANCEL_BUTTON))
        {
            for (int i = 0; i < inputs.length; i++)
            {
            	// Do not check the required attribute if it is not visible or not allowed for the document type

                if (!subInfo.isEditing() && !( inputs[i].isVisible(scope) && inputs[i].isAllowedFor(documentType) ) )
                {
                	continue;
                }

                String qualifier = inputs[i].getQualifier();
                if (qualifier == null
                        && inputs[i].getInputType().equals("qualdrop_value"))
                {
                    qualifier = Item.ANY;
                }
                List<MetadataValue> values = itemService.getMetadata(item, inputs[i].getSchema(),
                        inputs[i].getElement(), qualifier, Item.ANY);

<<<<<<< HEAD
                if ((inputs[i].isRequired() && values.length == 0) &&
                     inputs[i].isVisible(scope))
=======
                if ((inputs[i].isRequired() && values.size() == 0) &&
                     inputs[i].isVisible(subInfo.isInWorkflow() ? DCInput.WORKFLOW_SCOPE : DCInput.SUBMISSION_SCOPE))
>>>>>>> a54bf11b
                {
                    // since this field is missing add to list of error fields
                    addErrorField(request, getFieldName(inputs[i]));
                }
            }
        }

<<<<<<< HEAD
        if (getValidationErrorFields(request) == null) 
        {
            // Step 4:
            // Save changes to database
            subInfo.getSubmissionItem().update();
    
            // commit changes
            context.commit();
        }
        else {
            return STATUS_ERROR_VALIDATION_FIELDS;
        }
=======
        // Step 4:
        // Save changes to database
        ContentServiceFactory.getInstance().getInProgressSubmissionService(subInfo.getSubmissionItem()).update(context, subInfo.getSubmissionItem());

        // commit changes
        context.dispatchEvents();
>>>>>>> a54bf11b

        // check for request for more input fields, first
        if (moreInput)
        {
            return STATUS_MORE_INPUT_REQUESTED;
        }
        // if one or more fields errored out, return
        else if (getErrorFields(request) != null && getErrorFields(request).size() > 0)
        {
            if (!subInfo.isEditing() && !subInfo.isInWorkflow()
                    && subInfo.getSubmissionItem() != null)
            {
                WorkspaceItem wi = (WorkspaceItem) subInfo.getSubmissionItem();
                wi.setStageReached(AbstractProcessingStep.getCurrentStepConfig(
                        request, subInfo).getStepNumber());
                wi.setPageReached(currentPage);
                wi.update();
                context.commit();
            }
            return STATUS_MISSING_REQUIRED_FIELDS;
        }

        // completed without errors
        return STATUS_COMPLETE;
    }

    

    /**
     * Retrieves the number of pages that this "step" extends over. This method
     * is used to build the progress bar.
     * <P>
     * This method may just return 1 for most steps (since most steps consist of
     * a single page). But, it should return a number greater than 1 for any
     * "step" which spans across a number of HTML pages. For example, the
     * configurable "Describe" step (configured using input-forms.xml) overrides
     * this method to return the number of pages that are defined by its
     * configuration file.
     * <P>
     * Steps which are non-interactive (i.e. they do not display an interface to
     * the user) should return a value of 1, so that they are only processed
     * once!
     *
     * @param request
     *            The HTTP Request
     * @param subInfo
     *            The current submission information object
     *
     * @return the number of pages in this step
     */
    @Override
    public int getNumberOfPages(HttpServletRequest request,
            SubmissionInfo subInfo) throws ServletException
    {
        // by default, use the "default" collection handle
        String collectionHandle = DCInputsReader.DEFAULT_COLLECTION;

        if (subInfo.getSubmissionItem() != null)
        {
            collectionHandle = subInfo.getSubmissionItem().getCollection()
                    .getHandle();
        }

        // get number of input pages (i.e. "Describe" pages)
        try
        {
            return getInputsReader().getNumberInputPages(collectionHandle);
        }
        catch (DCInputsReaderException e)
        {
            throw new ServletException(e);
        }
    }

    /**
     *
     * @return the current DCInputsReader
     */
    public static DCInputsReader getInputsReader() throws ServletException
    {
        // load inputsReader only the first time
        if (inputsReader == null)
        {
            // read configurable submissions forms data
            try
            {
                inputsReader = new DCInputsReader();
            }
            catch (DCInputsReaderException e)
            {
                throw new ServletException(e);
            }
        }
        
        return inputsReader;
    }
    
    /**
     * @param filename
     *        file to get the input reader for
     * @return the current DCInputsReader
     */
    public static DCInputsReader getInputsReader(String filename) throws ServletException
    {
        try
        {
            inputsReader = new DCInputsReader(filename);
        }
        catch (DCInputsReaderException e)
        {
            throw new ServletException(e);
        }
        return inputsReader;
    }
    
    /**
     * @return the default language qualifier for metadata
     */
    
    public static String getDefaultLanguageQualifier()
    {
       String language = "";
       language = DSpaceServicesFactory.getInstance().getConfigurationService().getProperty("default.language");
       if (StringUtils.isEmpty(language))
       {
           language = "en";
       }
       return language;
    }
    
    // ****************************************************************
    // ****************************************************************
    // METHODS FOR FILLING DC FIELDS FROM METADATA FORMS
    // ****************************************************************
    // ****************************************************************

    /**
     * Set relevant metadata fields in an item from name values in the form.
     * Some fields are repeatable in the form. If this is the case, and the
     * field is "dc.contributor.author", the names in the request will be from
     * the fields as follows:
     *
     * dc_contributor_author_last -> last name of first author
     * dc_contributor_author_first -> first name(s) of first author
     * dc_contributor_author_last_1 -> last name of second author
     * dc_contributor_author_first_1 -> first name(s) of second author
     *
     * and so on. If the field is unqualified:
     *
     * dc_contributor_last -> last name of first contributor
     * dc_contributor_first -> first name(s) of first contributor
     *
     * If the parameter "submit_dc_contributor_author_remove_n" is set, that
     * value is removed.
     *
     * Otherwise the parameters are of the form:
     *
     * dc_contributor_author_last dc_contributor_author_first
     *
     * The values will be put in separate Metadatums, in the form "last name,
     * first name(s)", ordered as they appear in the list. These will replace
     * any existing values.
     *
     * @param request
     *            the request object
     * @param item
     *            the item to update
     * @param schema
     *            the metadata schema
     * @param element
     *            the metadata element
     * @param qualifier
     *            the metadata qualifier, or null if unqualified
     * @param repeated
     *            set to true if the field is repeatable on the form
     */
<<<<<<< HEAD
    protected void readNames(HttpServletRequest request, Item item,
            String schema, String element, String qualifier, DCInput dcInput)
    {
        boolean repeated = dcInput.getRepeatable();
        
        String metadataField = MetadataField
                .formKey(schema, element, qualifier);
=======
    protected void readNames(Context context, HttpServletRequest request, Item item,
            String schema, String element, String qualifier, boolean repeated) throws SQLException {
        String metadataField = metadataFieldService.findByElement(context, schema, element, qualifier).toString();
>>>>>>> a54bf11b

        String fieldKey = metadataAuthorityService.makeFieldKey(schema, element, qualifier);
        boolean isAuthorityControlled = metadataAuthorityService.isAuthorityControlled(fieldKey);

        // Names to add
        List<String> firsts = new LinkedList<String>();
        List<String> lasts = new LinkedList<String>();
        List<String> auths = new LinkedList<String>();
        List<String> confs = new LinkedList<String>();

        if (repeated)
        {
            firsts = getRepeatedParameter(request, metadataField, metadataField
                    + "_first");
            lasts = getRepeatedParameter(request, metadataField, metadataField
                    + "_last");

            if(isAuthorityControlled)
            {
               auths = getRepeatedParameter(request, metadataField, metadataField
                    + "_authority");
               confs = getRepeatedParameter(request, metadataField, metadataField
                    + "_confidence");
           }

            // Find out if the relevant "remove" button was pressed
            // TODO: These separate remove buttons are only relevant
            // for DSpace JSP UI, and the code below can be removed
            // once the DSpace JSP UI is obsolete!
            String buttonPressed = Util.getSubmitButton(request, "");
            String removeButton = "submit_" + metadataField + "_remove_";

            if (buttonPressed.startsWith(removeButton))
            {
                int valToRemove = Integer.parseInt(buttonPressed
                        .substring(removeButton.length()));

                firsts.remove(valToRemove);
                lasts.remove(valToRemove);
                if(isAuthorityControlled)
                {
                    if(valToRemove < auths.size())
                    {
                        auths.remove(valToRemove);
                        confs.remove(valToRemove);
                    }
                }
            }
        }
        else
        {
            // Just a single name
            String lastName = request.getParameter(metadataField + "_last");
            String firstNames = request.getParameter(metadataField + "_first");
            String authority = request.getParameter(metadataField + "_authority");
            String confidence = request.getParameter(metadataField + "_confidence");

            if (lastName != null)
            {
                lasts.add(lastName);
            }
            if (firstNames != null)
            {
                firsts.add(firstNames);
            }
            auths.add(authority == null ? "" : authority);
            confs.add(confidence == null ? "" : confidence);
        }

        // Remove existing values, already done in doProcessing see also bug DS-203
        // item.clearMetadata(schema, element, qualifier, Item.ANY);

        // Put the names in the correct form
        for (int i = 0; i < lasts.size(); i++)
        {
            String f = firsts.get(i);
            String l = lasts.get(i);

            // only add if lastname is non-empty
            if ((l != null) && !((l.trim()).equals("")))
            {
                // Ensure first name non-null
                if (f == null)
                {
                    f = "";
                }

                // If there is a comma in the last name, we take everything
                // after that comma, and add it to the right of the
                // first name
                int comma = l.indexOf(',');

                if (comma >= 0)
                {
                    f = f + l.substring(comma + 1);
                    l = l.substring(0, comma);

                    // Remove leading whitespace from first name
                    while (f.startsWith(" "))
                    {
                        f = f.substring(1);
                    }
                }

                // Add to the database -- unless required authority is missing
                DCPersonName dcPersonName = new DCPersonName(l, f);
                if (isAuthorityControlled)
                {
                    String authKey = auths.size() > i ? auths.get(i) : null;
                    String sconf = (authKey != null && confs.size() > i) ? confs.get(i) : null;
                    if (metadataAuthorityService.isAuthorityRequired(fieldKey) &&
                        (authKey == null || authKey.length() == 0))
                    {
                        log.warn("Skipping value of "+metadataField+" because the required Authority key is missing or empty.");
                        addErrorField(request, metadataField);
                    }
                    else
                    {
<<<<<<< HEAD
                        item.addMetadata(schema, element, qualifier, null,
                                dcPersonName.toString(), authKey,
=======
                        itemService.addMetadata(context, item, schema, element, qualifier, null,
                                new DCPersonName(l, f).toString(), authKey,
>>>>>>> a54bf11b
                                (sconf != null && sconf.length() > 0) ?
                                        Choices.getConfidenceValue(sconf) : Choices.CF_ACCEPTED);
                        validateField(request, dcInput, metadataField, dcPersonName.toString());
                    }
                }
                else
                {
<<<<<<< HEAD
                    item.addMetadata(schema, element, qualifier, null,
                            dcPersonName.toString());
                    validateField(request, dcInput, metadataField, dcPersonName.toString());
=======
                    itemService.addMetadata(context, item, schema, element, qualifier, null,
                            new DCPersonName(l, f).toString());
>>>>>>> a54bf11b
                }
            }
        }
    }

    /**
     * Fill out an item's metadata values from a plain standard text field. If
     * the field isn't repeatable, the input field name is called:
     *
     * element_qualifier
     *
     * or for an unqualified element:
     *
     * element
     *
     * Repeated elements are appended with an underscore then an integer. e.g.:
     *
     * dc_title_alternative dc_title_alternative_1
     *
     * The values will be put in separate Metadatums, ordered as they appear in
     * the list. These will replace any existing values.
     *
     * @param request
     *            the request object
     * @param item
     *            the item to update
     * @param schema
     *            the short schema name
     * @param element
     *            the metadata element
     * @param qualifier
     *            the metadata qualifier, or null if unqualified
     * @param repeated
     *            set to true if the field is repeatable on the form
     * @param lang
     *            language to set (ISO code)
     * @param hasLanguageTag
     *            to check if the field has a language tag
     */
<<<<<<< HEAD
    protected void readText(HttpServletRequest request, Item item, String schema,
            String element, String qualifier, String lang, DCInput dcInput)
=======
    protected void readText(Context context, HttpServletRequest request, Item item, String schema,
            String element, String qualifier, boolean repeated, String lang, boolean hasLanguageTag)
            throws SQLException
>>>>>>> a54bf11b
    {
        boolean repeated = dcInput.getRepeatable();
        // FIXME: Of course, language should be part of form, or determined
        // some other way
        String metadataField = metadataFieldService.findByElement(context, schema, element, qualifier).toString();

        String fieldKey = metadataAuthorityService.makeFieldKey(schema, element, qualifier);
        boolean isAuthorityControlled = metadataAuthorityService.isAuthorityControlled(fieldKey);

        // Values to add
        TreeMap<Integer, String> vals = null;
        List<String> auths = null;
        List<String> confs = null;

        if (repeated)
        {
            vals = getRepeatedParameterWithTheirIndices(request, metadataField, metadataField);
            if (isAuthorityControlled)
            {
                auths = getRepeatedParameter(request, metadataField, metadataField+"_authority");
                confs = getRepeatedParameter(request, metadataField, metadataField+"_confidence");
            }

            // Find out if the relevant "remove" button was pressed
            // TODO: These separate remove buttons are only relevant
            // for DSpace JSP UI, and the code below can be removed
            // once the DSpace JSP UI is obsolete!
            String buttonPressed = Util.getSubmitButton(request, "");
            String removeButton = "submit_" + metadataField + "_remove_";

            if (buttonPressed.startsWith(removeButton))
            {
                int valToRemove = Integer.parseInt(buttonPressed
                        .substring(removeButton.length()));
                                
                //find the key from the given position 
                //for more information take a look at < Edit-metadata.jsp>
                int key = vals.keySet().toArray(new Integer[vals.size()])[valToRemove];
                vals.remove(key);
                if(isAuthorityControlled)
                {
                   auths.remove(valToRemove);
                   confs.remove(valToRemove);
                }
            }
        }
        else
        {
            // Just a single name
            vals = new TreeMap<Integer, String>();
            String value = request.getParameter(metadataField);
            if (value != null)
            {
                vals.put(0, value.trim());
            }
            if (isAuthorityControlled)
            {
                auths = new LinkedList<String>();
                confs = new LinkedList<String>();
                String av = request.getParameter(metadataField+"_authority");
                String cv = request.getParameter(metadataField+"_confidence");
                auths.add(av == null ? "":av.trim());
                confs.add(cv == null ? "":cv.trim());
        }
        }

        // Remove existing values, already done in doProcessing see also bug DS-203
        // item.clearMetadata(schema, element, qualifier, Item.ANY);

        int i=0;

        // Put the names in the correct form
        for(Map.Entry<Integer, String> entry: vals.entrySet())
        {
            // Add to the database if non-empty
            
            String s = entry.getValue();
            int key = entry.getKey();
            if ((s != null) && !s.equals(""))
            {
                if (hasLanguageTag && !repeated && key == 0) 
                {
                    // the field is like dc_title[lang] for none repeatable element,
                    // dc_title_alternative_2[lang] otherwise
                    lang = request.getParameter(metadataField + "[lang]");

                } 
                else if (hasLanguageTag && repeated) 
                {
                    lang = request.getParameter(metadataField + "_" + key + "[lang]");
                }
                
                if (isAuthorityControlled)
                {
                    String authKey = auths.size() > i ? auths.get(i) : null;
                    String sconf = (authKey != null && confs.size() > i) ? confs.get(i) : null;
                    if (metadataAuthorityService.isAuthorityRequired(fieldKey) &&
                            (authKey == null || authKey.length() == 0))
                    {
                        log.warn("Skipping value of "+metadataField+" because the required Authority key is missing or empty.");
                        addErrorField(request, metadataField);
                    }
                    else
                    {
                        itemService.addMetadata(context, item, schema, element, qualifier, lang, s,
                                authKey, (sconf != null && sconf.length() > 0) ?
                                        Choices.getConfidenceValue(sconf) : Choices.CF_ACCEPTED);
                        validateField(request, dcInput, metadataField, s);
                    }
                }
                else
                {
<<<<<<< HEAD
                    item.addMetadata(schema, element, qualifier, lang, s);
                    validateField(request, dcInput, metadataField, s);
=======
                    itemService.addMetadata(context, item, schema, element, qualifier, lang, s);
>>>>>>> a54bf11b
                }
            }
            i++;
        }
    }

    private void validateField(HttpServletRequest request, DCInput dcInput,
            String metadataField, String s)
    {
        if(!(dcInput.validate(s))) {
            addValidationErrorField(request, metadataField); 
        }
    }

    /**
     * Fill out a metadata date field with the value from a form. The date is
     * taken from the three parameters:
     *
     * element_qualifier_year element_qualifier_month element_qualifier_day
     *
     * The granularity is determined by the values that are actually set. If the
     * year isn't set (or is invalid)
     *
     * @param request
     *            the request object
     * @param item
     *            the item to update
     * @param schema
     *            the metadata schema
     * @param element
     *            the metadata element
     * @param qualifier
     *            the metadata qualifier, or null if unqualified
     * @throws SQLException if database error
     */
<<<<<<< HEAD
    protected void readDate(HttpServletRequest request, Item item, String schema,
            String element, String qualifier, DCInput dcInput) throws SQLException
=======
    protected void readDate(Context context, HttpServletRequest request, Item item, String schema,
            String element, String qualifier) throws SQLException
>>>>>>> a54bf11b
    {
        String metadataField = metadataFieldService.findByElement(context, schema, element, qualifier).toString();

        int year = Util.getIntParameter(request, metadataField + "_year");
        int month = Util.getIntParameter(request, metadataField + "_month");
        int day = Util.getIntParameter(request, metadataField + "_day");

        // FIXME: Probably should be some more validation
        // Make a standard format date
        DCDate d = new DCDate(year, month, day, -1, -1, -1);

        // already done in doProcessing see also bug DS-203
        // item.clearMetadata(schema, element, qualifier, Item.ANY);

        if (year > 0)
        {
            // Only put in date if there is one!
<<<<<<< HEAD
            item.addMetadata(schema, element, qualifier, null, d.toString());
            validateField(request, dcInput, metadataField, d.toString());
=======
            itemService.addMetadata(context, item, schema, element, qualifier, null, d.toString());
>>>>>>> a54bf11b
        }
    }

    /**
     * Set relevant metadata fields in an item from series/number values in the
     * form. Some fields are repeatable in the form. If this is the case, and
     * the field is "relation.ispartof", the names in the request will be from
     * the fields as follows:
     *
     * dc_relation_ispartof_series dc_relation_ispartof_number
     * dc_relation_ispartof_series_1 dc_relation_ispartof_number_1
     *
     * and so on. If the field is unqualified:
     *
     * dc_relation_series dc_relation_number
     *
     * Otherwise the parameters are of the form:
     *
     * dc_relation_ispartof_series dc_relation_ispartof_number
     *
     * The values will be put in separate Metadatums, in the form "last name,
     * first name(s)", ordered as they appear in the list. These will replace
     * any existing values.
     *
     * @param request
     *            the request object
     * @param item
     *            the item to update
     * @param schema
     *            the metadata schema
     * @param element
     *            the metadata element
     * @param qualifier
     *            the metadata qualifier, or null if unqualified
     * @param repeated
     *            set to true if the field is repeatable on the form
     */
<<<<<<< HEAD
    protected void readSeriesNumbers(HttpServletRequest request, Item item,
            String schema, String element, String qualifier, DCInput dcInput)
    {
        boolean repeated = dcInput.getRepeatable();
        
        String metadataField = MetadataField
                .formKey(schema, element, qualifier);
=======
    protected void readSeriesNumbers(Context context, HttpServletRequest request, Item item,
            String schema, String element, String qualifier, boolean repeated) throws SQLException {
        String metadataField = metadataFieldService.findByElement(context, schema, element, qualifier).toString();
>>>>>>> a54bf11b

        // Names to add
        List<String> series = new LinkedList<String>();
        List<String> numbers = new LinkedList<String>();

        if (repeated)
        {
            series = getRepeatedParameter(request, metadataField, metadataField
                    + "_series");
            numbers = getRepeatedParameter(request, metadataField,
                    metadataField + "_number");

            // Find out if the relevant "remove" button was pressed
            String buttonPressed = Util.getSubmitButton(request, "");
            String removeButton = "submit_" + metadataField + "_remove_";

            if (buttonPressed.startsWith(removeButton))
            {
                int valToRemove = Integer.parseInt(buttonPressed
                        .substring(removeButton.length()));

                series.remove(valToRemove);
                numbers.remove(valToRemove);
            }
        }
        else
        {
            // Just a single name
            String s = request.getParameter(metadataField + "_series");
            String n = request.getParameter(metadataField + "_number");

            // Only put it in if there was a name present
            if ((s != null) && !s.equals(""))
            {
                // if number is null, just set to a nullstring
                if (n == null)
                {
                    n = "";
                }

                series.add(s);
                numbers.add(n);
            }
        }

        // Remove existing values, already done in doProcessing see also bug DS-203
        // item.clearMetadata(schema, element, qualifier, Item.ANY);

        // Put the names in the correct form
        for (int i = 0; i < series.size(); i++)
        {
            String s = (series.get(i)).trim();
            String n = (numbers.get(i)).trim();

            // Only add non-empty
            if (!s.equals("") || !n.equals(""))
            {
<<<<<<< HEAD
                DCSeriesNumber dcSeriesNumber = new DCSeriesNumber(s, n);
                item.addMetadata(schema, element, qualifier, null,
                        dcSeriesNumber.toString());
                validateField(request, dcInput, metadataField, dcSeriesNumber.toString());
=======
                itemService.addMetadata(context, item, schema, element, qualifier, null,
                        new DCSeriesNumber(s, n).toString());
>>>>>>> a54bf11b
            }
        }
    }

    /**
     * Get repeated values from a form. If "foo" is passed in as the parameter,
     * values in the form of parameters "foo", "foo_1", "foo_2", etc. are
     * returned.
     * <P>
     * This method can also handle "composite fields" (metadata fields which may
     * require multiple params, etc. a first name and last name).
     *
     * @param request
     *            the HTTP request containing the form information
     * @param metadataField
     *            the metadata field which can store repeated values
     * @param param
     *            the repeated parameter on the page (used to fill out the
     *            metadataField)
     *
     * @return a List of Strings
     */
    protected List<String> getRepeatedParameter(HttpServletRequest request,
            String metadataField, String param)
    {
        List<String> vals = new LinkedList<String>();

        int i = 1;    //start index at the first of the previously entered values
        boolean foundLast = false;

        // Iterate through the values in the form.
        while (!foundLast)
        {
            String s = null;

            //First, add the previously entered values.
            // This ensures we preserve the order that these values were entered
            s = request.getParameter(param + "_" + i);

            // If there are no more previously entered values,
            // see if there's a new value entered in textbox
            if (s==null)
            {
                s = request.getParameter(param);
                //this will be the last value added
                foundLast = true;
            }

            // We're only going to add non-null values
            if (s != null)
            {
                boolean addValue = true;

                // Check to make sure that this value was not selected to be
                // removed.
                // (This is for the "remove multiple" option available in
                // Manakin)
                String[] selected = request.getParameterValues(metadataField
                        + "_selected");

                if (selected != null)
                {
                    for (int j = 0; j < selected.length; j++)
                    {
                        if (selected[j].equals(metadataField + "_" + i))
                        {
                            addValue = false;
                        }
                    }
                }

                if (addValue)
                {
                    vals.add(s.trim());
                }
            }

            i++;
        }

        log.debug("getRepeatedParameter: metadataField=" + metadataField
                + " param=" + metadataField + ", return count = "+vals.size());

        return vals;
    }
    
    /** 
     * This Methode has the same function as the getRepeatedParameter.
     * For repeated values with language tag their indices are needed to
     * properly identify their language tag
     * 
     * @param request    
     *               the HTTP request containing the form information
     * @param metadataField    
     *               the metadata field which can store repeated values
     * @param param  
     *               the repeated parameter on the page (used to fill out the
     *               metadataField)  
     * @return     a TreeMap of Integer and Strings
    */ 
    protected TreeMap<Integer, String> getRepeatedParameterWithTheirIndices(HttpServletRequest request,
            String metadataField, String param)
    {
        LinkedHashMap<Integer, String> vals = new LinkedHashMap<Integer, String>();

        int i = 1;    //start index at the first of the previously entered values
        boolean foundLast = false;

        // Iterate through the values in the form.
        while (!foundLast)
        {
            String s = null;

            //First, add the previously entered values.
            // This ensures we preserve the order that these values were entered
            s = request.getParameter(param + "_" + i);

            // If there are no more previously entered values,
            // see if there's a new value entered in textbox
            if (s==null)
            {
                s = request.getParameter(param);
                //this will be the last value added
                foundLast = true;
            }

            // We're only going to add non-null values
            if (s != null)
            {
                boolean addValue = true;

                // Check to make sure that this value was not selected to be
                // removed.
                String[] selected = request.getParameterValues(metadataField
                        + "_selected");

                if (selected != null)
                {
                    for (int j = 0; j < selected.length; j++)
                    {
                        if (selected[j].equals(metadataField + "_" + i))
                        {
                            addValue = false;
                        }
                    }
                }

                if (addValue)
                {
                    vals.put(i, s.trim());
                }
            }

            i++;
        }

        log.debug("getRepeatedParameterWithTheirIndices: metadataField=" + metadataField
                + " param=" + metadataField + ", return count = "+vals.size());

        return new TreeMap(vals);
    }

    /**
     * Return the HTML / DRI field name for the given input.
     *
     * @param input
     */
    public static String getFieldName(DCInput input)
    {
        String dcSchema = input.getSchema();
        String dcElement = input.getElement();
        String dcQualifier = input.getQualifier();
        if (dcQualifier != null && !dcQualifier.equals(Item.ANY))
        {
            return dcSchema + "_" + dcElement + '_' + dcQualifier;
        }
        else
        {
            return dcSchema + "_" + dcElement;
        }

    }
}<|MERGE_RESOLUTION|>--- conflicted
+++ resolved
@@ -27,27 +27,12 @@
 import org.dspace.app.util.SubmissionInfo;
 import org.dspace.app.util.Util;
 import org.dspace.authorize.AuthorizeException;
-<<<<<<< HEAD
-import org.dspace.content.Collection;
-import org.dspace.content.DCDate;
-import org.dspace.content.DCPersonName;
-import org.dspace.content.DCSeriesNumber;
-import org.dspace.content.Item;
-import org.dspace.content.MetadataField;
-import org.dspace.content.Metadatum;
-import org.dspace.content.WorkspaceItem;
-import org.dspace.content.authority.ChoiceAuthorityManager;
-import org.dspace.content.authority.Choices;
-import org.dspace.content.authority.MetadataAuthorityManager;
-import org.dspace.core.ConfigurationManager;
-=======
 import org.dspace.content.*;
 import org.dspace.content.authority.Choices;
 import org.dspace.content.authority.factory.ContentAuthorityServiceFactory;
 import org.dspace.content.authority.service.ChoiceAuthorityService;
 import org.dspace.content.authority.service.MetadataAuthorityService;
 import org.dspace.content.factory.ContentServiceFactory;
->>>>>>> a54bf11b
 import org.dspace.core.Context;
 import org.dspace.services.factory.DSpaceServicesFactory;
 import org.dspace.submit.AbstractProcessingStep;
@@ -95,14 +80,12 @@
     // the metadata language qualifier
     public static final String LANGUAGE_QUALIFIER = getDefaultLanguageQualifier();
 
-<<<<<<< HEAD
     // there were validation errors found
     public static final int STATUS_ERROR_VALIDATION_FIELDS = 3;
-=======
+
     protected final ChoiceAuthorityService choiceAuthorityService;
     protected final MetadataAuthorityService metadataAuthorityService;
 
->>>>>>> a54bf11b
 
     /** Constructor */
     public DescribeStep() throws ServletException
@@ -284,34 +267,19 @@
             String inputType = inputs[j].getInputType();
             if (inputType.equals("name"))
             {
-<<<<<<< HEAD
-                readNames(request, item, schema, element, qualifier, inputs[j]);
+                readNames(context, request, item, schema, element, qualifier, inputs[j]);
             }
             else if (inputType.equals("date"))
             {
-                readDate(request, item, schema, element, qualifier, inputs[j]);
+                readDate(context, request, item, schema, element, qualifier, inputs[j]);
             }
             // choice-controlled input with "select" presentation type is
             // always rendered as a dropdown menu
             else if (inputType.equals("dropdown") || inputType.equals("list") 
                     || inputType.equals("year")
                     || inputType.equals("year_noinprint") 
-                    || (cmgr.isChoicesConfigured(fieldKey) &&
-                      "select".equals(cmgr.getPresentation(fieldKey))))
-=======
-                readNames(context, request, item, schema, element, qualifier, inputs[j]
-                        .getRepeatable());
-            }
-            else if (inputType.equals("date"))
-            {
-                readDate(context, request, item, schema, element, qualifier);
-            }
-            // choice-controlled input with "select" presentation type is
-            // always rendered as a dropdown menu
-            else if (inputType.equals("dropdown") || inputType.equals("list") ||
-                     (choiceAuthorityService.isChoicesConfigured(fieldKey) &&
+                    || (choiceAuthorityService.isChoicesConfigured(fieldKey) &&
                       "select".equals(choiceAuthorityService.getPresentation(fieldKey))))
->>>>>>> a54bf11b
             {
                 String[] vals = request.getParameterValues(fieldName);
                 if (vals != null)
@@ -329,13 +297,8 @@
             }
             else if (inputType.equals("series"))
             {
-<<<<<<< HEAD
-                readSeriesNumbers(request, item, schema, element, qualifier,
+                readSeriesNumbers(context, request, item, schema, element, qualifier,
                         inputs[j]);
-=======
-                readSeriesNumbers(context, request, item, schema, element, qualifier,
-                        inputs[j].getRepeatable());
->>>>>>> a54bf11b
             }
             else if (inputType.equals("qualdrop_value"))
             {
@@ -365,12 +328,7 @@
                     || (inputType.equals("twobox"))
                     || (inputType.equals("textarea")))
             {
-<<<<<<< HEAD
                 readText(request, item, schema, element, qualifier, LANGUAGE_QUALIFIER, inputs[j]);
-=======
-                readText(context, request, item, schema, element, qualifier, inputs[j]
-                        .getRepeatable(), LANGUAGE_QUALIFIER, inputs[j].getLanguage());
->>>>>>> a54bf11b
             }
             else
             {
@@ -419,13 +377,8 @@
                 List<MetadataValue> values = itemService.getMetadata(item, inputs[i].getSchema(),
                         inputs[i].getElement(), qualifier, Item.ANY);
 
-<<<<<<< HEAD
-                if ((inputs[i].isRequired() && values.length == 0) &&
+                if ((inputs[i].isRequired() && values.size() == 0) &&
                      inputs[i].isVisible(scope))
-=======
-                if ((inputs[i].isRequired() && values.size() == 0) &&
-                     inputs[i].isVisible(subInfo.isInWorkflow() ? DCInput.WORKFLOW_SCOPE : DCInput.SUBMISSION_SCOPE))
->>>>>>> a54bf11b
                 {
                     // since this field is missing add to list of error fields
                     addErrorField(request, getFieldName(inputs[i]));
@@ -433,27 +386,18 @@
             }
         }
 
-<<<<<<< HEAD
         if (getValidationErrorFields(request) == null) 
         {
-            // Step 4:
-            // Save changes to database
-            subInfo.getSubmissionItem().update();
-    
-            // commit changes
-            context.commit();
+	        // Step 4:
+	        // Save changes to database
+	        ContentServiceFactory.getInstance().getInProgressSubmissionService(subInfo.getSubmissionItem()).update(context, subInfo.getSubmissionItem());
         }
         else {
             return STATUS_ERROR_VALIDATION_FIELDS;
         }
-=======
-        // Step 4:
-        // Save changes to database
-        ContentServiceFactory.getInstance().getInProgressSubmissionService(subInfo.getSubmissionItem()).update(context, subInfo.getSubmissionItem());
 
         // commit changes
         context.dispatchEvents();
->>>>>>> a54bf11b
 
         // check for request for more input fields, first
         if (moreInput)
@@ -630,19 +574,12 @@
      * @param repeated
      *            set to true if the field is repeatable on the form
      */
-<<<<<<< HEAD
     protected void readNames(HttpServletRequest request, Item item,
-            String schema, String element, String qualifier, DCInput dcInput)
+            String schema, String element, String qualifier, DCInput dcInput) throws SQLException 
     {
         boolean repeated = dcInput.getRepeatable();
         
-        String metadataField = MetadataField
-                .formKey(schema, element, qualifier);
-=======
-    protected void readNames(Context context, HttpServletRequest request, Item item,
-            String schema, String element, String qualifier, boolean repeated) throws SQLException {
-        String metadataField = metadataFieldService.findByElement(context, schema, element, qualifier).toString();
->>>>>>> a54bf11b
+		String metadataField = metadataFieldService.findByElement(context, schema, element, qualifier).toString();
 
         String fieldKey = metadataAuthorityService.makeFieldKey(schema, element, qualifier);
         boolean isAuthorityControlled = metadataAuthorityService.isAuthorityControlled(fieldKey);
@@ -761,13 +698,8 @@
                     }
                     else
                     {
-<<<<<<< HEAD
-                        item.addMetadata(schema, element, qualifier, null,
+                        itemService.addMetadata(context, item, schema, element, qualifier, null,
                                 dcPersonName.toString(), authKey,
-=======
-                        itemService.addMetadata(context, item, schema, element, qualifier, null,
-                                new DCPersonName(l, f).toString(), authKey,
->>>>>>> a54bf11b
                                 (sconf != null && sconf.length() > 0) ?
                                         Choices.getConfidenceValue(sconf) : Choices.CF_ACCEPTED);
                         validateField(request, dcInput, metadataField, dcPersonName.toString());
@@ -775,14 +707,9 @@
                 }
                 else
                 {
-<<<<<<< HEAD
-                    item.addMetadata(schema, element, qualifier, null,
+                    itemService.addMetadata(context, item, schema, element, qualifier, null,
                             dcPersonName.toString());
                     validateField(request, dcInput, metadataField, dcPersonName.toString());
-=======
-                    itemService.addMetadata(context, item, schema, element, qualifier, null,
-                            new DCPersonName(l, f).toString());
->>>>>>> a54bf11b
                 }
             }
         }
@@ -822,14 +749,8 @@
      * @param hasLanguageTag
      *            to check if the field has a language tag
      */
-<<<<<<< HEAD
     protected void readText(HttpServletRequest request, Item item, String schema,
-            String element, String qualifier, String lang, DCInput dcInput)
-=======
-    protected void readText(Context context, HttpServletRequest request, Item item, String schema,
-            String element, String qualifier, boolean repeated, String lang, boolean hasLanguageTag)
-            throws SQLException
->>>>>>> a54bf11b
+            String element, String qualifier, String lang, DCInput dcInput) throws SQLException
     {
         boolean repeated = dcInput.getRepeatable();
         // FIXME: Of course, language should be part of form, or determined
@@ -942,12 +863,8 @@
                 }
                 else
                 {
-<<<<<<< HEAD
-                    item.addMetadata(schema, element, qualifier, lang, s);
+                    itemService.addMetadata(context, item, schema, element, qualifier, lang, s);
                     validateField(request, dcInput, metadataField, s);
-=======
-                    itemService.addMetadata(context, item, schema, element, qualifier, lang, s);
->>>>>>> a54bf11b
                 }
             }
             i++;
@@ -983,13 +900,8 @@
      *            the metadata qualifier, or null if unqualified
      * @throws SQLException if database error
      */
-<<<<<<< HEAD
-    protected void readDate(HttpServletRequest request, Item item, String schema,
+    protected void readDate(Context context, HttpServletRequest request, Item item, String schema,
             String element, String qualifier, DCInput dcInput) throws SQLException
-=======
-    protected void readDate(Context context, HttpServletRequest request, Item item, String schema,
-            String element, String qualifier) throws SQLException
->>>>>>> a54bf11b
     {
         String metadataField = metadataFieldService.findByElement(context, schema, element, qualifier).toString();
 
@@ -1007,12 +919,8 @@
         if (year > 0)
         {
             // Only put in date if there is one!
-<<<<<<< HEAD
-            item.addMetadata(schema, element, qualifier, null, d.toString());
+            itemService.addMetadata(context, item, schema, element, qualifier, null, d.toString());
             validateField(request, dcInput, metadataField, d.toString());
-=======
-            itemService.addMetadata(context, item, schema, element, qualifier, null, d.toString());
->>>>>>> a54bf11b
         }
     }
 
@@ -1050,19 +958,12 @@
      * @param repeated
      *            set to true if the field is repeatable on the form
      */
-<<<<<<< HEAD
     protected void readSeriesNumbers(HttpServletRequest request, Item item,
-            String schema, String element, String qualifier, DCInput dcInput)
+            String schema, String element, String qualifier, DCInput dcInput) throws SQLException
     {
         boolean repeated = dcInput.getRepeatable();
         
-        String metadataField = MetadataField
-                .formKey(schema, element, qualifier);
-=======
-    protected void readSeriesNumbers(Context context, HttpServletRequest request, Item item,
-            String schema, String element, String qualifier, boolean repeated) throws SQLException {
-        String metadataField = metadataFieldService.findByElement(context, schema, element, qualifier).toString();
->>>>>>> a54bf11b
+		String metadataField = metadataFieldService.findByElement(context, schema, element, qualifier).toString();
 
         // Names to add
         List<String> series = new LinkedList<String>();
@@ -1120,15 +1021,10 @@
             // Only add non-empty
             if (!s.equals("") || !n.equals(""))
             {
-<<<<<<< HEAD
                 DCSeriesNumber dcSeriesNumber = new DCSeriesNumber(s, n);
-                item.addMetadata(schema, element, qualifier, null,
+                itemService.addMetadata(context, item, schema, element, qualifier, null,
                         dcSeriesNumber.toString());
                 validateField(request, dcInput, metadataField, dcSeriesNumber.toString());
-=======
-                itemService.addMetadata(context, item, schema, element, qualifier, null,
-                        new DCSeriesNumber(s, n).toString());
->>>>>>> a54bf11b
             }
         }
     }
