--- conflicted
+++ resolved
@@ -124,7 +124,6 @@
         String lastName = null;
         char[] password1 = null;
         char[] password2 = null;
-<<<<<<< HEAD
     	String language = I18nUtil.DEFAULTLOCALE.getLanguage();
     	
     	while (!dataOK)
@@ -151,16 +150,6 @@
             {
     		email = console.readLine();
             }
-=======
-        String language = I18nUtil.DEFAULTLOCALE.getLanguage();
-        
-        while (!dataOK)
-        {
-            System.out.print("E-mail address: ");
-            System.out.flush();
-            
-            email = console.readLine();
->>>>>>> 1b5ada2d
             if (!StringUtils.isBlank(email))
             {
                 email = email.trim();
@@ -170,7 +159,6 @@
                 System.out.println("Please provide an email address.");
                 continue;
             }
-<<<<<<< HEAD
     		
     		System.out.print("First name: ");
     		System.out.flush();
@@ -194,19 +182,10 @@
             {
     		firstName = console.readLine();
             }
-=======
-            
-            System.out.print("First name: ");
-            System.out.flush();
-            
-            firstName = console.readLine();
-
->>>>>>> 1b5ada2d
             if (firstName != null)
             {
                 firstName = firstName.trim();
             }
-<<<<<<< HEAD
     		
     		System.out.print("Last name: ");
     		System.out.flush();
@@ -230,26 +209,14 @@
             {
     		lastName = console.readLine();
             }
-=======
-            
-            System.out.print("Last name: ");
-            System.out.flush();
-            
-            lastName = console.readLine();
->>>>>>> 1b5ada2d
 
             if (lastName != null)
             {
                 lastName = lastName.trim();
             }
-<<<<<<< HEAD
-   		
+           
             if (ConfigurationManager
                     .getProperty("webui.supported.locales") != null)
-=======
-           
-            if (ConfigurationManager.getProperty("webui.supported.locales") != null)
->>>>>>> 1b5ada2d
             {
                 System.out.println("Select one of the following languages: "
                         + ConfigurationManager
@@ -257,7 +224,6 @@
                 System.out.print("Language: ");
                 System.out.flush();
             
-<<<<<<< HEAD
                 if (console == null)
                 {
                     try
@@ -277,9 +243,6 @@
                 {
     		    language = console.readLine();
                 }
-=======
-                language = console.readLine();
->>>>>>> 1b5ada2d
 
                 if (language != null)
                 {
@@ -293,7 +256,6 @@
             System.out.print("Password: ");
             System.out.flush();
 
-<<<<<<< HEAD
             if (console == null)
             {
                 try
@@ -360,23 +322,6 @@
                 else {
                     s = console.readLine();
                 }
-=======
-            password1 = console.readPassword();
-            
-            System.out.print("Again to confirm: ");
-            System.out.flush();
-            
-            password2 = console.readPassword();
-
-            //TODO real password validation
-            if (password1.length > 1 && Arrays.equals(password1, password2))
-            {
-                // password OK
-                System.out.print("Is the above data correct? (y or n): ");
-                System.out.flush();
-                
-                String s = console.readLine();
->>>>>>> 1b5ada2d
 
                 if (s != null)
                 {
