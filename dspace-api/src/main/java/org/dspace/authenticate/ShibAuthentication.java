--- conflicted
+++ resolved
@@ -92,7 +92,7 @@
 	 * is a unique identifier from the IdP that identifies a particular user. The
 	 * NetID can be of almost any form such as a unique integer, string, or with
 	 * Shibboleth 2.0 you can use "targeted ids". You will need to coordinate with
-	 * your shibboleth federation or identity provider. There are three ways to
+	 * your Shibboleth federation or identity provider. There are three ways to
 	 * supply identity information to DSpace:
 	 * 
 	 * 1) NetID from Shibboleth Header (best)
@@ -118,14 +118,14 @@
 	 * 
 	 * If you are currently using Email based authentication (either 1 or 2) and
 	 * want to upgrade to NetID based authentication then there is an easy path.
-	 * Simply enable shibboleth to pass the NetID attribute and set the netid-header
+	 * Simply enable Shibboleth to pass the NetID attribute and set the netid-header
 	 * below to the correct value. When a user attempts to log in to DSpace first
 	 * DSpace will look for an EPerson with the passed NetID, however when this
 	 * fails DSpace will fall back to email based authentication. Then DSpace will
-	 * update the user's EPerson account record to set their netted so all future
-	 * authentications for this user will be based upon netted. One thing to note
+	 * update the user's EPerson account record to set their netid so all future
+	 * authentications for this user will be based upon netid. One thing to note
 	 * is that DSpace will prevent an account from switching NetIDs. If an account
-	 * all ready has a NetID set and then they try and authenticate with a
+	 * already has a NetID set and then they try and authenticate with a
 	 * different NetID the authentication will fail. 
 	 * 
 	 * @param context
@@ -160,17 +160,17 @@
 	public int authenticate(Context context, String username, String password,
 			String realm, HttpServletRequest request) throws SQLException {
 
-		// Check if sword compatability is allowed, and if so see if we can
-		// authenticate based upon a username and password. This is really helpfull
-		// if your repo uses shibboleth but you want some accounts to be able use 
-		// sword. This allows this compatability without installing the password-based
+		// Check if sword compatibility is allowed, and if so see if we can
+		// authenticate based upon a username and password. This is really helpful
+		// if your repo uses Shibboleth but you want some accounts to be able use 
+		// sword. This allows this compatibility without installing the password-based
 		// authentication method which has side effects such as allowing users to login
 		// with a username and password from the webui.
-		boolean swordCompatability = ConfigurationManager.getBooleanProperty("authentication-shibboleth","sword.compatability", true);
-		if ( swordCompatability &&
+		boolean swordCompatibility = ConfigurationManager.getBooleanProperty("authentication-shibboleth","sword.compatibility", true);
+		if ( swordCompatibility &&
 				username != null && username.length() > 0 &&
 				password != null && password.length() > 0 ) {
-			return swordCompatability(context, username, password, request);
+			return swordCompatibility(context, username, password, request);
 		}
 		
 		if (request == null) {
@@ -186,7 +186,7 @@
 		if (log.isDebugEnabled()) {
 			log.debug("Starting Shibboleth Authentication");
 
-			String message = "Recieved the following headers:\n";
+			String message = "Received the following headers:\n";
 			Enumeration<String> headerNames = request.getHeaderNames();
 			while (headerNames.hasMoreElements()) {
 				String headerName = headerNames.nextElement();
@@ -248,7 +248,7 @@
      * the pre-defined DSpace group, so if the user loses their affiliation then the
      * next time they login they will no longer be in the group.
      * 
-     * Depending upon the shibboleth attributed use in the role-header it may be
+     * Depending upon the shibboleth attributed use in the role-header, it may be
      * scoped. Scoped is shibboleth terminology for identifying where an attribute
      * originated from. For example a students affiliation may be encoded as
      * "student@tamu.edu". The part after the @ sign is the scope, and the preceding
@@ -276,14 +276,14 @@
 	public int[] getSpecialGroups(Context context, HttpServletRequest request)
 	{
 		try {
-			// User has not successfully authenticated via shibboleth.
+			// User has not successfuly authenticated via shibboleth.
 			if ( request == null || 
 					context.getCurrentUser() == null || 
 					request.getSession().getAttribute("shib.authenticated") == null ) {
 				return new int[0];
 			}
 
-			// If we have all ready calculated the special groups then return them.
+			// If we have already calculated the special groups then return them.
 			if (request.getSession().getAttribute("shib.specialgroup") != null)
 			{
 				log.debug("Returning cached special groups.");
@@ -311,11 +311,11 @@
 				log.debug("Found Shibboleth role header: '"+roleHeader+"' = '"+affiliations+"'");
 			}
 
-			// Loop through each affilition
+			// Loop through each affiliation
 			Set<Integer> groups = new HashSet<Integer>();
 			if (affiliations != null) {
 				for ( String affiliation : affiliations) {
-					// If we ignore the affilation's scope then strip the scope if it exists.
+					// If we ignore the affiliation's scope then strip the scope if it exists.
 					if (ignoreScope) {
 						int index = affiliation.indexOf('@');
 						if (index != -1) {
@@ -356,8 +356,8 @@
 							log.error("Exception thrown while trying to lookup affiliation role for group name: '"+names[i].trim()+"'",sqle);
 						}
 					} // for each groupNames
-				} // foreach affilations
-			} // if affilaitons
+				} // foreach affiliations
+			} // if affiliations
 
 
 			log.info("Added current EPerson to special groups: "+groups);
@@ -539,8 +539,8 @@
 
 	/**
 	 * Identify an existing EPerson based upon the shibboleth attributes provided on
-	 * the request object. There are three case underwhich this can occure each in
-	 * a fall back position to the previous method.
+	 * the request object. There are three cases where this can occurr, each as
+	 * a fallback for the previous method.
 	 * 
 	 * 1) NetID from Shibboleth Header (best)
 	 *    The NetID-based method is superior because users may change their email
@@ -549,7 +549,7 @@
 	 * 
 	 * 2) Email address from Shibboleth Header (okay)
 	 *    In the case where a NetID header is not available or not found DSpace
-	 *    will fall back to identifying a user based-upon their email address. 
+	 *    will fall back to identifying a user based upon their email address. 
 	 *    
 	 * 3) Tomcat's Remote User (worst)
 	 *    In the event that neither Shibboleth headers are found then as a last
@@ -651,7 +651,7 @@
 	 * 
 	 * In order to create a new eperson object there is a minimal set of metadata
 	 * required: Email, First Name, and Last Name. If we don't have access to these
-	 * three peices of information then we will be unable to create a new eperson
+	 * three pieces of information then we will be unable to create a new eperson
 	 * object, such as the case when Tomcat's Remote User field is used to identify
 	 * a particular user.
 	 * 
@@ -689,7 +689,7 @@
 			return null; // TODO should this throw an exception?
 		}
 
-		// Truncate values parameters that are too big.
+		// Truncate values of parameters that are too big.
 		if (fname.length() > NAME_MAX_SIZE) {
 			log.warn("Truncating eperson's first name because it is longer than "+NAME_MAX_SIZE+": '"+fname+"'");
 			fname = fname.substring(0,NAME_MAX_SIZE);
@@ -737,9 +737,9 @@
 
 
 	/**
-	 * After sucessfully authenticate a user this method will update the users attributes. The
+	 * After we successfully authenticated a user, this method will update the user's attributes. The
 	 * user's email, name, or other attribute may have been changed since the last time they
-	 * logged into DSpace. This method will update the database with their most recient information.
+	 * logged into DSpace. This method will update the database with their most recent information.
 	 * 
 	 * This method handles the basic DSpace metadata (email, first name, last name) along with
 	 * additional metadata set using the setMetadata() methods on the eperson object. The
@@ -762,7 +762,7 @@
 		String fname = findSingleAttribute(request,fnameHeader);
 		String lname = findSingleAttribute(request,lnameHeader);
 
-		// Truncate values parameters that are too big.
+		// Truncate values of parameters that are too big.
 		if (fname.length() > NAME_MAX_SIZE) {
 			log.warn("Truncating eperson's first name because it is longer than "+NAME_MAX_SIZE+": '"+fname+"'");
 			fname = fname.substring(0,NAME_MAX_SIZE);
@@ -777,7 +777,7 @@
 		// 1) Update the minimum metadata
 		if (netid != null && eperson.getNetid() == null)
 			// Only update the netid if none has been previously set. This can occur when a repo switches 
-			// to netid based authentication. The current users do not have netids and fall back to email based
+			// to netid based authentication. The current users do not have netids and fall back to email-based
 			// identification but once they login we update their record and lock the account to a particular netid.
 			eperson.setNetid(netid);
 		if (email != null)
@@ -823,12 +823,12 @@
 	}
 
 	/**
-	 * Provide password-based authentication to enable sword compatability. 
-	 * 
-	 * Sword compatability will allow this authentication method to work when using
-	 * sword. Sort relies on username and password based authentication and is
+	 * Provide password-based authentication to enable sword compatibility. 
+	 * 
+	 * Sword compatibility will allow this authentication method to work when using
+	 * sword. Sword relies on username and password based authentication and is
 	 * entirely incapable of supporting shibboleth. This option allows you to
-	 * authenticate username and passwords for sword sessions with out adding
+	 * authenticate username and passwords for sword sessions without adding
 	 * another authentication method onto the stack. You will need to ensure that
 	 * a user has a password. One way to do that is to create the user via the
 	 * create-administrator command line command and then edit their permissions.
@@ -839,11 +839,11 @@
 	 * @param request The HTTP Request
 	 * @return A valid DSpace Authentication Method status code.
 	 */
-	protected int swordCompatability(Context context, String username, String password, HttpServletRequest request) throws SQLException {
+	protected int swordCompatibility(Context context, String username, String password, HttpServletRequest request) throws SQLException {
 
 		EPerson eperson = null;
 
-		log.debug("Shibboleth Sword compatability activated.");
+		log.debug("Shibboleth Sword compatibility activated.");
 		try {
 			eperson = EPerson.findByEmail(context, username.toLowerCase());
 		} catch (AuthorizeException ae) {
@@ -868,7 +868,7 @@
 			// Password matched
 			AuthenticationManager.initEPerson(context, request, eperson);
 			context.setCurrentUser(eperson);
-			log.info(eperson.getEmail()+" has been authenticated via shibboleth using password-based sword compatability mode.");
+			log.info(eperson.getEmail()+" has been authenticated via shibboleth using password-based sword compatibility mode.");
 			return SUCCESS;
 		} else {
 			// Passsword failure
@@ -885,7 +885,7 @@
 	 * 
 	 * During initalization the mapping of additional eperson metadata will be loaded from the DSpace.cfg
 	 * and cached. While loading the metadata mapping this method will check the EPerson object to see
-	 * if it suports the metadata field. If the field is not supported and autocreate is turned on then
+	 * if it supports the metadata field. If the field is not supported and autocreate is turned on then
 	 * the field will be automatically created.
 	 * 
 	 * It is safe to call this methods multiple times.
@@ -937,7 +937,7 @@
 				log.debug("Loading additional eperson metadata mapping for: '"+header+"' = '"+name+"'");
 				map.put(header, name);
 			} else {
-				// The field dosn't exist, and we can't use it.
+				// The field doesn't exist, and we can't use it.
 				log.error("Skipping the additional eperson metadata mapping for: '"+header+"' = '"+name+"' because the field is not supported by the current configuration.");
 			}
 		} // foreach metadataStringList
@@ -948,9 +948,9 @@
 	}
 
 	/**
-	 * Check the EPerson table deffinition to see if the metadata field name is supported. It
+	 * Check the EPerson table definition to see if the metadata field name is supported. It
 	 * checks for three things 1) that the field exists and 2) that the field is of the correct
-	 * type, varchar, and 3) that the field's size is suffcient.
+	 * type, varchar, and 3) that the field's size is sufficient.
 	 * 
 	 * If either of these checks fail then false is returned.
 	 *
@@ -1020,7 +1020,7 @@
 	 * metadata field. All additional fields are created with type varchar( METADATA_MAX_SIZE )
 	 * 
 	 * @param metadataName The name of the new metadata field.
-	 * @return True if successfull, otherwise false.
+	 * @return True if successful, otherwise false.
 	 */
 	private static synchronized boolean autoCreateEpersonMetadataField(String metadataName) throws SQLException {
 
@@ -1065,7 +1065,7 @@
 	 * The header name uses a bit of fuzzy logic, so it will first try case
 	 * sensitive, then it will try lowercase, and finally it will try uppercase.
 	 * 
-	 * This method will not interpret the header value in anyway.
+	 * This method will not interpret the header value in any way.
 	 * 
 	 * 
 	 * @param request The HTTP request to look for values in.
@@ -1113,8 +1113,8 @@
 
 
 		if (value != null) {
-			// If there are multiple values encodded in the shibboleth attribute
-			// they are seperated by a semicolon, and any semicolons in the
+			// If there are multiple values encoded in the shibboleth attribute
+			// they are separated by a semicolon, and any semicolons in the
 			// attribute are escaped with a backslash. For this case we are just 
 			// looking for the first attribute so we scan the value until we find 
 			// the first unescaped semicolon and chop off everything else.
@@ -1135,15 +1135,9 @@
 	}
 
 	/**
-<<<<<<< HEAD
-	 * Find a particular Shibboleth header value and return the all values.
-	 * The header name uses a bit of fuzzy logic, so it will first try case
-	 * sensitive, then it will try lowercase, and finaly it will try uppercase.
-=======
 	 * Find a particular Shibboleth hattributeeader value and return the values.
 	 * The attribute name uses a bit of fuzzy logic, so it will first try case
 	 * sensitive, then it will try lowercase, and finally it will try uppercase.
->>>>>>> a075de51
 	 * 
 	 * Shibboleth attributes may contain multiple values separated by a
 	 * semicolon and semicolons are escaped with a backslash. This method will
@@ -1161,7 +1155,7 @@
 		if (values == null)
 			return null;
 
-		// Shibboleth attributes are seperated by semicolons (and semicolons are 
+		// Shibboleth attributes are separated by semicolons (and semicolons are 
 		// escaped with a backslash). So here we will scan through the string and 
 		// split on any unescaped semicolons.
 		List<String> valueList = new ArrayList<String>();
@@ -1201,32 +1195,3 @@
 
 
 }
-
-
-
-
-
-
-
-
-
-
-
-
-
-
-
-
-
-
-
-
-
-
-
-
-
-
-
-
-
