/**
 * The contents of this file are subject to the license and copyright
 * detailed in the LICENSE and NOTICE files at the root of the source
 * tree and available online at
 *
 * http://www.dspace.org/license/
 */
package org.dspace.authenticate;

import java.io.BufferedInputStream;
import java.io.FileInputStream;
import java.io.IOException;
import java.io.InputStream;
import java.security.GeneralSecurityException;
import java.security.KeyStore;
import java.security.Principal;
import java.security.PublicKey;
import java.security.cert.Certificate;
import java.security.cert.CertificateException;
import java.security.cert.CertificateFactory;
import java.security.cert.X509Certificate;
import java.sql.SQLException;
import java.util.ArrayList;
import java.util.Enumeration;
import java.util.List;
import java.util.StringTokenizer;

import javax.servlet.http.HttpServletRequest;
import javax.servlet.http.HttpServletResponse;
import javax.servlet.http.HttpSession;

import org.apache.commons.collections.ListUtils;
import org.apache.commons.lang.ArrayUtils;
import org.apache.log4j.Logger;
import org.dspace.authenticate.factory.AuthenticateServiceFactory;
import org.dspace.authenticate.service.AuthenticationService;
import org.dspace.authorize.AuthorizeException;
import org.dspace.core.Context;
import org.dspace.core.LogManager;
import org.dspace.eperson.EPerson;
import org.dspace.eperson.Group;
import org.dspace.eperson.factory.EPersonServiceFactory;
import org.dspace.eperson.service.EPersonService;
import org.dspace.eperson.service.GroupService;
import org.dspace.services.ConfigurationService;
import org.dspace.services.factory.DSpaceServicesFactory;

/**
 * Implicit authentication method that gets credentials from the X.509 client
 * certificate supplied by the HTTPS client when connecting to this server. The
 * email address in that certificate is taken as the authenticated user name
 * with no further checking, so be sure your HTTP server (e.g. Tomcat) is
 * configured correctly to accept only client certificates it can validate.
 * <p>
 * See the <code>AuthenticationMethod</code> interface for more details.
 * <p>
 * <b>Configuration:</b>
 * 
 * <pre>
 *   x509.keystore.path =
 * <em>
 * path to Java keystore file
 * </em>
 *   keystore.password =
 * <em>
 * password to access the keystore
 * </em>
 *   ca.cert =
 * <em>
 * path to certificate file for CA whose client certs to accept.
 * </em>
 *   autoregister =
 * <em>
 * &quot;true&quot; if E-Person is created automatically for unknown new users.
 * </em>
 *   groups =
 * <em>
 * comma-delimited list of special groups to add user to if authenticated.
 * </em>
 *   emaildomain =
 * <em>
 * email address domain (after the 'at' symbol) to match before allowing 
 * membership in special groups.
 * </em>
 * </pre>
 * 
 * Only one of the "<code>keystore.path</code>" or "<code>ca.cert</code>"
 * options is required. If you supply a keystore, then all of the "trusted"
 * certificates in the keystore represent CAs whose client certificates will be
 * accepted. The <code>ca.cert</code> option only allows a single CA to be
 * named.
 * <p>
 * You can configure <em>both</em> a keystore and a CA cert, and both will be
 * used.
 * <p>
 * The <code>autoregister</code> configuration parameter determines what the
 * <code>canSelfRegister()</code> method returns. It also allows an EPerson
 * record to be created automatically when the presented certificate is
 * acceptable but there is no corresponding EPerson.
 * 
 * @author Larry Stone
 * @version $Revision$
 */
public class X509Authentication implements AuthenticationMethod
{

    /** log4j category */
    private static Logger log = Logger.getLogger(X509Authentication.class);

    /** public key of CA to check client certs against. */
    private static PublicKey caPublicKey = null;

    /** key store for CA certs if we use that */
    private static KeyStore caCertKeyStore = null;

    private static String loginPageTitle = null;

    private static String loginPageURL = null;

    protected AuthenticationService authenticationService = AuthenticateServiceFactory.getInstance().getAuthenticationService();
    protected EPersonService ePersonService = EPersonServiceFactory.getInstance().getEPersonService();
    protected GroupService groupService = EPersonServiceFactory.getInstance().getGroupService();
    protected ConfigurationService configurationService = 
            DSpaceServicesFactory.getInstance().getConfigurationService();


    /**
     * Initialization: Set caPublicKey and/or keystore. This loads the
     * information needed to check if a client cert presented is valid and
     * acceptable.
     */
    static
    {
        ConfigurationService configurationService = 
            DSpaceServicesFactory.getInstance().getConfigurationService();
        /*
         * allow identification of alternative entry points for certificate
         * authentication when selected by the user rather than implicitly.
         */
        loginPageTitle = configurationService
                .getProperty("authentication-x509.chooser.title.key");
        loginPageURL = configurationService
                .getProperty("authentication-x509.chooser.uri");

        String keystorePath = configurationService
                .getProperty("authentication-x509.keystore.path");
        String keystorePassword = configurationService
                .getProperty("authentication-x509.keystore.password");
        String caCertPath = configurationService
                .getProperty("authentication-x509.ca.cert");

        // First look for keystore full of trusted certs.
        if (keystorePath != null)
        {
            FileInputStream fis = null;
            if (keystorePassword == null)
            {
                keystorePassword = "";
            }
            try
            {
                KeyStore ks = KeyStore.getInstance("JKS");
                fis = new FileInputStream(keystorePath);
                ks.load(fis, keystorePassword.toCharArray());
                caCertKeyStore = ks;
            }
            catch (IOException e)
            {
                log
                        .error("X509Authentication: Failed to load CA keystore, file="
                                + keystorePath + ", error=" + e.toString());
            }
            catch (GeneralSecurityException e)
            {
                log
                        .error("X509Authentication: Failed to extract CA keystore, file="
                                + keystorePath + ", error=" + e.toString());
            }
            finally
            {
                if (fis != null)
                {
                    try
                    {
                        fis.close();
                    }
                    catch (IOException ioe)
                    {
                    }
                }
            }
        }

        // Second, try getting public key out of CA cert, if that's configured.
        if (caCertPath != null)
        {
            InputStream is = null;
            FileInputStream fis = null;
            try
            {
                fis = new FileInputStream(caCertPath);
                is = new BufferedInputStream(fis);
                X509Certificate cert = (X509Certificate) CertificateFactory
                        .getInstance("X.509").generateCertificate(is);
                if (cert != null)
                {
                    caPublicKey = cert.getPublicKey();
                }
            }
            catch (IOException e)
            {
                log.error("X509Authentication: Failed to load CA cert, file="
                        + caCertPath + ", error=" + e.toString());
            }
            catch (CertificateException e)
            {
                log
                        .error("X509Authentication: Failed to extract CA cert, file="
                                + caCertPath + ", error=" + e.toString());
            }
            finally
            {
                if (is != null)
                {
                    try
                    {
                        is.close();
                    }
                    catch (IOException ioe)
                    {
                    }
                }

                if (fis != null)
                {
                    try
                    {
                        fis.close();
                    }
                    catch (IOException ioe)
                    {
                    }
                }
            }
        }
    }

    /**
     * Return the email address from <code>certificate</code>, or null if an
     * email address cannot be found in the certificate.
     * <p>
     * Note that the certificate parsing has only been tested with certificates
     * granted by the MIT Certification Authority, and may not work elsewhere.
     * 
     * @param certificate -
     *            An X509 certificate object
     * @return - The email address found in certificate, or null if an email
     *         address cannot be found in the certificate.
     */
    private static String getEmail(X509Certificate certificate)
            throws SQLException
    {
        Principal principal = certificate.getSubjectDN();

        if (principal == null)
        {
            return null;
        }

        String dn = principal.getName();
        if (dn == null)
        {
            return null;
        }

        StringTokenizer tokenizer = new StringTokenizer(dn, ",");
        String token = null;
        while (tokenizer.hasMoreTokens())
        {
            int len = "emailaddress=".length();

            token = (String) tokenizer.nextToken();

            if (token.toLowerCase().startsWith("emailaddress="))
            {
                // Make sure the token actually contains something
                if (token.length() <= len)
                {
                    return null;
                }

                return token.substring(len).toLowerCase();
            }
        }

        return null;
    }

    /**
     * Verify CERTIFICATE against KEY. Return true if and only if CERTIFICATE is
     * valid and can be verified against KEY.
     *
     * @param context
     *            The current DSpace context
     * @param certificate -
     *            An X509 certificate object
     * @return - True if CERTIFICATE is valid and can be verified against KEY,
     *         false otherwise.
     */
    private static boolean isValid(Context context, X509Certificate certificate)
    {
        if (certificate == null)
        {
            return false;
        }

        // This checks that current time is within cert's validity window:
        try
        {
            certificate.checkValidity();
        }
        catch (CertificateException e)
        {
            log.info(LogManager.getHeader(context, "authentication",
                    "X.509 Certificate is EXPIRED or PREMATURE: "
                            + e.toString()));
            return false;
        }

        // Try CA public key, if available.
        if (caPublicKey != null)
        {
            try
            {
                certificate.verify(caPublicKey);
                return true;
            }
            catch (GeneralSecurityException e)
            {
                log.info(LogManager.getHeader(context, "authentication",
                        "X.509 Certificate FAILED SIGNATURE check: "
                                + e.toString()));
            }
        }

        // Try it with keystore, if available.
        if (caCertKeyStore != null)
        {
            try
            {
                Enumeration ke = caCertKeyStore.aliases();

                while (ke.hasMoreElements())
                {
                    String alias = (String) ke.nextElement();
                    if (caCertKeyStore.isCertificateEntry(alias))
                    {
                        Certificate ca = caCertKeyStore.getCertificate(alias);
                        try
                        {
                            certificate.verify(ca.getPublicKey());
                            return true;
                        }
                        catch (CertificateException ce)
                        {
                        }
                    }
                }
                log
                        .info(LogManager
                                .getHeader(context, "authentication",
                                        "Keystore method FAILED SIGNATURE check on client cert."));
            }
            catch (GeneralSecurityException e)
            {
                log.info(LogManager.getHeader(context, "authentication",
                        "X.509 Certificate FAILED SIGNATURE check: "
                                + e.toString()));
            }

        }
        return false;
    }

    /**
     * Predicate, can new user automatically create EPerson. Checks
     * configuration value. You'll probably want this to be true to take
     * advantage of a Web certificate infrastructure with many more users than
     * are already known by DSpace.
     * @throws SQLException if database error
     */
    @Override
    public boolean canSelfRegister(Context context, HttpServletRequest request,
            String username) throws SQLException
    {
        return configurationService
                .getBooleanProperty("authentication-x509.autoregister");
    }

    /**
     * Nothing extra to initialize.
     * @throws SQLException if database error
     */
    @Override
    public void initEPerson(Context context, HttpServletRequest request,
            EPerson eperson) throws SQLException
    {
    }

    /**
     * We don't use EPerson password so there is no reason to change it.
     * @throws SQLException if database error
     */
    @Override
    public boolean allowSetPassword(Context context,
            HttpServletRequest request, String username) throws SQLException
    {
        return false;
    }

    /**
     * Returns true, this is an implicit method.
     */
    @Override
    public boolean isImplicit()
    {
        return true;
    }

    /**
     * Returns a list of group names that the user should be added to upon
     * successful authentication, configured in dspace.cfg.
     * 
     * @return List<String> of special groups configured for this authenticator
     */
    private List<String> getX509Groups()
    {
        List<String> groupNames = new ArrayList<String>();

        String[] groups = configurationService
                .getArrayProperty("authentication-x509.groups");

        if(ArrayUtils.isNotEmpty(groups))
        {
            for (String group : groups)
            {
                groupNames.add(group.trim());
            }
        }

        return groupNames;
    }

    /**
     * Checks for configured email domain required to grant special groups
     * membership. If no email domain is configured to verify, special group
     * membership is simply granted.
     * 
     * @param request -
     *            The current request object
     * @param email -
     *            The email address from the x509 certificate
     */
    private void setSpecialGroupsFlag(HttpServletRequest request, String email)
    {
        String emailDomain = null;
        emailDomain = (String) request
                .getAttribute("authentication.x509.emaildomain");

        HttpSession session = request.getSession(true);

        if (null != emailDomain && !"".equals(emailDomain))
        {
            if (email.substring(email.length() - emailDomain.length()).equals(
                    emailDomain))
            {
                session.setAttribute("x509Auth", Boolean.TRUE);
            }
        }
        else
        {
            // No configured email domain to verify. Just flag
            // as authenticated so special groups are granted.
            session.setAttribute("x509Auth", Boolean.TRUE);
        }
    }

    /**
     * Return special groups configured in dspace.cfg for X509 certificate
     * authentication.
     * 
     * @param context context
     * @param request
     *            object potentially containing the cert
     * 
     * @return An int array of group IDs
     * @throws SQLException if database error
     * 
     */
    @Override
    public List<Group> getSpecialGroups(Context context, HttpServletRequest request)
            throws SQLException
    {
        if (request == null)
        {
            return ListUtils.EMPTY_LIST;
        }

        Boolean authenticated = false;
        HttpSession session = request.getSession(false);
        authenticated = (Boolean) session.getAttribute("x509Auth");
        authenticated = (null == authenticated) ? false : authenticated;

        if (authenticated)
        {
            List<String> groupNames = getX509Groups();
            List<Group> groups = new ArrayList<>();

            if (groupNames != null)
            {
                for (String groupName : groupNames)
                {
                    if (groupName != null)
                    {
                        Group group = groupService.findByName(context, groupName);
                        if (group != null)
                        {
                            groups.add(group);
                        }
                        else
                        {
                            log.warn(LogManager.getHeader(context,
                                    "configuration_error", "unknown_group="
                                            + groupName));
                        }
                    }
                }
            }

            return groups;
        }

        return ListUtils.EMPTY_LIST;
    }

    /**
     * X509 certificate authentication. The client certificate is obtained from
     * the <code>ServletRequest</code> object.
     * <ul>
     * <li>If the certificate is valid, and corresponds to an existing EPerson,
     * and the user is allowed to login, return success.</li>
     * <li>If the user is matched but is not allowed to login, it fails.</li>
     * <li>If the certificate is valid, but there is no corresponding EPerson,
     * the <code>"authentication.x509.autoregister"</code> configuration
     * parameter is checked (via <code>canSelfRegister()</code>)
     * <ul>
     * <li>If it's true, a new EPerson record is created for the certificate,
     * and the result is success.</li>
     * <li>If it's false, return that the user was unknown.</li>
     * </ul>
     * </li>
     * </ul>
     * 
     * @return One of: SUCCESS, BAD_CREDENTIALS, NO_SUCH_USER, BAD_ARGS
     * @throws SQLException if database error
     */
    @Override
    public int authenticate(Context context, String username, String password,
            String realm, HttpServletRequest request) throws SQLException
    {
        // Obtain the certificate from the request, if any
        X509Certificate[] certs = null;
        if (request != null)
        {
            certs = (X509Certificate[]) request
                    .getAttribute("javax.servlet.request.X509Certificate");
        }

        if ((certs == null) || (certs.length == 0))
        {
            return BAD_ARGS;
        }
        else
        {
            // We have a cert -- check it and get username from it.
            try
            {
                if (!isValid(context, certs[0]))
                {
                    log
                            .warn(LogManager
                                    .getHeader(context, "authenticate",
                                            "type=x509certificate, status=BAD_CREDENTIALS (not valid)"));
                    return BAD_CREDENTIALS;
                }

                // And it's valid - try and get an e-person
                String email = getEmail(certs[0]);
                EPerson eperson = null;
                if (email != null)
                {
                    eperson = ePersonService.findByEmail(context, email);
                }
                if (eperson == null)
                {
                    // Cert is valid, but no record.
                    if (email != null
                            && canSelfRegister(context, request, null))
                    {
                        // Register the new user automatically
                        log.info(LogManager.getHeader(context, "autoregister",
                                "from=x.509, email=" + email));

                        // TEMPORARILY turn off authorisation
                        context.turnOffAuthorisationSystem();
<<<<<<< HEAD
                        eperson = EPerson.create(context);
=======
                        eperson = ePersonService.create(context);
>>>>>>> a54bf11b
                        eperson.setEmail(email);
                        eperson.setCanLogIn(true);
                        authenticationService.initEPerson(context, request,
                                eperson);
<<<<<<< HEAD
                        eperson.update();
                        context.commit();
=======
                        ePersonService.update(context, eperson);
                        context.dispatchEvents();
>>>>>>> a54bf11b
                        context.restoreAuthSystemState();
                        context.setCurrentUser(eperson);
                        setSpecialGroupsFlag(request, email);
                        return SUCCESS;
                    }
                    else
                    {
                        // No auto-registration for valid certs
                        log
                                .warn(LogManager
                                        .getHeader(context, "authenticate",
                                                "type=cert_but_no_record, cannot auto-register"));
                        return NO_SUCH_USER;
                    }
                }

                // make sure this is a login account
                else if (!eperson.canLogIn())
                {
                    log.warn(LogManager.getHeader(context, "authenticate",
                            "type=x509certificate, email=" + email
                                    + ", canLogIn=false, rejecting."));
                    return BAD_ARGS;
                }

                else
                {
                    log.info(LogManager.getHeader(context, "login",
                            "type=x509certificate"));
                    context.setCurrentUser(eperson);
                    setSpecialGroupsFlag(request, email);
                    return SUCCESS;
                }
            }
            catch (AuthorizeException ce)
            {
                log.warn(LogManager.getHeader(context, "authorize_exception",
                        ""), ce);
            }

            return BAD_ARGS;
        }
    }

    /**
     * Returns URL of password-login servlet.
     * 
     * @param context
     *            DSpace context, will be modified (EPerson set) upon success.
     * 
     * @param request
     *            The HTTP request that started this operation, or null if not
     *            applicable.
     * 
     * @param response
     *            The HTTP response from the servlet method.
     * 
     * @return fully-qualified URL
     */
    @Override
    public String loginPageURL(Context context, HttpServletRequest request,
            HttpServletResponse response)
    {
        return loginPageURL;
    }

    /**
     * Returns message key for title of the "login" page, to use in a menu
     * showing the choice of multiple login methods.
     * 
     * @param context
     *            DSpace context, will be modified (EPerson set) upon success.
     * 
     * @return Message key to look up in i18n message catalog.
     */
    @Override
    public String loginPageTitle(Context context)
    {
        return loginPageTitle;
    }
}<|MERGE_RESOLUTION|>--- conflicted
+++ resolved
@@ -613,22 +613,13 @@
 
                         // TEMPORARILY turn off authorisation
                         context.turnOffAuthorisationSystem();
-<<<<<<< HEAD
-                        eperson = EPerson.create(context);
-=======
                         eperson = ePersonService.create(context);
->>>>>>> a54bf11b
                         eperson.setEmail(email);
                         eperson.setCanLogIn(true);
                         authenticationService.initEPerson(context, request,
                                 eperson);
-<<<<<<< HEAD
-                        eperson.update();
-                        context.commit();
-=======
                         ePersonService.update(context, eperson);
                         context.dispatchEvents();
->>>>>>> a54bf11b
                         context.restoreAuthSystemState();
                         context.setCurrentUser(eperson);
                         setSpecialGroupsFlag(request, email);
