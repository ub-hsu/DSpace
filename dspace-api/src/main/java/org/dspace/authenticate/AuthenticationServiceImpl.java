/**
 * The contents of this file are subject to the license and copyright
 * detailed in the LICENSE and NOTICE files at the root of the source
 * tree and available online at
 *
 * http://www.dspace.org/license/
 */
package org.dspace.authenticate;

import java.sql.SQLException;
import java.util.ArrayList;
import java.util.Arrays;
import java.util.Iterator;
import java.util.List;

import javax.servlet.http.HttpServletRequest;

import org.dspace.authenticate.service.AuthenticationService;
import org.dspace.core.Context;
import org.dspace.core.factory.CoreServiceFactory;
import org.dspace.eperson.EPerson;
import org.dspace.eperson.Group;
import org.dspace.eperson.service.EPersonService;
import org.slf4j.Logger;
import org.slf4j.LoggerFactory;
import org.springframework.beans.factory.annotation.Autowired;

/**
 * Access point for the stackable authentication methods.
 * <p>
 * This class initializes the "stack" from the DSpace configuration,
 * and then invokes methods in the appropriate order on behalf of clients.
 * <p>
 * See the AuthenticationMethod interface for details about what each
 * function does.
 * <p>
 * <b>Configuration</b><br>
 * The stack of authentication methods is defined by one property in the DSpace configuration:
 * <pre>
 *   plugin.sequence.org.dspace.eperson.AuthenticationMethod = <em>a list of method class names</em>
 *     <em>e.g.</em>
 *   plugin.sequence.org.dspace.eperson.AuthenticationMethod = \
 *       org.dspace.eperson.X509Authentication, \
 *       org.dspace.eperson.PasswordAuthentication
 * </pre>
 * <p>
 * The "stack" is always traversed in order, with the methods
 * specified first (in the configuration) thus getting highest priority.
 *
 * @see AuthenticationMethod
 *
 * @author Larry Stone
 * @version $Revision$
 */
public class AuthenticationServiceImpl implements AuthenticationService
{

    /** SLF4J logging category */
    private final Logger log = (Logger) LoggerFactory.getLogger(AuthenticationServiceImpl.class);

    @Autowired(required = true)
    protected EPersonService ePersonService;

    protected AuthenticationServiceImpl()
    {

    }

    public List<AuthenticationMethod> getAuthenticationMethodStack() {
        return Arrays.asList((AuthenticationMethod[])CoreServiceFactory.getInstance().getPluginService().getPluginSequence(AuthenticationMethod.class));
    }

    @Override
    public int authenticate(Context context,
                            String username,
                            String password,
                            String realm,
                            HttpServletRequest request)
    {
        return authenticateInternal(context, username, password, realm,
                                     request, false);
    }

    @Override
    public int authenticateImplicit(Context context,
                            String username,
                            String password,
                            String realm,
                            HttpServletRequest request)
    {
        return authenticateInternal(context, username, password, realm,
                                     request, true);
    }

    protected int authenticateInternal(Context context,
                            String username,
                            String password,
                            String realm,
                            HttpServletRequest request,
                            boolean implicitOnly)
    {
        // better is lowest, so start with the highest.
        int bestRet = AuthenticationMethod.BAD_ARGS;

        // return on first success, otherwise "best" outcome.
        for (AuthenticationMethod aMethodStack : getAuthenticationMethodStack()) {
            if (!implicitOnly || aMethodStack.isImplicit()) {
                int ret = 0;
                try {
                    ret = aMethodStack.authenticate(context, username, password, realm, request);
                } catch (SQLException e) {
                    ret = AuthenticationMethod.NO_SUCH_USER;
                }
                if (ret == AuthenticationMethod.SUCCESS) {
<<<<<<< HEAD
//                    TODO check if is correct uncomment this code                    
//                    EPerson me = context.getCurrentUser();
//                    me.setLastActive(new Date());
//                    try {
//                        ePersonService.update(context, me);
//                    } catch (SQLException ex) {
//                        log.error("Could not update last-active stamp", ex);
//                    } catch (AuthorizeException ex) {
//                        log.error("Could not update last-active stamp", ex);
//                    }
=======
                    updateLastActiveDate(context);
>>>>>>> 8c15e3e0
                    return ret;
                }
                if (ret < bestRet) {
                    bestRet = ret;
                }
            }
        }
        return bestRet;
    }

    public void updateLastActiveDate(Context context) {
        EPerson me = context.getCurrentUser();
        if(me != null) {
            me.setLastActive(new Date());
            try {
                ePersonService.update(context, me);
            } catch (SQLException ex) {
                log.error("Could not update last-active stamp", ex);
            } catch (AuthorizeException ex) {
                log.error("Could not update last-active stamp", ex);
            }
        }
    }

    @Override
    public boolean canSelfRegister(Context context,
                                   HttpServletRequest request,
                                   String username)
        throws SQLException
    {
        for (AuthenticationMethod method : getAuthenticationMethodStack())
        {
            if (method.canSelfRegister(context, request, username))
            {
                return true;
            }
        }
        return false;
    }

    @Override
    public boolean allowSetPassword(Context context,
                                    HttpServletRequest request,
                                    String username)
        throws SQLException
    {
        for (AuthenticationMethod method : getAuthenticationMethodStack())
        {
            if (method.allowSetPassword(context, request, username))
            {
                return true;
            }
        }
        return false;
    }

    @Override
    public void initEPerson(Context context,
                                   HttpServletRequest request,
                                   EPerson eperson)
        throws SQLException
    {
        for (AuthenticationMethod method : getAuthenticationMethodStack())
        {
            method.initEPerson(context, request, eperson);
        }
    }

    @Override
    public List<Group> getSpecialGroups(Context context,
                                         HttpServletRequest request)
        throws SQLException
    {
        List<Group> result = new ArrayList<>();
        int totalLen = 0;

        for (AuthenticationMethod method : getAuthenticationMethodStack())
        {
            List<Group> gl = method.getSpecialGroups(context, request);
            if (gl.size() > 0)
            {
                result.addAll(gl);
                totalLen += gl.size();
            }
        }

        return result;
    }

    @Override
    public Iterator<AuthenticationMethod> authenticationMethodIterator()
    {
        return getAuthenticationMethodStack().iterator();
    }
}<|MERGE_RESOLUTION|>--- conflicted
+++ resolved
@@ -10,12 +10,14 @@
 import java.sql.SQLException;
 import java.util.ArrayList;
 import java.util.Arrays;
+import java.util.Date;
 import java.util.Iterator;
 import java.util.List;
 
 import javax.servlet.http.HttpServletRequest;
 
 import org.dspace.authenticate.service.AuthenticationService;
+import org.dspace.authorize.AuthorizeException;
 import org.dspace.core.Context;
 import org.dspace.core.factory.CoreServiceFactory;
 import org.dspace.eperson.EPerson;
@@ -112,20 +114,7 @@
                     ret = AuthenticationMethod.NO_SUCH_USER;
                 }
                 if (ret == AuthenticationMethod.SUCCESS) {
-<<<<<<< HEAD
-//                    TODO check if is correct uncomment this code                    
-//                    EPerson me = context.getCurrentUser();
-//                    me.setLastActive(new Date());
-//                    try {
-//                        ePersonService.update(context, me);
-//                    } catch (SQLException ex) {
-//                        log.error("Could not update last-active stamp", ex);
-//                    } catch (AuthorizeException ex) {
-//                        log.error("Could not update last-active stamp", ex);
-//                    }
-=======
                     updateLastActiveDate(context);
->>>>>>> 8c15e3e0
                     return ret;
                 }
                 if (ret < bestRet) {
