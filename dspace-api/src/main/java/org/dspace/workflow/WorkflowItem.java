--- conflicted
+++ resolved
@@ -16,11 +16,6 @@
  *
  * @author kevinvandevelde at atmire.com
  */
-<<<<<<< HEAD
-public interface WorkflowItem extends InProgressSubmission {
+public interface WorkflowItem extends InProgressSubmission, ReloadableEntity<Integer> {
 	public int getState();
-=======
-public interface WorkflowItem extends InProgressSubmission, ReloadableEntity<Integer> {
-
->>>>>>> f6af76c6
 }