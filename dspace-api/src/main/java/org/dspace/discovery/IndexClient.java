--- conflicted
+++ resolved
@@ -77,32 +77,35 @@
                 "remove an Item, Collection or Community from index based on its handle")
             .create("r"));
 
-<<<<<<< HEAD
+        options.addOption(OptionBuilder
+            .withArgName("handle to add or update")
+            .hasArg(true)
+            .withDescription(
+                "add or update an Item, Collection or Community based on its handle")
+            .create("i"));
+
+        options.addOption(OptionBuilder
+            .isRequired(false)
+            .withDescription(
+                "clean existing index removing any documents that no longer exist in the db")
+            .create("c"));
+
         options.addOption(OptionBuilder.isRequired(false).withDescription(
                 "(re)build index [incremental mode]").create(
                 "b"));
-=======
-        options.addOption(OptionBuilder
-            .withArgName("handle to add or update")
-            .hasArg(true)
-            .withDescription(
-                "add or update an Item, Collection or Community based on its handle")
-            .create("i"));
->>>>>>> 1b5ada2d
 
         options.addOption(OptionBuilder
             .isRequired(false)
             .withDescription(
-                "clean existing index removing any documents that no longer exist in the db")
-            .create("c"));
+                "Rebuild the spellchecker, can be combined with -b and -f.")
+            .create("s"));
 
         options.addOption(OptionBuilder
             .isRequired(false)
             .withDescription(
-               "(re)build index, wiping out current one if it exists")
-            .create("b"));
-
-<<<<<<< HEAD
+                "if updating existing index, force each handle to be reindexed even if uptodate")
+            .create("f"));
+
         options
         .addOption(OptionBuilder
                 .isRequired(false)
@@ -121,25 +124,6 @@
         
         options.addOption(OptionBuilder.isRequired(false).withDescription(
                 "print this help message").create("h"));
-=======
-        options.addOption(OptionBuilder
-            .isRequired(false)
-            .withDescription(
-                "Rebuild the spellchecker, can be combined with -b and -f.")
-            .create("s"));
-
-        options.addOption(OptionBuilder
-            .isRequired(false)
-            .withDescription(
-                "if updating existing index, force each handle to be reindexed even if uptodate")
-            .create("f"));
-
-        options.addOption(OptionBuilder
-            .isRequired(false)
-            .withDescription(
-                "print this help message")
-            .create("h"));
->>>>>>> 1b5ada2d
 
         options.addOption(OptionBuilder.isRequired(false).withDescription(
                 "optimize search core").create("o"));
@@ -183,7 +167,6 @@
         } else if (line.hasOption("o")) {
             log.info("Optimizing search core.");
             indexer.optimize();
-<<<<<<< HEAD
  		} else if(line.hasOption('s')) {
             checkRebuildSpellCheck(line, indexer);           
         } else if (line.hasOption("t")) {
@@ -234,12 +217,7 @@
             } catch (Exception e) {
                 log.error("Error: " + e.getMessage());
             }
-        } else if(line.hasOption('i')) {
-=======
-        } else if (line.hasOption('s')) {
-            checkRebuildSpellCheck(line, indexer);
         } else if (line.hasOption('i')) {
->>>>>>> 1b5ada2d
             final String handle = line.getOptionValue('i');
             final BrowsableDSpaceObject dso = (BrowsableDSpaceObject)HandleServiceFactory.getInstance().getHandleService().resolveToObject(context, handle);
             if (dso == null) {
@@ -280,13 +258,7 @@
     private static long indexAll(final IndexingService indexingService,
                                  final ItemService itemService,
                                  final Context context,
-<<<<<<< HEAD
                                  final BrowsableDSpaceObject dso) throws IOException, SearchServiceException, SQLException {
-=======
-                                 final DSpaceObject dso)
-    throws IOException, SearchServiceException, SQLException
-    {
->>>>>>> 1b5ada2d
         long count = 0;
 
         indexingService.indexContent(context, dso, true, true);
