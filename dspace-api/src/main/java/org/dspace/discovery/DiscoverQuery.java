--- conflicted
+++ resolved
@@ -278,15 +278,6 @@
         this.facetOffset = facetOffset;
     }
 
-<<<<<<< HEAD
-    public void addSearchField(String field)
-    {
-        this.searchFields.add(field);
-    }
-
-    public List<String> getSearchFields()
-    {
-=======
     /**
      * Sets the fields which you want Discovery to return in the search results.
      * It is HIGHLY recommended to limit the fields returned, as by default
@@ -302,7 +293,6 @@
      * @return List of field names
      */
     public List<String> getSearchFields() {
->>>>>>> 132f37a1
         return searchFields;
     }
 
