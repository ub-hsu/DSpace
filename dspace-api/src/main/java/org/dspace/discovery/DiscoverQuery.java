--- conflicted
+++ resolved
@@ -7,19 +7,15 @@
  */
 package org.dspace.discovery;
 
-<<<<<<< HEAD
 import java.util.ArrayList;
 import java.util.Arrays;
 import java.util.HashMap;
 import java.util.LinkedHashMap;
 import java.util.List;
 import java.util.Map;
-=======
+
 import org.apache.commons.collections4.CollectionUtils;
 import org.dspace.discovery.configuration.DiscoverySearchFilterFacet;
-
-import java.util.*;
->>>>>>> 8c15e3e0
 
 /**
  * This class represents a query which the discovery backend can use
@@ -381,7 +377,6 @@
         this.spellCheck = spellCheck;
     }
 
-<<<<<<< HEAD
 	public void setFields(List<String> fields) {
 		this.fields = fields;
 	}
@@ -402,7 +397,9 @@
     		this.viewFields.put(key, new ArrayList<DiscoverViewField>());
     	}
         this.viewFields.get(key).add(viewFields);
-=======
+    }
+}
+
     public void addYearRangeFacet(DiscoverySearchFilterFacet facet, FacetYearRange facetYearRange) {
         if(facetYearRange.isValid()) {
 
@@ -455,6 +452,5 @@
 
     private int getTopYear(int newestYear, int gap) {
         return (int) (Math.ceil((float) (newestYear) / gap) * gap);
->>>>>>> 8c15e3e0
     }
 }