--- conflicted
+++ resolved
@@ -324,7 +324,6 @@
         this.hitHighlighting.put(hitHighlighting.getField(), hitHighlighting);
     }
 
-<<<<<<< HEAD
     public void setNamedFacetQueries(Map<String, String> namedFacetQueries)
     {
         this.namedFacetQueries = namedFacetQueries;
@@ -346,13 +345,12 @@
             return getNamedFacetQueries().get(facetQuery);
         }
         return null;
-=======
+
     public boolean isSpellCheck() {
         return spellCheck;
     }
 
     public void setSpellCheck(boolean spellCheck) {
         this.spellCheck = spellCheck;
->>>>>>> a075de51
     }
 }