/**
 * The contents of this file are subject to the license and copyright
 * detailed in the LICENSE and NOTICE files at the root of the source
 * tree and available online at
 *
 * http://www.dspace.org/license/
 */
package org.dspace.discovery;

<<<<<<< HEAD
import java.io.IOException;
import java.io.InputStream;
import java.io.PrintWriter;
import java.io.StringWriter;
import java.net.URI;
import java.net.URISyntaxException;
import java.sql.SQLException;
import java.text.ParseException;
import java.text.SimpleDateFormat;
import java.util.ArrayList;
import java.util.Calendar;
import java.util.Collections;
import java.util.Date;
import java.util.HashMap;
import java.util.HashSet;
import java.util.Iterator;
import java.util.LinkedHashMap;
import java.util.List;
import java.util.Locale;
import java.util.Map;
import java.util.Set;
import java.util.TimeZone;
import java.util.Vector;

=======
>>>>>>> a54bf11b
import org.apache.commons.collections.CollectionUtils;
import org.apache.commons.collections.MapUtils;
import org.apache.commons.collections.Transformer;
import org.apache.commons.lang.ArrayUtils;
import org.apache.commons.lang.StringUtils;
import org.apache.commons.lang.time.DateFormatUtils;
import org.apache.commons.validator.routines.UrlValidator;
import org.apache.http.HttpHost;
import org.apache.http.HttpResponse;
import org.apache.http.client.methods.HttpGet;
import org.apache.http.client.params.ClientPNames;
import org.apache.http.client.utils.URIBuilder;
import org.apache.http.impl.client.DefaultHttpClient;
import org.apache.log4j.Logger;
import org.apache.solr.client.solrj.SolrQuery;
import org.apache.solr.client.solrj.SolrServerException;
import org.apache.solr.client.solrj.impl.HttpSolrServer;
import org.apache.solr.client.solrj.request.AbstractUpdateRequest;
import org.apache.solr.client.solrj.request.ContentStreamUpdateRequest;
import org.apache.solr.client.solrj.response.FacetField;
import org.apache.solr.client.solrj.response.Group;
import org.apache.solr.client.solrj.response.GroupCommand;
import org.apache.solr.client.solrj.response.GroupResponse;
import org.apache.solr.client.solrj.response.QueryResponse;
import org.apache.solr.client.solrj.util.ClientUtils;
import org.apache.solr.common.SolrDocument;
import org.apache.solr.common.SolrDocumentList;
import org.apache.solr.common.SolrInputDocument;
import org.apache.solr.common.params.CommonParams;
import org.apache.solr.common.params.FacetParams;
import org.apache.solr.common.params.HighlightParams;
import org.apache.solr.common.params.ModifiableSolrParams;
import org.apache.solr.common.params.MoreLikeThisParams;
import org.apache.solr.common.params.SpellingParams;
import org.apache.solr.common.util.NamedList;
import org.apache.solr.handler.extraction.ExtractingParams;
<<<<<<< HEAD
import org.dspace.app.util.Util;
import org.dspace.content.Bitstream;
import org.dspace.content.Bundle;
import org.dspace.content.Collection;
import org.dspace.content.Community;
import org.dspace.content.DSpaceObject;
import org.dspace.content.Item;
import org.dspace.content.ItemIterator;
import org.dspace.content.Metadatum;
import org.dspace.content.authority.ChoiceAuthorityManager;
import org.dspace.content.authority.Choices;
import org.dspace.content.authority.MetadataAuthorityManager;
import org.dspace.content.crosswalk.IConverter;
import org.dspace.core.ConfigurationManager;
import org.dspace.core.Constants;
import org.dspace.core.Context;
import org.dspace.core.Email;
import org.dspace.core.I18nUtil;
import org.dspace.core.LogManager;
import org.dspace.core.PluginManager;
import org.dspace.discovery.configuration.DiscoveryConfiguration;
import org.dspace.discovery.configuration.DiscoveryConfigurationParameters;
import org.dspace.discovery.configuration.DiscoveryHitHighlightFieldConfiguration;
import org.dspace.discovery.configuration.DiscoveryHitHighlightingConfiguration;
import org.dspace.discovery.configuration.DiscoveryMoreLikeThisConfiguration;
import org.dspace.discovery.configuration.DiscoveryRecentSubmissionsConfiguration;
import org.dspace.discovery.configuration.DiscoverySearchFilter;
import org.dspace.discovery.configuration.DiscoverySearchFilterFacet;
import org.dspace.discovery.configuration.DiscoverySortConfiguration;
import org.dspace.discovery.configuration.DiscoverySortFieldConfiguration;
import org.dspace.discovery.configuration.HierarchicalSidebarFacetConfiguration;
import org.dspace.handle.HandleManager;
import org.dspace.storage.rdbms.DatabaseUtils;
import org.dspace.util.MultiFormatDateParser;
import org.dspace.utils.DSpace;
=======
import org.dspace.content.*;
import org.dspace.content.Collection;
import org.dspace.content.authority.Choices;
import org.dspace.content.authority.service.ChoiceAuthorityService;
import org.dspace.content.authority.service.MetadataAuthorityService;
import org.dspace.content.factory.ContentServiceFactory;
import org.dspace.content.service.CollectionService;
import org.dspace.content.service.CommunityService;
import org.dspace.content.service.ItemService;
import org.dspace.core.*;
import org.dspace.discovery.configuration.*;
import org.dspace.handle.service.HandleService;
import org.dspace.services.factory.DSpaceServicesFactory;
import org.dspace.storage.rdbms.DatabaseUtils;
import org.dspace.util.MultiFormatDateParser;
import org.springframework.beans.factory.annotation.Autowired;
>>>>>>> a54bf11b
import org.springframework.stereotype.Service;

import java.io.IOException;
import java.io.InputStream;
import java.io.PrintWriter;
import java.io.StringWriter;
import java.net.URI;
import java.net.URISyntaxException;
import java.sql.SQLException;
import java.text.ParseException;
import java.text.SimpleDateFormat;
import java.util.*;
import org.dspace.authorize.ResourcePolicy;
import org.dspace.authorize.factory.AuthorizeServiceFactory;
import org.dspace.eperson.Group;
import org.dspace.eperson.factory.EPersonServiceFactory;

/**
 * SolrIndexer contains the methods that index Items and their metadata,
 * collections, communities, etc. It is meant to either be invoked from the
 * command line (see dspace/bin/index-all) or via the indexContent() methods
 * within DSpace.
 * <p>
 * The Administrator can choose to run SolrIndexer in a cron that repeats
 * regularly, a failed attempt to index from the UI will be "caught" up on in
 * that cron.
 *
 * The SolrServiceImpl is registered as a Service in the ServiceManager via
 * a spring configuration file located under
 * classpath://spring/spring-dspace-applicationContext.xml
 *
 * Its configuration is Autowired by the ApplicationContext
 *
 * @author Kevin Van de Velde (kevin at atmire dot com)
 * @author Mark Diggory (markd at atmire dot com)
 * @author Ben Bosman (ben at atmire dot com)
 */
@Service
public class SolrServiceImpl implements SearchService, IndexingService {

    private static final Logger log = Logger.getLogger(SolrServiceImpl.class);

    protected static final String LAST_INDEXED_FIELD = "SolrIndexer.lastIndexed";
    protected static final String HANDLE_FIELD = "handle";
    protected static final String RESOURCE_TYPE_FIELD = "search.resourcetype";
    protected static final String RESOURCE_ID_FIELD = "search.resourceid";

    public static final String FILTER_SEPARATOR = "\n|||\n";
    public static final String ESCAPED_FILTER_SEPARATOR = "\n\\|\\|\\|\n";

    public static final String AUTHORITY_SEPARATOR = "###";

    public static final String STORE_SEPARATOR = "\n|||\n";

    public static final String VARIANTS_STORE_SEPARATOR = "###";

    @Autowired(required = true)
    protected ContentServiceFactory contentServiceFactory;
    @Autowired(required = true)
    protected ChoiceAuthorityService choiceAuthorityService;
    @Autowired(required = true)
    protected CommunityService communityService;
    @Autowired(required = true)
    protected CollectionService collectionService;
    @Autowired(required = true)
    protected ItemService itemService;
    @Autowired(required = true)
    protected HandleService handleService;
    @Autowired(required = true)
    protected MetadataAuthorityService metadataAuthorityService;

    /**
     * Non-Static CommonsHttpSolrServer for processing indexing events.
     */
    private HttpSolrServer solr = null;


    protected SolrServiceImpl()
    {

    }

    protected HttpSolrServer getSolr()
    {
        if ( solr == null)
        {
            String solrService = DSpaceServicesFactory.getInstance().getConfigurationService().getProperty("discovery.search.server");

            UrlValidator urlValidator = new UrlValidator(UrlValidator.ALLOW_LOCAL_URLS);
            if (urlValidator.isValid(solrService)||ConfigurationManager.getBooleanProperty("discovery","solr.url.validation.enabled",true))
            {
                try {
                    log.debug("Solr URL: " + solrService);
                    solr = new HttpSolrServer(solrService);

                    solr.setBaseURL(solrService);
                    solr.setUseMultiPartPost(true);
                    // Dummy/test query to search for Item (type=2) of ID=1
                    SolrQuery solrQuery = new SolrQuery()
                            .setQuery(RESOURCE_TYPE_FIELD + ":2 AND " + RESOURCE_ID_FIELD + ":1");
                    // Only return obj identifier fields in result doc
                    solrQuery.setFields(RESOURCE_TYPE_FIELD, RESOURCE_ID_FIELD);
                    solr.query(solrQuery);

                    // As long as Solr initialized, check with DatabaseUtils to see
                    // if a reindex is in order. If so, reindex everything
                    DatabaseUtils.checkReindexDiscovery(this);
                } catch (SolrServerException e) {
                    log.error("Error while initializing solr server", e);
                }
            }
            else
            {
                log.error("Error while initializing solr, invalid url: " + solrService);
            }
        }

        return solr;
    }

    /**
     * If the handle for the "dso" already exists in the index, and the "dso"
     * has a lastModified timestamp that is newer than the document in the index
     * then it is updated, otherwise a new document is added.
     *
     * @param context Users Context
     * @param dso     DSpace Object (Item, Collection or Community
     * @throws SQLException if error
     */
    @Override
    public void indexContent(Context context, DSpaceObject dso)
            throws SQLException {
        indexContent(context, dso, false);
    }

    /**
     * If the handle for the "dso" already exists in the index, and the "dso"
     * has a lastModified timestamp that is newer than the document in the index
     * then it is updated, otherwise a new document is added.
     *
     * @param context Users Context
     * @param dso     DSpace Object (Item, Collection or Community
     * @param force   Force update even if not stale.
     * @throws SQLException if error
     */
    @Override
    public void indexContent(Context context, DSpaceObject dso,
                             boolean force) throws SQLException {

        String handle = dso.getHandle();

        if (handle == null)
        {
            handle = handleService.findHandle(context, dso);
        }

        try {
            switch (dso.getType())
            {
                case Constants.ITEM:
                    Item item = (Item) dso;
                    if (item.isArchived() || item.isWithdrawn())
                    {
                        /**
                         * If the item is in the repository now, add it to the index
                         */
                    	if (force
                            || requiresIndexing(handle,
                                    ((Item) dso).getLastModified()))
                        {
                            unIndexContent(context, handle);
                            buildDocument(context, (Item) dso);
                        }
                    } else {
                        /**
                         * Make sure the item is not in the index if it is not in
                         * archive or withwrawn.
                         */
                    	unIndexContent(context, handle);
                        log.info("Removed Item: " + handle + " from Index");
                    }
                    break;

                case Constants.COLLECTION:
                    buildDocument(context, (Collection) dso);
                    log.info("Wrote Collection: " + handle + " to Index");
                    break;

                case Constants.COMMUNITY:
                    buildDocument(context, (Community) dso);
                    log.info("Wrote Community: " + handle + " to Index");
                    break;

                default:
                    log
                            .error("Only Items, Collections and Communities can be Indexed");
            }

        } catch (Exception e)
        {
            log.error(e.getMessage(), e);
        }
    }

    /**
     * unIndex removes an Item, Collection, or Community
     *
     * @param context
     * @param dso     DSpace Object, can be Community, Item, or Collection
     * @throws SQLException if database error
     * @throws IOException if IO error
     */
    @Override
    public void unIndexContent(Context context, DSpaceObject dso)
            throws SQLException, IOException {
        unIndexContent(context, dso, false);
    }

    /**
     * unIndex removes an Item, Collection, or Community
     *
     * @param context
     * @param dso     DSpace Object, can be Community, Item, or Collection
     * @param commit if <code>true</code> force an immediate commit on SOLR
     * @throws SQLException if database error
     * @throws IOException if IO error
     */
    @Override
    public void unIndexContent(Context context, DSpaceObject dso, boolean commit)
            throws SQLException, IOException {
        try {
            if (dso == null)
            {
                return;
            }
            String uniqueID = dso.getType()+"-"+dso.getID();
            getSolr().deleteById(uniqueID);
            if(commit)
            {
                getSolr().commit();
            }
        } catch (Exception exception) {
            log.error(exception.getMessage(), exception);
            emailException(exception);
        }
    }

    /**
     * Unindex a Document in the Lucene index.
     * @param context the dspace context
     * @param handle the handle of the object to be deleted
     * @throws IOException if IO error
     * @throws SQLException if database error
     */
    @Override
    public void unIndexContent(Context context, String handle) throws IOException, SQLException {
        unIndexContent(context, handle, false);
    }

    /**
     * Unindex a Document in the Lucene Index.
     * @param context the dspace context
     * @param handle the handle of the object to be deleted
     * @throws SQLException if database error
     * @throws IOException if IO error
     */
    @Override
    public void unIndexContent(Context context, String handle, boolean commit)
            throws SQLException, IOException {

        try {
            if(getSolr() != null){
                getSolr().deleteByQuery(HANDLE_FIELD + ":\"" + handle + "\"");
                if(commit)
                {
                    getSolr().commit();
                }
            }
        } catch (SolrServerException e)
        {
            log.error(e.getMessage(), e);
        }
    }

    /**
     * reIndexContent removes something from the index, then re-indexes it
     *
     * @param context context object
     * @param dso     object to re-index
     */
    @Override
    public void reIndexContent(Context context, DSpaceObject dso)
            throws SQLException, IOException {
        try {
            indexContent(context, dso);
        } catch (Exception exception)
        {
            log.error(exception.getMessage(), exception);
            emailException(exception);
        }
    }

    /**
     * create full index - wiping old index
     *
     * @param c context to use
     */
    @Override
    public void createIndex(Context c) throws SQLException, IOException {

        /* Reindex all content preemptively. */
        updateIndex(c, true);

    }


    /**
     * Iterates over all Items, Collections and Communities. And updates them in
     * the index. Uses decaching to control memory footprint. Uses indexContent
     * and isStale to check state of item in index.
     *
     * @param context the dspace context
     */
    @Override
    public void updateIndex(Context context)
    {
        updateIndex(context, false);
    }

    /**
     * Iterates over all Items, Collections and Communities. And updates them in
     * the index. Uses decaching to control memory footprint. Uses indexContent
     * and isStale to check state of item in index.
     * <p>
     * At first it may appear counterintuitive to have an IndexWriter/Reader
     * opened and closed on each DSO. But this allows the UI processes to step
     * in and attain a lock and write to the index even if other processes/jvms
     * are running a reindex.
     *
     * @param context
     *            the dspace context
     * @param force
     *            whether or not to force the reindexing
     */
    @Override
    public void updateIndex(Context context, boolean force)
    {
<<<<<<< HEAD
        updateIndex(context, force, Constants.ITEM);
        updateIndex(context, force, Constants.COLLECTION);
        updateIndex(context, force, Constants.COMMUNITY);
    }

    
    public void updateIndex(Context context, List<Integer> ids, boolean force, int type) {
        if(type!=Constants.ITEM) {
            throw new RuntimeException("Only ITEM is supported in this mode - type founded: " + type);
        }
        startMultiThreadIndex(force, ids);
    }
    
    @Override
    public void updateIndex(Context context, boolean force, int type)
    {
        try
        {
            switch (type)
            {
            case Constants.ITEM:
                List<Integer> ids = Item.findAllItemIDsUnfiltered(context);
                startMultiThreadIndex(force, ids);
                break;
            case Constants.COLLECTION:
            Collection[] collections = Collection.findAll(context);
=======
        try {
            Iterator<Item> items = null;
            for (items = itemService.findAllUnfiltered(context); items.hasNext();)
            {
                Item item = items.next();
                indexContent(context, item, force);
                //To prevent memory issues, discard an object from the cache after processing
                context.uncacheEntity(item);
            }

            List<Collection> collections = collectionService.findAll(context);
>>>>>>> a54bf11b
            for (Collection collection : collections)
            {
                indexContent(context, collection, force);
            }
<<<<<<< HEAD
                break;
            case Constants.COMMUNITY:
            Community[] communities = Community.findAll(context);
=======

            List<Community> communities = communityService.findAll(context);
>>>>>>> a54bf11b
            for (Community community : communities)
            {
                indexContent(context, community, force);
            }
                break;
            default:
                new RuntimeException("No type known: " + type);
            }

            if(getSolr() != null)
            {
            	getSolr().commit();
            }

        }
        catch (Exception e)
        {
            log.error(e.getMessage(), e);
        }
    }

    private void startMultiThreadIndex(boolean force, List<Integer> ids)
    {
        int numThreads = ConfigurationManager.getIntProperty("discovery", "indexer.items.threads", 5);

        List<Integer>[] arrayIDList = Util.splitList(ids, numThreads);
        List<IndexerThread> threads = new ArrayList<IndexerThread>();
        for (List<Integer> hl : arrayIDList) {
        	IndexerThread thread = new IndexerThread(hl, force);
        	thread.start();
        	threads.add(thread);
        }
        boolean finished = false;
        while (!finished) {
        	finished = true;
        	for (IndexerThread thread : threads) {
        		finished = finished && !thread.isAlive();
        	}
        }
    }
    
    /**
     * Iterates over all documents in the Lucene index and verifies they are in
     * database, if not, they are removed.
     *
     * @param force whether or not to force a clean index
     * @throws IOException IO exception
     * @throws SQLException sql exception
     * @throws SearchServiceException occurs when something went wrong with querying the solr server
     */
    @Override
    public void cleanIndex(boolean force) throws IOException,
            SQLException, SearchServiceException {
    	if (force)
        {
            try
            {
                getSolr().deleteByQuery("search.resourcetype:[2 TO 4]");
            }
            catch (Exception e)
            {
                throw new SearchServiceException(e.getMessage(), e);
            }
        }
        else
        {
            cleanIndex(false, Constants.ITEM);
            cleanIndex(false, Constants.COLLECTION);
            cleanIndex(false, Constants.COMMUNITY);
        }
    }

    @Override
    public void cleanIndex(boolean force, int type) throws IOException,
            SQLException, SearchServiceException
    {
        Context context = new Context();
        context.turnOffAuthorisationSystem();

        try
        {
        	if(getSolr() == null)
            {
                return;
            }
            if (force)
            {
<<<<<<< HEAD
                getSolr().deleteByQuery(RESOURCE_TYPE_FIELD + ":" + type);
            }
            else
            {
                SolrQuery query = new SolrQuery();
				// Query for all indexed Items, Collections and Communities,
                // returning just their handle
				query.setFields(HANDLE_FIELD);
                query.setQuery(RESOURCE_TYPE_FIELD + ":" + type);
=======
                getSolr().deleteByQuery(RESOURCE_TYPE_FIELD + ":[2 TO 4]");
            } else {
                SolrQuery query = new SolrQuery();
                // Query for all indexed Items, Collections and Communities,
                // returning just their handle
                query.setFields(HANDLE_FIELD);
                query.setQuery(RESOURCE_TYPE_FIELD + ":[2 TO 4]");
>>>>>>> a54bf11b
                QueryResponse rsp = getSolr().query(query);
                SolrDocumentList docs = rsp.getResults();

                Iterator iter = docs.iterator();
                while (iter.hasNext())
                {

                    SolrDocument doc = (SolrDocument) iter.next();

<<<<<<< HEAD
                    String handle = (String) doc.getFieldValue(HANDLE_FIELD);
                    
                    DSpaceObject o = findDSpaceObject(context, doc);

                    if (o == null)
                    {
                        log.info("Deleting: " + handle);
                        /*
                         * Use IndexWriter to delete, its easier to manage
                         * write.lock
                         */
                        unIndexContent(context, handle);
                    }
                    else
                    {
                        context.removeCached(o, o.getID());
                        log.debug("Keeping: " + o.getHandle());
                    }
=======
                String handle = (String) doc.getFieldValue(HANDLE_FIELD);

                DSpaceObject o = handleService.resolveToObject(context, handle);

                if (o == null)
                {
                    log.info("Deleting: " + handle);
                    /*
                          * Use IndexWriter to delete, its easier to manage
                          * write.lock
                          */
                    unIndexContent(context, handle);
                } else {
                    log.debug("Keeping: " + handle);
>>>>>>> a54bf11b
                }
            }
        }
        catch (Exception e)
        {
            log.error("Error cleaning cris discovery index: " + e.getMessage(),
                    e);
        }
        finally
        {
            context.abort();
        }
    }
    
    /**
     * Maintenance to keep a SOLR index efficient.
     * Note: This might take a long time.
     */
    @Override
    public void optimize()
    {
        try {
            if(getSolr() == null)
            {
                return;
            }
            long start = System.currentTimeMillis();
            System.out.println("SOLR Search Optimize -- Process Started:" + start);
            getSolr().optimize();
            long finish = System.currentTimeMillis();
            System.out.println("SOLR Search Optimize -- Process Finished:" + finish);
            System.out.println("SOLR Search Optimize -- Total time taken:" + (finish - start) + " (ms).");
        } catch (SolrServerException sse)
        {
            System.err.println(sse.getMessage());
        } catch (IOException ioe)
        {
            System.err.println(ioe.getMessage());
        }
    }

    @Override
    public void buildSpellCheck() throws SearchServiceException {
        try {
            if (getSolr() == null) {
                return;
            }
            SolrQuery solrQuery = new SolrQuery();
            solrQuery.set("spellcheck", true);
            solrQuery.set(SpellingParams.SPELLCHECK_BUILD, true);
            getSolr().query(solrQuery);
        }catch (SolrServerException e)
        {
            //Make sure to also log the exception since this command is usually run from a crontab.
            log.error(e, e);
            throw new SearchServiceException(e);
        }
    }

    // //////////////////////////////////
    // Private
    // //////////////////////////////////

    protected void emailException(Exception exception)
    {
        // Also email an alert, system admin may need to check for stale lock
        try {
            String recipient = ConfigurationManager
                    .getProperty("alert.recipient");

            if (StringUtils.isNotBlank(recipient))
            {
                Email email = Email
                        .getEmail(I18nUtil.getEmailFilename(
                                Locale.getDefault(), "internal_error"));
                email.addRecipient(recipient);
                email.addArgument(ConfigurationManager
                        .getProperty("dspace.url"));
                email.addArgument(new Date());

                String stackTrace;

                if (exception != null)
                {
                    StringWriter sw = new StringWriter();
                    PrintWriter pw = new PrintWriter(sw);
                    exception.printStackTrace(pw);
                    pw.flush();
                    stackTrace = sw.toString();
                } else {
                    stackTrace = "No exception";
                }

                email.addArgument(stackTrace);
                email.send();
            }
        } catch (Exception e)
        {
            // Not much we can do here!
            log.warn("Unable to send email alert", e);
        }

    }


    /**
     * Is stale checks the lastModified time stamp in the database and the index
     * to determine if the index is stale.
     *
     * @param handle the handle of the dso
     * @param lastModified the last modified date of the DSpace object
     * @return a boolean indicating if the dso should be re indexed again
     * @throws SQLException sql exception
     * @throws IOException io exception
     * @throws SearchServiceException if something went wrong with querying the solr server
     */
    protected boolean requiresIndexing(String handle, Date lastModified)
            throws SQLException, IOException, SearchServiceException {

        boolean reindexItem = false;
        boolean inIndex = false;

        SolrQuery query = new SolrQuery();
        query.setQuery(HANDLE_FIELD + ":" + handle);
        // Specify that we ONLY want the LAST_INDEXED_FIELD returned in the field list (fl)
        query.setFields(LAST_INDEXED_FIELD);
        QueryResponse rsp;

        try {
            if(getSolr() == null)
            {
                return false;
            }
            rsp = getSolr().query(query);
        } catch (SolrServerException e)
        {
            throw new SearchServiceException(e.getMessage(),e);
        }

        for (SolrDocument doc : rsp.getResults())
        {

            inIndex = true;

            Object value = doc.getFieldValue(LAST_INDEXED_FIELD);

            if(value instanceof Date)
            {
                Date lastIndexed = (Date) value;

                if (lastIndexed.before(lastModified))
                {

                    reindexItem = true;
                }
            }
        }

        return reindexItem || !inIndex;
    }


    /**
     * @param context DSpace context
     * @param myitem the item for which our locations are to be retrieved
     * @return a list containing the identifiers of the communities and collections
     * @throws SQLException sql exception
     */
    protected List<String> getItemLocations(Context context, Item myitem)
            throws SQLException {
        List<String> locations = new Vector<String>();

        // build list of community ids
        List<Community> communities = itemService.getCommunities(context, myitem);

        // build list of collection ids
        List<Collection> collections = myitem.getCollections();

        // now put those into strings
        int i = 0;

        for (i = 0; i < communities.size(); i++)
        {
            locations.add("m" + communities.get(i).getID());
        }

        for (i = 0; i < collections.size(); i++)
        {
            locations.add("l" + collections.get(i).getID());
        }

        return locations;
    }

    protected List<String> getCollectionLocations(Context context, Collection target) throws SQLException {
        List<String> locations = new Vector<String>();
        // build list of community ids
        List<Community> communities = communityService.getAllParents(context, target);

        // now put those into strings
        for (Community community : communities)
        {
            locations.add("m" + community.getID());
        }

        return locations;
    }
    
    @Override
    public String createLocationQueryForAdministrableItems(Context context)
            throws SQLException
    {
        StringBuilder locationQuery = new StringBuilder();
        
        if (context.getCurrentUser() != null) 
        {
            List<Group> groupList = EPersonServiceFactory.getInstance().getGroupService()
                    .allMemberGroups(context, context.getCurrentUser());
            
            List<ResourcePolicy> communitiesPolicies = AuthorizeServiceFactory.getInstance().getResourcePolicyService()
                    .find(context, context.getCurrentUser(), groupList, Constants.ADMIN, Constants.COMMUNITY);

            List<ResourcePolicy> collectionsPolicies = AuthorizeServiceFactory.getInstance().getResourcePolicyService()
                    .find(context, context.getCurrentUser(), groupList, Constants.ADMIN, Constants.COLLECTION);

            List<Collection> allCollections = new ArrayList<>();
            
            for( ResourcePolicy rp: collectionsPolicies){
                Collection collection = ContentServiceFactory.getInstance().getCollectionService()
                        .find(context, rp.getdSpaceObject().getID());
                allCollections.add(collection);
            }

            if (CollectionUtils.isNotEmpty(communitiesPolicies) || CollectionUtils.isNotEmpty(allCollections)) 
            {
                locationQuery.append("location:( ");

                for (int i = 0; i< communitiesPolicies.size(); i++) 
                {
                    ResourcePolicy rp = communitiesPolicies.get(i);
                    Community community = ContentServiceFactory.getInstance().getCommunityService()
                            .find(context, rp.getdSpaceObject().getID());
                
                    locationQuery.append("m").append(community.getID());

                    if (i != (communitiesPolicies.size() - 1)) {
                        locationQuery.append(" OR ");
                    }
                    allCollections.addAll(ContentServiceFactory.getInstance().getCommunityService()
                            .getAllCollections(context, community));
                }

                Iterator<Collection> collIter = allCollections.iterator();

                if (communitiesPolicies.size() > 0 && allCollections.size() > 0) {
                    locationQuery.append(" OR ");
                }

                while (collIter.hasNext()) {
                    locationQuery.append("l").append(collIter.next().getID());

                    if (collIter.hasNext()) {
                        locationQuery.append(" OR ");
                    }
                }
                locationQuery.append(")");
            } else {
                log.warn("We have a collection or community admin with ID: " + context.getCurrentUser().getID()
                        + " without any administrable collection or community!");
            }
        }
        return locationQuery.toString();
    }

    protected List<String> getCommunityLocations(Community target)
            throws SQLException
    {
        List<String> locations = new Vector<String>();
        // build list of community ids
        Community[] communities = target.getAllParents();

        // now put those into strings
        for (Community community : communities)
        {
            locations.add("m" + community.getID());
        }

        return locations;
    }    
    
    /**
     * Write the document to the index under the appropriate handle.
     *
     * @param doc
     *     the solr document to be written to the server
     * @param streams
     *     list of bitstream content streams
     * @throws IOException
     *     A general class of exceptions produced by failed or interrupted I/O operations.
     */
    protected void writeDocument(SolrInputDocument doc, FullTextContentStreams streams) throws IOException {

        try {
            if(getSolr() != null)
            {
                if (streams != null && !streams.isEmpty())
                {
                    ContentStreamUpdateRequest req = new ContentStreamUpdateRequest("/update/extract");
                    req.addContentStream(streams);

                    ModifiableSolrParams params = new ModifiableSolrParams();

                    //req.setParam(ExtractingParams.EXTRACT_ONLY, "true");
                    for(String name : doc.getFieldNames())
                    {
                        for(Object val : doc.getFieldValues(name))
                        {
                             params.add(ExtractingParams.LITERALS_PREFIX + name,val.toString());
                        }
                    }

                    req.setParams(params);
                    req.setParam(ExtractingParams.UNKNOWN_FIELD_PREFIX, "attr_");
                    req.setParam(ExtractingParams.MAP_PREFIX + "content", "fulltext");
                    req.setParam(ExtractingParams.EXTRACT_FORMAT, "text");
                    req.setAction(AbstractUpdateRequest.ACTION.COMMIT, true, true);
                    req.process(getSolr());
                }
                else
                {
                    getSolr().add(doc);
                }
            }
        } catch (SolrServerException e)
        {
            log.error(e.getMessage(), e);
        }
    }

    /**
     * Build a solr document for a DSpace Community.
     *
     * @param community Community to be indexed
     * @throws SQLException if database error
     * @throws IOException if IO error
     */
    protected void buildDocument(Context context, Community community)
            throws SQLException, IOException
    {
        
        List<String> locations = getCommunityLocations(community);
        
        // Create Document
        SolrInputDocument doc = buildDocument(Constants.COMMUNITY,
                community.getID(), community.getHandle(), locations);

        DiscoveryConfiguration discoveryConfiguration = SearchUtils
                .getDiscoveryConfiguration(community);
        DiscoveryHitHighlightingConfiguration highlightingConfiguration = discoveryConfiguration
                .getHitHighlightingConfiguration();
        List<String> highlightedMetadataFields = new ArrayList<String>();
        if(highlightingConfiguration != null)
        {
            for (DiscoveryHitHighlightFieldConfiguration configuration : highlightingConfiguration
                    .getMetadataFields())
            {
                highlightedMetadataFields.add(configuration.getField());
            }
        }

        // and populate it
        String description = communityService.getMetadata(community, "introductory_text");
        String description_abstract = communityService.getMetadata(community, "short_description");
        String description_table = communityService.getMetadata(community, "side_bar_text");
        String rights = communityService.getMetadata(community, "copyright_text");
        String title = communityService.getMetadata(community, "name");

        List<String> toIgnoreMetadataFields = SearchUtils.getIgnoredMetadataFields(community.getType());
        addContainerMetadataField(doc, highlightedMetadataFields, toIgnoreMetadataFields, "dc.description", description);
        addContainerMetadataField(doc, highlightedMetadataFields, toIgnoreMetadataFields, "dc.description.abstract", description_abstract);
        addContainerMetadataField(doc, highlightedMetadataFields, toIgnoreMetadataFields, "dc.description.tableofcontents", description_table);
        addContainerMetadataField(doc, highlightedMetadataFields, toIgnoreMetadataFields, "dc.rights", rights);
        addContainerMetadataField(doc, highlightedMetadataFields, toIgnoreMetadataFields, "dc.title", title);

        //Do any additional indexing, depends on the plugins
<<<<<<< HEAD
        List<SolrServiceIndexPlugin> solrServiceIndexPlugins = new DSpace()
                .getServiceManager().getServicesByType(
                        SolrServiceIndexPlugin.class);
=======
        List<SolrServiceIndexPlugin> solrServiceIndexPlugins = DSpaceServicesFactory.getInstance().getServiceManager().getServicesByType(SolrServiceIndexPlugin.class);
>>>>>>> a54bf11b
        for (SolrServiceIndexPlugin solrServiceIndexPlugin : solrServiceIndexPlugins)
        {
            solrServiceIndexPlugin.additionalIndex(context, community, doc);
        }

        writeDocument(doc, null);
    }

    /**
     * Build a solr document for a DSpace Collection.
     *
     * @param collection Collection to be indexed
     * @throws SQLException sql exception
     * @throws IOException IO exception
     */
    protected void buildDocument(Context context, Collection collection)
    throws SQLException, IOException {
        List<String> locations = getCollectionLocations(context, collection);

        // Create Lucene Document
        SolrInputDocument doc = buildDocument(Constants.COLLECTION, collection.getID(),
                collection.getHandle(), locations);

        DiscoveryConfiguration discoveryConfiguration = SearchUtils.getDiscoveryConfiguration(collection);
        DiscoveryHitHighlightingConfiguration highlightingConfiguration = discoveryConfiguration.getHitHighlightingConfiguration();
        List<String> highlightedMetadataFields = new ArrayList<String>();
        if(highlightingConfiguration != null)
        {
            for (DiscoveryHitHighlightFieldConfiguration configuration : highlightingConfiguration.getMetadataFields())
            {
                highlightedMetadataFields.add(configuration.getField());
            }
        }


        // and populate it
        String description = collectionService.getMetadata(collection, "introductory_text");
        String description_abstract = collectionService.getMetadata(collection, "short_description");
        String description_table = collectionService.getMetadata(collection, "side_bar_text");
        String provenance = collectionService.getMetadata(collection, "provenance_description");
        String rights = collectionService.getMetadata(collection, "copyright_text");
        String rights_license = collectionService.getMetadata(collection, "license");
        String title = collectionService.getMetadata(collection, "name");

        List<String> toIgnoreMetadataFields = SearchUtils.getIgnoredMetadataFields(collection.getType());
        addContainerMetadataField(doc, highlightedMetadataFields, toIgnoreMetadataFields, "dc.description", description);
        addContainerMetadataField(doc, highlightedMetadataFields, toIgnoreMetadataFields, "dc.description.abstract", description_abstract);
        addContainerMetadataField(doc, highlightedMetadataFields, toIgnoreMetadataFields, "dc.description.tableofcontents", description_table);
        addContainerMetadataField(doc, highlightedMetadataFields, toIgnoreMetadataFields, "dc.provenance", provenance);
        addContainerMetadataField(doc, highlightedMetadataFields, toIgnoreMetadataFields, "dc.rights", rights);
        addContainerMetadataField(doc, highlightedMetadataFields, toIgnoreMetadataFields, "dc.rights.license", rights_license);
        addContainerMetadataField(doc, highlightedMetadataFields, toIgnoreMetadataFields, "dc.title", title);


        //Do any additional indexing, depends on the plugins
        List<SolrServiceIndexPlugin> solrServiceIndexPlugins = DSpaceServicesFactory.getInstance().getServiceManager().getServicesByType(SolrServiceIndexPlugin.class);
        for (SolrServiceIndexPlugin solrServiceIndexPlugin : solrServiceIndexPlugins)
        {
            solrServiceIndexPlugin.additionalIndex(context, collection, doc);
        }

        writeDocument(doc, null);
    }

    /**
     * Add the metadata value of the community/collection to the solr document
     * IF needed highlighting is added !
     * @param doc the solr document
     * @param highlightedMetadataFields the list of metadata fields that CAN be highlighted
     * @param metadataField the metadata field added
     * @param value the value (can be NULL !)
     */
    protected void addContainerMetadataField(SolrInputDocument doc, List<String> highlightedMetadataFields, List<String> toIgnoreMetadataFields, String metadataField, String value)
    {
        if(toIgnoreMetadataFields == null || !toIgnoreMetadataFields.contains(metadataField))
        {
            if(StringUtils.isNotBlank(value))
            {
                doc.addField(metadataField, value);
                if(highlightedMetadataFields.contains(metadataField))
                {
                    doc.addField(metadataField + "_hl", value);
                }
            }
        }
    }

    /**
     * Build a Lucene document for a DSpace Item and write the index
     *
     * @param context Users Context
     * @param item    The DSpace Item to be indexed
     * @throws SQLException if database error
     * @throws IOException if IO error
     */
    protected void buildDocument(Context context, Item item)
            throws SQLException, IOException {
        String handle = item.getHandle();

        if (handle == null)
        {
            handle = handleService.findHandle(context, item);
        }

        // get the location string (for searching by collection & community)
        List<String> locations = getItemLocations(context, item);

        SolrInputDocument doc = buildDocument(Constants.ITEM, item.getID(), handle,
                locations);

        log.debug("Building Item: " + handle);

        doc.addField("archived", item.isArchived());
        doc.addField("withdrawn", item.isWithdrawn());
        doc.addField("discoverable", item.isDiscoverable());
        doc.addField("lastModified", item.getLastModified());

        //Keep a list of our sort values which we added, sort values can only be added once
        List<String> sortFieldsAdded = new ArrayList<String>();
        Set<String> hitHighlightingFields = new HashSet<String>();
        try {
            List<DiscoveryConfiguration> discoveryConfigurations = SearchUtils.getAllDiscoveryConfigurations(item);

            //A map used to save each sidebarFacet config by the metadata fields
            Map<String, List<DiscoverySearchFilter>> searchFilters = new HashMap<String, List<DiscoverySearchFilter>>();
            Map<String, DiscoverySortFieldConfiguration> sortFields = new HashMap<String, DiscoverySortFieldConfiguration>();
            Map<String, DiscoveryRecentSubmissionsConfiguration> recentSubmissionsConfigurationMap = new HashMap<String, DiscoveryRecentSubmissionsConfiguration>();
            Set<String> moreLikeThisFields = new HashSet<String>();
            for (DiscoveryConfiguration discoveryConfiguration : discoveryConfigurations)
            {
                for (int i = 0; i < discoveryConfiguration.getSearchFilters().size(); i++)
                {
                    DiscoverySearchFilter discoverySearchFilter = discoveryConfiguration.getSearchFilters().get(i);
                    for (int j = 0; j < discoverySearchFilter.getMetadataFields().size(); j++)
                    {
                        String metadataField = discoverySearchFilter.getMetadataFields().get(j);
                        List<DiscoverySearchFilter> resultingList;
                        if(searchFilters.get(metadataField) != null)
                        {
                            resultingList = searchFilters.get(metadataField);
                        }else{
                            //New metadata field, create a new list for it
                            resultingList = new ArrayList<DiscoverySearchFilter>();
                        }
                        resultingList.add(discoverySearchFilter);

                        searchFilters.put(metadataField, resultingList);
                    }
                }

                DiscoverySortConfiguration sortConfiguration = discoveryConfiguration.getSearchSortConfiguration();
                if(sortConfiguration != null)
                {
                    for (DiscoverySortFieldConfiguration discoverySortConfiguration : sortConfiguration.getSortFields())
                    {
                        sortFields.put(discoverySortConfiguration.getMetadataField(), discoverySortConfiguration);
                    }
                }

                DiscoveryRecentSubmissionsConfiguration recentSubmissionConfiguration = discoveryConfiguration.getRecentSubmissionConfiguration();
                if(recentSubmissionConfiguration != null)
                {
                    recentSubmissionsConfigurationMap.put(recentSubmissionConfiguration.getMetadataSortField(), recentSubmissionConfiguration);
                }

                
                DiscoveryHitHighlightingConfiguration hitHighlightingConfiguration = discoveryConfiguration.getHitHighlightingConfiguration();
                if(hitHighlightingConfiguration != null)
                {
                    List<DiscoveryHitHighlightFieldConfiguration> fieldConfigurations = hitHighlightingConfiguration.getMetadataFields();
                    for (DiscoveryHitHighlightFieldConfiguration fieldConfiguration : fieldConfigurations)
                    {
                        hitHighlightingFields.add(fieldConfiguration.getField());
                    }
            	}
                DiscoveryMoreLikeThisConfiguration moreLikeThisConfiguration = discoveryConfiguration.getMoreLikeThisConfiguration();
                if(moreLikeThisConfiguration != null)
                {
                    for(String metadataField : moreLikeThisConfiguration.getSimilarityMetadataFields())
                    {
                        moreLikeThisFields.add(metadataField);
                    }
                }
            }


            List<String> toProjectionFields = new ArrayList<String>();
            String[] projectionFields = DSpaceServicesFactory.getInstance().getConfigurationService().getArrayProperty("discovery.index.projection");
            if(projectionFields != null){
                for (String field : projectionFields) {
                    toProjectionFields.add(field.trim());
                }
            }

            List<String> toIgnoreMetadataFields = SearchUtils.getIgnoredMetadataFields(item.getType());
            List<MetadataValue> mydc = itemService.getMetadata(item, Item.ANY, Item.ANY, Item.ANY, Item.ANY);
            for (MetadataValue meta : mydc)
            {
                MetadataField metadataField = meta.getMetadataField();
                MetadataSchema metadataSchema = metadataField.getMetadataSchema();
                String field = metadataSchema.getName() + "." + metadataField.getElement();
                String unqualifiedField = field;

                String value = meta.getValue();

                if (value == null)
                {
                    continue;
                }

                if (metadataField.getQualifier() != null && !metadataField.getQualifier().trim().equals(""))
                {
                    field += "." + metadataField.getQualifier();
                }

                //We are not indexing provenance, this is useless
                if (toIgnoreMetadataFields != null && (toIgnoreMetadataFields.contains(field) || toIgnoreMetadataFields.contains(unqualifiedField + "." + Item.ANY)))
                {
                    continue;
                }

                String converterName = ConfigurationManager.getProperty(
                        "discovery", "converter." + field);
                if (converterName != null)
                {
                    IConverter iconverter = (IConverter) PluginManager
                            .getNamedPlugin(IConverter.class, converterName);
                    value = iconverter.makeConversion(value);
                }
                String authority = null;
                String preferedLabel = null;
                List<String> variants = null;
                boolean isAuthorityControlled = metadataAuthorityService
                        .isAuthorityControlled(metadataField);

                int minConfidence = isAuthorityControlled? metadataAuthorityService
                        .getMinConfidence(metadataField) : Choices.CF_ACCEPTED;

                if (isAuthorityControlled && meta.getAuthority() != null
                        && meta.getConfidence() >= minConfidence)
                {
                    boolean ignoreAuthority = DSpaceServicesFactory.getInstance().getConfigurationService()
                            .getPropertyAsType(
                                    "discovery.index.authority.ignore." + field,
                                    DSpaceServicesFactory.getInstance().getConfigurationService()
                                            .getPropertyAsType(
                                                    "discovery.index.authority.ignore",
                                                    new Boolean(false)), true);
                    if (!ignoreAuthority)
                    {
                        authority = meta.getAuthority();

                        boolean ignorePrefered = DSpaceServicesFactory.getInstance().getConfigurationService()
                                .getPropertyAsType(
                                        "discovery.index.authority.ignore-prefered."
                                                + field,
                                        DSpaceServicesFactory.getInstance().getConfigurationService()
                                                .getPropertyAsType(
                                                        "discovery.index.authority.ignore-prefered",
                                                        new Boolean(false)),
                                        true);
                        if (!ignorePrefered)
                        {

                            preferedLabel = choiceAuthorityService
                                    .getLabel(meta, meta.getLanguage());
                        }

                        boolean ignoreVariants = DSpaceServicesFactory.getInstance().getConfigurationService()
                                .getPropertyAsType(
                                        "discovery.index.authority.ignore-variants."
                                                + field,
                                        DSpaceServicesFactory.getInstance().getConfigurationService()
                                                .getPropertyAsType(
                                                        "discovery.index.authority.ignore-variants",
                                                        new Boolean(false)),
                                        true);
                        if (!ignoreVariants)
                        {
                            variants = choiceAuthorityService
                                    .getVariants(meta);
                        }

                    }
                }

                if ((searchFilters.get(field) != null || searchFilters.get(unqualifiedField + "." + Item.ANY) != null))
                {
                    List<DiscoverySearchFilter> searchFilterConfigs = searchFilters.get(field);
                    if(searchFilterConfigs == null)
                    {
                        searchFilterConfigs = searchFilters.get(unqualifiedField + "." + Item.ANY);
                    }

                    for (DiscoverySearchFilter searchFilter : searchFilterConfigs)
                    {
                        Date date = null;
                        String separator = DSpaceServicesFactory.getInstance().getConfigurationService().getProperty("discovery.solr.facets.split.char");
                        if(separator == null)
                        {
                            separator = FILTER_SEPARATOR;
                        }
                        if(searchFilter.getType().equals(DiscoveryConfigurationParameters.TYPE_DATE))
                        {
                            //For our search filters that are dates we format them properly
                            date = MultiFormatDateParser.parse(value);
                            if(date != null)
                            {
                                //TODO: make this date format configurable !
                                value = DateFormatUtils.formatUTC(date, "yyyy-MM-dd");
                            }
                        }
                        doc.addField(searchFilter.getIndexFieldName(), value);
                        doc.addField(searchFilter.getIndexFieldName() + "_keyword", value);
                        
						if (searchFilter.isUsedForCollapsingFeature()) {
							if (authority != null) {
								doc.addField(searchFilter.getIndexFieldName() + "_group", authority);
							} else {
								doc.addField(searchFilter.getIndexFieldName() + "_group", value);
							}

						}
						
                        if (authority != null && preferedLabel == null)
                        {
                            doc.addField(searchFilter.getIndexFieldName()
                                    + "_keyword", value + AUTHORITY_SEPARATOR
                                    + authority);
                            doc.addField(searchFilter.getIndexFieldName()
                                    + "_authority", authority);
                            doc.addField(searchFilter.getIndexFieldName()
                                    + "_acid", value.toLowerCase()
                                    + separator + value
                                    + AUTHORITY_SEPARATOR + authority);
                        }

                        if (preferedLabel != null)
                        {
                            doc.addField(searchFilter.getIndexFieldName(),
                                    preferedLabel);
                            doc.addField(searchFilter.getIndexFieldName()
                                    + "_keyword", preferedLabel);
                            doc.addField(searchFilter.getIndexFieldName()
                                    + "_keyword", preferedLabel
                                    + AUTHORITY_SEPARATOR + authority);
                            doc.addField(searchFilter.getIndexFieldName()
                                    + "_authority", authority);
                            doc.addField(searchFilter.getIndexFieldName()
                                    + "_acid", preferedLabel.toLowerCase()
                                    + separator + preferedLabel
                                    + AUTHORITY_SEPARATOR + authority);
                        }
                        if (variants != null)
                        {
                            for (String var : variants)
                            {
                                doc.addField(searchFilter.getIndexFieldName() + "_keyword", var);
                                doc.addField(searchFilter.getIndexFieldName()
                                        + "_acid", var.toLowerCase()
                                        + separator + var
                                        + AUTHORITY_SEPARATOR + authority);
                            }
                        }

                        //Add a dynamic fields for auto complete in search
                        doc.addField(searchFilter.getIndexFieldName() + "_ac",
                                value.toLowerCase() + separator + value);
                        if (preferedLabel != null)
                        {
                            doc.addField(searchFilter.getIndexFieldName()
                                    + "_ac", preferedLabel.toLowerCase()
                                    + separator + preferedLabel);
                        }
                        if (variants != null)
                        {
                            for (String var : variants)
                            {
                                doc.addField(searchFilter.getIndexFieldName()
                                        + "_ac", var.toLowerCase() + separator
                                        + var);
                            }
                        }

                        if(searchFilter.getFilterType().equals(DiscoverySearchFilterFacet.FILTER_TYPE_FACET))
                        {
                            if(searchFilter.getType().equals(DiscoveryConfigurationParameters.TYPE_TEXT))
                            {
                            	//Add a special filter
                           	 	//We use a separator to split up the lowercase and regular case, this is needed to get our filters in regular case
                            	//Solr has issues with facet prefix and cases
                            	if (authority != null)
                            	{
                                	String facetValue = preferedLabel != null?preferedLabel:value;
                                	doc.addField(searchFilter.getIndexFieldName() + "_filter", facetValue.toLowerCase() + separator + facetValue + AUTHORITY_SEPARATOR + authority);
                            	}
                            	else
                            	{
                                	doc.addField(searchFilter.getIndexFieldName() + "_filter", value.toLowerCase() + separator + value);
                            	}
                            }else
                                if(searchFilter.getType().equals(DiscoveryConfigurationParameters.TYPE_DATE))
                                {
                                    if(date != null)
                                    {
                                        String indexField = searchFilter.getIndexFieldName() + ".year";
                                        String yearUTC = DateFormatUtils.formatUTC(date, "yyyy");
										doc.addField(searchFilter.getIndexFieldName() + "_keyword", yearUTC);
										// add the year to the autocomplete index
										doc.addField(searchFilter.getIndexFieldName() + "_ac", yearUTC);
										doc.addField(indexField, yearUTC);

                                    	if (yearUTC.startsWith("0"))
                                        {
        									doc.addField(
        											searchFilter.getIndexFieldName()
        													+ "_keyword",
        													yearUTC.replaceFirst("0*", ""));
        									// add date without starting zeros for autocomplete e filtering
        									doc.addField(
        											searchFilter.getIndexFieldName()
        													+ "_ac",
        													yearUTC.replaceFirst("0*", ""));
        									doc.addField(
        											searchFilter.getIndexFieldName()
        													+ "_ac",
        													value.replaceFirst("0*", ""));
        									doc.addField(
        											searchFilter.getIndexFieldName()
        													+ "_keyword",
        													value.replaceFirst("0*", ""));
                                        }

                                    	//Also save a sort value of this year, this is required for determining the upper & lower bound year of our facet
                                        if(doc.getField(indexField + "_sort") == null)
                                        {
                                        	//We can only add one year so take the first one
                                        	doc.addField(indexField + "_sort", yearUTC);
                                    	}
                                }
                            }else
                            if(searchFilter.getType().equals(DiscoveryConfigurationParameters.TYPE_HIERARCHICAL))
                            {
                                HierarchicalSidebarFacetConfiguration hierarchicalSidebarFacetConfiguration = (HierarchicalSidebarFacetConfiguration) searchFilter;
                                String[] subValues = value.split(hierarchicalSidebarFacetConfiguration.getSplitter());
                                if(hierarchicalSidebarFacetConfiguration.isSkipFirstNodeLevel() && 1 < subValues.length)
                                {
                                    //Remove the first element of our array
                                    subValues = (String[]) ArrayUtils.subarray(subValues, 1, subValues.length);
                                }
                                for (int i = 0; i < subValues.length; i++)
                                {
                                    StringBuilder valueBuilder = new StringBuilder();
                                    for(int j = 0; j <= i; j++)
                                    {
                                        valueBuilder.append(subValues[j]);
                                        if(j < i)
                                        {
                                            valueBuilder.append(hierarchicalSidebarFacetConfiguration.getSplitter());
                                        }
                                    }

                                    String indexValue = valueBuilder.toString().trim();
                                    doc.addField(searchFilter.getIndexFieldName() + "_tax_" + i + "_filter", indexValue.toLowerCase() + separator + indexValue);
                                    //We add the field x times that it has occurred
                                    for(int j = i; j < subValues.length; j++)
                                    {
                                        doc.addField(searchFilter.getIndexFieldName() + "_filter", indexValue.toLowerCase() + separator + indexValue);
                                        doc.addField(searchFilter.getIndexFieldName() + "_keyword", indexValue);
                                    }
                                }
                            }
                        }
                    }
                }

                if ((sortFields.get(field) != null || recentSubmissionsConfigurationMap.get(field) != null) && !sortFieldsAdded.contains(field))
                {
                    //Only add sort value once
                    String type;
                    if(sortFields.get(field) != null)
                    {
                        type = sortFields.get(field).getType();
                    }else{
                        type = recentSubmissionsConfigurationMap.get(field).getType();
                    }

                    if(type.equals(DiscoveryConfigurationParameters.TYPE_DATE))
                    {
                        Date date = MultiFormatDateParser.parse(value);
                        if(date != null)
                        {
                            doc.addField(field + "_dt", date);
                        }else{
                            log.warn("Error while indexing sort date field, item: " + item.getHandle() + " metadata field: " + field + " date value: " + date);
                        }
                    }else{
                        doc.addField(field + "_sort", value);
                    }
                    sortFieldsAdded.add(field);
                }

                if(hitHighlightingFields.contains(field) || hitHighlightingFields.contains("*") || hitHighlightingFields.contains(unqualifiedField + "." + Item.ANY))
                {
                    if (authority != null)
                    {
                        doc.addField(field + "_hl", value+"###"+authority);
                    }
                    else {
                    	doc.addField(field + "_hl", value);
                    }
                }

                if(moreLikeThisFields.contains(field) || moreLikeThisFields.contains(unqualifiedField + "." + Item.ANY))
                {
                    doc.addField(field + "_mlt", value);
                }

                doc.addField(field, value);
                if (authority != null)
                {
                    doc.addField(field + "_authority", authority);
                }
                if (toProjectionFields.contains(field)
                        || toProjectionFields.contains(unqualifiedField + "."
                                + Item.ANY))
                {
                    StringBuffer variantsToStore = new StringBuffer();
                    if (variants != null)
                    {
                        for (String var : variants)
                        {
                            variantsToStore.append(VARIANTS_STORE_SEPARATOR);
                            variantsToStore.append(var);
                        }
                    }
                    doc.addField(
                            field + "_stored",
                            value + STORE_SEPARATOR + preferedLabel
                                    + STORE_SEPARATOR
                                    + (variantsToStore.length() > VARIANTS_STORE_SEPARATOR
                                            .length() ? variantsToStore
                                            .substring(VARIANTS_STORE_SEPARATOR
                                                    .length()) : "null")
                                    + STORE_SEPARATOR + authority
                                    + STORE_SEPARATOR + meta.getLanguage());
                }

                if (meta.getLanguage() != null && !meta.getLanguage().trim().equals(""))
                {
                    String langField = field + "." + meta.getLanguage();
                    doc.addField(langField, value);
                }
            }

        } catch (Exception e)  {
            log.error(e.getMessage(), e);
        }


        log.debug("  Added Metadata");

        try {

            List<MetadataValue> values = itemService.getMetadataByMetadataString(item, "dc.relation.ispartof");

            if(values != null && values.size() > 0 && values.get(0) != null && values.get(0).getValue() != null)
            {
                // group on parent
                String handlePrefix = ConfigurationManager.getProperty("handle.canonical.prefix");
                if (handlePrefix == null || handlePrefix.length() == 0)
                {
                    handlePrefix = "http://hdl.handle.net/";
                }

                doc.addField("publication_grp",values.get(0).getValue().replaceFirst(handlePrefix, "") );

            }
            else
            {
                // group on self
                doc.addField("publication_grp", item.getHandle());
            }

        } catch (Exception e)
        {
            log.error(e.getMessage(),e);
        }


        log.debug("  Added Grouping");

        //Do any additional indexing, depends on the plugins
        List<SolrServiceIndexPlugin> solrServiceIndexPlugins = DSpaceServicesFactory.getInstance().getServiceManager().getServicesByType(SolrServiceIndexPlugin.class);
        for (SolrServiceIndexPlugin solrServiceIndexPlugin : solrServiceIndexPlugins)
        {
            solrServiceIndexPlugin.additionalIndex(context, item, doc);
        }

        // write the index and close the inputstreamreaders
        try {
            writeDocument(doc, new FullTextContentStreams(context, item));
            log.info("Wrote Item: " + handle + " to Index");
        } catch (RuntimeException e)
        {
            log.error("Error while writing item to discovery index: " + handle + " message:"+ e.getMessage(), e);
        }
    }

    /**
     * Create Lucene document with all the shared fields initialized.
     *
     * @param type      Type of DSpace Object
     * @param id
     * @param handle
     * @param locations @return
     */
    protected SolrInputDocument buildDocument(int type, UUID id, String handle,
                                            List<String> locations)
    {
        SolrInputDocument doc = new SolrInputDocument();

        // want to be able to check when last updated
        // (not tokenized, but it is indexed)
        doc.addField(LAST_INDEXED_FIELD, new Date());

        // New fields to weaken the dependence on handles, and allow for faster
        // list display
<<<<<<< HEAD
		doc.addField("search.uniqueid", type+"-"+id);
        doc.addField(RESOURCE_TYPE_FIELD, Integer.toString(type));

        doc.addField(RESOURCE_ID_FIELD, Integer.toString(id));
=======
        doc.addField("search.uniqueid", type+"-"+id);
        doc.addField(RESOURCE_TYPE_FIELD, Integer.toString(type));
        doc.addField(RESOURCE_ID_FIELD, id.toString());
>>>>>>> a54bf11b

        // want to be able to search for handle, so use keyword
        // (not tokenized, but it is indexed)
        if (handle != null)
        {
            // want to be able to search for handle, so use keyword
            // (not tokenized, but it is indexed)
            doc.addField(HANDLE_FIELD, handle);
        }

        if (locations != null)
        {
            for (String location : locations)
            {
                doc.addField("location", location);
                if (location.startsWith("m"))
                {
                    doc.addField("location.comm", location.substring(1));
                }
                else
                {
                    doc.addField("location.coll", location.substring(1));
                }
            }
        }

        return doc;
    }

    /**
     * Helper function to retrieve a date using a best guess of the potential
     * date encodings on a field
     *
     * @param t the string to be transformed to a date
     * @return a date if the formatting was successful, null if not able to transform to a date
     */
    public Date toDate(String t)
    {
        SimpleDateFormat[] dfArr;

        // Choose the likely date formats based on string length
        switch (t.length())
        {
			// case from 1 to 3 go through adding anyone a single 0. Case 4 define
			// for all the SimpleDateFormat
        	case 1:
        		t = "0" + t;
        	case 2:
        		t = "0" + t;
        	case 3:
        		t = "0" + t;
            case 4:
                dfArr = new SimpleDateFormat[]{new SimpleDateFormat("yyyy")};
                break;
            case 6:
                dfArr = new SimpleDateFormat[]{new SimpleDateFormat("yyyyMM")};
                break;
            case 7:
                dfArr = new SimpleDateFormat[]{new SimpleDateFormat("yyyy-MM")};
                break;
            case 8:
                dfArr = new SimpleDateFormat[]{new SimpleDateFormat("yyyyMMdd"),
                        new SimpleDateFormat("yyyy MMM")};
                break;
            case 10:
                dfArr = new SimpleDateFormat[]{new SimpleDateFormat("yyyy-MM-dd")};
                break;
            case 11:
                dfArr = new SimpleDateFormat[]{new SimpleDateFormat("yyyy MMM dd")};
                break;
            case 20:
                dfArr = new SimpleDateFormat[]{new SimpleDateFormat(
                        "yyyy-MM-dd'T'HH:mm:ss'Z'")};
                break;
            default:
                dfArr = new SimpleDateFormat[]{new SimpleDateFormat(
                        "yyyy-MM-dd'T'HH:mm:ss.SSS'Z'")};
                break;
        }

        for (SimpleDateFormat df : dfArr)
        {
            try {
                // Parse the date
                df.setCalendar(Calendar
                        .getInstance(TimeZone.getTimeZone("UTC")));
                df.setLenient(false);
                return df.parse(t);
            } catch (ParseException pe)
            {
                log.error("Unable to parse date format", pe);
            }
        }

        return null;
    }

    public String locationToName(Context context, String field, String value) throws SQLException {
        if("location.comm".equals(field) || "location.coll".equals(field))
        {
            int type = ("location.comm").equals(field) ? Constants.COMMUNITY : Constants.COLLECTION;
            DSpaceObject commColl = null;
            if (StringUtils.isNotBlank(value))
            {
                commColl = contentServiceFactory.getDSpaceObjectService(type).find(context, UUID.fromString(value));
            }
            if(commColl != null)
            {
                return commColl.getName();
            }

        }
        return value;
    }

    //========== SearchService implementation
    @Override
    public DiscoverResult search(Context context, DiscoverQuery query) throws SearchServiceException
    {
        return search(context, query, false);
    }

    @Override
    public DiscoverResult search(Context context, DSpaceObject dso,
            DiscoverQuery query)
            throws SearchServiceException
    {
        return search(context, dso, query, false);
    }

    @Override
    public DiscoverResult search(Context context, DSpaceObject dso, DiscoverQuery discoveryQuery, boolean includeUnDiscoverable) throws SearchServiceException {
        if(dso != null)
        {
            if (dso instanceof Community)
            {
                discoveryQuery.addFilterQueries("location:m" + dso.getID());
            } else if (dso instanceof Collection)
            {
                discoveryQuery.addFilterQueries("location:l" + dso.getID());
            } else if (dso instanceof Item)
            {
                discoveryQuery.addFilterQueries(HANDLE_FIELD + ":" + dso.getHandle());
            }
        }
        return search(context, discoveryQuery, includeUnDiscoverable);

    }


    @Override
    public DiscoverResult search(Context context, DiscoverQuery discoveryQuery, boolean includeUnDiscoverable) throws SearchServiceException {
        try {
            if(getSolr() == null){
                return new DiscoverResult();
            }
            SolrQuery solrQuery = resolveToSolrQuery(context, discoveryQuery, includeUnDiscoverable);


            QueryResponse queryResponse = getSolr().query(solrQuery);
            return retrieveResult(context, discoveryQuery, queryResponse);

        } catch (Exception e)
        {
            throw new org.dspace.discovery.SearchServiceException(e.getMessage(),e);
        }
    }

    protected SolrQuery resolveToSolrQuery(Context context, DiscoverQuery discoveryQuery, boolean includeUnDiscoverable)
    {
        SolrQuery solrQuery = new SolrQuery();

        if (discoveryQuery.getSearchFields() != null)
        for (String f : discoveryQuery.getSearchFields()) {
        	solrQuery.addField(f);
        }
        String query = "*:*";
        if(discoveryQuery.getQuery() != null)
        {
        	query = discoveryQuery.getQuery();
		}

        solrQuery.setQuery(query);

        // Add any search fields to our query. This is the limited list
        // of fields that will be returned in the solr result
        for(String fieldName : discoveryQuery.getSearchFields())
        {
            solrQuery.addField(fieldName);
        }
        // Also ensure a few key obj identifier fields are returned with every query
        solrQuery.addField(HANDLE_FIELD);
        solrQuery.addField(RESOURCE_TYPE_FIELD);
        solrQuery.addField(RESOURCE_ID_FIELD);

        if(discoveryQuery.isSpellCheck())
        {
            solrQuery.setParam(SpellingParams.SPELLCHECK_Q, query);
            solrQuery.setParam(SpellingParams.SPELLCHECK_COLLATE, Boolean.TRUE);
            solrQuery.setParam("spellcheck", Boolean.TRUE);
        }

        if (!includeUnDiscoverable)
        {
        	solrQuery.addFilterQuery("NOT(withdrawn:true)");
        	solrQuery.addFilterQuery("NOT(discoverable:false)");
		}

        for (int i = 0; i < discoveryQuery.getFilterQueries().size(); i++)
        {
            String filterQuery = discoveryQuery.getFilterQueries().get(i);
            solrQuery.addFilterQuery(filterQuery);
        }
        if(discoveryQuery.getDSpaceObjectFilter() != -1)
        {
            solrQuery.addFilterQuery(RESOURCE_TYPE_FIELD + ":" + discoveryQuery.getDSpaceObjectFilter());
        }

        for (int i = 0; i < discoveryQuery.getFieldPresentQueries().size(); i++)
        {
            String filterQuery = discoveryQuery.getFieldPresentQueries().get(i);
            solrQuery.addFilterQuery(filterQuery + ":[* TO *]");
        }

        if(discoveryQuery.getStart() != -1)
        {
            solrQuery.setStart(discoveryQuery.getStart());
        }

        if(discoveryQuery.getMaxResults() != -1)
        {
            solrQuery.setRows(discoveryQuery.getMaxResults());
        }

        if(discoveryQuery.getSortField() != null)
        {
            SolrQuery.ORDER order = SolrQuery.ORDER.asc;
            if(discoveryQuery.getSortOrder().equals(DiscoverQuery.SORT_ORDER.desc))
                order = SolrQuery.ORDER.desc;

            solrQuery.addSortField(discoveryQuery.getSortField(), order);
        }

        for(String property : discoveryQuery.getProperties().keySet())
        {
            List<String> values = discoveryQuery.getProperties().get(property);
            solrQuery.add(property, values.toArray(new String[values.size()]));
        }

        List<String> facetQueries = discoveryQuery.getFacetQueries();
        for (String facetQuery : facetQueries)
        {
            solrQuery.addFacetQuery(facetQuery);
        }
        
        List<DiscoverFacetField> facetFields = discoveryQuery.getFacetFields();
        if(0 < facetFields.size())
        {
            //Only add facet information if there are any facets
            for (DiscoverFacetField facetFieldConfig : facetFields)
            {
                String field = transformFacetField(facetFieldConfig, facetFieldConfig.getField(), false);
                if(facetFieldConfig.isExclude()) {
                	solrQuery.addFacetField("{!ex=dt}"+field);
                }
                else {
                	solrQuery.addFacetField(field);
                }

                // Setting the facet limit in this fashion ensures that each facet can have its own max
				if (facetFieldConfig.getType().equals(DiscoveryConfigurationParameters.TYPE_DATE)
						&& facetFieldConfig.getSortOrder().equals(DiscoveryConfigurationParameters.SORT.VALUE)) {
					solrQuery.add("f." + field + "." + FacetParams.FACET_LIMIT, "-1");
				} else {
					solrQuery.add("f." + field + "." + FacetParams.FACET_LIMIT,
							String.valueOf(facetFieldConfig.getLimit()));
				}
                String facetSort;
                if(DiscoveryConfigurationParameters.SORT.COUNT.equals(facetFieldConfig.getSortOrder()))
                {
                    facetSort = FacetParams.FACET_SORT_COUNT;
                }else{
                    facetSort = FacetParams.FACET_SORT_INDEX;
                }
                solrQuery.add("f." + field + "." + FacetParams.FACET_SORT, facetSort);
                if (facetFieldConfig.getOffset() != -1)
                {
					if (!(facetFieldConfig.getType().equals(DiscoveryConfigurationParameters.TYPE_DATE) && facetFieldConfig
							.getSortOrder().equals(DiscoveryConfigurationParameters.SORT.VALUE))) {
                    solrQuery.setParam("f." + field + "."
                            + FacetParams.FACET_OFFSET,
                            String.valueOf(facetFieldConfig.getOffset()));
                }
                }
                if(facetFieldConfig.getPrefix() != null)
                {
                    solrQuery.setFacetPrefix(field, facetFieldConfig.getPrefix());
                }
            }

            if(discoveryQuery.getFacetMinCount() != -1)
            {
                solrQuery.setFacetMinCount(discoveryQuery.getFacetMinCount());
            }

            solrQuery.setParam(FacetParams.FACET_OFFSET, String.valueOf(discoveryQuery.getFacetOffset()));
        }

        if(0 < discoveryQuery.getHitHighlightingFields().size())
        {
            solrQuery.setHighlight(true);
            solrQuery.add(HighlightParams.USE_PHRASE_HIGHLIGHTER, Boolean.TRUE.toString());            
            for (DiscoverHitHighlightingField highlightingField : discoveryQuery.getHitHighlightingFields())
            {
                solrQuery.addHighlightField(highlightingField.getField() + "_hl");
                solrQuery.add("f." + highlightingField.getField() + "_hl." + HighlightParams.FRAGSIZE, String.valueOf(highlightingField.getMaxChars()));
                solrQuery.add("f." + highlightingField.getField() + "_hl." + HighlightParams.SNIPPETS, String.valueOf(highlightingField.getMaxSnippets()));
            }

        }

        //Add any configured search plugins !
        List<SolrServiceSearchPlugin> solrServiceSearchPlugins = DSpaceServicesFactory.getInstance().getServiceManager().getServicesByType(SolrServiceSearchPlugin.class);
        for (SolrServiceSearchPlugin searchPlugin : solrServiceSearchPlugins)
        {
            searchPlugin.additionalSearchParameters(context, discoveryQuery, solrQuery);
        }
        return solrQuery;
    }

    @Override
    public InputStream searchJSON(Context context, DiscoverQuery query, DSpaceObject dso, String jsonIdentifier) throws SearchServiceException {
        if(dso != null)
        {
            if (dso instanceof Community)
            {
                query.addFilterQueries("location:m" + dso.getID());
            } else if (dso instanceof Collection)
            {
                query.addFilterQueries("location:l" + dso.getID());
            } else if (dso instanceof Item)
            {
                query.addFilterQueries(HANDLE_FIELD + ":" + dso.getHandle());
            }
        }
        return searchJSON(context, query, jsonIdentifier);
    }


    @Override
    public InputStream searchJSON(Context context, DiscoverQuery discoveryQuery, String jsonIdentifier) throws SearchServiceException {
        if(getSolr() == null)
        {
            return null;
        }

        SolrQuery solrQuery = resolveToSolrQuery(context, discoveryQuery, false);
        //We use json as out output type
        solrQuery.setParam("json.nl", "map");
        solrQuery.setParam("json.wrf", jsonIdentifier);
        solrQuery.setParam(CommonParams.WT, "json");

        StringBuilder urlBuilder = new StringBuilder();
        urlBuilder.append(getSolr().getBaseURL()).append("/select?");
        urlBuilder.append(solrQuery.toString());

        try {
            HttpGet get = new HttpGet(urlBuilder.toString());
            HttpResponse response = new DefaultHttpClient().execute(get);
            return response.getEntity().getContent();

        } catch (Exception e)
        {
            log.error("Error while getting json solr result for discovery search recommendation", e);
        }
        return null;
    }

    protected DiscoverResult retrieveResult(Context context, DiscoverQuery query, QueryResponse solrQueryResponse) throws SQLException {
        DiscoverResult result = new DiscoverResult();

        if(solrQueryResponse != null)
        {
            result.setSearchTime(solrQueryResponse.getQTime());
            result.setStart(query.getStart());
            
            GroupResponse collapsing = solrQueryResponse.getGroupResponse();
            SolrDocumentList results = new SolrDocumentList();
            int groupTotal = 0;
			if(collapsing != null) {
            	for(GroupCommand groupCommand : collapsing.getValues()) {
            		groupTotal += groupCommand.getMatches();           		

            		for(Group group : groupCommand.getValues()) {          			
                        for (SolrDocument doc : group.getResult())
                        {
                            DSpaceObject dso = findDSpaceObject(context, doc);
                            result.addCollapsingResults(group.getGroupValue(),dso);
                            results.add(doc);
                        }
            		}
            	}
            	result.setTotalSearchResults(groupTotal);
            }
            else {
            	result.setMaxResults(query.getMaxResults());
            	result.setTotalSearchResults(solrQueryResponse.getResults().getNumFound());
            	results = solrQueryResponse.getResults();
            }            

            List<String> searchFields = query.getSearchFields();
            for (SolrDocument doc : results)
            {
                DSpaceObject dso = findDSpaceObject(context, doc);

                if(dso != null)
                {
                    result.addDSpaceObject(dso);
                } else {
                    log.error(LogManager.getHeader(context, "Error while retrieving DSpace object from discovery index", "Handle: " + doc.getFirstValue(HANDLE_FIELD)));
                    continue;
                }

                DiscoverResult.SearchDocument resultDoc = new DiscoverResult.SearchDocument();
                //Add information about our search fields
                for (String field : searchFields)
                {
                    List<String> valuesAsString = new ArrayList<String>();
                    if(doc.containsKey(field)) {
						for (Object o : doc.getFieldValues(field)) {
                        valuesAsString.add(String.valueOf(o));
                    }
                    resultDoc.addSearchField(field, valuesAsString.toArray(new String[valuesAsString.size()]));
                }
                }
                result.addSearchDocument(dso, resultDoc);

                if(solrQueryResponse.getHighlighting() != null)
                {
                    Map<String, List<String>> highlightedFields = solrQueryResponse.getHighlighting().get(dso.getType() + "-" + dso.getID());
                    if(MapUtils.isNotEmpty(highlightedFields))
                    {
                        //We need to remove all the "_hl" appendix strings from our keys
                        Map<String, List<String>> resultMap = new HashMap<String, List<String>>();
                        Map<String, List<String[]>> resultMapWithAuthority = new HashMap<String, List<String[]>>();
                        for(String key : highlightedFields.keySet())
                        {
                        	List<String> highlightOriginalValue = highlightedFields.get(key);
                        	List<String[]> resultHighlightOriginalValue = new ArrayList<String[]>(); 
							for (String highlightValue : highlightOriginalValue) {
								String[] splitted = highlightValue.split("###");
								resultHighlightOriginalValue.add(splitted);

							}
                            resultMap.put(key.substring(0, key.lastIndexOf("_hl")), highlightedFields.get(key));
                            resultMapWithAuthority.put(key.substring(0, key.lastIndexOf("_hl")), resultHighlightOriginalValue);
                        }

                        result.addHighlightedResult(dso, new DiscoverResult.DSpaceObjectHighlightResult(dso, resultMap, resultMapWithAuthority));
                    }
                }
            }

            //Resolve our facet field values
            List<FacetField> facetFields = solrQueryResponse.getFacetFields();
            if(facetFields != null)
            {
                for (int i = 0; i <  facetFields.size(); i++)
                {
                    FacetField facetField = facetFields.get(i);
                    DiscoverFacetField facetFieldConfig = query.getFacetFields().get(i);
                    List<FacetField.Count> facetValues = facetField.getValues();
                    if (facetValues != null)
                    {
                        if(facetFieldConfig.getType().equals(DiscoveryConfigurationParameters.TYPE_DATE) && facetFieldConfig.getSortOrder().equals(DiscoveryConfigurationParameters.SORT.VALUE))
                        {
                            //If we have a date & are sorting by value, ensure that the results are flipped for a proper result
                           Collections.reverse(facetValues);
                        }

                        for (FacetField.Count facetValue : facetValues)
                        {
                        	String field = transformFacetField(facetFieldConfig, facetField.getName(), true);

                        	DiscoverResult.FacetResult facetResult = getDiscoveryFacet(
									context, facetField, facetValue);
                            result.addFacetResult(field, facetResult);
                            result.addFacetFieldResult(field, facetResult);
                        }
                    }
                }
            }

            if(solrQueryResponse.getFacetQuery() != null)
            {
				// just retrieve the facets in the order they where requested!
				// also for the date we ask it in proper (reverse) order
				// At the moment facet queries are only used for dates
                LinkedHashMap<String, Integer> sortedFacetQueries = new LinkedHashMap<String, Integer>(solrQueryResponse.getFacetQuery());
                for(String facetQuery : sortedFacetQueries.keySet())
                {
                    //TODO: do not assume this, people may want to use it for other ends, use a regex to make sure
                    //We have a facet query, the values looks something like: dateissued.year:[1990 TO 2000] AND -2000
                    //Prepare the string from {facet.field.name}:[startyear TO endyear] to startyear - endyear
                	String facetField = query.getNamedFacetQuery(facetQuery);
					String filter = facetQuery;
					String name = facetQuery;
					if (facetField == null) {
						facetField = facetQuery.substring(0,
								facetQuery.indexOf(":"));
						name = facetQuery
								.substring(facetQuery.indexOf('[') + 1);
						name = name.substring(0, name.lastIndexOf(']'))
								.replaceAll("TO", "-");
						filter = facetQuery.substring(facetQuery.indexOf('['));
						filter = filter.substring(0,
								filter.lastIndexOf(']') + 1);
					}

                    Integer count = sortedFacetQueries.get(facetQuery);

                    //No need to show empty years
                    if(0 < count)
                    {
                        result.addFacetResult(facetField, new DiscoverResult.FacetResult(filter, name, null, name, count));
                        result.addFacetQueryResult(name, new DiscoverResult.FacetResult(facetField, name, null, name, count));
                    }
                }
            }

            if(solrQueryResponse.getSpellCheckResponse() != null)
            {
                String recommendedQuery = solrQueryResponse.getSpellCheckResponse().getCollatedResult();
                if(StringUtils.isNotBlank(recommendedQuery))
                {
                    result.setSpellCheckQuery(recommendedQuery);
                }
            }
        }

        return result;
    }

<<<<<<< HEAD
	public DiscoverResult.FacetResult getDiscoveryFacet(Context context,
			FacetField facetField, FacetField.Count facetValue)
			throws SQLException {
		String displayedValue = transformDisplayedValue(context, facetField.getName(), facetValue.getName());
		String authorityValue = transformAuthorityValue(context, facetField.getName(), facetValue.getName());
		String sortValue = transformSortValue(context, facetField.getName(), facetValue.getName());
		String filterValue = displayedValue;
		if (StringUtils.isNotBlank(authorityValue))
		{
		    filterValue = authorityValue;
		}
		DiscoverResult.FacetResult facetResult = new DiscoverResult.FacetResult(filterValue,
		        displayedValue, authorityValue,
		        sortValue, facetValue.getCount());
		return facetResult;
	}

    protected DSpaceObject findDSpaceObject(Context context, SolrDocument doc) throws SQLException {
=======
    protected DSpaceObject findDSpaceObject(Context context, SolrDocument doc) throws SQLException {

        Integer type = (Integer) doc.getFirstValue(RESOURCE_TYPE_FIELD);
        UUID id = UUID.fromString((String) doc.getFirstValue(RESOURCE_ID_FIELD));
        String handle = (String) doc.getFirstValue(HANDLE_FIELD);
>>>>>>> a54bf11b

        Integer type = (Integer) doc.getFirstValue(RESOURCE_TYPE_FIELD);
        Integer id = (Integer) doc.getFirstValue(RESOURCE_ID_FIELD);
        String handle = (String) doc.getFirstValue(HANDLE_FIELD);
        DSpaceObject o = null;
        if (type != null && id != null)
        {
<<<<<<< HEAD
            o = DSpaceObject.find(context, type, id);
        } else if (handle != null)
        {
            o = HandleManager.resolveToObject(context, handle);
=======
            return contentServiceFactory.getDSpaceObjectService(type).find(context, id);
        } else if (handle != null)
        {
            return handleService.resolveToObject(context, handle);
>>>>>>> a54bf11b
        }

        if (o != null)
        {
        	for (String f : doc.getFieldNames()) {
        		o.extraInfo.put(f, doc.getFirstValue(f));
        	}
        }
        return o;
    }


    /** Simple means to return the search result as an InputStream */
    public java.io.InputStream searchAsInputStream(DiscoverQuery query) throws SearchServiceException, java.io.IOException {
        if(getSolr() == null)
        {
            return null;
        }
        HttpHost hostURL = (HttpHost)(getSolr().getHttpClient().getParams().getParameter(ClientPNames.DEFAULT_HOST));

        HttpGet method = new HttpGet(hostURL.toHostString() + "");
        try
        {
            URI uri = new URIBuilder(method.getURI()).addParameter("q",query.toString()).build();
        }
        catch (URISyntaxException e)
        {
            throw new SearchServiceException(e);
        }

        HttpResponse response = getSolr().getHttpClient().execute(method);

        return response.getEntity().getContent();
    }

    public List<DSpaceObject> search(Context context, String query, int offset, int max, String... filterquery)
    {
        return search(context, query, null, true, offset, max, filterquery);
    }

    @Override
    public List<DSpaceObject> search(Context context, String query, String orderfield, boolean ascending, int offset, int max, String... filterquery)
    {

        try {
            if(getSolr() == null)
            {
                return Collections.emptyList();
            }

            SolrQuery solrQuery = new SolrQuery();
            solrQuery.setQuery(query);
            //Only return obj identifier fields in result doc
            solrQuery.setFields(RESOURCE_ID_FIELD, RESOURCE_TYPE_FIELD);
            solrQuery.setStart(offset);
            solrQuery.setRows(max);
            if (orderfield != null)
            {
                solrQuery.setSortField(orderfield, ascending ? SolrQuery.ORDER.asc : SolrQuery.ORDER.desc);
            }
            if (filterquery != null)
            {
                solrQuery.addFilterQuery(filterquery);
            }
            QueryResponse rsp = getSolr().query(solrQuery);
            SolrDocumentList docs = rsp.getResults();

            Iterator iter = docs.iterator();
            List<DSpaceObject> result = new ArrayList<DSpaceObject>();
            while (iter.hasNext())
            {
                SolrDocument doc = (SolrDocument) iter.next();

<<<<<<< HEAD
                DSpaceObject o = findDSpaceObject(context, doc);
=======
                DSpaceObject o = contentServiceFactory.getDSpaceObjectService((Integer) doc.getFirstValue(RESOURCE_TYPE_FIELD)).find(context, UUID.fromString((String) doc.getFirstValue(RESOURCE_ID_FIELD)));
>>>>>>> a54bf11b

                if (o != null)
                {
                    result.add(o);
                }
            }
            return result;
		} catch (Exception e)
        {
			// Any acception that we get ignore it.
			// We do NOT want any crashed to shown by the user
            log.error(LogManager.getHeader(context, "Error while quering solr", "Queyr: " + query), e);
            return new ArrayList<DSpaceObject>(0);
		}
    }

    @Override
    public DiscoverFilterQuery toFilterQuery(Context context, String field, String operator, String value) throws SQLException{
        DiscoverFilterQuery result = new DiscoverFilterQuery();

        StringBuilder filterQuery = new StringBuilder();
<<<<<<< HEAD
        if (StringUtils.isNotBlank(field) && StringUtils.isNotEmpty(value))
=======
        if(StringUtils.isNotBlank(field) && StringUtils.isNotBlank(value))
>>>>>>> a54bf11b
        {
            filterQuery.append(field);
            if("equals".equals(operator))
            {
                //Query the keyword indexed field !
                filterQuery.append("_keyword");
            }
            else if ("authority".equals(operator))
            {
                //Query the authority indexed field !
                filterQuery.append("_authority");
            }
            else if ("notequals".equals(operator)
                    || "notcontains".equals(operator)
                    || "notauthority".equals(operator))
            {
                filterQuery.insert(0, "-");
            }
            filterQuery.append(":");
            if("equals".equals(operator) || "notequals".equals(operator))
            {
                //DO NOT ESCAPE RANGE QUERIES !
                if(!value.matches("\\[.*TO.*\\]"))
                {
                    value = ClientUtils.escapeQueryChars(value);
                    filterQuery.append(value);
                }
                else
                {
                	if (value.matches("\\[\\d{1,4} TO \\d{1,4}\\]"))
                	{
                		int minRange = Integer.parseInt(value.substring(1, value.length()-1).split(" TO ")[0]);
                		int maxRange = Integer.parseInt(value.substring(1, value.length()-1).split(" TO ")[1]);
                		value = "["+String.format("%04d", minRange) + " TO "+ String.format("%04d", maxRange) + "]";
                	}
                	filterQuery.append(value);
                }
            }
            else{
                //DO NOT ESCAPE RANGE QUERIES !
                if(!value.matches("\\[.*TO.*\\]"))
                {
                    value = ClientUtils.escapeQueryChars(value);
                    filterQuery.append("(").append(value).append(")");
                }
                else
                {
                    filterQuery.append(value);
                }
            }

            result.setDisplayedValue(transformDisplayedValue(context, field, value));
        }

        result.setFilterQuery(filterQuery.toString());
        return result;
    }

    @Override
    public List<Item> getRelatedItems(Context context, Item item, DiscoveryMoreLikeThisConfiguration mltConfig)
    {
        List<Item> results = new ArrayList<Item>();
        try{
            SolrQuery solrQuery = new SolrQuery();
            //Set the query to handle since this is unique
            solrQuery.setQuery(HANDLE_FIELD + ": " + item.getHandle());
            //Only return obj identifier fields in result doc
            solrQuery.setFields(HANDLE_FIELD, RESOURCE_TYPE_FIELD, RESOURCE_ID_FIELD);
            //Add the more like this parameters !
            solrQuery.setParam(MoreLikeThisParams.MLT, true);
            //Add a comma separated list of the similar fields
            @SuppressWarnings("unchecked")
            java.util.Collection<String> similarityMetadataFields = CollectionUtils.collect(mltConfig.getSimilarityMetadataFields(), new Transformer()
            {
                @Override
                public Object transform(Object input)
                {
                    //Add the mlt appendix !
                    return input + "_mlt";
                }
            });

            solrQuery.setParam(MoreLikeThisParams.SIMILARITY_FIELDS, StringUtils.join(similarityMetadataFields, ','));
            solrQuery.setParam(MoreLikeThisParams.MIN_TERM_FREQ, String.valueOf(mltConfig.getMinTermFrequency()));
            solrQuery.setParam(MoreLikeThisParams.DOC_COUNT, String.valueOf(mltConfig.getMax()));
            solrQuery.setParam(MoreLikeThisParams.MIN_WORD_LEN, String.valueOf(mltConfig.getMinWordLength()));

            if(getSolr() == null)
            {
                return Collections.emptyList();
            }
            QueryResponse rsp = getSolr().query(solrQuery);
            NamedList mltResults = (NamedList) rsp.getResponse().get("moreLikeThis");
            if(mltResults != null && mltResults.get(item.getType() + "-" + item.getID()) != null)
            {
                SolrDocumentList relatedDocs = (SolrDocumentList) mltResults.get(item.getType() + "-" + item.getID());
                for (Object relatedDoc : relatedDocs)
                {
                    SolrDocument relatedDocument = (SolrDocument) relatedDoc;
                    DSpaceObject relatedItem = findDSpaceObject(context, relatedDocument);
                    if (relatedItem.getType() == Constants.ITEM)
                    {
                        results.add((Item) relatedItem);
                    }
                }
            }


        } catch (Exception e)
        {
            log.error(LogManager.getHeader(context, "Error while retrieving related items", "Handle: " + item.getHandle()), e);
        }
        return results;
    }

    @Override
    public String toSortFieldIndex(String metadataField, String type)
    {
        if(type.equals(DiscoveryConfigurationParameters.TYPE_DATE))
        {
            return metadataField + "_dt";
        }else{
            return metadataField + "_sort";
        }
    }

    protected String transformFacetField(DiscoverFacetField facetFieldConfig, String field, boolean removePostfix)
    {
        if(facetFieldConfig.getType().equals(DiscoveryConfigurationParameters.TYPE_TEXT))
        {
            if(removePostfix)
            {
                return field.substring(0, field.lastIndexOf("_filter"));
            }else{
                return field + "_filter";
            }
        }else if(facetFieldConfig.getType().equals(DiscoveryConfigurationParameters.TYPE_DATE))
        {
            if(removePostfix)
            {
                return field.substring(0, field.lastIndexOf(".year"));
            }else{
                return field + ".year";
            }
        }else if(facetFieldConfig.getType().equals(DiscoveryConfigurationParameters.TYPE_AC))
        {
            if(removePostfix)
            {
                return field.substring(0, field.lastIndexOf("_ac"));
            }else{
                return field + "_ac";
            }
        }else if(facetFieldConfig.getType().equals(DiscoveryConfigurationParameters.TYPE_HIERARCHICAL))
        {
            if(removePostfix)
            {
                return StringUtils.substringBeforeLast(field, "_tax_");
            }else{
                //Only display top level filters !
                return field + "_tax_0_filter";
            }
        }else if(facetFieldConfig.getType().equals(DiscoveryConfigurationParameters.TYPE_AUTHORITY))
        {
            if(removePostfix)
            {
                return field.substring(0, field.lastIndexOf("_acid"));
            }else{
                return field + "_acid";
            }
        }else if(facetFieldConfig.getType().equals(DiscoveryConfigurationParameters.TYPE_STANDARD))
        {
            return field;
        }else{
            return field;
        }
    }

    protected String transformDisplayedValue(Context context, String field,
            String value) throws SQLException
    {
        if (value == null)
        {
            return null;
        }
        if(field.equals("location.comm") || field.equals("location.coll"))
        {
            value = locationToName(context, field, value);
        }
        else if (field.endsWith("_filter") || field.endsWith("_ac")
          || field.endsWith("_acid"))
        {
            //We have a filter make sure we split !
            String separator = DSpaceServicesFactory.getInstance().getConfigurationService().getProperty("discovery.solr.facets.split.char");
            if(separator == null)
            {
                separator = FILTER_SEPARATOR;
            }
            //Escape any regex chars
            separator = java.util.regex.Pattern.quote(separator);
            String[] fqParts = value.split(separator);
            StringBuffer valueBuffer = new StringBuffer();
            int start = fqParts.length / 2;
            for(int i = start; i < fqParts.length; i++)
            {
                String[] split = fqParts[i].split(AUTHORITY_SEPARATOR, 2);
                valueBuffer.append(split[0]);
            }
            value = valueBuffer.toString();
        }else if(value.matches("\\((.*?)\\)"))
        {
            //The brackets where added for better solr results, remove the first & last one
            value = value.substring(1, value.length() -1);
        }
        return value;
    }

    protected String transformAuthorityValue(Context context, String field,
            String value) throws SQLException
    {
        if (value == null)
    	{
            return null;
    	}
        if(field.equals("location.comm") || field.equals("location.coll"))
        {
        	return value;
        }
    	if (field.endsWith("_filter") || field.endsWith("_ac")
                || field.endsWith("_acid"))
        {
            //We have a filter make sure we split !
            String separator = DSpaceServicesFactory.getInstance().getConfigurationService().getProperty("discovery.solr.facets.split.char");
            if(separator == null)
            {
                separator = FILTER_SEPARATOR;
            }
            //Escape any regex chars
            separator = java.util.regex.Pattern.quote(separator);
            String[] fqParts = value.split(separator);
            StringBuffer authorityBuffer = new StringBuffer();
            int start = fqParts.length / 2;
            for(int i = start; i < fqParts.length; i++)
            {
                String[] split = fqParts[i].split(AUTHORITY_SEPARATOR, 2);
                if (split.length == 2)
                {
                    authorityBuffer.append(split[1]);
                }
            }
            if (authorityBuffer.length() > 0)
            {
                return authorityBuffer.toString();
            }
        }
        return null;
    }

    protected String transformSortValue(Context context, String field,
            String value) throws SQLException
    {
        if (value == null)
        {
            return null;
        }
        if(field.equals("location.comm") || field.equals("location.coll"))
        {
            value = locationToName(context, field, value);
        }
        else if (field.endsWith("_filter") || field.endsWith("_ac")
                || field.endsWith("_acid"))
        {
            //We have a filter make sure we split !
            String separator = DSpaceServicesFactory.getInstance().getConfigurationService().getProperty("discovery.solr.facets.split.char");
            if(separator == null)
            {
                separator = FILTER_SEPARATOR;
            }
            //Escape any regex chars
            separator = java.util.regex.Pattern.quote(separator);
            String[] fqParts = value.split(separator);
            StringBuffer valueBuffer = new StringBuffer();
            int end = fqParts.length / 2;
            for(int i = 0; i < end; i++)
            {
                valueBuffer.append(fqParts[i]);
            }
            value = valueBuffer.toString();
        }else if(value.matches("\\((.*?)\\)"))
        {
            //The brackets where added for better solr results, remove the first & last one
            value = value.substring(1, value.length() -1);
        }
        return value;
    }

	@Override
	public void indexContent(Context context, DSpaceObject dso, boolean force,
			boolean commit) throws SearchServiceException, SQLException {
		indexContent(context, dso, force);
		if (commit)
		{
			commit();
		}
	}

	@Override
	public void commit() throws SearchServiceException {
		try {
            if(getSolr() != null)
            {
                getSolr().commit();
            }
		} catch (Exception e) {
			throw new SearchServiceException(e.getMessage(), e);
		}
	}

    @Override
    public String escapeQueryChars(String query) {
        // Use Solr's built in query escape tool
        // WARNING: You should only escape characters from user entered queries,
        // otherwise you may accidentally BREAK field-based queries (which often
        // rely on special characters to separate the field from the query value)
        return ClientUtils.escapeQueryChars(query);
    }
<<<<<<< HEAD

	@Override
    public QueryResponse search(SolrQuery query) throws SearchServiceException
    {
        try
        {
            return getSolr().query(query);
        }
        catch (Exception e)
        {
            throw new org.dspace.discovery.SearchServiceException(
                    e.getMessage(), e);
        }
    }

	class IndexerThread extends Thread {
		private boolean force;
		private List<Integer> itemids;

		public IndexerThread(List<Integer> itemids, boolean force) {
			this.force = force;
			this.itemids = itemids;
		}

		@Override
		public void run() {
			Context context = null;
			try {
				context = new Context();
				context.turnOffAuthorisationSystem();
				int idx = 1;
				final String head = this.getName() + "#" + this.getId();
				final int size = itemids.size();
				for (Integer id : itemids) {
				    try {				        
				        Item item = Item.find(context, id);
				        indexContent(context, item, force);				        
				        item.decache();
				    }
				    catch(Exception ex) {
				        System.out.println("ERROR: identifier item:" + id + " identifier thread:"+ head);
				    }
				    System.out.println(head + ":" + (idx++) + " / " + size);				    
				}
			} catch (Exception e) {
				e.printStackTrace();
			} finally {
				if (context != null) {
					context.abort();
				}
			}
		}
	}
	
=======
>>>>>>> a54bf11b
}<|MERGE_RESOLUTION|>--- conflicted
+++ resolved
@@ -7,7 +7,6 @@
  */
 package org.dspace.discovery;
 
-<<<<<<< HEAD
 import java.io.IOException;
 import java.io.InputStream;
 import java.io.PrintWriter;
@@ -32,8 +31,6 @@
 import java.util.TimeZone;
 import java.util.Vector;
 
-=======
->>>>>>> a54bf11b
 import org.apache.commons.collections.CollectionUtils;
 import org.apache.commons.collections.MapUtils;
 import org.apache.commons.collections.Transformer;
@@ -70,43 +67,6 @@
 import org.apache.solr.common.params.SpellingParams;
 import org.apache.solr.common.util.NamedList;
 import org.apache.solr.handler.extraction.ExtractingParams;
-<<<<<<< HEAD
-import org.dspace.app.util.Util;
-import org.dspace.content.Bitstream;
-import org.dspace.content.Bundle;
-import org.dspace.content.Collection;
-import org.dspace.content.Community;
-import org.dspace.content.DSpaceObject;
-import org.dspace.content.Item;
-import org.dspace.content.ItemIterator;
-import org.dspace.content.Metadatum;
-import org.dspace.content.authority.ChoiceAuthorityManager;
-import org.dspace.content.authority.Choices;
-import org.dspace.content.authority.MetadataAuthorityManager;
-import org.dspace.content.crosswalk.IConverter;
-import org.dspace.core.ConfigurationManager;
-import org.dspace.core.Constants;
-import org.dspace.core.Context;
-import org.dspace.core.Email;
-import org.dspace.core.I18nUtil;
-import org.dspace.core.LogManager;
-import org.dspace.core.PluginManager;
-import org.dspace.discovery.configuration.DiscoveryConfiguration;
-import org.dspace.discovery.configuration.DiscoveryConfigurationParameters;
-import org.dspace.discovery.configuration.DiscoveryHitHighlightFieldConfiguration;
-import org.dspace.discovery.configuration.DiscoveryHitHighlightingConfiguration;
-import org.dspace.discovery.configuration.DiscoveryMoreLikeThisConfiguration;
-import org.dspace.discovery.configuration.DiscoveryRecentSubmissionsConfiguration;
-import org.dspace.discovery.configuration.DiscoverySearchFilter;
-import org.dspace.discovery.configuration.DiscoverySearchFilterFacet;
-import org.dspace.discovery.configuration.DiscoverySortConfiguration;
-import org.dspace.discovery.configuration.DiscoverySortFieldConfiguration;
-import org.dspace.discovery.configuration.HierarchicalSidebarFacetConfiguration;
-import org.dspace.handle.HandleManager;
-import org.dspace.storage.rdbms.DatabaseUtils;
-import org.dspace.util.MultiFormatDateParser;
-import org.dspace.utils.DSpace;
-=======
 import org.dspace.content.*;
 import org.dspace.content.Collection;
 import org.dspace.content.authority.Choices;
@@ -123,7 +83,6 @@
 import org.dspace.storage.rdbms.DatabaseUtils;
 import org.dspace.util.MultiFormatDateParser;
 import org.springframework.beans.factory.annotation.Autowired;
->>>>>>> a54bf11b
 import org.springframework.stereotype.Service;
 
 import java.io.IOException;
@@ -471,7 +430,6 @@
     @Override
     public void updateIndex(Context context, boolean force)
     {
-<<<<<<< HEAD
         updateIndex(context, force, Constants.ITEM);
         updateIndex(context, force, Constants.COLLECTION);
         updateIndex(context, force, Constants.COMMUNITY);
@@ -498,31 +456,13 @@
                 break;
             case Constants.COLLECTION:
             Collection[] collections = Collection.findAll(context);
-=======
-        try {
-            Iterator<Item> items = null;
-            for (items = itemService.findAllUnfiltered(context); items.hasNext();)
-            {
-                Item item = items.next();
-                indexContent(context, item, force);
-                //To prevent memory issues, discard an object from the cache after processing
-                context.uncacheEntity(item);
-            }
-
-            List<Collection> collections = collectionService.findAll(context);
->>>>>>> a54bf11b
             for (Collection collection : collections)
             {
                 indexContent(context, collection, force);
             }
-<<<<<<< HEAD
                 break;
             case Constants.COMMUNITY:
-            Community[] communities = Community.findAll(context);
-=======
-
             List<Community> communities = communityService.findAll(context);
->>>>>>> a54bf11b
             for (Community community : communities)
             {
                 indexContent(context, community, force);
@@ -610,7 +550,6 @@
             }
             if (force)
             {
-<<<<<<< HEAD
                 getSolr().deleteByQuery(RESOURCE_TYPE_FIELD + ":" + type);
             }
             else
@@ -620,15 +559,6 @@
                 // returning just their handle
 				query.setFields(HANDLE_FIELD);
                 query.setQuery(RESOURCE_TYPE_FIELD + ":" + type);
-=======
-                getSolr().deleteByQuery(RESOURCE_TYPE_FIELD + ":[2 TO 4]");
-            } else {
-                SolrQuery query = new SolrQuery();
-                // Query for all indexed Items, Collections and Communities,
-                // returning just their handle
-                query.setFields(HANDLE_FIELD);
-                query.setQuery(RESOURCE_TYPE_FIELD + ":[2 TO 4]");
->>>>>>> a54bf11b
                 QueryResponse rsp = getSolr().query(query);
                 SolrDocumentList docs = rsp.getResults();
 
@@ -638,7 +568,6 @@
 
                     SolrDocument doc = (SolrDocument) iter.next();
 
-<<<<<<< HEAD
                     String handle = (String) doc.getFieldValue(HANDLE_FIELD);
                     
                     DSpaceObject o = findDSpaceObject(context, doc);
@@ -657,22 +586,6 @@
                         context.removeCached(o, o.getID());
                         log.debug("Keeping: " + o.getHandle());
                     }
-=======
-                String handle = (String) doc.getFieldValue(HANDLE_FIELD);
-
-                DSpaceObject o = handleService.resolveToObject(context, handle);
-
-                if (o == null)
-                {
-                    log.info("Deleting: " + handle);
-                    /*
-                          * Use IndexWriter to delete, its easier to manage
-                          * write.lock
-                          */
-                    unIndexContent(context, handle);
-                } else {
-                    log.debug("Keeping: " + handle);
->>>>>>> a54bf11b
                 }
             }
         }
@@ -947,22 +860,6 @@
         return locationQuery.toString();
     }
 
-    protected List<String> getCommunityLocations(Community target)
-            throws SQLException
-    {
-        List<String> locations = new Vector<String>();
-        // build list of community ids
-        Community[] communities = target.getAllParents();
-
-        // now put those into strings
-        for (Community community : communities)
-        {
-            locations.add("m" + community.getID());
-        }
-
-        return locations;
-    }    
-    
     /**
      * Write the document to the index under the appropriate handle.
      *
@@ -1058,13 +955,7 @@
         addContainerMetadataField(doc, highlightedMetadataFields, toIgnoreMetadataFields, "dc.title", title);
 
         //Do any additional indexing, depends on the plugins
-<<<<<<< HEAD
-        List<SolrServiceIndexPlugin> solrServiceIndexPlugins = new DSpace()
-                .getServiceManager().getServicesByType(
-                        SolrServiceIndexPlugin.class);
-=======
         List<SolrServiceIndexPlugin> solrServiceIndexPlugins = DSpaceServicesFactory.getInstance().getServiceManager().getServicesByType(SolrServiceIndexPlugin.class);
->>>>>>> a54bf11b
         for (SolrServiceIndexPlugin solrServiceIndexPlugin : solrServiceIndexPlugins)
         {
             solrServiceIndexPlugin.additionalIndex(context, community, doc);
@@ -1693,16 +1584,9 @@
 
         // New fields to weaken the dependence on handles, and allow for faster
         // list display
-<<<<<<< HEAD
-		doc.addField("search.uniqueid", type+"-"+id);
-        doc.addField(RESOURCE_TYPE_FIELD, Integer.toString(type));
-
-        doc.addField(RESOURCE_ID_FIELD, Integer.toString(id));
-=======
         doc.addField("search.uniqueid", type+"-"+id);
         doc.addField(RESOURCE_TYPE_FIELD, Integer.toString(type));
         doc.addField(RESOURCE_ID_FIELD, id.toString());
->>>>>>> a54bf11b
 
         // want to be able to search for handle, so use keyword
         // (not tokenized, but it is indexed)
@@ -2246,7 +2130,6 @@
         return result;
     }
 
-<<<<<<< HEAD
 	public DiscoverResult.FacetResult getDiscoveryFacet(Context context,
 			FacetField facetField, FacetField.Count facetValue)
 			throws SQLException {
@@ -2265,31 +2148,17 @@
 	}
 
     protected DSpaceObject findDSpaceObject(Context context, SolrDocument doc) throws SQLException {
-=======
-    protected DSpaceObject findDSpaceObject(Context context, SolrDocument doc) throws SQLException {
-
         Integer type = (Integer) doc.getFirstValue(RESOURCE_TYPE_FIELD);
         UUID id = UUID.fromString((String) doc.getFirstValue(RESOURCE_ID_FIELD));
         String handle = (String) doc.getFirstValue(HANDLE_FIELD);
->>>>>>> a54bf11b
-
-        Integer type = (Integer) doc.getFirstValue(RESOURCE_TYPE_FIELD);
-        Integer id = (Integer) doc.getFirstValue(RESOURCE_ID_FIELD);
-        String handle = (String) doc.getFirstValue(HANDLE_FIELD);
-        DSpaceObject o = null;
+        
+        
         if (type != null && id != null)
         {
-<<<<<<< HEAD
-            o = DSpaceObject.find(context, type, id);
-        } else if (handle != null)
-        {
-            o = HandleManager.resolveToObject(context, handle);
-=======
             return contentServiceFactory.getDSpaceObjectService(type).find(context, id);
         } else if (handle != null)
         {
             return handleService.resolveToObject(context, handle);
->>>>>>> a54bf11b
         }
 
         if (o != null)
@@ -2363,11 +2232,7 @@
             {
                 SolrDocument doc = (SolrDocument) iter.next();
 
-<<<<<<< HEAD
-                DSpaceObject o = findDSpaceObject(context, doc);
-=======
                 DSpaceObject o = contentServiceFactory.getDSpaceObjectService((Integer) doc.getFirstValue(RESOURCE_TYPE_FIELD)).find(context, UUID.fromString((String) doc.getFirstValue(RESOURCE_ID_FIELD)));
->>>>>>> a54bf11b
 
                 if (o != null)
                 {
@@ -2389,11 +2254,7 @@
         DiscoverFilterQuery result = new DiscoverFilterQuery();
 
         StringBuilder filterQuery = new StringBuilder();
-<<<<<<< HEAD
-        if (StringUtils.isNotBlank(field) && StringUtils.isNotEmpty(value))
-=======
         if(StringUtils.isNotBlank(field) && StringUtils.isNotBlank(value))
->>>>>>> a54bf11b
         {
             filterQuery.append(field);
             if("equals".equals(operator))
@@ -2719,7 +2580,6 @@
         // rely on special characters to separate the field from the query value)
         return ClientUtils.escapeQueryChars(query);
     }
-<<<<<<< HEAD
 
 	@Override
     public QueryResponse search(SolrQuery query) throws SearchServiceException
@@ -2774,6 +2634,4 @@
 		}
 	}
 	
-=======
->>>>>>> a54bf11b
 }