/**
 * The contents of this file are subject to the license and copyright
 * detailed in the LICENSE and NOTICE files at the root of the source
 * tree and available online at
 *
 * http://www.dspace.org/license/
 */
package org.dspace.discovery;

import org.dspace.util.MultiFormatDateParser;
import java.io.IOException;
import java.io.InputStream;
import java.io.PrintWriter;
import java.io.StringWriter;
import java.net.URI;
import java.net.URISyntaxException;
import java.sql.SQLException;
import java.text.ParseException;
import java.text.SimpleDateFormat;
import java.util.ArrayList;
import java.util.Calendar;
import java.util.Collections;
import java.util.Date;
import java.util.HashMap;
import java.util.HashSet;
import java.util.Iterator;
import java.util.LinkedHashMap;
import java.util.List;
import java.util.Locale;
import java.util.Map;
import java.util.Set;
import java.util.TimeZone;
import java.util.Vector;

import org.apache.commons.collections.CollectionUtils;
import org.apache.commons.collections.MapUtils;
import org.apache.commons.collections.Transformer;
<<<<<<< HEAD
import org.apache.commons.httpclient.HttpClient;
import org.apache.commons.httpclient.methods.GetMethod;
=======
>>>>>>> b7a469d5
import org.apache.commons.lang.ArrayUtils;
import org.apache.commons.lang.StringUtils;
import org.apache.commons.lang.time.DateFormatUtils;
import org.apache.commons.validator.routines.UrlValidator;
import org.apache.http.HttpHost;
import org.apache.http.HttpResponse;
import org.apache.http.client.methods.HttpGet;
import org.apache.http.client.params.ClientPNames;
import org.apache.http.client.utils.URIBuilder;
import org.apache.http.impl.client.DefaultHttpClient;
import org.apache.log4j.Logger;
import org.apache.solr.client.solrj.SolrQuery;
import org.apache.solr.client.solrj.SolrServerException;
import org.apache.solr.client.solrj.impl.HttpSolrServer;
import org.apache.solr.client.solrj.request.AbstractUpdateRequest;
import org.apache.solr.client.solrj.request.ContentStreamUpdateRequest;
import org.apache.solr.client.solrj.response.FacetField;
import org.apache.solr.client.solrj.response.Group;
import org.apache.solr.client.solrj.response.GroupCommand;
import org.apache.solr.client.solrj.response.GroupResponse;
import org.apache.solr.client.solrj.response.QueryResponse;
import org.apache.solr.client.solrj.util.ClientUtils;
import org.apache.solr.common.SolrDocument;
import org.apache.solr.common.SolrDocumentList;
import org.apache.solr.common.SolrInputDocument;
import org.apache.solr.common.params.CommonParams;
import org.apache.solr.common.params.FacetParams;
import org.apache.solr.common.params.HighlightParams;
import org.apache.solr.common.params.ModifiableSolrParams;
import org.apache.solr.common.params.MoreLikeThisParams;
import org.apache.solr.common.params.SpellingParams;
import org.apache.solr.common.util.NamedList;
import org.apache.solr.handler.extraction.ExtractingParams;
<<<<<<< HEAD
import org.dspace.app.util.Util;
=======
>>>>>>> b7a469d5
import org.dspace.content.Bitstream;
import org.dspace.content.Bundle;
import org.dspace.content.Collection;
import org.dspace.content.Community;
import org.dspace.content.Metadatum;
import org.dspace.content.DSpaceObject;
import org.dspace.content.Item;
import org.dspace.content.ItemIterator;
import org.dspace.content.authority.ChoiceAuthorityManager;
import org.dspace.content.authority.Choices;
import org.dspace.content.authority.MetadataAuthorityManager;
import org.dspace.content.crosswalk.IConverter;
import org.dspace.core.ConfigurationManager;
import org.dspace.core.Constants;
import org.dspace.core.Context;
import org.dspace.core.Email;
import org.dspace.core.I18nUtil;
import org.dspace.core.LogManager;
import org.dspace.core.PluginManager;
import org.dspace.discovery.configuration.DiscoveryConfiguration;
import org.dspace.discovery.configuration.DiscoveryConfigurationParameters;
import org.dspace.discovery.configuration.DiscoveryHitHighlightFieldConfiguration;
import org.dspace.discovery.configuration.DiscoveryHitHighlightingConfiguration;
import org.dspace.discovery.configuration.DiscoveryMoreLikeThisConfiguration;
import org.dspace.discovery.configuration.DiscoveryRecentSubmissionsConfiguration;
import org.dspace.discovery.configuration.DiscoverySearchFilter;
import org.dspace.discovery.configuration.DiscoverySearchFilterFacet;
import org.dspace.discovery.configuration.DiscoverySortConfiguration;
import org.dspace.discovery.configuration.DiscoverySortFieldConfiguration;
import org.dspace.discovery.configuration.DiscoveryViewAndHighlightConfiguration;
import org.dspace.discovery.configuration.DiscoveryViewConfiguration;
import org.dspace.discovery.configuration.DiscoveryViewFieldConfiguration;
import org.dspace.discovery.configuration.HierarchicalSidebarFacetConfiguration;
import org.dspace.handle.HandleManager;
import org.dspace.storage.rdbms.DatabaseUtils;
import org.dspace.utils.DSpace;
import org.springframework.stereotype.Service;

/**
 * SolrIndexer contains the methods that index Items and their metadata,
 * collections, communities, etc. It is meant to either be invoked from the
 * command line (see dspace/bin/index-all) or via the indexContent() methods
 * within DSpace.
 * <p/>
 * The Administrator can choose to run SolrIndexer in a cron that repeats
 * regularly, a failed attempt to index from the UI will be "caught" up on in
 * that cron.
 *
 * The SolrServiceImpl is registered as a Service in the ServiceManager via
 * a spring configuration file located under
 * classpath://spring/spring-dspace-applicationContext.xml
 *
 * Its configuration is Autowired by the ApplicationContext
 *
 * @author Kevin Van de Velde (kevin at atmire dot com)
 * @author Mark Diggory (markd at atmire dot com)
 * @author Ben Bosman (ben at atmire dot com)
 */
@Service
public class SolrServiceImpl implements SearchService, IndexingService {

    private static final Logger log = Logger.getLogger(SolrServiceImpl.class);

    protected static final String LAST_INDEXED_FIELD = "SolrIndexer.lastIndexed";

    public static final String FILTER_SEPARATOR = "\n|||\n";

    public static final String AUTHORITY_SEPARATOR = "###";

    public static final String STORE_SEPARATOR = "\n|||\n";

    public static final String VARIANTS_STORE_SEPARATOR = "###";

    /**
     * Non-Static CommonsHttpSolrServer for processing indexing events.
     */
    private HttpSolrServer solr = null;


    protected HttpSolrServer getSolr()
    {
        if ( solr == null)
        {
            String solrService = new DSpace().getConfigurationService().getProperty("discovery.search.server");

            UrlValidator urlValidator = new UrlValidator(UrlValidator.ALLOW_LOCAL_URLS);
            if (urlValidator.isValid(solrService)||ConfigurationManager.getBooleanProperty("discovery","solr.url.validation.enabled",true))
            {
                try {
                    log.debug("Solr URL: " + solrService);
                    solr = new HttpSolrServer(solrService);

                    solr.setBaseURL(solrService);
                    solr.setUseMultiPartPost(true);
                    SolrQuery solrQuery = new SolrQuery()
                            .setQuery("search.resourcetype:2 AND search.resourceid:1");

                    solr.query(solrQuery);

                    // As long as Solr initialized, check with DatabaseUtils to see
                    // if a reindex is in order. If so, reindex everything
                    DatabaseUtils.checkReindexDiscovery(this);
                } catch (SolrServerException e) {
                    log.error("Error while initializing solr server", e);
                }
            }
            else
            {
                log.error("Error while initializing solr, invalid url: " + solrService);
            }
        }

        return solr;
    }

    /**
     * If the handle for the "dso" already exists in the index, and the "dso"
     * has a lastModified timestamp that is newer than the document in the index
     * then it is updated, otherwise a new document is added.
     *
     * @param context Users Context
     * @param dso     DSpace Object (Item, Collection or Community
     * @throws SQLException
     * @throws IOException
     */
    @Override
    public void indexContent(Context context, DSpaceObject dso)
            throws SQLException {
        indexContent(context, dso, false);
    }

    /**
     * If the handle for the "dso" already exists in the index, and the "dso"
     * has a lastModified timestamp that is newer than the document in the index
     * then it is updated, otherwise a new document is added.
     *
     * @param context Users Context
     * @param dso     DSpace Object (Item, Collection or Community
     * @param force   Force update even if not stale.
     * @throws SQLException
     * @throws IOException
     */
    @Override
    public void indexContent(Context context, DSpaceObject dso,
                             boolean force) throws SQLException {

        String handle = dso.getHandle();

        if (handle == null)
        {
            handle = HandleManager.findHandle(context, dso);
        }

        try {
            switch (dso.getType())
            {
                case Constants.ITEM:
                    Item item = (Item) dso;
                    if (item.isArchived() || item.isWithdrawn())
                    {
                        /**
                         * If the item is in the repository now, add it to the index
                         */
                    	if (force
                            || requiresIndexing(handle,
                                    ((Item) dso).getLastModified()))
                        {
                            unIndexContent(context, handle);
                            buildDocument(context, (Item) dso);
                        }
                    } else {
                        /**
                         * Make sure the item is not in the index if it is not in
                         * archive or withwrawn.
                         */
                    	unIndexContent(context, handle);
                        log.info("Removed Item: " + handle + " from Index");
                    }
                    break;

                case Constants.COLLECTION:
                    buildDocument(context, (Collection) dso);
                    log.info("Wrote Collection: " + handle + " to Index");
                    break;

                case Constants.COMMUNITY:
                    buildDocument(context, (Community) dso);
                    log.info("Wrote Community: " + handle + " to Index");
                    break;

                default:
                    log
                            .error("Only Items, Collections and Communities can be Indexed");
            }

        } catch (Exception e)
        {
            log.error(e.getMessage(), e);
        }
    }

    /**
     * unIndex removes an Item, Collection, or Community
     *
     * @param context
     * @param dso     DSpace Object, can be Community, Item, or Collection
     * @throws SQLException
     * @throws IOException
     */
    @Override
    public void unIndexContent(Context context, DSpaceObject dso)
            throws SQLException, IOException {
        unIndexContent(context, dso, false);
    }

    /**
     * unIndex removes an Item, Collection, or Community
     *
     * @param context
     * @param dso     DSpace Object, can be Community, Item, or Collection
     * @param commit if <code>true</code> force an immediate commit on SOLR
     * @throws SQLException
     * @throws IOException
     */
    @Override
    public void unIndexContent(Context context, DSpaceObject dso, boolean commit)
            throws SQLException, IOException {
        try {
            if (dso == null)
            {
                return;
            }
            String uniqueID = dso.getType()+"-"+dso.getID();
            getSolr().deleteById(uniqueID);
            if(commit)
            {
                getSolr().commit();
            }
        } catch (Exception exception) {
            log.error(exception.getMessage(), exception);
            emailException(exception);
        }
    }

    /**
     * Unindex a Document in the Lucene index.
     * @param context the dspace context
     * @param handle the handle of the object to be deleted
     * @throws IOException
     * @throws SQLException
     */
    @Override
    public void unIndexContent(Context context, String handle) throws IOException, SQLException {
        unIndexContent(context, handle, false);
    }

    /**
     * Unindex a Document in the Lucene Index.
     * @param context the dspace context
     * @param handle the handle of the object to be deleted
     * @throws SQLException
     * @throws IOException
     */
    @Override
    public void unIndexContent(Context context, String handle, boolean commit)
            throws SQLException, IOException {

        try {
            if(getSolr() != null){
                getSolr().deleteByQuery("handle:\"" + handle + "\"");
                if(commit)
                {
                    getSolr().commit();
                }
            }
        } catch (SolrServerException e)
        {
            log.error(e.getMessage(), e);
        }
    }

    /**
     * reIndexContent removes something from the index, then re-indexes it
     *
     * @param context context object
     * @param dso     object to re-index
     */
    @Override
    public void reIndexContent(Context context, DSpaceObject dso)
            throws SQLException, IOException {
        try {
            indexContent(context, dso);
        } catch (Exception exception)
        {
            log.error(exception.getMessage(), exception);
            emailException(exception);
        }
    }

    /**
     * create full index - wiping old index
     *
     * @param c context to use
     */
    @Override
    public void createIndex(Context c) throws SQLException, IOException {

        /* Reindex all content preemptively. */
        updateIndex(c, true);

    }


    /**
     * Iterates over all Items, Collections and Communities. And updates them in
     * the index. Uses decaching to control memory footprint. Uses indexContent
     * and isStale to check state of item in index.
     *
     * @param context the dspace context
     */
    @Override
    public void updateIndex(Context context)
    {
        updateIndex(context, false);
    }

    /**
     * Iterates over all Items, Collections and Communities. And updates them in
     * the index. Uses decaching to control memory footprint. Uses indexContent
     * and isStale to check state of item in index.
     * <p/>
     * At first it may appear counterintuitive to have an IndexWriter/Reader
     * opened and closed on each DSO. But this allows the UI processes to step
     * in and attain a lock and write to the index even if other processes/jvms
     * are running a reindex.
     *
     * @param context
     *            the dspace context
     * @param force
     *            whether or not to force the reindexing
     */
    @Override
    public void updateIndex(Context context, boolean force)
    {
        updateIndex(context, force, Constants.ITEM);
        updateIndex(context, force, Constants.COLLECTION);
        updateIndex(context, force, Constants.COMMUNITY);
    }

    
    public void updateIndex(Context context, List<Integer> ids, boolean force, int type) {
        if(type!=Constants.ITEM) {
            throw new RuntimeException("Only ITEM is supported in this mode - type founded: " + type);
        }
        startMultiThreadIndex(force, ids);
    }
    
    @Override
    public void updateIndex(Context context, boolean force, int type)
    {
        try
        {
            switch (type)
            {
            case Constants.ITEM:
            ItemIterator items = null;
            try
            {
                for (items = Item.findAllUnfiltered(context); items.hasNext();)
                {
                    Item item = items.next();
                    indexContent(context, item, force);
                    item.decache();
                }
            }
            finally
            {
                if (items != null)
                {
                    items.close();
                }
            }
                break;
            case Constants.COLLECTION:
            Collection[] collections = Collection.findAll(context);
            for (Collection collection : collections)
            {
                indexContent(context, collection, force);
                context.removeCached(collection, collection.getID());

            }
                break;
            case Constants.COMMUNITY:
            Community[] communities = Community.findAll(context);
            for (Community community : communities)
            {
                indexContent(context, community, force);
                context.removeCached(community, community.getID());
            }
                break;
            default:
                new RuntimeException("No type known: " + type);
            }

            if(getSolr() != null)
            {
            	getSolr().commit();
            }

        }
        catch (Exception e)
        {
            log.error(e.getMessage(), e);
        }
    }

    private void startMultiThreadIndex(boolean force, List<Integer> ids)
    {
        int numThreads = ConfigurationManager.getIntProperty("discovery", "indexer.items.threads", 5);

        List<Integer>[] arrayIDList = Util.splitList(ids, numThreads);
        List<IndexerThread> threads = new ArrayList<IndexerThread>();
        for (List<Integer> hl : arrayIDList) {
        	IndexerThread thread = new IndexerThread(hl, force);
        	thread.start();
        	threads.add(thread);
        }
        boolean finished = false;
        while (!finished) {
        	finished = true;
        	for (IndexerThread thread : threads) {
        		finished = finished && !thread.isAlive();
        	}
        }
    }
    
    /**
     * Iterates over all documents in the Lucene index and verifies they are in
     * database, if not, they are removed.
     *
     * @param force whether or not to force a clean index
     * @throws IOException IO exception
     * @throws SQLException sql exception
     * @throws SearchServiceException occurs when something went wrong with querying the solr server
     */
    @Override
    public void cleanIndex(boolean force) throws IOException,
            SQLException, SearchServiceException {
    	if (force)
        {
            try
            {
                getSolr().deleteByQuery("search.resourcetype:[2 TO 4]");
            }
            catch (Exception e)
            {
                throw new SearchServiceException(e.getMessage(), e);
            }
        }
        else
        {
            cleanIndex(false, Constants.ITEM);
            cleanIndex(false, Constants.COLLECTION);
            cleanIndex(false, Constants.COMMUNITY);
        }
    }

    @Override
    public void cleanIndex(boolean force, int type) throws IOException,
            SQLException, SearchServiceException
    {
        Context context = new Context();
        context.turnOffAuthorisationSystem();

        try
        {
        	if(getSolr() == null)
            {
                return;
            }
            if (force)
            {
                getSolr().deleteByQuery("search.resourcetype:" + type);
            }
            else
            {
                SolrQuery query = new SolrQuery();
                query.setQuery("search.resourcetype:" + type);
                QueryResponse rsp = getSolr().query(query);
                SolrDocumentList docs = rsp.getResults();

                Iterator iter = docs.iterator();
                while (iter.hasNext())
                {

                    SolrDocument doc = (SolrDocument) iter.next();

                    String handle = (String) doc.getFieldValue("handle");
                    
                    DSpaceObject o = findDSpaceObject(context, doc);

                    if (o == null)
                    {
                        log.info("Deleting: " + handle);
                        /*
                         * Use IndexWriter to delete, its easier to manage
                         * write.lock
                         */
                        unIndexContent(context, handle);
                    }
                    else
                    {
                        context.removeCached(o, o.getID());
                        log.debug("Keeping: " + o.getHandle());
                    }
                }
            }
        }
        catch (Exception e)
        {
            log.error("Error cleaning cris discovery index: " + e.getMessage(),
                    e);
        }
        finally
        {
            context.abort();
        }
    }
    
    /**
     * Maintenance to keep a SOLR index efficient.
     * Note: This might take a long time.
     */
    @Override
    public void optimize()
    {
        try {
            if(getSolr() == null)
            {
                return;
            }
            long start = System.currentTimeMillis();
            System.out.println("SOLR Search Optimize -- Process Started:" + start);
            getSolr().optimize();
            long finish = System.currentTimeMillis();
            System.out.println("SOLR Search Optimize -- Process Finished:" + finish);
            System.out.println("SOLR Search Optimize -- Total time taken:" + (finish - start) + " (ms).");
        } catch (SolrServerException sse)
        {
            System.err.println(sse.getMessage());
        } catch (IOException ioe)
        {
            System.err.println(ioe.getMessage());
        }
    }

<<<<<<< HEAD
=======
    @Override
>>>>>>> b7a469d5
    public void buildSpellCheck() throws SearchServiceException {
        try {
            if (getSolr() == null) {
                return;
            }
            SolrQuery solrQuery = new SolrQuery();
            solrQuery.set("spellcheck", true);
            solrQuery.set(SpellingParams.SPELLCHECK_BUILD, true);
            getSolr().query(solrQuery);
        }catch (SolrServerException e)
        {
            //Make sure to also log the exception since this command is usually run from a crontab.
            log.error(e, e);
            throw new SearchServiceException(e);
        }
    }

    // //////////////////////////////////
    // Private
    // //////////////////////////////////

    protected void emailException(Exception exception)
    {
        // Also email an alert, system admin may need to check for stale lock
        try {
            String recipient = ConfigurationManager
                    .getProperty("alert.recipient");

            if (StringUtils.isNotBlank(recipient))
            {
                Email email = Email
                        .getEmail(I18nUtil.getEmailFilename(
                                Locale.getDefault(), "internal_error"));
                email.addRecipient(recipient);
                email.addArgument(ConfigurationManager
                        .getProperty("dspace.url"));
                email.addArgument(new Date());

                String stackTrace;

                if (exception != null)
                {
                    StringWriter sw = new StringWriter();
                    PrintWriter pw = new PrintWriter(sw);
                    exception.printStackTrace(pw);
                    pw.flush();
                    stackTrace = sw.toString();
                } else {
                    stackTrace = "No exception";
                }

                email.addArgument(stackTrace);
                email.send();
            }
        } catch (Exception e)
        {
            // Not much we can do here!
            log.warn("Unable to send email alert", e);
        }

    }


    /**
     * Is stale checks the lastModified time stamp in the database and the index
     * to determine if the index is stale.
     *
     * @param handle the handle of the dso
     * @param lastModified the last modified date of the DSpace object
     * @return a boolean indicating if the dso should be re indexed again
     * @throws SQLException sql exception
     * @throws IOException io exception
     * @throws SearchServiceException if something went wrong with querying the solr server
     */
    protected boolean requiresIndexing(String handle, Date lastModified)
            throws SQLException, IOException, SearchServiceException {

        boolean reindexItem = false;
        boolean inIndex = false;

        SolrQuery query = new SolrQuery();
        query.setQuery("handle:\"" + handle + "\"");
        QueryResponse rsp;

        try {
            if(getSolr() == null)
            {
                return false;
            }
            rsp = getSolr().query(query);
        } catch (SolrServerException e)
        {
            throw new SearchServiceException(e.getMessage(),e);
        }

        for (SolrDocument doc : rsp.getResults())
        {

            inIndex = true;

            Object value = doc.getFieldValue(LAST_INDEXED_FIELD);

            if(value instanceof Date)
            {
                Date lastIndexed = (Date) value;

                if (lastIndexed.before(lastModified))
                {

                    reindexItem = true;
                }
            }
        }

        return reindexItem || !inIndex;
    }


    /**
     * @param myitem the item for which our locations are to be retrieved
     * @return a list containing the identifiers of the communities & collections
     * @throws SQLException sql exception
     */
    protected List<String> getItemLocations(Item myitem)
            throws SQLException {
        List<String> locations = new Vector<String>();

        // build list of community ids
        Community[] communities = myitem.getCommunities();

        // build list of collection ids
        Collection[] collections = myitem.getCollections();

        // now put those into strings
        int i = 0;

        for (i = 0; i < communities.length; i++)
        {
            locations.add("m" + communities[i].getID());
        }

        for (i = 0; i < collections.length; i++)
        {
            locations.add("l" + collections[i].getID());
        }

        return locations;
    }

    protected List<String> getCollectionLocations(Collection target) throws SQLException {
        List<String> locations = new Vector<String>();
        // build list of community ids
        Community[] communities = target.getCommunities();

        // now put those into strings
        for (Community community : communities)
        {
            locations.add("m" + community.getID());
        }

        return locations;
    }

    protected List<String> getCommunityLocations(Community target)
            throws SQLException
    {
        List<String> locations = new Vector<String>();
        // build list of community ids
        Community[] communities = target.getAllParents();

        // now put those into strings
        for (Community community : communities)
        {
            locations.add("m" + community.getID());
        }

        return locations;
    }    
    
    /**
     * Write the document to the index under the appropriate handle.
     *
     * @param doc the solr document to be written to the server
     * @param streams
     * @throws IOException IO exception
     */
    protected void writeDocument(SolrInputDocument doc, List<BitstreamContentStream> streams) throws IOException {

        try {
            if(getSolr() != null)
            {
                if(CollectionUtils.isNotEmpty(streams))
                {
                    ContentStreamUpdateRequest req = new ContentStreamUpdateRequest("/update/extract");

                    for(BitstreamContentStream bce : streams)
                    {
                        req.addContentStream(bce);
                    }

                    ModifiableSolrParams params = new ModifiableSolrParams();

                    //req.setParam(ExtractingParams.EXTRACT_ONLY, "true");
                    for(String name : doc.getFieldNames())
                    {
                        for(Object val : doc.getFieldValues(name))
                        {
                             params.add(ExtractingParams.LITERALS_PREFIX + name,val.toString());
                        }
                    }

                    req.setParams(params);
                    req.setParam(ExtractingParams.UNKNOWN_FIELD_PREFIX, "attr_");
                    req.setParam(ExtractingParams.MAP_PREFIX + "content", "fulltext");
                    req.setParam(ExtractingParams.EXTRACT_FORMAT, "text");
                    req.setAction(AbstractUpdateRequest.ACTION.COMMIT, true, true);
                    req.process(getSolr());
                }
                else
                {
                    getSolr().add(doc);
                }
            }
        } catch (SolrServerException e)
        {
            log.error(e.getMessage(), e);
        }
    }

    /**
     * Build a solr document for a DSpace Community.
     *
     * @param community Community to be indexed
     * @throws SQLException
     * @throws IOException
     */
    protected void buildDocument(Context context, Community community)
            throws SQLException, IOException
    {
        
        List<String> locations = getCommunityLocations(community);
        
        // Create Document
        SolrInputDocument doc = buildDocument(Constants.COMMUNITY,
                community.getID(), community.getHandle(), locations);

        DiscoveryConfiguration discoveryConfiguration = SearchUtils
                .getDiscoveryConfiguration(community);
        DiscoveryHitHighlightingConfiguration highlightingConfiguration = discoveryConfiguration
                .getHitHighlightingConfiguration();
        List<String> highlightedMetadataFields = new ArrayList<String>();
        if(highlightingConfiguration != null)
        {
            for (DiscoveryHitHighlightFieldConfiguration configuration : highlightingConfiguration
                    .getMetadataFields())
            {
                highlightedMetadataFields.add(configuration.getField());
            }
        }

        // and populate it
        String description = community.getMetadata("introductory_text");
        String description_abstract = community.getMetadata("short_description");
        String description_table = community.getMetadata("side_bar_text");
        String rights = community.getMetadata("copyright_text");
        String title = community.getMetadata("name");

        List<String> toIgnoreMetadataFields = SearchUtils.getIgnoredMetadataFields(community.getType());
        addContainerMetadataField(doc, highlightedMetadataFields, toIgnoreMetadataFields, "dc.description", description);
        addContainerMetadataField(doc, highlightedMetadataFields, toIgnoreMetadataFields, "dc.description.abstract", description_abstract);
        addContainerMetadataField(doc, highlightedMetadataFields, toIgnoreMetadataFields, "dc.description.tableofcontents", description_table);
        addContainerMetadataField(doc, highlightedMetadataFields, toIgnoreMetadataFields, "dc.rights", rights);
        addContainerMetadataField(doc, highlightedMetadataFields, toIgnoreMetadataFields, "dc.title", title);

        //Do any additional indexing, depends on the plugins
        List<SolrServiceIndexPlugin> solrServiceIndexPlugins = new DSpace()
                .getServiceManager().getServicesByType(
                        SolrServiceIndexPlugin.class);
        for (SolrServiceIndexPlugin solrServiceIndexPlugin : solrServiceIndexPlugins)
        {
            solrServiceIndexPlugin.additionalIndex(context, community, doc);
        }

        writeDocument(doc, null);
    }

    /**
     * Build a solr document for a DSpace Collection.
     *
     * @param collection Collection to be indexed
     * @throws SQLException sql exception
     * @throws IOException IO exception
     */
    protected void buildDocument(Context context, Collection collection)
    throws SQLException, IOException {
        List<String> locations = getCollectionLocations(collection);

        // Create Lucene Document
        SolrInputDocument doc = buildDocument(Constants.COLLECTION, collection.getID(),
                collection.getHandle(), locations);

        DiscoveryConfiguration discoveryConfiguration = SearchUtils.getDiscoveryConfiguration(collection);
        DiscoveryHitHighlightingConfiguration highlightingConfiguration = discoveryConfiguration.getHitHighlightingConfiguration();
        List<String> highlightedMetadataFields = new ArrayList<String>();
        if(highlightingConfiguration != null)
        {
            for (DiscoveryHitHighlightFieldConfiguration configuration : highlightingConfiguration.getMetadataFields())
            {
                highlightedMetadataFields.add(configuration.getField());
            }
        }


        // and populate it
        String description = collection.getMetadata("introductory_text");
        String description_abstract = collection.getMetadata("short_description");
        String description_table = collection.getMetadata("side_bar_text");
        String provenance = collection.getMetadata("provenance_description");
        String rights = collection.getMetadata("copyright_text");
        String rights_license = collection.getMetadata("license");
        String title = collection.getMetadata("name");

        List<String> toIgnoreMetadataFields = SearchUtils.getIgnoredMetadataFields(collection.getType());
        addContainerMetadataField(doc, highlightedMetadataFields, toIgnoreMetadataFields, "dc.description", description);
        addContainerMetadataField(doc, highlightedMetadataFields, toIgnoreMetadataFields, "dc.description.abstract", description_abstract);
        addContainerMetadataField(doc, highlightedMetadataFields, toIgnoreMetadataFields, "dc.description.tableofcontents", description_table);
        addContainerMetadataField(doc, highlightedMetadataFields, toIgnoreMetadataFields, "dc.provenance", provenance);
        addContainerMetadataField(doc, highlightedMetadataFields, toIgnoreMetadataFields, "dc.rights", rights);
        addContainerMetadataField(doc, highlightedMetadataFields, toIgnoreMetadataFields, "dc.rights.license", rights_license);
        addContainerMetadataField(doc, highlightedMetadataFields, toIgnoreMetadataFields, "dc.title", title);


        //Do any additional indexing, depends on the plugins
        List<SolrServiceIndexPlugin> solrServiceIndexPlugins = new DSpace().getServiceManager().getServicesByType(SolrServiceIndexPlugin.class);
        for (SolrServiceIndexPlugin solrServiceIndexPlugin : solrServiceIndexPlugins)
        {
            solrServiceIndexPlugin.additionalIndex(context, collection, doc);
        }

        writeDocument(doc, null);
    }

    /**
     * Add the metadata value of the community/collection to the solr document
     * IF needed highlighting is added !
     * @param doc the solr document
     * @param highlightedMetadataFields the list of metadata fields that CAN be highlighted
     * @param metadataField the metadata field added
     * @param value the value (can be NULL !)
     */
    protected void addContainerMetadataField(SolrInputDocument doc, List<String> highlightedMetadataFields, List<String> toIgnoreMetadataFields, String metadataField, String value)
    {
        if(toIgnoreMetadataFields == null || !toIgnoreMetadataFields.contains(metadataField))
        {
            if(StringUtils.isNotBlank(value))
            {
                doc.addField(metadataField, value);
                if(highlightedMetadataFields.contains(metadataField))
                {
                    doc.addField(metadataField + "_hl", value);
                }
            }
        }
    }

    /**
     * Build a Lucene document for a DSpace Item and write the index
     *
     * @param context Users Context
     * @param item    The DSpace Item to be indexed
     * @throws SQLException
     * @throws IOException
     */
    protected void buildDocument(Context context, Item item)
            throws SQLException, IOException {
        String handle = item.getHandle();

        if (handle == null)
        {
            handle = HandleManager.findHandle(context, item);
        }

        // get the location string (for searching by collection & community)
        List<String> locations = getItemLocations(item);

        SolrInputDocument doc = buildDocument(Constants.ITEM, item.getID(), handle,
                locations);

        log.debug("Building Item: " + handle);

        doc.addField("withdrawn", item.isWithdrawn());
        doc.addField("discoverable", item.isDiscoverable());

        //Keep a list of our sort values which we added, sort values can only be added once
        List<String> sortFieldsAdded = new ArrayList<String>();
        Set<String> hitHighlightingFields = new HashSet<String>();
        try {
            List<DiscoveryConfiguration> discoveryConfigurations = SearchUtils.getAllDiscoveryConfigurations(item);

            //A map used to save each sidebarFacet config by the metadata fields
            Map<String, List<DiscoverySearchFilter>> searchFilters = new HashMap<String, List<DiscoverySearchFilter>>();
            Map<String, DiscoverySortFieldConfiguration> sortFields = new HashMap<String, DiscoverySortFieldConfiguration>();
            Map<String, DiscoveryRecentSubmissionsConfiguration> recentSubmissionsConfigurationMap = new HashMap<String, DiscoveryRecentSubmissionsConfiguration>();
            Set<String> moreLikeThisFields = new HashSet<String>();
            for (DiscoveryConfiguration discoveryConfiguration : discoveryConfigurations)
            {
                for (int i = 0; i < discoveryConfiguration.getSearchFilters().size(); i++)
                {
                    DiscoverySearchFilter discoverySearchFilter = discoveryConfiguration.getSearchFilters().get(i);
                    for (int j = 0; j < discoverySearchFilter.getMetadataFields().size(); j++)
                    {
                        String metadataField = discoverySearchFilter.getMetadataFields().get(j);
                        List<DiscoverySearchFilter> resultingList;
                        if(searchFilters.get(metadataField) != null)
                        {
                            resultingList = searchFilters.get(metadataField);
                        }else{
                            //New metadata field, create a new list for it
                            resultingList = new ArrayList<DiscoverySearchFilter>();
                        }
                        resultingList.add(discoverySearchFilter);

                        searchFilters.put(metadataField, resultingList);
                    }
                }

                DiscoverySortConfiguration sortConfiguration = discoveryConfiguration.getSearchSortConfiguration();
                if(sortConfiguration != null)
                {
                    for (DiscoverySortFieldConfiguration discoverySortConfiguration : sortConfiguration.getSortFields())
                    {
                        sortFields.put(discoverySortConfiguration.getMetadataField(), discoverySortConfiguration);
                    }
                }

                DiscoveryRecentSubmissionsConfiguration recentSubmissionConfiguration = discoveryConfiguration.getRecentSubmissionConfiguration();
                if(recentSubmissionConfiguration != null)
                {
                    recentSubmissionsConfigurationMap.put(recentSubmissionConfiguration.getMetadataSortField(), recentSubmissionConfiguration);
                }

                
                DiscoveryHitHighlightingConfiguration hitHighlightingConfiguration = discoveryConfiguration.getHitHighlightingConfiguration();
                if(hitHighlightingConfiguration != null)
                {
                    List<DiscoveryHitHighlightFieldConfiguration> fieldConfigurations = hitHighlightingConfiguration.getMetadataFields();
                    for (DiscoveryHitHighlightFieldConfiguration fieldConfiguration : fieldConfigurations)
                    {
                        hitHighlightingFields.add(fieldConfiguration.getField());
                    }
            	}
                DiscoveryMoreLikeThisConfiguration moreLikeThisConfiguration = discoveryConfiguration.getMoreLikeThisConfiguration();
                if(moreLikeThisConfiguration != null)
                {
                    for(String metadataField : moreLikeThisConfiguration.getSimilarityMetadataFields())
                    {
                        moreLikeThisFields.add(metadataField);
                    }
                }
            }


            List<String> toProjectionFields = new ArrayList<String>();
            String projectionFieldsString = new DSpace().getConfigurationService().getProperty("discovery.index.projection");
            if(projectionFieldsString != null){
                if(projectionFieldsString.indexOf(",") != -1){
                    for (int i = 0; i < projectionFieldsString.split(",").length; i++) {
                        toProjectionFields.add(projectionFieldsString.split(",")[i].trim());
                    }
                } else {
                    toProjectionFields.add(projectionFieldsString);
                }
            }

            List<String> toIgnoreMetadataFields = SearchUtils.getIgnoredMetadataFields(item.getType());
            Metadatum[] mydc = item.getMetadata(Item.ANY, Item.ANY, Item.ANY, Item.ANY);
            for (Metadatum meta : mydc)
            {
                String field = meta.schema + "." + meta.element;
                String unqualifiedField = field;

                String value = meta.value;

                if (value == null)
                {
                    continue;
                }

                if (meta.qualifier != null && !meta.qualifier.trim().equals(""))
                {
                    field += "." + meta.qualifier;
                }

                //We are not indexing provenance, this is useless
                if (toIgnoreMetadataFields != null && (toIgnoreMetadataFields.contains(field) || toIgnoreMetadataFields.contains(unqualifiedField + "." + Item.ANY)))
                {
                    continue;
                }

                String converterName = ConfigurationManager.getProperty(
                        "discovery", "converter." + field);
                if (converterName != null)
                {
                    IConverter iconverter = (IConverter) PluginManager
                            .getNamedPlugin(IConverter.class, converterName);
                    value = iconverter.makeConversion(value);
                }
                String authority = null;
                String preferedLabel = null;
                List<String> variants = null;
                boolean isAuthorityControlled = MetadataAuthorityManager
                        .getManager().isAuthorityControlled(meta.schema,
                                meta.element,
                                meta.qualifier);

                int minConfidence = isAuthorityControlled?MetadataAuthorityManager
                        .getManager().getMinConfidence(
                                meta.schema,
                                meta.element,
                                meta.qualifier):Choices.CF_ACCEPTED;

                if (isAuthorityControlled && meta.authority != null
                        && meta.confidence >= minConfidence)
                {
                    boolean ignoreAuthority = new DSpace()
                            .getConfigurationService()
                            .getPropertyAsType(
                                    "discovery.index.authority.ignore." + field,
                                    new DSpace()
                                            .getConfigurationService()
                                            .getPropertyAsType(
                                                    "discovery.index.authority.ignore",
                                                    new Boolean(false)), true);
                    if (!ignoreAuthority)
                    {
                        authority = meta.authority;

                        boolean ignorePrefered = new DSpace()
                                .getConfigurationService()
                                .getPropertyAsType(
                                        "discovery.index.authority.ignore-prefered."
                                                + field,
                                        new DSpace()
                                                .getConfigurationService()
                                                .getPropertyAsType(
                                                        "discovery.index.authority.ignore-prefered",
                                                        new Boolean(false)),
                                        true);
                        if (!ignorePrefered)
                        {

                            preferedLabel = ChoiceAuthorityManager.getManager()
                                    .getLabel(meta.schema, meta.element,
                                            meta.qualifier, meta.authority,
                                            meta.language);
                        }

                        boolean ignoreVariants = new DSpace()
                                .getConfigurationService()
                                .getPropertyAsType(
                                        "discovery.index.authority.ignore-variants."
                                                + field,
                                        new DSpace()
                                                .getConfigurationService()
                                                .getPropertyAsType(
                                                        "discovery.index.authority.ignore-variants",
                                                        new Boolean(false)),
                                        true);
                        if (!ignoreVariants)
                        {
                            variants = ChoiceAuthorityManager.getManager()
                                    .getVariants(meta.schema, meta.element,
                                            meta.qualifier, meta.authority,
                                            meta.language);
                        }

                    }
                }

                if ((searchFilters.get(field) != null || searchFilters.get(unqualifiedField + "." + Item.ANY) != null))
                {
                    List<DiscoverySearchFilter> searchFilterConfigs = searchFilters.get(field);
                    if(searchFilterConfigs == null)
                    {
                        searchFilterConfigs = searchFilters.get(unqualifiedField + "." + Item.ANY);
                    }

                    for (DiscoverySearchFilter searchFilter : searchFilterConfigs)
                    {
                        Date date = null;
                        String separator = new DSpace().getConfigurationService().getProperty("discovery.solr.facets.split.char");
                        if(separator == null)
                        {
                            separator = FILTER_SEPARATOR;
                        }
                        if(searchFilter.getType().equals(DiscoveryConfigurationParameters.TYPE_DATE))
                        {
                            //For our search filters that are dates we format them properly
                            date = MultiFormatDateParser.parse(value);
                            if(date != null)
                            {
                                //TODO: make this date format configurable !
                                value = DateFormatUtils.formatUTC(date, "yyyy-MM-dd");
                            }
                        }
                        doc.addField(searchFilter.getIndexFieldName(), value);
                        doc.addField(searchFilter.getIndexFieldName() + "_keyword", value);
                        
						if (searchFilter.isUsedForCollapsingFeature()) {
							if (authority != null) {
								doc.addField(searchFilter.getIndexFieldName() + "_group", authority);
							} else {
								doc.addField(searchFilter.getIndexFieldName() + "_group", value);
							}

						}
						
                        if (authority != null && preferedLabel == null)
                        {
                            doc.addField(searchFilter.getIndexFieldName()
                                    + "_keyword", value + AUTHORITY_SEPARATOR
                                    + authority);
                            doc.addField(searchFilter.getIndexFieldName()
                                    + "_authority", authority);
                            doc.addField(searchFilter.getIndexFieldName()
                                    + "_acid", value.toLowerCase()
                                    + separator + value
                                    + AUTHORITY_SEPARATOR + authority);
                        }

                        if (preferedLabel != null)
                        {
                            doc.addField(searchFilter.getIndexFieldName(),
                                    preferedLabel);
                            doc.addField(searchFilter.getIndexFieldName()
                                    + "_keyword", preferedLabel);
                            doc.addField(searchFilter.getIndexFieldName()
                                    + "_keyword", preferedLabel
                                    + AUTHORITY_SEPARATOR + authority);
                            doc.addField(searchFilter.getIndexFieldName()
                                    + "_authority", authority);
                            doc.addField(searchFilter.getIndexFieldName()
                                    + "_acid", preferedLabel.toLowerCase()
                                    + separator + preferedLabel
                                    + AUTHORITY_SEPARATOR + authority);
                        }
                        if (variants != null)
                        {
                            for (String var : variants)
                            {
                                doc.addField(searchFilter.getIndexFieldName() + "_keyword", var);
                                doc.addField(searchFilter.getIndexFieldName()
                                        + "_acid", var.toLowerCase()
                                        + separator + var
                                        + AUTHORITY_SEPARATOR + authority);
                            }
                        }

                        //Add a dynamic fields for auto complete in search
                        doc.addField(searchFilter.getIndexFieldName() + "_ac",
                                value.toLowerCase() + separator + value);
                        if (preferedLabel != null)
                        {
                            doc.addField(searchFilter.getIndexFieldName()
                                    + "_ac", preferedLabel.toLowerCase()
                                    + separator + preferedLabel);
                        }
                        if (variants != null)
                        {
                            for (String var : variants)
                            {
                                doc.addField(searchFilter.getIndexFieldName()
                                        + "_ac", var.toLowerCase() + separator
                                        + var);
                            }
                        }

                        if(searchFilter.getFilterType().equals(DiscoverySearchFilterFacet.FILTER_TYPE_FACET))
                        {
                            if(searchFilter.getType().equals(DiscoveryConfigurationParameters.TYPE_TEXT))
                            {
                            	//Add a special filter
                           	 	//We use a separator to split up the lowercase and regular case, this is needed to get our filters in regular case
                            	//Solr has issues with facet prefix and cases
                            	if (authority != null)
                            	{
                                	String facetValue = preferedLabel != null?preferedLabel:value;
                                	doc.addField(searchFilter.getIndexFieldName() + "_filter", facetValue.toLowerCase() + separator + facetValue + AUTHORITY_SEPARATOR + authority);
                            	}
                            	else
                            	{
                                	doc.addField(searchFilter.getIndexFieldName() + "_filter", value.toLowerCase() + separator + value);
                            	}
                            }else
                                if(searchFilter.getType().equals(DiscoveryConfigurationParameters.TYPE_DATE))
                                {
                                    if(date != null)
                                    {
                                        String indexField = searchFilter.getIndexFieldName() + ".year";
                                        String yearUTC = DateFormatUtils.formatUTC(date, "yyyy");
										doc.addField(searchFilter.getIndexFieldName() + "_keyword", yearUTC);
										// add the year to the autocomplete index
										doc.addField(searchFilter.getIndexFieldName() + "_ac", yearUTC);
										doc.addField(indexField, yearUTC);

                                    	if (yearUTC.startsWith("0"))
                                        {
        									doc.addField(
        											searchFilter.getIndexFieldName()
        													+ "_keyword",
        													yearUTC.replaceFirst("0*", ""));
        									// add date without starting zeros for autocomplete e filtering
        									doc.addField(
        											searchFilter.getIndexFieldName()
        													+ "_ac",
        													yearUTC.replaceFirst("0*", ""));
        									doc.addField(
        											searchFilter.getIndexFieldName()
        													+ "_ac",
        													value.replaceFirst("0*", ""));
        									doc.addField(
        											searchFilter.getIndexFieldName()
        													+ "_keyword",
        													value.replaceFirst("0*", ""));
                                        }

                                    	//Also save a sort value of this year, this is required for determining the upper & lower bound year of our facet
                                        if(doc.getField(indexField + "_sort") == null)
                                        {
                                        	//We can only add one year so take the first one
                                        	doc.addField(indexField + "_sort", yearUTC);
                                    	}
                                }
                            }else
                            if(searchFilter.getType().equals(DiscoveryConfigurationParameters.TYPE_HIERARCHICAL))
                            {
                                HierarchicalSidebarFacetConfiguration hierarchicalSidebarFacetConfiguration = (HierarchicalSidebarFacetConfiguration) searchFilter;
                                String[] subValues = value.split(hierarchicalSidebarFacetConfiguration.getSplitter());
                                if(hierarchicalSidebarFacetConfiguration.isSkipFirstNodeLevel() && 1 < subValues.length)
                                {
                                    //Remove the first element of our array
                                    subValues = (String[]) ArrayUtils.subarray(subValues, 1, subValues.length);
                                }
                                for (int i = 0; i < subValues.length; i++)
                                {
                                    StringBuilder valueBuilder = new StringBuilder();
                                    for(int j = 0; j <= i; j++)
                                    {
                                        valueBuilder.append(subValues[j]);
                                        if(j < i)
                                        {
                                            valueBuilder.append(hierarchicalSidebarFacetConfiguration.getSplitter());
                                        }
                                    }

                                    String indexValue = valueBuilder.toString().trim();
                                    doc.addField(searchFilter.getIndexFieldName() + "_tax_" + i + "_filter", indexValue.toLowerCase() + separator + indexValue);
                                    //We add the field x times that it has occurred
                                    for(int j = i; j < subValues.length; j++)
                                    {
                                        doc.addField(searchFilter.getIndexFieldName() + "_filter", indexValue.toLowerCase() + separator + indexValue);
                                        doc.addField(searchFilter.getIndexFieldName() + "_keyword", indexValue);
                                    }
                                }
                            }
                        }
                    }
                }

                if ((sortFields.get(field) != null || recentSubmissionsConfigurationMap.get(field) != null) && !sortFieldsAdded.contains(field))
                {
                    //Only add sort value once
                    String type;
                    if(sortFields.get(field) != null)
                    {
                        type = sortFields.get(field).getType();
                    }else{
                        type = recentSubmissionsConfigurationMap.get(field).getType();
                    }

                    if(type.equals(DiscoveryConfigurationParameters.TYPE_DATE))
                    {
                        Date date = MultiFormatDateParser.parse(value);
                        if(date != null)
                        {
                            doc.addField(field + "_dt", date);
                        }else{
                            log.warn("Error while indexing sort date field, item: " + item.getHandle() + " metadata field: " + field + " date value: " + date);
                        }
                    }else{
                        doc.addField(field + "_sort", value);
                    }
                    sortFieldsAdded.add(field);
                }

                if(hitHighlightingFields.contains(field) || hitHighlightingFields.contains("*") || hitHighlightingFields.contains(unqualifiedField + "." + Item.ANY))
                {
                    if (authority != null)
                    {
                        doc.addField(field + "_hl", value+"###"+authority);
                    }
                    else {
                    	doc.addField(field + "_hl", value);
                    }
                }

                if(moreLikeThisFields.contains(field) || moreLikeThisFields.contains(unqualifiedField + "." + Item.ANY))
                {
                    doc.addField(field + "_mlt", value);
                }

                doc.addField(field, value);
                if (authority != null)
                {
                    doc.addField(field + "_authority", authority);
                }
                if (toProjectionFields.contains(field)
                        || toProjectionFields.contains(unqualifiedField + "."
                                + Item.ANY))
                {
                    StringBuffer variantsToStore = new StringBuffer();
                    if (variants != null)
                    {
                        for (String var : variants)
                        {
                            variantsToStore.append(VARIANTS_STORE_SEPARATOR);
                            variantsToStore.append(var);
                        }
                    }
                    doc.addField(
                            field + "_stored",
                            value + STORE_SEPARATOR + preferedLabel
                                    + STORE_SEPARATOR
                                    + (variantsToStore.length() > VARIANTS_STORE_SEPARATOR
                                            .length() ? variantsToStore
                                            .substring(VARIANTS_STORE_SEPARATOR
                                                    .length()) : "null")
                                    + STORE_SEPARATOR + authority
                                    + STORE_SEPARATOR + meta.language);
                }

                if (meta.language != null && !meta.language.trim().equals(""))
                {
                    String langField = field + "." + meta.language;
                    doc.addField(langField, value);
                }
            }

        } catch (Exception e)  {
            log.error(e.getMessage(), e);
        }


        log.debug("  Added Metadata");

        try {

            Metadatum[] values = item.getMetadataByMetadataString("dc.relation.ispartof");

            if(values != null && values.length > 0 && values[0] != null && values[0].value != null)
            {
                // group on parent
                String handlePrefix = ConfigurationManager.getProperty("handle.canonical.prefix");
                if (handlePrefix == null || handlePrefix.length() == 0)
                {
                    handlePrefix = "http://hdl.handle.net/";
                }

                doc.addField("publication_grp",values[0].value.replaceFirst(handlePrefix,"") );

            }
            else
            {
                // group on self
                doc.addField("publication_grp", item.getHandle());
            }

        } catch (Exception e)
        {
            log.error(e.getMessage(),e);
        }


        log.debug("  Added Grouping");



        List<BitstreamContentStream> streams = new ArrayList<BitstreamContentStream>();

        try {
            // now get full text of any bitstreams in the TEXT bundle
            // trundle through the bundles
            Bundle[] myBundles = item.getBundles();

            for (Bundle myBundle : myBundles)
            {
                if ((myBundle.getName() != null)
                        && myBundle.getName().equals("TEXT"))
                {
                    // a-ha! grab the text out of the bitstreams
                    Bitstream[] myBitstreams = myBundle.getBitstreams();

                    for (Bitstream myBitstream : myBitstreams)
                    {
                        try {

                            streams.add(new BitstreamContentStream(myBitstream));

                            log.debug("  Added BitStream: "
                                    + myBitstream.getStoreNumber() + "	"
                                    + myBitstream.getSequenceID() + "   "
                                    + myBitstream.getName());

                        } catch (Exception e)
                        {
                            // this will never happen, but compiler is now
                            // happy.
                            log.trace(e.getMessage(), e);
                        }
                    }
                }
            }
        } catch (RuntimeException e)
        {
            log.error(e.getMessage(), e);
        }

        //Do any additional indexing, depends on the plugins
        List<SolrServiceIndexPlugin> solrServiceIndexPlugins = new DSpace().getServiceManager().getServicesByType(SolrServiceIndexPlugin.class);
        for (SolrServiceIndexPlugin solrServiceIndexPlugin : solrServiceIndexPlugins)
        {
            solrServiceIndexPlugin.additionalIndex(context, item, doc);
        }

        // write the index and close the inputstreamreaders
        try {
            writeDocument(doc, streams);
            log.info("Wrote Item: " + handle + " to Index");
        } catch (RuntimeException e)
        {
            log.error("Error while writing item to discovery index: " + handle + " message:"+ e.getMessage(), e);
        }
    }

    /**
     * Create Lucene document with all the shared fields initialized.
     *
     * @param type      Type of DSpace Object
     * @param id
     * @param handle
     * @param locations @return
     */
    protected SolrInputDocument buildDocument(int type, int id, String handle,
                                            List<String> locations)
    {
        SolrInputDocument doc = new SolrInputDocument();

        // want to be able to check when last updated
        // (not tokenized, but it is indexed)
        doc.addField(LAST_INDEXED_FIELD, new Date());

        // New fields to weaken the dependence on handles, and allow for faster
        // list display
		doc.addField("search.uniqueid", type+"-"+id);
        doc.addField("search.resourcetype", Integer.toString(type));

        doc.addField("search.resourceid", Integer.toString(id));

        // want to be able to search for handle, so use keyword
        // (not tokenized, but it is indexed)
        if (handle != null)
        {
            // want to be able to search for handle, so use keyword
            // (not tokenized, but it is indexed)
            doc.addField("handle", handle);
        }

        if (locations != null)
        {
            for (String location : locations)
            {
                doc.addField("location", location);
                if (location.startsWith("m"))
                {
                    doc.addField("location.comm", location.substring(1));
                }
                else
                {
                    doc.addField("location.coll", location.substring(1));
                }
            }
        }

        return doc;
    }

    /**
     * Helper function to retrieve a date using a best guess of the potential
     * date encodings on a field
     *
     * @param t the string to be transformed to a date
     * @return a date if the formatting was successful, null if not able to transform to a date
     */
    public static Date toDate(String t)
    {
        SimpleDateFormat[] dfArr;

        // Choose the likely date formats based on string length
        switch (t.length())
        {
			// case from 1 to 3 go through adding anyone a single 0. Case 4 define
			// for all the SimpleDateFormat
        	case 1:
        		t = "0" + t;
        	case 2:
        		t = "0" + t;
        	case 3:
        		t = "0" + t;
            case 4:
                dfArr = new SimpleDateFormat[]{new SimpleDateFormat("yyyy")};
                break;
            case 6:
                dfArr = new SimpleDateFormat[]{new SimpleDateFormat("yyyyMM")};
                break;
            case 7:
                dfArr = new SimpleDateFormat[]{new SimpleDateFormat("yyyy-MM")};
                break;
            case 8:
                dfArr = new SimpleDateFormat[]{new SimpleDateFormat("yyyyMMdd"),
                        new SimpleDateFormat("yyyy MMM")};
                break;
            case 10:
                dfArr = new SimpleDateFormat[]{new SimpleDateFormat("yyyy-MM-dd")};
                break;
            case 11:
                dfArr = new SimpleDateFormat[]{new SimpleDateFormat("yyyy MMM dd")};
                break;
            case 20:
                dfArr = new SimpleDateFormat[]{new SimpleDateFormat(
                        "yyyy-MM-dd'T'HH:mm:ss'Z'")};
                break;
            default:
                dfArr = new SimpleDateFormat[]{new SimpleDateFormat(
                        "yyyy-MM-dd'T'HH:mm:ss.SSS'Z'")};
                break;
        }

        for (SimpleDateFormat df : dfArr)
        {
            try {
                // Parse the date
                df.setCalendar(Calendar
                        .getInstance(TimeZone.getTimeZone("UTC")));
                df.setLenient(false);
                return df.parse(t);
            } catch (ParseException pe)
            {
                log.error("Unable to parse date format", pe);
            }
        }

        return null;
    }

    public static String locationToName(Context context, String field, String value) throws SQLException {
        if("location.comm".equals(field) || "location.coll".equals(field))
        {
            int type = field.equals("location.comm") ? Constants.COMMUNITY : Constants.COLLECTION;
            DSpaceObject commColl = DSpaceObject.find(context, type, Integer.parseInt(value));
            if(commColl != null)
            {
                return commColl.getName();
            }

        }
        return value;
    }

    //******** SearchService implementation
    @Override
    public DiscoverResult search(Context context, DiscoverQuery query) throws SearchServiceException
    {
        return search(context, query, false);
    }

    @Override
    public DiscoverResult search(Context context, DSpaceObject dso,
            DiscoverQuery query)
            throws SearchServiceException
    {
        return search(context, dso, query, false);
    }

    public DiscoverResult search(Context context, DSpaceObject dso, DiscoverQuery discoveryQuery, boolean includeUnDiscoverable) throws SearchServiceException {
        if(dso != null)
        {
            if (dso instanceof Community)
            {
                discoveryQuery.addFilterQueries("location:m" + dso.getID());
            } else if (dso instanceof Collection)
            {
                discoveryQuery.addFilterQueries("location:l" + dso.getID());
            } else if (dso instanceof Item)
            {
                discoveryQuery.addFilterQueries("handle:" + dso.getHandle());
            }
        }
        return search(context, discoveryQuery, includeUnDiscoverable);

    }


    public DiscoverResult search(Context context, DiscoverQuery discoveryQuery, boolean includeUnDiscoverable) throws SearchServiceException {
        try {
            if(getSolr() == null){
                return new DiscoverResult();
            }
            SolrQuery solrQuery = resolveToSolrQuery(context, discoveryQuery, includeUnDiscoverable);


            QueryResponse queryResponse = getSolr().query(solrQuery);
            return retrieveResult(context, discoveryQuery, queryResponse);

        } catch (Exception e)
        {
            throw new org.dspace.discovery.SearchServiceException(e.getMessage(),e);
        }
    }

    protected SolrQuery resolveToSolrQuery(Context context, DiscoverQuery discoveryQuery, boolean includeUnDiscoverable)
    {
        SolrQuery solrQuery = new SolrQuery();

        String query = "*:*";
        if(discoveryQuery.getQuery() != null)
        {
        	query = discoveryQuery.getQuery();
            if (query.contains(": "))
            {
                query = StringUtils.replace(query, ": ", "\\: ");
            }
            else if (query.endsWith(":"))
            {
                query = StringUtils.removeEnd(query, ":") + "\\:";
            }
		}

        solrQuery.setQuery(query);
        if(discoveryQuery.isSpellCheck())
        {
            solrQuery.setParam(SpellingParams.SPELLCHECK_Q, query);
            solrQuery.setParam(SpellingParams.SPELLCHECK_COLLATE, Boolean.TRUE);
            solrQuery.setParam("spellcheck", Boolean.TRUE);
        }

        if (!includeUnDiscoverable)
        {
        	solrQuery.addFilterQuery("NOT(withdrawn:true)");
        	solrQuery.addFilterQuery("NOT(discoverable:false)");
		}

        for (int i = 0; i < discoveryQuery.getFilterQueries().size(); i++)
        {
            String filterQuery = discoveryQuery.getFilterQueries().get(i);
            solrQuery.addFilterQuery(filterQuery);
        }
        if(discoveryQuery.getDSpaceObjectFilter() != -1)
        {
            solrQuery.addFilterQuery("search.resourcetype:" + discoveryQuery.getDSpaceObjectFilter());
        }

        for (int i = 0; i < discoveryQuery.getFieldPresentQueries().size(); i++)
        {
            String filterQuery = discoveryQuery.getFieldPresentQueries().get(i);
            solrQuery.addFilterQuery(filterQuery + ":[* TO *]");
        }

        if(discoveryQuery.getStart() != -1)
        {
            solrQuery.setStart(discoveryQuery.getStart());
        }

        if(discoveryQuery.getMaxResults() != -1)
        {
            solrQuery.setRows(discoveryQuery.getMaxResults());
        }

        if(discoveryQuery.getSortField() != null)
        {
            SolrQuery.ORDER order = SolrQuery.ORDER.asc;
            if(discoveryQuery.getSortOrder().equals(DiscoverQuery.SORT_ORDER.desc))
                order = SolrQuery.ORDER.desc;

            solrQuery.addSortField(discoveryQuery.getSortField(), order);
        }

        for(String property : discoveryQuery.getProperties().keySet())
        {
            List<String> values = discoveryQuery.getProperties().get(property);
            solrQuery.add(property, values.toArray(new String[values.size()]));
        }

        List<String> facetQueries = discoveryQuery.getFacetQueries();
        for (String facetQuery : facetQueries)
        {
            solrQuery.addFacetQuery(facetQuery);
        }
        
        List<DiscoverFacetField> facetFields = discoveryQuery.getFacetFields();
        if(0 < facetFields.size())
        {
            //Only add facet information if there are any facets
            for (DiscoverFacetField facetFieldConfig : facetFields)
            {
                String field = transformFacetField(facetFieldConfig, facetFieldConfig.getField(), false);
                if(facetFieldConfig.isExclude()) {
                	solrQuery.addFacetField("{!ex=dt}"+field);
                }
                else {
                	solrQuery.addFacetField(field);
                }

                // Setting the facet limit in this fashion ensures that each facet can have its own max
                solrQuery.add("f." + field + "." + FacetParams.FACET_LIMIT, String.valueOf(facetFieldConfig.getLimit()));
                String facetSort;
                if(DiscoveryConfigurationParameters.SORT.COUNT.equals(facetFieldConfig.getSortOrder()))
                {
                    facetSort = FacetParams.FACET_SORT_COUNT;
                }else{
                    facetSort = FacetParams.FACET_SORT_INDEX;
                }
                solrQuery.add("f." + field + "." + FacetParams.FACET_SORT, facetSort);
                if (facetFieldConfig.getOffset() != -1)
                {
                    solrQuery.setParam("f." + field + "."
                            + FacetParams.FACET_OFFSET,
                            String.valueOf(facetFieldConfig.getOffset()));
                }
                if(facetFieldConfig.getPrefix() != null)
                {
                    solrQuery.setFacetPrefix(field, facetFieldConfig.getPrefix());
                }
            }

            if(discoveryQuery.getFacetMinCount() != -1)
            {
                solrQuery.setFacetMinCount(discoveryQuery.getFacetMinCount());
            }

            solrQuery.setParam(FacetParams.FACET_OFFSET, String.valueOf(discoveryQuery.getFacetOffset()));
        }

        if(0 < discoveryQuery.getHitHighlightingFields().size())
        {
            solrQuery.setHighlight(true);
            solrQuery.add(HighlightParams.USE_PHRASE_HIGHLIGHTER, Boolean.TRUE.toString());            
            for (DiscoverHitHighlightingField highlightingField : discoveryQuery.getHitHighlightingFields())
            {
                solrQuery.addHighlightField(highlightingField.getField() + "_hl");
                solrQuery.add("f." + highlightingField.getField() + "_hl." + HighlightParams.FRAGSIZE, String.valueOf(highlightingField.getMaxChars()));
                solrQuery.add("f." + highlightingField.getField() + "_hl." + HighlightParams.SNIPPETS, String.valueOf(highlightingField.getMaxSnippets()));
            }

        }

        //Add any configured search plugins !
        List<SolrServiceSearchPlugin> solrServiceSearchPlugins = new DSpace().getServiceManager().getServicesByType(SolrServiceSearchPlugin.class);
        for (SolrServiceSearchPlugin searchPlugin : solrServiceSearchPlugins)
        {
            searchPlugin.additionalSearchParameters(context, discoveryQuery, solrQuery);
        }
        return solrQuery;
    }

    @Override
    public InputStream searchJSON(Context context, DiscoverQuery query, DSpaceObject dso, String jsonIdentifier) throws SearchServiceException {
        if(dso != null)
        {
            if (dso instanceof Community)
            {
                query.addFilterQueries("location:m" + dso.getID());
            } else if (dso instanceof Collection)
            {
                query.addFilterQueries("location:l" + dso.getID());
            } else if (dso instanceof Item)
            {
                query.addFilterQueries("handle:\"" + dso.getHandle() + "\"");
            }
        }
        return searchJSON(context, query, jsonIdentifier);
    }


    public InputStream searchJSON(Context context, DiscoverQuery discoveryQuery, String jsonIdentifier) throws SearchServiceException {
        if(getSolr() == null)
        {
            return null;
        }

        SolrQuery solrQuery = resolveToSolrQuery(context, discoveryQuery, false);
        //We use json as out output type
        solrQuery.setParam("json.nl", "map");
        solrQuery.setParam("json.wrf", jsonIdentifier);
        solrQuery.setParam(CommonParams.WT, "json");

        StringBuilder urlBuilder = new StringBuilder();
        urlBuilder.append(getSolr().getBaseURL()).append("/select?");
        urlBuilder.append(solrQuery.toString());

        try {
            HttpGet get = new HttpGet(urlBuilder.toString());
            HttpResponse response = new DefaultHttpClient().execute(get);
            return response.getEntity().getContent();

        } catch (Exception e)
        {
            log.error("Error while getting json solr result for discovery search recommendation", e);
        }
        return null;
    }

    protected DiscoverResult retrieveResult(Context context, DiscoverQuery query, QueryResponse solrQueryResponse) throws SQLException {
        DiscoverResult result = new DiscoverResult();

        if(solrQueryResponse != null)
        {
            result.setSearchTime(solrQueryResponse.getQTime());
            result.setStart(query.getStart());
            
            GroupResponse collapsing = solrQueryResponse.getGroupResponse();
            SolrDocumentList results = new SolrDocumentList();
            int groupTotal = 0;
			if(collapsing != null) {
            	for(GroupCommand groupCommand : collapsing.getValues()) {
            		groupTotal += groupCommand.getMatches();           		

            		for(Group group : groupCommand.getValues()) {          			
                        for (SolrDocument doc : group.getResult())
                        {
                            DSpaceObject dso = findDSpaceObject(context, doc);
                            result.addCollapsingResults(group.getGroupValue(),dso);
                            results.add(doc);
                        }
            		}
            	}
            	result.setTotalSearchResults(groupTotal);
            }
            else {
            	result.setMaxResults(query.getMaxResults());
            	result.setTotalSearchResults(solrQueryResponse.getResults().getNumFound());
            	results = solrQueryResponse.getResults();
            }            

            List<String> searchFields = query.getSearchFields();
            for (SolrDocument doc : results)
            {
                DSpaceObject dso = findDSpaceObject(context, doc);

                if(dso != null)
                {
                    result.addDSpaceObject(dso);
                } else {
                    log.error(LogManager.getHeader(context, "Error while retrieving DSpace object from discovery index", "Handle: " + doc.getFirstValue("handle")));
                    continue;
                }

                DiscoverResult.SearchDocument resultDoc = new DiscoverResult.SearchDocument();
                //Add information about our search fields
                for (String field : searchFields)
                {
                    List<String> valuesAsString = new ArrayList<String>();
                    for (Object o : doc.getFieldValues(field))
                    {
                        valuesAsString.add(String.valueOf(o));
                    }
                    resultDoc.addSearchField(field, valuesAsString.toArray(new String[valuesAsString.size()]));
                }
                result.addSearchDocument(dso, resultDoc);

                if(solrQueryResponse.getHighlighting() != null)
                {
                    Map<String, List<String>> highlightedFields = solrQueryResponse.getHighlighting().get(dso.getType() + "-" + dso.getID());
                    if(MapUtils.isNotEmpty(highlightedFields))
                    {
                        //We need to remove all the "_hl" appendix strings from our keys
                        Map<String, List<String>> resultMap = new HashMap<String, List<String>>();
                        Map<String, List<String[]>> resultMapWithAuthority = new HashMap<String, List<String[]>>();
                        for(String key : highlightedFields.keySet())
                        {
                        	List<String> highlightOriginalValue = highlightedFields.get(key);
                        	List<String[]> resultHighlightOriginalValue = new ArrayList<String[]>(); 
							for (String highlightValue : highlightOriginalValue) {
								String[] splitted = highlightValue.split("###");
								resultHighlightOriginalValue.add(splitted);

							}
                            resultMap.put(key.substring(0, key.lastIndexOf("_hl")), highlightedFields.get(key));
                            resultMapWithAuthority.put(key.substring(0, key.lastIndexOf("_hl")), resultHighlightOriginalValue);
                        }

                        result.addHighlightedResult(dso, new DiscoverResult.DSpaceObjectHighlightResult(dso, resultMap, resultMapWithAuthority));
                    }
                }
            }

            //Resolve our facet field values
            List<FacetField> facetFields = solrQueryResponse.getFacetFields();
            if(facetFields != null)
            {
                for (int i = 0; i <  facetFields.size(); i++)
                {
                    FacetField facetField = facetFields.get(i);
                    DiscoverFacetField facetFieldConfig = query.getFacetFields().get(i);
                    List<FacetField.Count> facetValues = facetField.getValues();
                    if (facetValues != null)
                    {
                        if(facetFieldConfig.getType().equals(DiscoveryConfigurationParameters.TYPE_DATE) && facetFieldConfig.getSortOrder().equals(DiscoveryConfigurationParameters.SORT.VALUE))
                        {
                            //If we have a date & are sorting by value, ensure that the results are flipped for a proper result
                           Collections.reverse(facetValues);
                        }

                        for (FacetField.Count facetValue : facetValues)
                        {
                        	String field = transformFacetField(facetFieldConfig, facetField.getName(), true);

                        	DiscoverResult.FacetResult facetResult = getDiscoveryFacet(
									context, facetField, facetValue);
                            result.addFacetResult(field, facetResult);
                        }
                    }
                }
            }

            if(solrQueryResponse.getFacetQuery() != null)
            {
				// just retrieve the facets in the order they where requested!
				// also for the date we ask it in proper (reverse) order
				// At the moment facet queries are only used for dates
                LinkedHashMap<String, Integer> sortedFacetQueries = new LinkedHashMap<String, Integer>(solrQueryResponse.getFacetQuery());
                for(String facetQuery : sortedFacetQueries.keySet())
                {
                    //TODO: do not assume this, people may want to use it for other ends, use a regex to make sure
                    //We have a facet query, the values looks something like: dateissued.year:[1990 TO 2000] AND -2000
                    //Prepare the string from {facet.field.name}:[startyear TO endyear] to startyear - endyear
<<<<<<< HEAD
					String facetField = query.getNamedFacetQuery(facetQuery);
					String filter = facetQuery;
					String name = facetQuery;
					if (facetField == null) {
						facetField = facetQuery.substring(0,
								facetQuery.indexOf(":"));
						name = facetQuery
								.substring(facetQuery.indexOf('[') + 1);
						name = name.substring(0, name.lastIndexOf(']'))
								.replaceAll("TO", "-");
						filter = facetQuery.substring(facetQuery.indexOf('['));
						filter = filter.substring(0,
								filter.lastIndexOf(']') + 1);
					}
=======
                    String facetField = facetQuery.substring(0, facetQuery.indexOf(":"));
                    String name = "";
                    String filter = "";
                    if (facetQuery.indexOf('[') > -1 && facetQuery.lastIndexOf(']') > -1)
                    {
                        name = facetQuery.substring(facetQuery.indexOf('[') + 1);
                        name = name.substring(0, name.lastIndexOf(']')).replaceAll("TO", "-");
                        filter = facetQuery.substring(facetQuery.indexOf('['));
                        filter = filter.substring(0, filter.lastIndexOf(']') + 1);
                    }
>>>>>>> b7a469d5

                    Integer count = sortedFacetQueries.get(facetQuery);

                    //No need to show empty years
                    if(0 < count)
                    {
                        result.addFacetResult(facetField, new DiscoverResult.FacetResult(filter, name, null, name, count));
                    }
                }
            }

            if(solrQueryResponse.getSpellCheckResponse() != null)
            {
                String recommendedQuery = solrQueryResponse.getSpellCheckResponse().getCollatedResult();
                if(StringUtils.isNotBlank(recommendedQuery))
                {
                    result.setSpellCheckQuery(recommendedQuery);
                }
            }
        }

        return result;
    }

	public DiscoverResult.FacetResult getDiscoveryFacet(Context context,
			FacetField facetField, FacetField.Count facetValue)
			throws SQLException {
		String displayedValue = transformDisplayedValue(context, facetField.getName(), facetValue.getName());
		String authorityValue = transformAuthorityValue(context, facetField.getName(), facetValue.getName());
		String sortValue = transformSortValue(context, facetField.getName(), facetValue.getName());
		String filterValue = displayedValue;
		if (StringUtils.isNotBlank(authorityValue))
		{
		    filterValue = authorityValue;
		}
		DiscoverResult.FacetResult facetResult = new DiscoverResult.FacetResult(filterValue,
		        displayedValue, authorityValue,
		        sortValue, facetValue.getCount());
		return facetResult;
	}

    protected DSpaceObject findDSpaceObject(Context context, SolrDocument doc) throws SQLException {

        Integer type = (Integer) doc.getFirstValue("search.resourcetype");
        Integer id = (Integer) doc.getFirstValue("search.resourceid");
        String handle = (String) doc.getFirstValue("handle");

        if (type != null && id != null)
        {
            return DSpaceObject.find(context, type, id);
        } else if (handle != null)
        {
            return HandleManager.resolveToObject(context, handle);
        }

        return null;
    }


    /** Simple means to return the search result as an InputStream */
    public java.io.InputStream searchAsInputStream(DiscoverQuery query) throws SearchServiceException, java.io.IOException {
        if(getSolr() == null)
        {
            return null;
        }
        HttpHost hostURL = (HttpHost)(getSolr().getHttpClient().getParams().getParameter(ClientPNames.DEFAULT_HOST));

        HttpGet method = new HttpGet(hostURL.toHostString() + "");
        try
        {
            URI uri = new URIBuilder(method.getURI()).addParameter("q",query.toString()).build();
        }
        catch (URISyntaxException e)
        {
            throw new SearchServiceException(e);
        }

        HttpResponse response = getSolr().getHttpClient().execute(method);

        return response.getEntity().getContent();
    }

    public List<DSpaceObject> search(Context context, String query, int offset, int max, String... filterquery)
    {
        return search(context, query, null, true, offset, max, filterquery);
    }

    public List<DSpaceObject> search(Context context, String query, String orderfield, boolean ascending, int offset, int max, String... filterquery)
    {

        try {
            if(getSolr() == null)
            {
                return Collections.emptyList();
            }

            SolrQuery solrQuery = new SolrQuery();
            solrQuery.setQuery(query);
            solrQuery.setFields("search.resourceid", "search.resourcetype");
            solrQuery.setStart(offset);
            solrQuery.setRows(max);
            if (orderfield != null)
            {
                solrQuery.setSortField(orderfield, ascending ? SolrQuery.ORDER.asc : SolrQuery.ORDER.desc);
            }
            if (filterquery != null)
            {
                solrQuery.addFilterQuery(filterquery);
            }
            QueryResponse rsp = getSolr().query(solrQuery);
            SolrDocumentList docs = rsp.getResults();

            Iterator iter = docs.iterator();
            List<DSpaceObject> result = new ArrayList<DSpaceObject>();
            while (iter.hasNext())
            {
                SolrDocument doc = (SolrDocument) iter.next();

                DSpaceObject o = findDSpaceObject(context, doc);

                if (o != null)
                {
                    result.add(o);
                }
            }
            return result;
		} catch (Exception e)
        {
			// Any acception that we get ignore it.
			// We do NOT want any crashed to shown by the user
            log.error(LogManager.getHeader(context, "Error while quering solr", "Queyr: " + query), e);
            return new ArrayList<DSpaceObject>(0);
		}
    }

    public DiscoverFilterQuery toFilterQuery(Context context, String field, String operator, String value) throws SQLException{
        DiscoverFilterQuery result = new DiscoverFilterQuery();

        StringBuilder filterQuery = new StringBuilder();
        if (StringUtils.isNotBlank(field) && StringUtils.isNotEmpty(value))
        {
            filterQuery.append(field);
            if("equals".equals(operator))
            {
                //Query the keyword indexed field !
                filterQuery.append("_keyword");
            }
            else if ("authority".equals(operator))
            {
                //Query the authority indexed field !
                filterQuery.append("_authority");
            }
            else if ("notequals".equals(operator)
                    || "notcontains".equals(operator)
                    || "notauthority".equals(operator))
            {
                filterQuery.insert(0, "-");
            }
            filterQuery.append(":");
            if("equals".equals(operator) || "notequals".equals(operator))
            {
                //DO NOT ESCAPE RANGE QUERIES !
                if(!value.matches("\\[.*TO.*\\]"))
                {
                    value = ClientUtils.escapeQueryChars(value);
                    filterQuery.append(value);
                }
                else
                {
                	if (value.matches("\\[\\d{1,4} TO \\d{1,4}\\]"))
                	{
                		int minRange = Integer.parseInt(value.substring(1, value.length()-1).split(" TO ")[0]);
                		int maxRange = Integer.parseInt(value.substring(1, value.length()-1).split(" TO ")[1]);
                		value = "["+String.format("%04d", minRange) + " TO "+ String.format("%04d", maxRange) + "]";
                	}
                	filterQuery.append(value);
                }
            }
            else{
                //DO NOT ESCAPE RANGE QUERIES !
                if(!value.matches("\\[.*TO.*\\]"))
                {
                    value = ClientUtils.escapeQueryChars(value);
                    filterQuery.append("(").append(value).append(")");
                }
                else
                {
                    filterQuery.append(value);
                }
            }


        }

        result.setDisplayedValue(transformDisplayedValue(context, field, value));
        result.setFilterQuery(filterQuery.toString());
        return result;
    }

    @Override
    public List<Item> getRelatedItems(Context context, Item item, DiscoveryMoreLikeThisConfiguration mltConfig)
    {
        List<Item> results = new ArrayList<Item>();
        try{
            SolrQuery solrQuery = new SolrQuery();
            //Set the query to handle since this is unique
            solrQuery.setQuery("handle:\"" + item.getHandle() + "\"");
            //Add the more like this parameters !
            solrQuery.setParam(MoreLikeThisParams.MLT, true);
            //Add a comma separated list of the similar fields
            @SuppressWarnings("unchecked")
            java.util.Collection<String> similarityMetadataFields = CollectionUtils.collect(mltConfig.getSimilarityMetadataFields(), new Transformer()
            {
                @Override
                public Object transform(Object input)
                {
                    //Add the mlt appendix !
                    return input + "_mlt";
                }
            });

            solrQuery.setParam(MoreLikeThisParams.SIMILARITY_FIELDS, StringUtils.join(similarityMetadataFields, ','));
            solrQuery.setParam(MoreLikeThisParams.MIN_TERM_FREQ, String.valueOf(mltConfig.getMinTermFrequency()));
            solrQuery.setParam(MoreLikeThisParams.DOC_COUNT, String.valueOf(mltConfig.getMax()));
            solrQuery.setParam(MoreLikeThisParams.MIN_WORD_LEN, String.valueOf(mltConfig.getMinWordLength()));

            if(getSolr() == null)
            {
                return Collections.emptyList();
            }
            QueryResponse rsp = getSolr().query(solrQuery);
            NamedList mltResults = (NamedList) rsp.getResponse().get("moreLikeThis");
            if(mltResults != null && mltResults.get(item.getType() + "-" + item.getID()) != null)
            {
                SolrDocumentList relatedDocs = (SolrDocumentList) mltResults.get(item.getType() + "-" + item.getID());
                for (Object relatedDoc : relatedDocs)
                {
                    SolrDocument relatedDocument = (SolrDocument) relatedDoc;
                    DSpaceObject relatedItem = findDSpaceObject(context, relatedDocument);
                    if (relatedItem.getType() == Constants.ITEM)
                    {
                        results.add((Item) relatedItem);
                    }
                }
            }


        } catch (Exception e)
        {
            log.error(LogManager.getHeader(context, "Error while retrieving related items", "Handle: " + item.getHandle()), e);
        }
        return results;
    }

    @Override
    public String toSortFieldIndex(String metadataField, String type)
    {
        if(type.equals(DiscoveryConfigurationParameters.TYPE_DATE))
        {
            return metadataField + "_dt";
        }else{
            return metadataField + "_sort";
        }
    }

    protected String transformFacetField(DiscoverFacetField facetFieldConfig, String field, boolean removePostfix)
    {
        if(facetFieldConfig.getType().equals(DiscoveryConfigurationParameters.TYPE_TEXT))
        {
            if(removePostfix)
            {
                return field.substring(0, field.lastIndexOf("_filter"));
            }else{
                return field + "_filter";
            }
        }else if(facetFieldConfig.getType().equals(DiscoveryConfigurationParameters.TYPE_DATE))
        {
            if(removePostfix)
            {
                return field.substring(0, field.lastIndexOf(".year"));
            }else{
                return field + ".year";
            }
        }else if(facetFieldConfig.getType().equals(DiscoveryConfigurationParameters.TYPE_AC))
        {
            if(removePostfix)
            {
                return field.substring(0, field.lastIndexOf("_ac"));
            }else{
                return field + "_ac";
            }
        }else if(facetFieldConfig.getType().equals(DiscoveryConfigurationParameters.TYPE_HIERARCHICAL))
        {
            if(removePostfix)
            {
                return StringUtils.substringBeforeLast(field, "_tax_");
            }else{
                //Only display top level filters !
                return field + "_tax_0_filter";
            }
        }else if(facetFieldConfig.getType().equals(DiscoveryConfigurationParameters.TYPE_AUTHORITY))
        {
            if(removePostfix)
            {
                return field.substring(0, field.lastIndexOf("_acid"));
            }else{
                return field + "_acid";
            }
        }else if(facetFieldConfig.getType().equals(DiscoveryConfigurationParameters.TYPE_STANDARD))
        {
            return field;
        }else{
            return field;
        }
    }

    protected String transformDisplayedValue(Context context, String field,
            String value) throws SQLException
    {
        if (value == null)
        {
            return null;
        }
        if(field.equals("location.comm") || field.equals("location.coll"))
        {
            value = locationToName(context, field, value);
        }
        else if (field.endsWith("_filter") || field.endsWith("_ac")
          || field.endsWith("_acid"))
        {
            //We have a filter make sure we split !
            String separator = new DSpace().getConfigurationService().getProperty("discovery.solr.facets.split.char");
            if(separator == null)
            {
                separator = FILTER_SEPARATOR;
            }
            //Escape any regex chars
            separator = java.util.regex.Pattern.quote(separator);
            String[] fqParts = value.split(separator);
            StringBuffer valueBuffer = new StringBuffer();
            int start = fqParts.length / 2;
            for(int i = start; i < fqParts.length; i++)
            {
                String[] split = fqParts[i].split(AUTHORITY_SEPARATOR, 2);
                valueBuffer.append(split[0]);
            }
            value = valueBuffer.toString();
        }else if(value.matches("\\((.*?)\\)"))
        {
            //The brackets where added for better solr results, remove the first & last one
            value = value.substring(1, value.length() -1);
        }
        return value;
    }

    protected String transformAuthorityValue(Context context, String field,
            String value) throws SQLException
    {
        if (value == null)
    	{
            return null;
    	}
    	if (field.endsWith("_filter") || field.endsWith("_ac")
                || field.endsWith("_acid"))
        {
            //We have a filter make sure we split !
            String separator = new DSpace().getConfigurationService().getProperty("discovery.solr.facets.split.char");
            if(separator == null)
            {
                separator = FILTER_SEPARATOR;
            }
            //Escape any regex chars
            separator = java.util.regex.Pattern.quote(separator);
            String[] fqParts = value.split(separator);
            StringBuffer authorityBuffer = new StringBuffer();
            int start = fqParts.length / 2;
            for(int i = start; i < fqParts.length; i++)
            {
                String[] split = fqParts[i].split(AUTHORITY_SEPARATOR, 2);
                if (split.length == 2)
                {
                    authorityBuffer.append(split[1]);
                }
            }
            if (authorityBuffer.length() > 0)
            {
                return authorityBuffer.toString();
            }
        }
        return null;
    }

    protected String transformSortValue(Context context, String field,
            String value) throws SQLException
    {
        if (value == null)
        {
            return null;
        }
        if(field.equals("location.comm") || field.equals("location.coll"))
        {
            value = locationToName(context, field, value);
        }
        else if (field.endsWith("_filter") || field.endsWith("_ac")
                || field.endsWith("_acid"))
        {
            //We have a filter make sure we split !
            String separator = new DSpace().getConfigurationService().getProperty("discovery.solr.facets.split.char");
            if(separator == null)
            {
                separator = FILTER_SEPARATOR;
            }
            //Escape any regex chars
            separator = java.util.regex.Pattern.quote(separator);
            String[] fqParts = value.split(separator);
            StringBuffer valueBuffer = new StringBuffer();
            int end = fqParts.length / 2;
            for(int i = 0; i < end; i++)
            {
                valueBuffer.append(fqParts[i]);
            }
            value = valueBuffer.toString();
        }else if(value.matches("\\((.*?)\\)"))
        {
            //The brackets where added for better solr results, remove the first & last one
            value = value.substring(1, value.length() -1);
        }
        return value;
    }

	@Override
	public void indexContent(Context context, DSpaceObject dso, boolean force,
			boolean commit) throws SearchServiceException, SQLException {
		indexContent(context, dso, force);
		if (commit)
		{
			commit();
		}
	}

	@Override
	public void commit() throws SearchServiceException {
		try {
            if(getSolr() != null)
            {
                getSolr().commit();
            }
		} catch (Exception e) {
			throw new SearchServiceException(e.getMessage(), e);
		}
	}

	@Override
    public QueryResponse search(SolrQuery query) throws SearchServiceException
    {
        try
        {
            return getSolr().query(query);
        }
        catch (Exception e)
        {
            throw new org.dspace.discovery.SearchServiceException(
                    e.getMessage(), e);
        }
    }

	class IndexerThread extends Thread {
		private boolean force;
		private List<Integer> itemids;

		public IndexerThread(List<Integer> itemids, boolean force) {
			this.force = force;
			this.itemids = itemids;
		}

		@Override
		public void run() {
			Context context = null;
			try {
				context = new Context();
				context.turnOffAuthorisationSystem();
				int idx = 1;
				final String head = this.getName() + "#" + this.getId();
				final int size = itemids.size();
				for (Integer id : itemids) {
					Item item = Item.find(context, id);
					indexContent(context, item, force);
					System.out.println(head + ":" + (idx++) + " / " + size);
					item.decache();
				}
			} catch (Exception e) {
				e.printStackTrace();
			} finally {
				if (context != null) {
					context.abort();
				}
			}
		}
	}
	
}<|MERGE_RESOLUTION|>--- conflicted
+++ resolved
@@ -35,11 +35,8 @@
 import org.apache.commons.collections.CollectionUtils;
 import org.apache.commons.collections.MapUtils;
 import org.apache.commons.collections.Transformer;
-<<<<<<< HEAD
 import org.apache.commons.httpclient.HttpClient;
 import org.apache.commons.httpclient.methods.GetMethod;
-=======
->>>>>>> b7a469d5
 import org.apache.commons.lang.ArrayUtils;
 import org.apache.commons.lang.StringUtils;
 import org.apache.commons.lang.time.DateFormatUtils;
@@ -73,10 +70,7 @@
 import org.apache.solr.common.params.SpellingParams;
 import org.apache.solr.common.util.NamedList;
 import org.apache.solr.handler.extraction.ExtractingParams;
-<<<<<<< HEAD
 import org.dspace.app.util.Util;
-=======
->>>>>>> b7a469d5
 import org.dspace.content.Bitstream;
 import org.dspace.content.Bundle;
 import org.dspace.content.Collection;
@@ -633,10 +627,7 @@
         }
     }
 
-<<<<<<< HEAD
-=======
     @Override
->>>>>>> b7a469d5
     public void buildSpellCheck() throws SearchServiceException {
         try {
             if (getSolr() == null) {
@@ -2082,22 +2073,6 @@
                     //TODO: do not assume this, people may want to use it for other ends, use a regex to make sure
                     //We have a facet query, the values looks something like: dateissued.year:[1990 TO 2000] AND -2000
                     //Prepare the string from {facet.field.name}:[startyear TO endyear] to startyear - endyear
-<<<<<<< HEAD
-					String facetField = query.getNamedFacetQuery(facetQuery);
-					String filter = facetQuery;
-					String name = facetQuery;
-					if (facetField == null) {
-						facetField = facetQuery.substring(0,
-								facetQuery.indexOf(":"));
-						name = facetQuery
-								.substring(facetQuery.indexOf('[') + 1);
-						name = name.substring(0, name.lastIndexOf(']'))
-								.replaceAll("TO", "-");
-						filter = facetQuery.substring(facetQuery.indexOf('['));
-						filter = filter.substring(0,
-								filter.lastIndexOf(']') + 1);
-					}
-=======
                     String facetField = facetQuery.substring(0, facetQuery.indexOf(":"));
                     String name = "";
                     String filter = "";
@@ -2108,7 +2083,6 @@
                         filter = facetQuery.substring(facetQuery.indexOf('['));
                         filter = filter.substring(0, filter.lastIndexOf(']') + 1);
                     }
->>>>>>> b7a469d5
 
                     Integer count = sortedFacetQueries.get(facetQuery);
 
