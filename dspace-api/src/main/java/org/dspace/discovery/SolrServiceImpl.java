/**
 * The contents of this file are subject to the license and copyright
 * detailed in the LICENSE and NOTICE files at the root of the source
 * tree and available online at
 *
 * http://www.dspace.org/license/
 */
package org.dspace.discovery;

import java.io.IOException;
import java.io.InputStream;
import java.io.PrintWriter;
import java.io.StringWriter;
import java.net.URI;
import java.net.URISyntaxException;
import java.sql.SQLException;
import java.text.ParseException;
import java.text.SimpleDateFormat;
import java.util.ArrayList;
import java.util.Calendar;
import java.util.Collections;
import java.util.Date;
import java.util.HashMap;
import java.util.HashSet;
import java.util.Iterator;
import java.util.LinkedHashMap;
import java.util.List;
import java.util.Locale;
import java.util.Map;
import java.util.Set;
import java.util.TimeZone;
import java.util.Vector;

import org.apache.commons.collections.CollectionUtils;
import org.apache.commons.collections.MapUtils;
import org.apache.commons.collections.Transformer;
import org.apache.commons.lang.ArrayUtils;
import org.apache.commons.lang.StringUtils;
import org.apache.commons.lang.time.DateFormatUtils;
import org.apache.commons.validator.routines.UrlValidator;
import org.apache.http.HttpHost;
import org.apache.http.HttpResponse;
import org.apache.http.client.methods.HttpGet;
import org.apache.http.client.params.ClientPNames;
import org.apache.http.client.utils.URIBuilder;
import org.apache.http.impl.client.DefaultHttpClient;
import org.apache.log4j.Logger;
import org.apache.solr.client.solrj.SolrQuery;
import org.apache.solr.client.solrj.SolrServerException;
import org.apache.solr.client.solrj.impl.HttpSolrServer;
import org.apache.solr.client.solrj.request.AbstractUpdateRequest;
import org.apache.solr.client.solrj.request.ContentStreamUpdateRequest;
import org.apache.solr.client.solrj.response.FacetField;
import org.apache.solr.client.solrj.response.Group;
import org.apache.solr.client.solrj.response.GroupCommand;
import org.apache.solr.client.solrj.response.GroupResponse;
import org.apache.solr.client.solrj.response.QueryResponse;
import org.apache.solr.client.solrj.util.ClientUtils;
import org.apache.solr.common.SolrDocument;
import org.apache.solr.common.SolrDocumentList;
import org.apache.solr.common.SolrInputDocument;
import org.apache.solr.common.params.CommonParams;
import org.apache.solr.common.params.FacetParams;
import org.apache.solr.common.params.HighlightParams;
import org.apache.solr.common.params.ModifiableSolrParams;
import org.apache.solr.common.params.MoreLikeThisParams;
import org.apache.solr.common.params.SpellingParams;
import org.apache.solr.common.util.NamedList;
import org.apache.solr.handler.extraction.ExtractingParams;
import org.dspace.app.util.Util;
import org.dspace.content.Bitstream;
import org.dspace.content.Bundle;
import org.dspace.content.Collection;
import org.dspace.content.Community;
import org.dspace.content.DSpaceObject;
import org.dspace.content.Item;
import org.dspace.content.ItemIterator;
import org.dspace.content.Metadatum;
import org.dspace.content.authority.ChoiceAuthorityManager;
import org.dspace.content.authority.Choices;
import org.dspace.content.authority.MetadataAuthorityManager;
import org.dspace.content.crosswalk.IConverter;
import org.dspace.core.ConfigurationManager;
import org.dspace.core.Constants;
import org.dspace.core.Context;
import org.dspace.core.Email;
import org.dspace.core.I18nUtil;
import org.dspace.core.LogManager;
import org.dspace.core.PluginManager;
import org.dspace.discovery.configuration.DiscoveryConfiguration;
import org.dspace.discovery.configuration.DiscoveryConfigurationParameters;
import org.dspace.discovery.configuration.DiscoveryHitHighlightFieldConfiguration;
import org.dspace.discovery.configuration.DiscoveryHitHighlightingConfiguration;
import org.dspace.discovery.configuration.DiscoveryMoreLikeThisConfiguration;
import org.dspace.discovery.configuration.DiscoveryRecentSubmissionsConfiguration;
import org.dspace.discovery.configuration.DiscoverySearchFilter;
import org.dspace.discovery.configuration.DiscoverySearchFilterFacet;
import org.dspace.discovery.configuration.DiscoverySortConfiguration;
import org.dspace.discovery.configuration.DiscoverySortFieldConfiguration;
import org.dspace.discovery.configuration.HierarchicalSidebarFacetConfiguration;
import org.dspace.handle.HandleManager;
import org.dspace.storage.rdbms.DatabaseUtils;
import org.dspace.util.MultiFormatDateParser;
import org.dspace.utils.DSpace;
import org.springframework.stereotype.Service;

/**
 * SolrIndexer contains the methods that index Items and their metadata,
 * collections, communities, etc. It is meant to either be invoked from the
 * command line (see dspace/bin/index-all) or via the indexContent() methods
 * within DSpace.
 * <p/>
 * The Administrator can choose to run SolrIndexer in a cron that repeats
 * regularly, a failed attempt to index from the UI will be "caught" up on in
 * that cron.
 *
 * The SolrServiceImpl is registered as a Service in the ServiceManager via
 * a spring configuration file located under
 * classpath://spring/spring-dspace-applicationContext.xml
 *
 * Its configuration is Autowired by the ApplicationContext
 *
 * @author Kevin Van de Velde (kevin at atmire dot com)
 * @author Mark Diggory (markd at atmire dot com)
 * @author Ben Bosman (ben at atmire dot com)
 */
@Service
public class SolrServiceImpl implements SearchService, IndexingService {

    private static final Logger log = Logger.getLogger(SolrServiceImpl.class);

    protected static final String LAST_INDEXED_FIELD = "SolrIndexer.lastIndexed";
    protected static final String HANDLE_FIELD = "handle";
    protected static final String RESOURCE_TYPE_FIELD = "search.resourcetype";
    protected static final String RESOURCE_ID_FIELD = "search.resourceid";

    public static final String FILTER_SEPARATOR = "\n|||\n";
    public static final String ESCAPED_FILTER_SEPARATOR = "\n\\|\\|\\|\n";

    public static final String AUTHORITY_SEPARATOR = "###";

    public static final String STORE_SEPARATOR = "\n|||\n";

    public static final String VARIANTS_STORE_SEPARATOR = "###";

    /**
     * Non-Static CommonsHttpSolrServer for processing indexing events.
     */
    private HttpSolrServer solr = null;


    protected HttpSolrServer getSolr()
    {
        if ( solr == null)
        {
            String solrService = new DSpace().getConfigurationService().getProperty("discovery.search.server");

            UrlValidator urlValidator = new UrlValidator(UrlValidator.ALLOW_LOCAL_URLS);
            if (urlValidator.isValid(solrService)||ConfigurationManager.getBooleanProperty("discovery","solr.url.validation.enabled",true))
            {
                try {
                    log.debug("Solr URL: " + solrService);
                    solr = new HttpSolrServer(solrService);

                    solr.setBaseURL(solrService);
                    solr.setUseMultiPartPost(true);
                    // Dummy/test query to search for Item (type=2) of ID=1
                    SolrQuery solrQuery = new SolrQuery()
                            .setQuery(RESOURCE_TYPE_FIELD + ":2 AND " + RESOURCE_ID_FIELD + ":1");
                    // Only return obj identifier fields in result doc
                    solrQuery.setFields(RESOURCE_TYPE_FIELD, RESOURCE_ID_FIELD);
                    solr.query(solrQuery);

                    // As long as Solr initialized, check with DatabaseUtils to see
                    // if a reindex is in order. If so, reindex everything
                    DatabaseUtils.checkReindexDiscovery(this);
                } catch (SolrServerException e) {
                    log.error("Error while initializing solr server", e);
                }
            }
            else
            {
                log.error("Error while initializing solr, invalid url: " + solrService);
            }
        }

        return solr;
    }

    /**
     * If the handle for the "dso" already exists in the index, and the "dso"
     * has a lastModified timestamp that is newer than the document in the index
     * then it is updated, otherwise a new document is added.
     *
     * @param context Users Context
     * @param dso     DSpace Object (Item, Collection or Community
     * @throws SQLException
     * @throws IOException
     */
    @Override
    public void indexContent(Context context, DSpaceObject dso)
            throws SQLException {
        indexContent(context, dso, false);
    }

    /**
     * If the handle for the "dso" already exists in the index, and the "dso"
     * has a lastModified timestamp that is newer than the document in the index
     * then it is updated, otherwise a new document is added.
     *
     * @param context Users Context
     * @param dso     DSpace Object (Item, Collection or Community
     * @param force   Force update even if not stale.
     * @throws SQLException
     * @throws IOException
     */
    @Override
    public void indexContent(Context context, DSpaceObject dso,
                             boolean force) throws SQLException {

        String handle = dso.getHandle();

        if (handle == null)
        {
            handle = HandleManager.findHandle(context, dso);
        }

        try {
            switch (dso.getType())
            {
                case Constants.ITEM:
                    Item item = (Item) dso;
                    if (item.isArchived() || item.isWithdrawn())
                    {
                        /**
                         * If the item is in the repository now, add it to the index
                         */
                    	if (force
                            || requiresIndexing(handle,
                                    ((Item) dso).getLastModified()))
                        {
                            unIndexContent(context, handle);
                            buildDocument(context, (Item) dso);
                        }
                    } else {
                        /**
                         * Make sure the item is not in the index if it is not in
                         * archive or withwrawn.
                         */
                    	unIndexContent(context, handle);
                        log.info("Removed Item: " + handle + " from Index");
                    }
                    break;

                case Constants.COLLECTION:
                    buildDocument(context, (Collection) dso);
                    log.info("Wrote Collection: " + handle + " to Index");
                    break;

                case Constants.COMMUNITY:
                    buildDocument(context, (Community) dso);
                    log.info("Wrote Community: " + handle + " to Index");
                    break;

                default:
                    log
                            .error("Only Items, Collections and Communities can be Indexed");
            }

        } catch (Exception e)
        {
            log.error(e.getMessage(), e);
        }
    }

    /**
     * unIndex removes an Item, Collection, or Community
     *
     * @param context
     * @param dso     DSpace Object, can be Community, Item, or Collection
     * @throws SQLException
     * @throws IOException
     */
    @Override
    public void unIndexContent(Context context, DSpaceObject dso)
            throws SQLException, IOException {
        unIndexContent(context, dso, false);
    }

    /**
     * unIndex removes an Item, Collection, or Community
     *
     * @param context
     * @param dso     DSpace Object, can be Community, Item, or Collection
     * @param commit if <code>true</code> force an immediate commit on SOLR
     * @throws SQLException
     * @throws IOException
     */
    @Override
    public void unIndexContent(Context context, DSpaceObject dso, boolean commit)
            throws SQLException, IOException {
        try {
            if (dso == null)
            {
                return;
            }
            String uniqueID = dso.getType()+"-"+dso.getID();
            getSolr().deleteById(uniqueID);
            if(commit)
            {
                getSolr().commit();
            }
        } catch (Exception exception) {
            log.error(exception.getMessage(), exception);
            emailException(exception);
        }
    }

    /**
     * Unindex a Document in the Lucene index.
     * @param context the dspace context
     * @param handle the handle of the object to be deleted
     * @throws IOException
     * @throws SQLException
     */
    @Override
    public void unIndexContent(Context context, String handle) throws IOException, SQLException {
        unIndexContent(context, handle, false);
    }

    /**
     * Unindex a Document in the Lucene Index.
     * @param context the dspace context
     * @param handle the handle of the object to be deleted
     * @throws SQLException
     * @throws IOException
     */
    @Override
    public void unIndexContent(Context context, String handle, boolean commit)
            throws SQLException, IOException {

        try {
            if(getSolr() != null){
                getSolr().deleteByQuery(HANDLE_FIELD + ":\"" + handle + "\"");
                if(commit)
                {
                    getSolr().commit();
                }
            }
        } catch (SolrServerException e)
        {
            log.error(e.getMessage(), e);
        }
    }

    /**
     * reIndexContent removes something from the index, then re-indexes it
     *
     * @param context context object
     * @param dso     object to re-index
     */
    @Override
    public void reIndexContent(Context context, DSpaceObject dso)
            throws SQLException, IOException {
        try {
            indexContent(context, dso);
        } catch (Exception exception)
        {
            log.error(exception.getMessage(), exception);
            emailException(exception);
        }
    }

    /**
     * create full index - wiping old index
     *
     * @param c context to use
     */
    @Override
    public void createIndex(Context c) throws SQLException, IOException {

        /* Reindex all content preemptively. */
        updateIndex(c, true);

    }


    /**
     * Iterates over all Items, Collections and Communities. And updates them in
     * the index. Uses decaching to control memory footprint. Uses indexContent
     * and isStale to check state of item in index.
     *
     * @param context the dspace context
     */
    @Override
    public void updateIndex(Context context)
    {
        updateIndex(context, false);
    }

    /**
     * Iterates over all Items, Collections and Communities. And updates them in
     * the index. Uses decaching to control memory footprint. Uses indexContent
     * and isStale to check state of item in index.
     * <p/>
     * At first it may appear counterintuitive to have an IndexWriter/Reader
     * opened and closed on each DSO. But this allows the UI processes to step
     * in and attain a lock and write to the index even if other processes/jvms
     * are running a reindex.
     *
     * @param context
     *            the dspace context
     * @param force
     *            whether or not to force the reindexing
     */
    @Override
    public void updateIndex(Context context, boolean force)
    {
        updateIndex(context, force, Constants.ITEM);
        updateIndex(context, force, Constants.COLLECTION);
        updateIndex(context, force, Constants.COMMUNITY);
    }

    
    public void updateIndex(Context context, List<Integer> ids, boolean force, int type) {
        if(type!=Constants.ITEM) {
            throw new RuntimeException("Only ITEM is supported in this mode - type founded: " + type);
        }
        startMultiThreadIndex(force, ids);
    }
    
    @Override
    public void updateIndex(Context context, boolean force, int type)
    {
        try
        {
            switch (type)
            {
            case Constants.ITEM:
            ItemIterator items = null;
            try
            {
                for (items = Item.findAllUnfiltered(context); items.hasNext();)
                {
                    Item item = items.next();
                    indexContent(context, item, force);
                    item.decache();
                }
            }
            finally
            {
                if (items != null)
                {
                    items.close();
                }
            }
                break;
            case Constants.COLLECTION:
            Collection[] collections = Collection.findAll(context);
            for (Collection collection : collections)
            {
                indexContent(context, collection, force);
                context.removeCached(collection, collection.getID());

            }
                break;
            case Constants.COMMUNITY:
            Community[] communities = Community.findAll(context);
            for (Community community : communities)
            {
                indexContent(context, community, force);
                context.removeCached(community, community.getID());
            }
                break;
            default:
                new RuntimeException("No type known: " + type);
            }

            if(getSolr() != null)
            {
            	getSolr().commit();
            }

        }
        catch (Exception e)
        {
            log.error(e.getMessage(), e);
        }
    }

    private void startMultiThreadIndex(boolean force, List<Integer> ids)
    {
        int numThreads = ConfigurationManager.getIntProperty("discovery", "indexer.items.threads", 5);

        List<Integer>[] arrayIDList = Util.splitList(ids, numThreads);
        List<IndexerThread> threads = new ArrayList<IndexerThread>();
        for (List<Integer> hl : arrayIDList) {
        	IndexerThread thread = new IndexerThread(hl, force);
        	thread.start();
        	threads.add(thread);
        }
        boolean finished = false;
        while (!finished) {
        	finished = true;
        	for (IndexerThread thread : threads) {
        		finished = finished && !thread.isAlive();
        	}
        }
    }
    
    /**
     * Iterates over all documents in the Lucene index and verifies they are in
     * database, if not, they are removed.
     *
     * @param force whether or not to force a clean index
     * @throws IOException IO exception
     * @throws SQLException sql exception
     * @throws SearchServiceException occurs when something went wrong with querying the solr server
     */
    @Override
    public void cleanIndex(boolean force) throws IOException,
            SQLException, SearchServiceException {
    	if (force)
        {
            try
            {
                getSolr().deleteByQuery("search.resourcetype:[2 TO 4]");
            }
            catch (Exception e)
            {
                throw new SearchServiceException(e.getMessage(), e);
            }
        }
        else
        {
            cleanIndex(false, Constants.ITEM);
            cleanIndex(false, Constants.COLLECTION);
            cleanIndex(false, Constants.COMMUNITY);
        }
    }

    @Override
    public void cleanIndex(boolean force, int type) throws IOException,
            SQLException, SearchServiceException
    {
        Context context = new Context();
        context.turnOffAuthorisationSystem();

        try
        {
        	if(getSolr() == null)
            {
                return;
            }
            if (force)
            {
<<<<<<< HEAD
                getSolr().deleteByQuery("search.resourcetype:" + type);
            }
            else
            {
                SolrQuery query = new SolrQuery();
				query.setFields(HANDLE_FIELD);
                query.setQuery("search.resourcetype:" + type);
=======
                getSolr().deleteByQuery(RESOURCE_TYPE_FIELD + ":[2 TO 4]");
            } else {
                SolrQuery query = new SolrQuery();
                // Query for all indexed Items, Collections and Communities,
                // returning just their handle
                query.setFields(HANDLE_FIELD);
                query.setQuery(RESOURCE_TYPE_FIELD + ":[2 TO 4]");
>>>>>>> 132f37a1
                QueryResponse rsp = getSolr().query(query);
                SolrDocumentList docs = rsp.getResults();

                Iterator iter = docs.iterator();
                while (iter.hasNext())
                {

<<<<<<< HEAD
                    SolrDocument doc = (SolrDocument) iter.next();
=======
                 SolrDocument doc = (SolrDocument) iter.next();

                String handle = (String) doc.getFieldValue(HANDLE_FIELD);
>>>>>>> 132f37a1

                    String handle = (String) doc.getFieldValue(HANDLE_FIELD);
                    
                    DSpaceObject o = findDSpaceObject(context, doc);

                    if (o == null)
                    {
                        log.info("Deleting: " + handle);
                        /*
                         * Use IndexWriter to delete, its easier to manage
                         * write.lock
                         */
                        unIndexContent(context, handle);
                    }
                    else
                    {
                        context.removeCached(o, o.getID());
                        log.debug("Keeping: " + o.getHandle());
                    }
                }
            }
        }
        catch (Exception e)
        {
            log.error("Error cleaning cris discovery index: " + e.getMessage(),
                    e);
        }
        finally
        {
            context.abort();
        }
    }
    
    /**
     * Maintenance to keep a SOLR index efficient.
     * Note: This might take a long time.
     */
    @Override
    public void optimize()
    {
        try {
            if(getSolr() == null)
            {
                return;
            }
            long start = System.currentTimeMillis();
            System.out.println("SOLR Search Optimize -- Process Started:" + start);
            getSolr().optimize();
            long finish = System.currentTimeMillis();
            System.out.println("SOLR Search Optimize -- Process Finished:" + finish);
            System.out.println("SOLR Search Optimize -- Total time taken:" + (finish - start) + " (ms).");
        } catch (SolrServerException sse)
        {
            System.err.println(sse.getMessage());
        } catch (IOException ioe)
        {
            System.err.println(ioe.getMessage());
        }
    }

    @Override
    public void buildSpellCheck() throws SearchServiceException {
        try {
            if (getSolr() == null) {
                return;
            }
            SolrQuery solrQuery = new SolrQuery();
            solrQuery.set("spellcheck", true);
            solrQuery.set(SpellingParams.SPELLCHECK_BUILD, true);
            getSolr().query(solrQuery);
        }catch (SolrServerException e)
        {
            //Make sure to also log the exception since this command is usually run from a crontab.
            log.error(e, e);
            throw new SearchServiceException(e);
        }
    }

    // //////////////////////////////////
    // Private
    // //////////////////////////////////

    protected void emailException(Exception exception)
    {
        // Also email an alert, system admin may need to check for stale lock
        try {
            String recipient = ConfigurationManager
                    .getProperty("alert.recipient");

            if (StringUtils.isNotBlank(recipient))
            {
                Email email = Email
                        .getEmail(I18nUtil.getEmailFilename(
                                Locale.getDefault(), "internal_error"));
                email.addRecipient(recipient);
                email.addArgument(ConfigurationManager
                        .getProperty("dspace.url"));
                email.addArgument(new Date());

                String stackTrace;

                if (exception != null)
                {
                    StringWriter sw = new StringWriter();
                    PrintWriter pw = new PrintWriter(sw);
                    exception.printStackTrace(pw);
                    pw.flush();
                    stackTrace = sw.toString();
                } else {
                    stackTrace = "No exception";
                }

                email.addArgument(stackTrace);
                email.send();
            }
        } catch (Exception e)
        {
            // Not much we can do here!
            log.warn("Unable to send email alert", e);
        }

    }


    /**
     * Is stale checks the lastModified time stamp in the database and the index
     * to determine if the index is stale.
     *
     * @param handle the handle of the dso
     * @param lastModified the last modified date of the DSpace object
     * @return a boolean indicating if the dso should be re indexed again
     * @throws SQLException sql exception
     * @throws IOException io exception
     * @throws SearchServiceException if something went wrong with querying the solr server
     */
    protected boolean requiresIndexing(String handle, Date lastModified)
            throws SQLException, IOException, SearchServiceException {

        boolean reindexItem = false;
        boolean inIndex = false;

        SolrQuery query = new SolrQuery();
        query.setQuery(HANDLE_FIELD + ":" + handle);
        // Specify that we ONLY want the LAST_INDEXED_FIELD returned in the field list (fl)
        query.setFields(LAST_INDEXED_FIELD);
        QueryResponse rsp;

        try {
            if(getSolr() == null)
            {
                return false;
            }
            rsp = getSolr().query(query);
        } catch (SolrServerException e)
        {
            throw new SearchServiceException(e.getMessage(),e);
        }

        for (SolrDocument doc : rsp.getResults())
        {

            inIndex = true;

            Object value = doc.getFieldValue(LAST_INDEXED_FIELD);

            if(value instanceof Date)
            {
                Date lastIndexed = (Date) value;

                if (lastIndexed.before(lastModified))
                {

                    reindexItem = true;
                }
            }
        }

        return reindexItem || !inIndex;
    }


    /**
     * @param myitem the item for which our locations are to be retrieved
     * @return a list containing the identifiers of the communities & collections
     * @throws SQLException sql exception
     */
    protected List<String> getItemLocations(Item myitem)
            throws SQLException {
        List<String> locations = new Vector<String>();

        // build list of community ids
        Community[] communities = myitem.getCommunities();

        // build list of collection ids
        Collection[] collections = myitem.getCollections();

        // now put those into strings
        int i = 0;

        for (i = 0; i < communities.length; i++)
        {
            locations.add("m" + communities[i].getID());
        }

        for (i = 0; i < collections.length; i++)
        {
            locations.add("l" + collections[i].getID());
        }

        return locations;
    }

    protected List<String> getCollectionLocations(Collection target) throws SQLException {
        List<String> locations = new Vector<String>();
        // build list of community ids
        Community[] communities = target.getCommunities();

        // now put those into strings
        for (Community community : communities)
        {
            locations.add("m" + community.getID());
        }

        return locations;
    }

    protected List<String> getCommunityLocations(Community target)
            throws SQLException
    {
        List<String> locations = new Vector<String>();
        // build list of community ids
        Community[] communities = target.getAllParents();

        // now put those into strings
        for (Community community : communities)
        {
            locations.add("m" + community.getID());
        }

        return locations;
    }    
    
    /**
     * Write the document to the index under the appropriate handle.
     *
     * @param doc the solr document to be written to the server
     * @param streams
     * @throws IOException IO exception
     */
    protected void writeDocument(SolrInputDocument doc, List<BitstreamContentStream> streams) throws IOException {

        try {
            if(getSolr() != null)
            {
                if(CollectionUtils.isNotEmpty(streams))
                {
                    ContentStreamUpdateRequest req = new ContentStreamUpdateRequest("/update/extract");

                    for(BitstreamContentStream bce : streams)
                    {
                        req.addContentStream(bce);
                    }

                    ModifiableSolrParams params = new ModifiableSolrParams();

                    //req.setParam(ExtractingParams.EXTRACT_ONLY, "true");
                    for(String name : doc.getFieldNames())
                    {
                        for(Object val : doc.getFieldValues(name))
                        {
                             params.add(ExtractingParams.LITERALS_PREFIX + name,val.toString());
                        }
                    }

                    req.setParams(params);
                    req.setParam(ExtractingParams.UNKNOWN_FIELD_PREFIX, "attr_");
                    req.setParam(ExtractingParams.MAP_PREFIX + "content", "fulltext");
                    req.setParam(ExtractingParams.EXTRACT_FORMAT, "text");
                    req.setAction(AbstractUpdateRequest.ACTION.COMMIT, true, true);
                    req.process(getSolr());
                }
                else
                {
                    getSolr().add(doc);
                }
            }
        } catch (SolrServerException e)
        {
            log.error(e.getMessage(), e);
        }
    }

    /**
     * Build a solr document for a DSpace Community.
     *
     * @param community Community to be indexed
     * @throws SQLException
     * @throws IOException
     */
    protected void buildDocument(Context context, Community community)
            throws SQLException, IOException
    {
        
        List<String> locations = getCommunityLocations(community);
        
        // Create Document
        SolrInputDocument doc = buildDocument(Constants.COMMUNITY,
                community.getID(), community.getHandle(), locations);

        DiscoveryConfiguration discoveryConfiguration = SearchUtils
                .getDiscoveryConfiguration(community);
        DiscoveryHitHighlightingConfiguration highlightingConfiguration = discoveryConfiguration
                .getHitHighlightingConfiguration();
        List<String> highlightedMetadataFields = new ArrayList<String>();
        if(highlightingConfiguration != null)
        {
            for (DiscoveryHitHighlightFieldConfiguration configuration : highlightingConfiguration
                    .getMetadataFields())
            {
                highlightedMetadataFields.add(configuration.getField());
            }
        }

        // and populate it
        String description = community.getMetadata("introductory_text");
        String description_abstract = community.getMetadata("short_description");
        String description_table = community.getMetadata("side_bar_text");
        String rights = community.getMetadata("copyright_text");
        String title = community.getMetadata("name");

        List<String> toIgnoreMetadataFields = SearchUtils.getIgnoredMetadataFields(community.getType());
        addContainerMetadataField(doc, highlightedMetadataFields, toIgnoreMetadataFields, "dc.description", description);
        addContainerMetadataField(doc, highlightedMetadataFields, toIgnoreMetadataFields, "dc.description.abstract", description_abstract);
        addContainerMetadataField(doc, highlightedMetadataFields, toIgnoreMetadataFields, "dc.description.tableofcontents", description_table);
        addContainerMetadataField(doc, highlightedMetadataFields, toIgnoreMetadataFields, "dc.rights", rights);
        addContainerMetadataField(doc, highlightedMetadataFields, toIgnoreMetadataFields, "dc.title", title);

        //Do any additional indexing, depends on the plugins
        List<SolrServiceIndexPlugin> solrServiceIndexPlugins = new DSpace()
                .getServiceManager().getServicesByType(
                        SolrServiceIndexPlugin.class);
        for (SolrServiceIndexPlugin solrServiceIndexPlugin : solrServiceIndexPlugins)
        {
            solrServiceIndexPlugin.additionalIndex(context, community, doc);
        }

        writeDocument(doc, null);
    }

    /**
     * Build a solr document for a DSpace Collection.
     *
     * @param collection Collection to be indexed
     * @throws SQLException sql exception
     * @throws IOException IO exception
     */
    protected void buildDocument(Context context, Collection collection)
    throws SQLException, IOException {
        List<String> locations = getCollectionLocations(collection);

        // Create Lucene Document
        SolrInputDocument doc = buildDocument(Constants.COLLECTION, collection.getID(),
                collection.getHandle(), locations);

        DiscoveryConfiguration discoveryConfiguration = SearchUtils.getDiscoveryConfiguration(collection);
        DiscoveryHitHighlightingConfiguration highlightingConfiguration = discoveryConfiguration.getHitHighlightingConfiguration();
        List<String> highlightedMetadataFields = new ArrayList<String>();
        if(highlightingConfiguration != null)
        {
            for (DiscoveryHitHighlightFieldConfiguration configuration : highlightingConfiguration.getMetadataFields())
            {
                highlightedMetadataFields.add(configuration.getField());
            }
        }


        // and populate it
        String description = collection.getMetadata("introductory_text");
        String description_abstract = collection.getMetadata("short_description");
        String description_table = collection.getMetadata("side_bar_text");
        String provenance = collection.getMetadata("provenance_description");
        String rights = collection.getMetadata("copyright_text");
        String rights_license = collection.getMetadata("license");
        String title = collection.getMetadata("name");

        List<String> toIgnoreMetadataFields = SearchUtils.getIgnoredMetadataFields(collection.getType());
        addContainerMetadataField(doc, highlightedMetadataFields, toIgnoreMetadataFields, "dc.description", description);
        addContainerMetadataField(doc, highlightedMetadataFields, toIgnoreMetadataFields, "dc.description.abstract", description_abstract);
        addContainerMetadataField(doc, highlightedMetadataFields, toIgnoreMetadataFields, "dc.description.tableofcontents", description_table);
        addContainerMetadataField(doc, highlightedMetadataFields, toIgnoreMetadataFields, "dc.provenance", provenance);
        addContainerMetadataField(doc, highlightedMetadataFields, toIgnoreMetadataFields, "dc.rights", rights);
        addContainerMetadataField(doc, highlightedMetadataFields, toIgnoreMetadataFields, "dc.rights.license", rights_license);
        addContainerMetadataField(doc, highlightedMetadataFields, toIgnoreMetadataFields, "dc.title", title);


        //Do any additional indexing, depends on the plugins
        List<SolrServiceIndexPlugin> solrServiceIndexPlugins = new DSpace().getServiceManager().getServicesByType(SolrServiceIndexPlugin.class);
        for (SolrServiceIndexPlugin solrServiceIndexPlugin : solrServiceIndexPlugins)
        {
            solrServiceIndexPlugin.additionalIndex(context, collection, doc);
        }

        writeDocument(doc, null);
    }

    /**
     * Add the metadata value of the community/collection to the solr document
     * IF needed highlighting is added !
     * @param doc the solr document
     * @param highlightedMetadataFields the list of metadata fields that CAN be highlighted
     * @param metadataField the metadata field added
     * @param value the value (can be NULL !)
     */
    protected void addContainerMetadataField(SolrInputDocument doc, List<String> highlightedMetadataFields, List<String> toIgnoreMetadataFields, String metadataField, String value)
    {
        if(toIgnoreMetadataFields == null || !toIgnoreMetadataFields.contains(metadataField))
        {
            if(StringUtils.isNotBlank(value))
            {
                doc.addField(metadataField, value);
                if(highlightedMetadataFields.contains(metadataField))
                {
                    doc.addField(metadataField + "_hl", value);
                }
            }
        }
    }

    /**
     * Build a Lucene document for a DSpace Item and write the index
     *
     * @param context Users Context
     * @param item    The DSpace Item to be indexed
     * @throws SQLException
     * @throws IOException
     */
    protected void buildDocument(Context context, Item item)
            throws SQLException, IOException {
        String handle = item.getHandle();

        if (handle == null)
        {
            handle = HandleManager.findHandle(context, item);
        }

        // get the location string (for searching by collection & community)
        List<String> locations = getItemLocations(item);

        SolrInputDocument doc = buildDocument(Constants.ITEM, item.getID(), handle,
                locations);

        log.debug("Building Item: " + handle);

        doc.addField("withdrawn", item.isWithdrawn());
        doc.addField("discoverable", item.isDiscoverable());

        //Keep a list of our sort values which we added, sort values can only be added once
        List<String> sortFieldsAdded = new ArrayList<String>();
        Set<String> hitHighlightingFields = new HashSet<String>();
        try {
            List<DiscoveryConfiguration> discoveryConfigurations = SearchUtils.getAllDiscoveryConfigurations(item);

            //A map used to save each sidebarFacet config by the metadata fields
            Map<String, List<DiscoverySearchFilter>> searchFilters = new HashMap<String, List<DiscoverySearchFilter>>();
            Map<String, DiscoverySortFieldConfiguration> sortFields = new HashMap<String, DiscoverySortFieldConfiguration>();
            Map<String, DiscoveryRecentSubmissionsConfiguration> recentSubmissionsConfigurationMap = new HashMap<String, DiscoveryRecentSubmissionsConfiguration>();
            Set<String> moreLikeThisFields = new HashSet<String>();
            for (DiscoveryConfiguration discoveryConfiguration : discoveryConfigurations)
            {
                for (int i = 0; i < discoveryConfiguration.getSearchFilters().size(); i++)
                {
                    DiscoverySearchFilter discoverySearchFilter = discoveryConfiguration.getSearchFilters().get(i);
                    for (int j = 0; j < discoverySearchFilter.getMetadataFields().size(); j++)
                    {
                        String metadataField = discoverySearchFilter.getMetadataFields().get(j);
                        List<DiscoverySearchFilter> resultingList;
                        if(searchFilters.get(metadataField) != null)
                        {
                            resultingList = searchFilters.get(metadataField);
                        }else{
                            //New metadata field, create a new list for it
                            resultingList = new ArrayList<DiscoverySearchFilter>();
                        }
                        resultingList.add(discoverySearchFilter);

                        searchFilters.put(metadataField, resultingList);
                    }
                }

                DiscoverySortConfiguration sortConfiguration = discoveryConfiguration.getSearchSortConfiguration();
                if(sortConfiguration != null)
                {
                    for (DiscoverySortFieldConfiguration discoverySortConfiguration : sortConfiguration.getSortFields())
                    {
                        sortFields.put(discoverySortConfiguration.getMetadataField(), discoverySortConfiguration);
                    }
                }

                DiscoveryRecentSubmissionsConfiguration recentSubmissionConfiguration = discoveryConfiguration.getRecentSubmissionConfiguration();
                if(recentSubmissionConfiguration != null)
                {
                    recentSubmissionsConfigurationMap.put(recentSubmissionConfiguration.getMetadataSortField(), recentSubmissionConfiguration);
                }

                
                DiscoveryHitHighlightingConfiguration hitHighlightingConfiguration = discoveryConfiguration.getHitHighlightingConfiguration();
                if(hitHighlightingConfiguration != null)
                {
                    List<DiscoveryHitHighlightFieldConfiguration> fieldConfigurations = hitHighlightingConfiguration.getMetadataFields();
                    for (DiscoveryHitHighlightFieldConfiguration fieldConfiguration : fieldConfigurations)
                    {
                        hitHighlightingFields.add(fieldConfiguration.getField());
                    }
            	}
                DiscoveryMoreLikeThisConfiguration moreLikeThisConfiguration = discoveryConfiguration.getMoreLikeThisConfiguration();
                if(moreLikeThisConfiguration != null)
                {
                    for(String metadataField : moreLikeThisConfiguration.getSimilarityMetadataFields())
                    {
                        moreLikeThisFields.add(metadataField);
                    }
                }
            }


            List<String> toProjectionFields = new ArrayList<String>();
            String projectionFieldsString = new DSpace().getConfigurationService().getProperty("discovery.index.projection");
            if(projectionFieldsString != null){
                if(projectionFieldsString.indexOf(",") != -1){
                    for (int i = 0; i < projectionFieldsString.split(",").length; i++) {
                        toProjectionFields.add(projectionFieldsString.split(",")[i].trim());
                    }
                } else {
                    toProjectionFields.add(projectionFieldsString);
                }
            }

            List<String> toIgnoreMetadataFields = SearchUtils.getIgnoredMetadataFields(item.getType());
            Metadatum[] mydc = item.getMetadata(Item.ANY, Item.ANY, Item.ANY, Item.ANY);
            for (Metadatum meta : mydc)
            {
                String field = meta.schema + "." + meta.element;
                String unqualifiedField = field;

                String value = meta.value;

                if (value == null)
                {
                    continue;
                }

                if (meta.qualifier != null && !meta.qualifier.trim().equals(""))
                {
                    field += "." + meta.qualifier;
                }

                //We are not indexing provenance, this is useless
                if (toIgnoreMetadataFields != null && (toIgnoreMetadataFields.contains(field) || toIgnoreMetadataFields.contains(unqualifiedField + "." + Item.ANY)))
                {
                    continue;
                }

                String converterName = ConfigurationManager.getProperty(
                        "discovery", "converter." + field);
                if (converterName != null)
                {
                    IConverter iconverter = (IConverter) PluginManager
                            .getNamedPlugin(IConverter.class, converterName);
                    value = iconverter.makeConversion(value);
                }
                String authority = null;
                String preferedLabel = null;
                List<String> variants = null;
                boolean isAuthorityControlled = MetadataAuthorityManager
                        .getManager().isAuthorityControlled(meta.schema,
                                meta.element,
                                meta.qualifier);

                int minConfidence = isAuthorityControlled?MetadataAuthorityManager
                        .getManager().getMinConfidence(
                                meta.schema,
                                meta.element,
                                meta.qualifier):Choices.CF_ACCEPTED;

                if (isAuthorityControlled && meta.authority != null
                        && meta.confidence >= minConfidence)
                {
                    boolean ignoreAuthority = new DSpace()
                            .getConfigurationService()
                            .getPropertyAsType(
                                    "discovery.index.authority.ignore." + field,
                                    new DSpace()
                                            .getConfigurationService()
                                            .getPropertyAsType(
                                                    "discovery.index.authority.ignore",
                                                    new Boolean(false)), true);
                    if (!ignoreAuthority)
                    {
                        authority = meta.authority;

                        boolean ignorePrefered = new DSpace()
                                .getConfigurationService()
                                .getPropertyAsType(
                                        "discovery.index.authority.ignore-prefered."
                                                + field,
                                        new DSpace()
                                                .getConfigurationService()
                                                .getPropertyAsType(
                                                        "discovery.index.authority.ignore-prefered",
                                                        new Boolean(false)),
                                        true);
                        if (!ignorePrefered)
                        {

                            preferedLabel = ChoiceAuthorityManager.getManager()
                                    .getLabel(meta.schema, meta.element,
                                            meta.qualifier, meta.authority,
                                            meta.language);
                        }

                        boolean ignoreVariants = new DSpace()
                                .getConfigurationService()
                                .getPropertyAsType(
                                        "discovery.index.authority.ignore-variants."
                                                + field,
                                        new DSpace()
                                                .getConfigurationService()
                                                .getPropertyAsType(
                                                        "discovery.index.authority.ignore-variants",
                                                        new Boolean(false)),
                                        true);
                        if (!ignoreVariants)
                        {
                            variants = ChoiceAuthorityManager.getManager()
                                    .getVariants(meta.schema, meta.element,
                                            meta.qualifier, meta.authority,
                                            meta.language);
                        }

                    }
                }

                if ((searchFilters.get(field) != null || searchFilters.get(unqualifiedField + "." + Item.ANY) != null))
                {
                    List<DiscoverySearchFilter> searchFilterConfigs = searchFilters.get(field);
                    if(searchFilterConfigs == null)
                    {
                        searchFilterConfigs = searchFilters.get(unqualifiedField + "." + Item.ANY);
                    }

                    for (DiscoverySearchFilter searchFilter : searchFilterConfigs)
                    {
                        Date date = null;
                        String separator = new DSpace().getConfigurationService().getProperty("discovery.solr.facets.split.char");
                        if(separator == null)
                        {
                            separator = FILTER_SEPARATOR;
                        }
                        if(searchFilter.getType().equals(DiscoveryConfigurationParameters.TYPE_DATE))
                        {
                            //For our search filters that are dates we format them properly
                            date = MultiFormatDateParser.parse(value);
                            if(date != null)
                            {
                                //TODO: make this date format configurable !
                                value = DateFormatUtils.formatUTC(date, "yyyy-MM-dd");
                            }
                        }
                        doc.addField(searchFilter.getIndexFieldName(), value);
                        doc.addField(searchFilter.getIndexFieldName() + "_keyword", value);
                        
						if (searchFilter.isUsedForCollapsingFeature()) {
							if (authority != null) {
								doc.addField(searchFilter.getIndexFieldName() + "_group", authority);
							} else {
								doc.addField(searchFilter.getIndexFieldName() + "_group", value);
							}

						}
						
                        if (authority != null && preferedLabel == null)
                        {
                            doc.addField(searchFilter.getIndexFieldName()
                                    + "_keyword", value + AUTHORITY_SEPARATOR
                                    + authority);
                            doc.addField(searchFilter.getIndexFieldName()
                                    + "_authority", authority);
                            doc.addField(searchFilter.getIndexFieldName()
                                    + "_acid", value.toLowerCase()
                                    + separator + value
                                    + AUTHORITY_SEPARATOR + authority);
                        }

                        if (preferedLabel != null)
                        {
                            doc.addField(searchFilter.getIndexFieldName(),
                                    preferedLabel);
                            doc.addField(searchFilter.getIndexFieldName()
                                    + "_keyword", preferedLabel);
                            doc.addField(searchFilter.getIndexFieldName()
                                    + "_keyword", preferedLabel
                                    + AUTHORITY_SEPARATOR + authority);
                            doc.addField(searchFilter.getIndexFieldName()
                                    + "_authority", authority);
                            doc.addField(searchFilter.getIndexFieldName()
                                    + "_acid", preferedLabel.toLowerCase()
                                    + separator + preferedLabel
                                    + AUTHORITY_SEPARATOR + authority);
                        }
                        if (variants != null)
                        {
                            for (String var : variants)
                            {
                                doc.addField(searchFilter.getIndexFieldName() + "_keyword", var);
                                doc.addField(searchFilter.getIndexFieldName()
                                        + "_acid", var.toLowerCase()
                                        + separator + var
                                        + AUTHORITY_SEPARATOR + authority);
                            }
                        }

                        //Add a dynamic fields for auto complete in search
                        doc.addField(searchFilter.getIndexFieldName() + "_ac",
                                value.toLowerCase() + separator + value);
                        if (preferedLabel != null)
                        {
                            doc.addField(searchFilter.getIndexFieldName()
                                    + "_ac", preferedLabel.toLowerCase()
                                    + separator + preferedLabel);
                        }
                        if (variants != null)
                        {
                            for (String var : variants)
                            {
                                doc.addField(searchFilter.getIndexFieldName()
                                        + "_ac", var.toLowerCase() + separator
                                        + var);
                            }
                        }

                        if(searchFilter.getFilterType().equals(DiscoverySearchFilterFacet.FILTER_TYPE_FACET))
                        {
                            if(searchFilter.getType().equals(DiscoveryConfigurationParameters.TYPE_TEXT))
                            {
                            	//Add a special filter
                           	 	//We use a separator to split up the lowercase and regular case, this is needed to get our filters in regular case
                            	//Solr has issues with facet prefix and cases
                            	if (authority != null)
                            	{
                                	String facetValue = preferedLabel != null?preferedLabel:value;
                                	doc.addField(searchFilter.getIndexFieldName() + "_filter", facetValue.toLowerCase() + separator + facetValue + AUTHORITY_SEPARATOR + authority);
                            	}
                            	else
                            	{
                                	doc.addField(searchFilter.getIndexFieldName() + "_filter", value.toLowerCase() + separator + value);
                            	}
                            }else
                                if(searchFilter.getType().equals(DiscoveryConfigurationParameters.TYPE_DATE))
                                {
                                    if(date != null)
                                    {
                                        String indexField = searchFilter.getIndexFieldName() + ".year";
                                        String yearUTC = DateFormatUtils.formatUTC(date, "yyyy");
										doc.addField(searchFilter.getIndexFieldName() + "_keyword", yearUTC);
										// add the year to the autocomplete index
										doc.addField(searchFilter.getIndexFieldName() + "_ac", yearUTC);
										doc.addField(indexField, yearUTC);

                                    	if (yearUTC.startsWith("0"))
                                        {
        									doc.addField(
        											searchFilter.getIndexFieldName()
        													+ "_keyword",
        													yearUTC.replaceFirst("0*", ""));
        									// add date without starting zeros for autocomplete e filtering
        									doc.addField(
        											searchFilter.getIndexFieldName()
        													+ "_ac",
        													yearUTC.replaceFirst("0*", ""));
        									doc.addField(
        											searchFilter.getIndexFieldName()
        													+ "_ac",
        													value.replaceFirst("0*", ""));
        									doc.addField(
        											searchFilter.getIndexFieldName()
        													+ "_keyword",
        													value.replaceFirst("0*", ""));
                                        }

                                    	//Also save a sort value of this year, this is required for determining the upper & lower bound year of our facet
                                        if(doc.getField(indexField + "_sort") == null)
                                        {
                                        	//We can only add one year so take the first one
                                        	doc.addField(indexField + "_sort", yearUTC);
                                    	}
                                }
                            }else
                            if(searchFilter.getType().equals(DiscoveryConfigurationParameters.TYPE_HIERARCHICAL))
                            {
                                HierarchicalSidebarFacetConfiguration hierarchicalSidebarFacetConfiguration = (HierarchicalSidebarFacetConfiguration) searchFilter;
                                String[] subValues = value.split(hierarchicalSidebarFacetConfiguration.getSplitter());
                                if(hierarchicalSidebarFacetConfiguration.isSkipFirstNodeLevel() && 1 < subValues.length)
                                {
                                    //Remove the first element of our array
                                    subValues = (String[]) ArrayUtils.subarray(subValues, 1, subValues.length);
                                }
                                for (int i = 0; i < subValues.length; i++)
                                {
                                    StringBuilder valueBuilder = new StringBuilder();
                                    for(int j = 0; j <= i; j++)
                                    {
                                        valueBuilder.append(subValues[j]);
                                        if(j < i)
                                        {
                                            valueBuilder.append(hierarchicalSidebarFacetConfiguration.getSplitter());
                                        }
                                    }

                                    String indexValue = valueBuilder.toString().trim();
                                    doc.addField(searchFilter.getIndexFieldName() + "_tax_" + i + "_filter", indexValue.toLowerCase() + separator + indexValue);
                                    //We add the field x times that it has occurred
                                    for(int j = i; j < subValues.length; j++)
                                    {
                                        doc.addField(searchFilter.getIndexFieldName() + "_filter", indexValue.toLowerCase() + separator + indexValue);
                                        doc.addField(searchFilter.getIndexFieldName() + "_keyword", indexValue);
                                    }
                                }
                            }
                        }
                    }
                }

                if ((sortFields.get(field) != null || recentSubmissionsConfigurationMap.get(field) != null) && !sortFieldsAdded.contains(field))
                {
                    //Only add sort value once
                    String type;
                    if(sortFields.get(field) != null)
                    {
                        type = sortFields.get(field).getType();
                    }else{
                        type = recentSubmissionsConfigurationMap.get(field).getType();
                    }

                    if(type.equals(DiscoveryConfigurationParameters.TYPE_DATE))
                    {
                        Date date = MultiFormatDateParser.parse(value);
                        if(date != null)
                        {
                            doc.addField(field + "_dt", date);
                        }else{
                            log.warn("Error while indexing sort date field, item: " + item.getHandle() + " metadata field: " + field + " date value: " + date);
                        }
                    }else{
                        doc.addField(field + "_sort", value);
                    }
                    sortFieldsAdded.add(field);
                }

                if(hitHighlightingFields.contains(field) || hitHighlightingFields.contains("*") || hitHighlightingFields.contains(unqualifiedField + "." + Item.ANY))
                {
                    if (authority != null)
                    {
                        doc.addField(field + "_hl", value+"###"+authority);
                    }
                    else {
                    	doc.addField(field + "_hl", value);
                    }
                }

                if(moreLikeThisFields.contains(field) || moreLikeThisFields.contains(unqualifiedField + "." + Item.ANY))
                {
                    doc.addField(field + "_mlt", value);
                }

                doc.addField(field, value);
                if (authority != null)
                {
                    doc.addField(field + "_authority", authority);
                }
                if (toProjectionFields.contains(field)
                        || toProjectionFields.contains(unqualifiedField + "."
                                + Item.ANY))
                {
                    StringBuffer variantsToStore = new StringBuffer();
                    if (variants != null)
                    {
                        for (String var : variants)
                        {
                            variantsToStore.append(VARIANTS_STORE_SEPARATOR);
                            variantsToStore.append(var);
                        }
                    }
                    doc.addField(
                            field + "_stored",
                            value + STORE_SEPARATOR + preferedLabel
                                    + STORE_SEPARATOR
                                    + (variantsToStore.length() > VARIANTS_STORE_SEPARATOR
                                            .length() ? variantsToStore
                                            .substring(VARIANTS_STORE_SEPARATOR
                                                    .length()) : "null")
                                    + STORE_SEPARATOR + authority
                                    + STORE_SEPARATOR + meta.language);
                }

                if (meta.language != null && !meta.language.trim().equals(""))
                {
                    String langField = field + "." + meta.language;
                    doc.addField(langField, value);
                }
            }

        } catch (Exception e)  {
            log.error(e.getMessage(), e);
        }


        log.debug("  Added Metadata");

        try {

            Metadatum[] values = item.getMetadataByMetadataString("dc.relation.ispartof");

            if(values != null && values.length > 0 && values[0] != null && values[0].value != null)
            {
                // group on parent
                String handlePrefix = ConfigurationManager.getProperty("handle.canonical.prefix");
                if (handlePrefix == null || handlePrefix.length() == 0)
                {
                    handlePrefix = "http://hdl.handle.net/";
                }

                doc.addField("publication_grp",values[0].value.replaceFirst(handlePrefix,"") );

            }
            else
            {
                // group on self
                doc.addField("publication_grp", item.getHandle());
            }

        } catch (Exception e)
        {
            log.error(e.getMessage(),e);
        }


        log.debug("  Added Grouping");



        List<BitstreamContentStream> streams = new ArrayList<BitstreamContentStream>();

        try {
            // now get full text of any bitstreams in the TEXT bundle
            // trundle through the bundles
            Bundle[] myBundles = item.getBundles();

            for (Bundle myBundle : myBundles)
            {
                if ((myBundle.getName() != null)
                        && myBundle.getName().equals("TEXT"))
                {
                    // a-ha! grab the text out of the bitstreams
                    Bitstream[] myBitstreams = myBundle.getBitstreams();

                    for (Bitstream myBitstream : myBitstreams)
                    {
                        try {

                            streams.add(new BitstreamContentStream(myBitstream));

                            log.debug("  Added BitStream: "
                                    + myBitstream.getStoreNumber() + "	"
                                    + myBitstream.getSequenceID() + "   "
                                    + myBitstream.getName());

                        } catch (Exception e)
                        {
                            // this will never happen, but compiler is now
                            // happy.
                            log.trace(e.getMessage(), e);
                        }
                    }
                }
            }
        } catch (RuntimeException e)
        {
            log.error(e.getMessage(), e);
        }

        //Do any additional indexing, depends on the plugins
        List<SolrServiceIndexPlugin> solrServiceIndexPlugins = new DSpace().getServiceManager().getServicesByType(SolrServiceIndexPlugin.class);
        for (SolrServiceIndexPlugin solrServiceIndexPlugin : solrServiceIndexPlugins)
        {
            solrServiceIndexPlugin.additionalIndex(context, item, doc);
        }

        // write the index and close the inputstreamreaders
        try {
            writeDocument(doc, streams);
            log.info("Wrote Item: " + handle + " to Index");
        } catch (RuntimeException e)
        {
            log.error("Error while writing item to discovery index: " + handle + " message:"+ e.getMessage(), e);
        }
    }

    /**
     * Create Lucene document with all the shared fields initialized.
     *
     * @param type      Type of DSpace Object
     * @param id
     * @param handle
     * @param locations @return
     */
    protected SolrInputDocument buildDocument(int type, int id, String handle,
                                            List<String> locations)
    {
        SolrInputDocument doc = new SolrInputDocument();

        // want to be able to check when last updated
        // (not tokenized, but it is indexed)
        doc.addField(LAST_INDEXED_FIELD, new Date());

        // New fields to weaken the dependence on handles, and allow for faster
        // list display
		doc.addField("search.uniqueid", type+"-"+id);
        doc.addField(RESOURCE_TYPE_FIELD, Integer.toString(type));

        doc.addField(RESOURCE_ID_FIELD, Integer.toString(id));

        // want to be able to search for handle, so use keyword
        // (not tokenized, but it is indexed)
        if (handle != null)
        {
            // want to be able to search for handle, so use keyword
            // (not tokenized, but it is indexed)
            doc.addField(HANDLE_FIELD, handle);
        }

        if (locations != null)
        {
            for (String location : locations)
            {
                doc.addField("location", location);
                if (location.startsWith("m"))
                {
                    doc.addField("location.comm", location.substring(1));
                }
                else
                {
                    doc.addField("location.coll", location.substring(1));
                }
            }
        }

        return doc;
    }

    /**
     * Helper function to retrieve a date using a best guess of the potential
     * date encodings on a field
     *
     * @param t the string to be transformed to a date
     * @return a date if the formatting was successful, null if not able to transform to a date
     */
    public static Date toDate(String t)
    {
        SimpleDateFormat[] dfArr;

        // Choose the likely date formats based on string length
        switch (t.length())
        {
			// case from 1 to 3 go through adding anyone a single 0. Case 4 define
			// for all the SimpleDateFormat
        	case 1:
        		t = "0" + t;
        	case 2:
        		t = "0" + t;
        	case 3:
        		t = "0" + t;
            case 4:
                dfArr = new SimpleDateFormat[]{new SimpleDateFormat("yyyy")};
                break;
            case 6:
                dfArr = new SimpleDateFormat[]{new SimpleDateFormat("yyyyMM")};
                break;
            case 7:
                dfArr = new SimpleDateFormat[]{new SimpleDateFormat("yyyy-MM")};
                break;
            case 8:
                dfArr = new SimpleDateFormat[]{new SimpleDateFormat("yyyyMMdd"),
                        new SimpleDateFormat("yyyy MMM")};
                break;
            case 10:
                dfArr = new SimpleDateFormat[]{new SimpleDateFormat("yyyy-MM-dd")};
                break;
            case 11:
                dfArr = new SimpleDateFormat[]{new SimpleDateFormat("yyyy MMM dd")};
                break;
            case 20:
                dfArr = new SimpleDateFormat[]{new SimpleDateFormat(
                        "yyyy-MM-dd'T'HH:mm:ss'Z'")};
                break;
            default:
                dfArr = new SimpleDateFormat[]{new SimpleDateFormat(
                        "yyyy-MM-dd'T'HH:mm:ss.SSS'Z'")};
                break;
        }

        for (SimpleDateFormat df : dfArr)
        {
            try {
                // Parse the date
                df.setCalendar(Calendar
                        .getInstance(TimeZone.getTimeZone("UTC")));
                df.setLenient(false);
                return df.parse(t);
            } catch (ParseException pe)
            {
                log.error("Unable to parse date format", pe);
            }
        }

        return null;
    }

    public static String locationToName(Context context, String field, String value) throws SQLException {
        if("location.comm".equals(field) || "location.coll".equals(field))
        {
            int type = field.equals("location.comm") ? Constants.COMMUNITY : Constants.COLLECTION;
            DSpaceObject commColl = DSpaceObject.find(context, type, Integer.parseInt(value));
            if(commColl != null)
            {
                return commColl.getName();
            }

        }
        return value;
    }

    //******** SearchService implementation
    @Override
    public DiscoverResult search(Context context, DiscoverQuery query) throws SearchServiceException
    {
        return search(context, query, false);
    }

    @Override
    public DiscoverResult search(Context context, DSpaceObject dso,
            DiscoverQuery query)
            throws SearchServiceException
    {
        return search(context, dso, query, false);
    }

    public DiscoverResult search(Context context, DSpaceObject dso, DiscoverQuery discoveryQuery, boolean includeUnDiscoverable) throws SearchServiceException {
        if(dso != null)
        {
            if (dso instanceof Community)
            {
                discoveryQuery.addFilterQueries("location:m" + dso.getID());
            } else if (dso instanceof Collection)
            {
                discoveryQuery.addFilterQueries("location:l" + dso.getID());
            } else if (dso instanceof Item)
            {
                discoveryQuery.addFilterQueries(HANDLE_FIELD + ":" + dso.getHandle());
            }
        }
        return search(context, discoveryQuery, includeUnDiscoverable);

    }


    public DiscoverResult search(Context context, DiscoverQuery discoveryQuery, boolean includeUnDiscoverable) throws SearchServiceException {
        try {
            if(getSolr() == null){
                return new DiscoverResult();
            }
            SolrQuery solrQuery = resolveToSolrQuery(context, discoveryQuery, includeUnDiscoverable);


            QueryResponse queryResponse = getSolr().query(solrQuery);
            return retrieveResult(context, discoveryQuery, queryResponse);

        } catch (Exception e)
        {
            throw new org.dspace.discovery.SearchServiceException(e.getMessage(),e);
        }
    }

    protected SolrQuery resolveToSolrQuery(Context context, DiscoverQuery discoveryQuery, boolean includeUnDiscoverable)
    {
        SolrQuery solrQuery = new SolrQuery();

        if (discoveryQuery.getSearchFields() != null)
        for (String f : discoveryQuery.getSearchFields()) {
        	solrQuery.addField(f);
        }
        String query = "*:*";
        if(discoveryQuery.getQuery() != null)
        {
        	query = discoveryQuery.getQuery();
		}

        solrQuery.setQuery(query);

        // Add any search fields to our query. This is the limited list
        // of fields that will be returned in the solr result
        for(String fieldName : discoveryQuery.getSearchFields())
        {
            solrQuery.addField(fieldName);
        }
        // Also ensure a few key obj identifier fields are returned with every query
        solrQuery.addField(HANDLE_FIELD);
        solrQuery.addField(RESOURCE_TYPE_FIELD);
        solrQuery.addField(RESOURCE_ID_FIELD);

        if(discoveryQuery.isSpellCheck())
        {
            solrQuery.setParam(SpellingParams.SPELLCHECK_Q, query);
            solrQuery.setParam(SpellingParams.SPELLCHECK_COLLATE, Boolean.TRUE);
            solrQuery.setParam("spellcheck", Boolean.TRUE);
        }

        if (!includeUnDiscoverable)
        {
        	solrQuery.addFilterQuery("NOT(withdrawn:true)");
        	solrQuery.addFilterQuery("NOT(discoverable:false)");
		}

        for (int i = 0; i < discoveryQuery.getFilterQueries().size(); i++)
        {
            String filterQuery = discoveryQuery.getFilterQueries().get(i);
            solrQuery.addFilterQuery(filterQuery);
        }
        if(discoveryQuery.getDSpaceObjectFilter() != -1)
        {
            solrQuery.addFilterQuery(RESOURCE_TYPE_FIELD + ":" + discoveryQuery.getDSpaceObjectFilter());
        }

        for (int i = 0; i < discoveryQuery.getFieldPresentQueries().size(); i++)
        {
            String filterQuery = discoveryQuery.getFieldPresentQueries().get(i);
            solrQuery.addFilterQuery(filterQuery + ":[* TO *]");
        }

        if(discoveryQuery.getStart() != -1)
        {
            solrQuery.setStart(discoveryQuery.getStart());
        }

        if(discoveryQuery.getMaxResults() != -1)
        {
            solrQuery.setRows(discoveryQuery.getMaxResults());
        }

        if(discoveryQuery.getSortField() != null)
        {
            SolrQuery.ORDER order = SolrQuery.ORDER.asc;
            if(discoveryQuery.getSortOrder().equals(DiscoverQuery.SORT_ORDER.desc))
                order = SolrQuery.ORDER.desc;

            solrQuery.addSortField(discoveryQuery.getSortField(), order);
        }

        for(String property : discoveryQuery.getProperties().keySet())
        {
            List<String> values = discoveryQuery.getProperties().get(property);
            solrQuery.add(property, values.toArray(new String[values.size()]));
        }

        List<String> facetQueries = discoveryQuery.getFacetQueries();
        for (String facetQuery : facetQueries)
        {
            solrQuery.addFacetQuery(facetQuery);
        }
        
        List<DiscoverFacetField> facetFields = discoveryQuery.getFacetFields();
        if(0 < facetFields.size())
        {
            //Only add facet information if there are any facets
            for (DiscoverFacetField facetFieldConfig : facetFields)
            {
                String field = transformFacetField(facetFieldConfig, facetFieldConfig.getField(), false);
                if(facetFieldConfig.isExclude()) {
                	solrQuery.addFacetField("{!ex=dt}"+field);
                }
                else {
                	solrQuery.addFacetField(field);
                }

                // Setting the facet limit in this fashion ensures that each facet can have its own max
				if (facetFieldConfig.getType().equals(DiscoveryConfigurationParameters.TYPE_DATE)
						&& facetFieldConfig.getSortOrder().equals(DiscoveryConfigurationParameters.SORT.VALUE)) {
					solrQuery.add("f." + field + "." + FacetParams.FACET_LIMIT, "-1");
				} else {
					solrQuery.add("f." + field + "." + FacetParams.FACET_LIMIT,
							String.valueOf(facetFieldConfig.getLimit()));
				}
                String facetSort;
                if(DiscoveryConfigurationParameters.SORT.COUNT.equals(facetFieldConfig.getSortOrder()))
                {
                    facetSort = FacetParams.FACET_SORT_COUNT;
                }else{
                    facetSort = FacetParams.FACET_SORT_INDEX;
                }
                solrQuery.add("f." + field + "." + FacetParams.FACET_SORT, facetSort);
                if (facetFieldConfig.getOffset() != -1)
                {
					if (!(facetFieldConfig.getType().equals(DiscoveryConfigurationParameters.TYPE_DATE) && facetFieldConfig
							.getSortOrder().equals(DiscoveryConfigurationParameters.SORT.VALUE))) {
                    solrQuery.setParam("f." + field + "."
                            + FacetParams.FACET_OFFSET,
                            String.valueOf(facetFieldConfig.getOffset()));
                }
                }
                if(facetFieldConfig.getPrefix() != null)
                {
                    solrQuery.setFacetPrefix(field, facetFieldConfig.getPrefix());
                }
            }

            if(discoveryQuery.getFacetMinCount() != -1)
            {
                solrQuery.setFacetMinCount(discoveryQuery.getFacetMinCount());
            }

            solrQuery.setParam(FacetParams.FACET_OFFSET, String.valueOf(discoveryQuery.getFacetOffset()));
        }

        if(0 < discoveryQuery.getHitHighlightingFields().size())
        {
            solrQuery.setHighlight(true);
            solrQuery.add(HighlightParams.USE_PHRASE_HIGHLIGHTER, Boolean.TRUE.toString());            
            for (DiscoverHitHighlightingField highlightingField : discoveryQuery.getHitHighlightingFields())
            {
                solrQuery.addHighlightField(highlightingField.getField() + "_hl");
                solrQuery.add("f." + highlightingField.getField() + "_hl." + HighlightParams.FRAGSIZE, String.valueOf(highlightingField.getMaxChars()));
                solrQuery.add("f." + highlightingField.getField() + "_hl." + HighlightParams.SNIPPETS, String.valueOf(highlightingField.getMaxSnippets()));
            }

        }

        //Add any configured search plugins !
        List<SolrServiceSearchPlugin> solrServiceSearchPlugins = new DSpace().getServiceManager().getServicesByType(SolrServiceSearchPlugin.class);
        for (SolrServiceSearchPlugin searchPlugin : solrServiceSearchPlugins)
        {
            searchPlugin.additionalSearchParameters(context, discoveryQuery, solrQuery);
        }
        return solrQuery;
    }

    @Override
    public InputStream searchJSON(Context context, DiscoverQuery query, DSpaceObject dso, String jsonIdentifier) throws SearchServiceException {
        if(dso != null)
        {
            if (dso instanceof Community)
            {
                query.addFilterQueries("location:m" + dso.getID());
            } else if (dso instanceof Collection)
            {
                query.addFilterQueries("location:l" + dso.getID());
            } else if (dso instanceof Item)
            {
                query.addFilterQueries(HANDLE_FIELD + ":" + dso.getHandle());
            }
        }
        return searchJSON(context, query, jsonIdentifier);
    }


    public InputStream searchJSON(Context context, DiscoverQuery discoveryQuery, String jsonIdentifier) throws SearchServiceException {
        if(getSolr() == null)
        {
            return null;
        }

        SolrQuery solrQuery = resolveToSolrQuery(context, discoveryQuery, false);
        //We use json as out output type
        solrQuery.setParam("json.nl", "map");
        solrQuery.setParam("json.wrf", jsonIdentifier);
        solrQuery.setParam(CommonParams.WT, "json");

        StringBuilder urlBuilder = new StringBuilder();
        urlBuilder.append(getSolr().getBaseURL()).append("/select?");
        urlBuilder.append(solrQuery.toString());

        try {
            HttpGet get = new HttpGet(urlBuilder.toString());
            HttpResponse response = new DefaultHttpClient().execute(get);
            return response.getEntity().getContent();

        } catch (Exception e)
        {
            log.error("Error while getting json solr result for discovery search recommendation", e);
        }
        return null;
    }

    protected DiscoverResult retrieveResult(Context context, DiscoverQuery query, QueryResponse solrQueryResponse) throws SQLException {
        DiscoverResult result = new DiscoverResult();

        if(solrQueryResponse != null)
        {
            result.setSearchTime(solrQueryResponse.getQTime());
            result.setStart(query.getStart());
            
            GroupResponse collapsing = solrQueryResponse.getGroupResponse();
            SolrDocumentList results = new SolrDocumentList();
            int groupTotal = 0;
			if(collapsing != null) {
            	for(GroupCommand groupCommand : collapsing.getValues()) {
            		groupTotal += groupCommand.getMatches();           		

            		for(Group group : groupCommand.getValues()) {          			
                        for (SolrDocument doc : group.getResult())
                        {
                            DSpaceObject dso = findDSpaceObject(context, doc);
                            result.addCollapsingResults(group.getGroupValue(),dso);
                            results.add(doc);
                        }
            		}
            	}
            	result.setTotalSearchResults(groupTotal);
            }
            else {
            	result.setMaxResults(query.getMaxResults());
            	result.setTotalSearchResults(solrQueryResponse.getResults().getNumFound());
            	results = solrQueryResponse.getResults();
            }            

            List<String> searchFields = query.getSearchFields();
            for (SolrDocument doc : results)
            {
                DSpaceObject dso = findDSpaceObject(context, doc);

                if(dso != null)
                {
                    result.addDSpaceObject(dso);
                } else {
                    log.error(LogManager.getHeader(context, "Error while retrieving DSpace object from discovery index", "Handle: " + doc.getFirstValue(HANDLE_FIELD)));
                    continue;
                }

                DiscoverResult.SearchDocument resultDoc = new DiscoverResult.SearchDocument();
                //Add information about our search fields
                for (String field : searchFields)
                {
                    List<String> valuesAsString = new ArrayList<String>();
                    if(doc.containsKey(field)) {
						for (Object o : doc.getFieldValues(field)) {
                        valuesAsString.add(String.valueOf(o));
                    }
                    resultDoc.addSearchField(field, valuesAsString.toArray(new String[valuesAsString.size()]));
                }
                }
                result.addSearchDocument(dso, resultDoc);

                if(solrQueryResponse.getHighlighting() != null)
                {
                    Map<String, List<String>> highlightedFields = solrQueryResponse.getHighlighting().get(dso.getType() + "-" + dso.getID());
                    if(MapUtils.isNotEmpty(highlightedFields))
                    {
                        //We need to remove all the "_hl" appendix strings from our keys
                        Map<String, List<String>> resultMap = new HashMap<String, List<String>>();
                        Map<String, List<String[]>> resultMapWithAuthority = new HashMap<String, List<String[]>>();
                        for(String key : highlightedFields.keySet())
                        {
                        	List<String> highlightOriginalValue = highlightedFields.get(key);
                        	List<String[]> resultHighlightOriginalValue = new ArrayList<String[]>(); 
							for (String highlightValue : highlightOriginalValue) {
								String[] splitted = highlightValue.split("###");
								resultHighlightOriginalValue.add(splitted);

							}
                            resultMap.put(key.substring(0, key.lastIndexOf("_hl")), highlightedFields.get(key));
                            resultMapWithAuthority.put(key.substring(0, key.lastIndexOf("_hl")), resultHighlightOriginalValue);
                        }

                        result.addHighlightedResult(dso, new DiscoverResult.DSpaceObjectHighlightResult(dso, resultMap, resultMapWithAuthority));
                    }
                }
            }

            //Resolve our facet field values
            List<FacetField> facetFields = solrQueryResponse.getFacetFields();
            if(facetFields != null)
            {
                for (int i = 0; i <  facetFields.size(); i++)
                {
                    FacetField facetField = facetFields.get(i);
                    DiscoverFacetField facetFieldConfig = query.getFacetFields().get(i);
                    List<FacetField.Count> facetValues = facetField.getValues();
                    if (facetValues != null)
                    {
                        if(facetFieldConfig.getType().equals(DiscoveryConfigurationParameters.TYPE_DATE) && facetFieldConfig.getSortOrder().equals(DiscoveryConfigurationParameters.SORT.VALUE))
                        {
                            //If we have a date & are sorting by value, ensure that the results are flipped for a proper result
                           Collections.reverse(facetValues);
                        }

                        for (FacetField.Count facetValue : facetValues)
                        {
                        	String field = transformFacetField(facetFieldConfig, facetField.getName(), true);

                        	DiscoverResult.FacetResult facetResult = getDiscoveryFacet(
									context, facetField, facetValue);
                            result.addFacetResult(field, facetResult);
                            result.addFacetFieldResult(field, facetResult);
                        }
                    }
                }
            }

            if(solrQueryResponse.getFacetQuery() != null)
            {
				// just retrieve the facets in the order they where requested!
				// also for the date we ask it in proper (reverse) order
				// At the moment facet queries are only used for dates
                LinkedHashMap<String, Integer> sortedFacetQueries = new LinkedHashMap<String, Integer>(solrQueryResponse.getFacetQuery());
                for(String facetQuery : sortedFacetQueries.keySet())
                {
                    //TODO: do not assume this, people may want to use it for other ends, use a regex to make sure
                    //We have a facet query, the values looks something like: dateissued.year:[1990 TO 2000] AND -2000
                    //Prepare the string from {facet.field.name}:[startyear TO endyear] to startyear - endyear
                	String facetField = query.getNamedFacetQuery(facetQuery);
					String filter = facetQuery;
					String name = facetQuery;
					if (facetField == null) {
						facetField = facetQuery.substring(0,
								facetQuery.indexOf(":"));
						name = facetQuery
								.substring(facetQuery.indexOf('[') + 1);
						name = name.substring(0, name.lastIndexOf(']'))
								.replaceAll("TO", "-");
						filter = facetQuery.substring(facetQuery.indexOf('['));
						filter = filter.substring(0,
								filter.lastIndexOf(']') + 1);
					}

                    Integer count = sortedFacetQueries.get(facetQuery);

                    //No need to show empty years
                    if(0 < count)
                    {
                        result.addFacetResult(facetField, new DiscoverResult.FacetResult(filter, name, null, name, count));
                        result.addFacetQueryResult(name, new DiscoverResult.FacetResult(facetField, name, null, name, count));
                    }
                }
            }

            if(solrQueryResponse.getSpellCheckResponse() != null)
            {
                String recommendedQuery = solrQueryResponse.getSpellCheckResponse().getCollatedResult();
                if(StringUtils.isNotBlank(recommendedQuery))
                {
                    result.setSpellCheckQuery(recommendedQuery);
                }
            }
        }

        return result;
    }

	public DiscoverResult.FacetResult getDiscoveryFacet(Context context,
			FacetField facetField, FacetField.Count facetValue)
			throws SQLException {
		String displayedValue = transformDisplayedValue(context, facetField.getName(), facetValue.getName());
		String authorityValue = transformAuthorityValue(context, facetField.getName(), facetValue.getName());
		String sortValue = transformSortValue(context, facetField.getName(), facetValue.getName());
		String filterValue = displayedValue;
		if (StringUtils.isNotBlank(authorityValue))
		{
		    filterValue = authorityValue;
		}
		DiscoverResult.FacetResult facetResult = new DiscoverResult.FacetResult(filterValue,
		        displayedValue, authorityValue,
		        sortValue, facetValue.getCount());
		return facetResult;
	}

<<<<<<< HEAD
    protected DSpaceObject findDSpaceObject(Context context, SolrDocument doc) throws SQLException {
=======
        Integer type = (Integer) doc.getFirstValue(RESOURCE_TYPE_FIELD);
        Integer id = (Integer) doc.getFirstValue(RESOURCE_ID_FIELD);
        String handle = (String) doc.getFirstValue(HANDLE_FIELD);
>>>>>>> 132f37a1

        Integer type = (Integer) doc.getFirstValue(RESOURCE_TYPE_FIELD);
        Integer id = (Integer) doc.getFirstValue(RESOURCE_ID_FIELD);
        String handle = (String) doc.getFirstValue(HANDLE_FIELD);
        DSpaceObject o = null;
        if (type != null && id != null)
        {
            o = DSpaceObject.find(context, type, id);
        } else if (handle != null)
        {
            o = HandleManager.resolveToObject(context, handle);
        }

        if (o != null)
        {
        	for (String f : doc.getFieldNames()) {
        		o.extraInfo.put(f, doc.getFirstValue(f));
        	}
        }
        return o;
    }


    /** Simple means to return the search result as an InputStream */
    public java.io.InputStream searchAsInputStream(DiscoverQuery query) throws SearchServiceException, java.io.IOException {
        if(getSolr() == null)
        {
            return null;
        }
        HttpHost hostURL = (HttpHost)(getSolr().getHttpClient().getParams().getParameter(ClientPNames.DEFAULT_HOST));

        HttpGet method = new HttpGet(hostURL.toHostString() + "");
        try
        {
            URI uri = new URIBuilder(method.getURI()).addParameter("q",query.toString()).build();
        }
        catch (URISyntaxException e)
        {
            throw new SearchServiceException(e);
        }

        HttpResponse response = getSolr().getHttpClient().execute(method);

        return response.getEntity().getContent();
    }

    public List<DSpaceObject> search(Context context, String query, int offset, int max, String... filterquery)
    {
        return search(context, query, null, true, offset, max, filterquery);
    }

    public List<DSpaceObject> search(Context context, String query, String orderfield, boolean ascending, int offset, int max, String... filterquery)
    {

        try {
            if(getSolr() == null)
            {
                return Collections.emptyList();
            }

            SolrQuery solrQuery = new SolrQuery();
            solrQuery.setQuery(query);
            //Only return obj identifier fields in result doc
            solrQuery.setFields(RESOURCE_ID_FIELD, RESOURCE_TYPE_FIELD);
            solrQuery.setStart(offset);
            solrQuery.setRows(max);
            if (orderfield != null)
            {
                solrQuery.setSortField(orderfield, ascending ? SolrQuery.ORDER.asc : SolrQuery.ORDER.desc);
            }
            if (filterquery != null)
            {
                solrQuery.addFilterQuery(filterquery);
            }
            QueryResponse rsp = getSolr().query(solrQuery);
            SolrDocumentList docs = rsp.getResults();

            Iterator iter = docs.iterator();
            List<DSpaceObject> result = new ArrayList<DSpaceObject>();
            while (iter.hasNext())
            {
                SolrDocument doc = (SolrDocument) iter.next();

<<<<<<< HEAD
                DSpaceObject o = findDSpaceObject(context, doc);
=======
                DSpaceObject o = DSpaceObject.find(context, (Integer) doc.getFirstValue(RESOURCE_TYPE_FIELD), (Integer) doc.getFirstValue(RESOURCE_ID_FIELD));
>>>>>>> 132f37a1

                if (o != null)
                {
                    result.add(o);
                }
            }
            return result;
		} catch (Exception e)
        {
			// Any acception that we get ignore it.
			// We do NOT want any crashed to shown by the user
            log.error(LogManager.getHeader(context, "Error while quering solr", "Queyr: " + query), e);
            return new ArrayList<DSpaceObject>(0);
		}
    }

    public DiscoverFilterQuery toFilterQuery(Context context, String field, String operator, String value) throws SQLException{
        DiscoverFilterQuery result = new DiscoverFilterQuery();

        StringBuilder filterQuery = new StringBuilder();
        if (StringUtils.isNotBlank(field) && StringUtils.isNotEmpty(value))
        {
            filterQuery.append(field);
            if("equals".equals(operator))
            {
                //Query the keyword indexed field !
                filterQuery.append("_keyword");
            }
            else if ("authority".equals(operator))
            {
                //Query the authority indexed field !
                filterQuery.append("_authority");
            }
            else if ("notequals".equals(operator)
                    || "notcontains".equals(operator)
                    || "notauthority".equals(operator))
            {
                filterQuery.insert(0, "-");
            }
            filterQuery.append(":");
            if("equals".equals(operator) || "notequals".equals(operator))
            {
                //DO NOT ESCAPE RANGE QUERIES !
                if(!value.matches("\\[.*TO.*\\]"))
                {
                    value = ClientUtils.escapeQueryChars(value);
                    filterQuery.append(value);
                }
                else
                {
                	if (value.matches("\\[\\d{1,4} TO \\d{1,4}\\]"))
                	{
                		int minRange = Integer.parseInt(value.substring(1, value.length()-1).split(" TO ")[0]);
                		int maxRange = Integer.parseInt(value.substring(1, value.length()-1).split(" TO ")[1]);
                		value = "["+String.format("%04d", minRange) + " TO "+ String.format("%04d", maxRange) + "]";
                	}
                	filterQuery.append(value);
                }
            }
            else{
                //DO NOT ESCAPE RANGE QUERIES !
                if(!value.matches("\\[.*TO.*\\]"))
                {
                    value = ClientUtils.escapeQueryChars(value);
                    filterQuery.append("(").append(value).append(")");
                }
                else
                {
                    filterQuery.append(value);
                }
            }


        }

        result.setDisplayedValue(transformDisplayedValue(context, field, value));
        result.setFilterQuery(filterQuery.toString());
        return result;
    }

    @Override
    public List<Item> getRelatedItems(Context context, Item item, DiscoveryMoreLikeThisConfiguration mltConfig)
    {
        List<Item> results = new ArrayList<Item>();
        try{
            SolrQuery solrQuery = new SolrQuery();
            //Set the query to handle since this is unique
            solrQuery.setQuery(HANDLE_FIELD + ": " + item.getHandle());
            //Only return obj identifier fields in result doc
            solrQuery.setFields(HANDLE_FIELD, RESOURCE_TYPE_FIELD, RESOURCE_ID_FIELD);
            //Add the more like this parameters !
            solrQuery.setParam(MoreLikeThisParams.MLT, true);
            //Add a comma separated list of the similar fields
            @SuppressWarnings("unchecked")
            java.util.Collection<String> similarityMetadataFields = CollectionUtils.collect(mltConfig.getSimilarityMetadataFields(), new Transformer()
            {
                @Override
                public Object transform(Object input)
                {
                    //Add the mlt appendix !
                    return input + "_mlt";
                }
            });

            solrQuery.setParam(MoreLikeThisParams.SIMILARITY_FIELDS, StringUtils.join(similarityMetadataFields, ','));
            solrQuery.setParam(MoreLikeThisParams.MIN_TERM_FREQ, String.valueOf(mltConfig.getMinTermFrequency()));
            solrQuery.setParam(MoreLikeThisParams.DOC_COUNT, String.valueOf(mltConfig.getMax()));
            solrQuery.setParam(MoreLikeThisParams.MIN_WORD_LEN, String.valueOf(mltConfig.getMinWordLength()));

            if(getSolr() == null)
            {
                return Collections.emptyList();
            }
            QueryResponse rsp = getSolr().query(solrQuery);
            NamedList mltResults = (NamedList) rsp.getResponse().get("moreLikeThis");
            if(mltResults != null && mltResults.get(item.getType() + "-" + item.getID()) != null)
            {
                SolrDocumentList relatedDocs = (SolrDocumentList) mltResults.get(item.getType() + "-" + item.getID());
                for (Object relatedDoc : relatedDocs)
                {
                    SolrDocument relatedDocument = (SolrDocument) relatedDoc;
                    DSpaceObject relatedItem = findDSpaceObject(context, relatedDocument);
                    if (relatedItem.getType() == Constants.ITEM)
                    {
                        results.add((Item) relatedItem);
                    }
                }
            }


        } catch (Exception e)
        {
            log.error(LogManager.getHeader(context, "Error while retrieving related items", "Handle: " + item.getHandle()), e);
        }
        return results;
    }

    @Override
    public String toSortFieldIndex(String metadataField, String type)
    {
        if(type.equals(DiscoveryConfigurationParameters.TYPE_DATE))
        {
            return metadataField + "_dt";
        }else{
            return metadataField + "_sort";
        }
    }

    protected String transformFacetField(DiscoverFacetField facetFieldConfig, String field, boolean removePostfix)
    {
        if(facetFieldConfig.getType().equals(DiscoveryConfigurationParameters.TYPE_TEXT))
        {
            if(removePostfix)
            {
                return field.substring(0, field.lastIndexOf("_filter"));
            }else{
                return field + "_filter";
            }
        }else if(facetFieldConfig.getType().equals(DiscoveryConfigurationParameters.TYPE_DATE))
        {
            if(removePostfix)
            {
                return field.substring(0, field.lastIndexOf(".year"));
            }else{
                return field + ".year";
            }
        }else if(facetFieldConfig.getType().equals(DiscoveryConfigurationParameters.TYPE_AC))
        {
            if(removePostfix)
            {
                return field.substring(0, field.lastIndexOf("_ac"));
            }else{
                return field + "_ac";
            }
        }else if(facetFieldConfig.getType().equals(DiscoveryConfigurationParameters.TYPE_HIERARCHICAL))
        {
            if(removePostfix)
            {
                return StringUtils.substringBeforeLast(field, "_tax_");
            }else{
                //Only display top level filters !
                return field + "_tax_0_filter";
            }
        }else if(facetFieldConfig.getType().equals(DiscoveryConfigurationParameters.TYPE_AUTHORITY))
        {
            if(removePostfix)
            {
                return field.substring(0, field.lastIndexOf("_acid"));
            }else{
                return field + "_acid";
            }
        }else if(facetFieldConfig.getType().equals(DiscoveryConfigurationParameters.TYPE_STANDARD))
        {
            return field;
        }else{
            return field;
        }
    }

    protected String transformDisplayedValue(Context context, String field,
            String value) throws SQLException
    {
        if (value == null)
        {
            return null;
        }
        if(field.equals("location.comm") || field.equals("location.coll"))
        {
            value = locationToName(context, field, value);
        }
        else if (field.endsWith("_filter") || field.endsWith("_ac")
          || field.endsWith("_acid"))
        {
            //We have a filter make sure we split !
            String separator = new DSpace().getConfigurationService().getProperty("discovery.solr.facets.split.char");
            if(separator == null)
            {
                separator = FILTER_SEPARATOR;
            }
            //Escape any regex chars
            separator = java.util.regex.Pattern.quote(separator);
            String[] fqParts = value.split(separator);
            StringBuffer valueBuffer = new StringBuffer();
            int start = fqParts.length / 2;
            for(int i = start; i < fqParts.length; i++)
            {
                String[] split = fqParts[i].split(AUTHORITY_SEPARATOR, 2);
                valueBuffer.append(split[0]);
            }
            value = valueBuffer.toString();
        }else if(value.matches("\\((.*?)\\)"))
        {
            //The brackets where added for better solr results, remove the first & last one
            value = value.substring(1, value.length() -1);
        }
        return value;
    }

    protected String transformAuthorityValue(Context context, String field,
            String value) throws SQLException
    {
        if (value == null)
    	{
            return null;
    	}
    	if (field.endsWith("_filter") || field.endsWith("_ac")
                || field.endsWith("_acid"))
        {
            //We have a filter make sure we split !
            String separator = new DSpace().getConfigurationService().getProperty("discovery.solr.facets.split.char");
            if(separator == null)
            {
                separator = FILTER_SEPARATOR;
            }
            //Escape any regex chars
            separator = java.util.regex.Pattern.quote(separator);
            String[] fqParts = value.split(separator);
            StringBuffer authorityBuffer = new StringBuffer();
            int start = fqParts.length / 2;
            for(int i = start; i < fqParts.length; i++)
            {
                String[] split = fqParts[i].split(AUTHORITY_SEPARATOR, 2);
                if (split.length == 2)
                {
                    authorityBuffer.append(split[1]);
                }
            }
            if (authorityBuffer.length() > 0)
            {
                return authorityBuffer.toString();
            }
        }
        return null;
    }

    protected String transformSortValue(Context context, String field,
            String value) throws SQLException
    {
        if (value == null)
        {
            return null;
        }
        if(field.equals("location.comm") || field.equals("location.coll"))
        {
            value = locationToName(context, field, value);
        }
        else if (field.endsWith("_filter") || field.endsWith("_ac")
                || field.endsWith("_acid"))
        {
            //We have a filter make sure we split !
            String separator = new DSpace().getConfigurationService().getProperty("discovery.solr.facets.split.char");
            if(separator == null)
            {
                separator = FILTER_SEPARATOR;
            }
            //Escape any regex chars
            separator = java.util.regex.Pattern.quote(separator);
            String[] fqParts = value.split(separator);
            StringBuffer valueBuffer = new StringBuffer();
            int end = fqParts.length / 2;
            for(int i = 0; i < end; i++)
            {
                valueBuffer.append(fqParts[i]);
            }
            value = valueBuffer.toString();
        }else if(value.matches("\\((.*?)\\)"))
        {
            //The brackets where added for better solr results, remove the first & last one
            value = value.substring(1, value.length() -1);
        }
        return value;
    }

	@Override
	public void indexContent(Context context, DSpaceObject dso, boolean force,
			boolean commit) throws SearchServiceException, SQLException {
		indexContent(context, dso, force);
		if (commit)
		{
			commit();
		}
	}

	@Override
	public void commit() throws SearchServiceException {
		try {
            if(getSolr() != null)
            {
                getSolr().commit();
            }
		} catch (Exception e) {
			throw new SearchServiceException(e.getMessage(), e);
		}
	}

    @Override
    public String escapeQueryChars(String query) {
        // Use Solr's built in query escape tool
        // WARNING: You should only escape characters from user entered queries,
        // otherwise you may accidentally BREAK field-based queries (which often
        // rely on special characters to separate the field from the query value)
        return ClientUtils.escapeQueryChars(query);
    }

	@Override
    public QueryResponse search(SolrQuery query) throws SearchServiceException
    {
        try
        {
            return getSolr().query(query);
        }
        catch (Exception e)
        {
            throw new org.dspace.discovery.SearchServiceException(
                    e.getMessage(), e);
        }
    }

	class IndexerThread extends Thread {
		private boolean force;
		private List<Integer> itemids;

		public IndexerThread(List<Integer> itemids, boolean force) {
			this.force = force;
			this.itemids = itemids;
		}

		@Override
		public void run() {
			Context context = null;
			try {
				context = new Context();
				context.turnOffAuthorisationSystem();
				int idx = 1;
				final String head = this.getName() + "#" + this.getId();
				final int size = itemids.size();
				for (Integer id : itemids) {
					Item item = Item.find(context, id);
					indexContent(context, item, force);
					System.out.println(head + ":" + (idx++) + " / " + size);
					item.decache();
				}
			} catch (Exception e) {
				e.printStackTrace();
			} finally {
				if (context != null) {
					context.abort();
				}
			}
		}
	}
	
}<|MERGE_RESOLUTION|>--- conflicted
+++ resolved
@@ -554,23 +554,15 @@
             }
             if (force)
             {
-<<<<<<< HEAD
-                getSolr().deleteByQuery("search.resourcetype:" + type);
+                getSolr().deleteByQuery(RESOURCE_TYPE_FIELD + ":" + type);
             }
             else
             {
                 SolrQuery query = new SolrQuery();
+				// Query for all indexed Items, Collections and Communities,
+                // returning just their handle
 				query.setFields(HANDLE_FIELD);
-                query.setQuery("search.resourcetype:" + type);
-=======
-                getSolr().deleteByQuery(RESOURCE_TYPE_FIELD + ":[2 TO 4]");
-            } else {
-                SolrQuery query = new SolrQuery();
-                // Query for all indexed Items, Collections and Communities,
-                // returning just their handle
-                query.setFields(HANDLE_FIELD);
-                query.setQuery(RESOURCE_TYPE_FIELD + ":[2 TO 4]");
->>>>>>> 132f37a1
+                query.setQuery(RESOURCE_TYPE_FIELD + ":" + type);
                 QueryResponse rsp = getSolr().query(query);
                 SolrDocumentList docs = rsp.getResults();
 
@@ -578,13 +570,7 @@
                 while (iter.hasNext())
                 {
 
-<<<<<<< HEAD
                     SolrDocument doc = (SolrDocument) iter.next();
-=======
-                 SolrDocument doc = (SolrDocument) iter.next();
-
-                String handle = (String) doc.getFieldValue(HANDLE_FIELD);
->>>>>>> 132f37a1
 
                     String handle = (String) doc.getFieldValue(HANDLE_FIELD);
                     
@@ -2168,13 +2154,7 @@
 		return facetResult;
 	}
 
-<<<<<<< HEAD
     protected DSpaceObject findDSpaceObject(Context context, SolrDocument doc) throws SQLException {
-=======
-        Integer type = (Integer) doc.getFirstValue(RESOURCE_TYPE_FIELD);
-        Integer id = (Integer) doc.getFirstValue(RESOURCE_ID_FIELD);
-        String handle = (String) doc.getFirstValue(HANDLE_FIELD);
->>>>>>> 132f37a1
 
         Integer type = (Integer) doc.getFirstValue(RESOURCE_TYPE_FIELD);
         Integer id = (Integer) doc.getFirstValue(RESOURCE_ID_FIELD);
@@ -2258,11 +2238,7 @@
             {
                 SolrDocument doc = (SolrDocument) iter.next();
 
-<<<<<<< HEAD
                 DSpaceObject o = findDSpaceObject(context, doc);
-=======
-                DSpaceObject o = DSpaceObject.find(context, (Integer) doc.getFirstValue(RESOURCE_TYPE_FIELD), (Integer) doc.getFirstValue(RESOURCE_ID_FIELD));
->>>>>>> 132f37a1
 
                 if (o != null)
                 {
