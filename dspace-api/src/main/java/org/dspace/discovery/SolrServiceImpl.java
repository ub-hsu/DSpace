--- conflicted
+++ resolved
@@ -1936,12 +1936,6 @@
             }
         }
 
-<<<<<<< HEAD
-            if(discoveryQuery.getFacetMinCount() != -1)
-            {
-                solrQuery.setFacetMinCount(discoveryQuery.getFacetMinCount());
-            }
-=======
         List<String> facetQueries = discoveryQuery.getFacetQueries();
         for (String facetQuery : facetQueries)
         {
@@ -1952,7 +1946,6 @@
         {
             solrQuery.setFacetMinCount(discoveryQuery.getFacetMinCount());
         }
->>>>>>> 8c15e3e0
 
         if(CollectionUtils.isNotEmpty(facetFields) || CollectionUtils.isNotEmpty(facetQueries))
         {
@@ -2133,29 +2126,12 @@
 
                         for (FacetField.Count facetValue : facetValues)
                         {
-<<<<<<< HEAD
                         	String field = transformFacetField(facetFieldConfig, facetField.getName(), true);
 
                         	DiscoverResult.FacetResult facetResult = getDiscoveryFacet(
 									context, facetField, facetValue);
                             result.addFacetResult(field, facetResult);
                             result.addFacetFieldResult(field, facetResult);
-=======
-                            String displayedValue = transformDisplayedValue(context, facetField.getName(), facetValue.getName());
-                            String field = transformFacetField(facetFieldConfig, facetField.getName(), true);
-                            String authorityValue = transformAuthorityValue(context, facetField.getName(), facetValue.getName());
-                            String sortValue = transformSortValue(context, facetField.getName(), facetValue.getName());
-                            String filterValue = displayedValue;
-                            if (StringUtils.isNotBlank(authorityValue))
-                            {
-                                filterValue = authorityValue;
-                            }
-                            result.addFacetResult(
-                                    field,
-                                    new DiscoverResult.FacetResult(filterValue,
-                                            displayedValue, authorityValue,
-                                            sortValue, facetValue.getCount(), facetFieldConfig.getType()));
->>>>>>> 8c15e3e0
                         }
                     }
                 }
@@ -2192,12 +2168,8 @@
                     //No need to show empty years
                     if(0 < count)
                     {
-<<<<<<< HEAD
-                        result.addFacetResult(facetField, new DiscoverResult.FacetResult(filter, name, null, name, count));
+                        result.addFacetResult(facetField, new DiscoverResult.FacetResult(filter, name, null, name, count, DiscoveryConfigurationParameters.TYPE_DATE));
                         result.addFacetQueryResult(name, new DiscoverResult.FacetResult(facetField, name, null, name, count));
-=======
-                        result.addFacetResult(facetField, new DiscoverResult.FacetResult(filter, name, null, name, count, DiscoveryConfigurationParameters.TYPE_DATE));
->>>>>>> 8c15e3e0
                     }
                 }
             }
@@ -2457,15 +2429,11 @@
     @Override
     public String toSortFieldIndex(String metadataField, String type)
     {
-<<<<<<< HEAD
-        if(type.equals(DiscoveryConfigurationParameters.TYPE_DATE))
-=======
         if(StringUtils.equalsIgnoreCase(SCORE, metadataField))
         {
             return SCORE;
         }
         else if (StringUtils.equals(type, DiscoveryConfigurationParameters.TYPE_DATE))
->>>>>>> 8c15e3e0
         {
             return metadataField + "_dt";
         }else{
@@ -2673,7 +2641,13 @@
         return ClientUtils.escapeQueryChars(query);
     }
 
-<<<<<<< HEAD
+    @Override
+    public FacetYearRange getFacetYearRange(Context context, DSpaceObject scope, DiscoverySearchFilterFacet facet, List<String> filterQueries) throws SearchServiceException {
+        FacetYearRange result = new FacetYearRange(facet);
+        result.calculateRange(context, filterQueries, scope, this);
+        return result;
+    }
+
 	@Override
     public QueryResponse search(SolrQuery query) throws SearchServiceException
     {
@@ -2726,12 +2700,4 @@
 		}
 	}
 	
-=======
-    @Override
-    public FacetYearRange getFacetYearRange(Context context, DSpaceObject scope, DiscoverySearchFilterFacet facet, List<String> filterQueries) throws SearchServiceException {
-        FacetYearRange result = new FacetYearRange(facet);
-        result.calculateRange(context, filterQueries, scope, this);
-        return result;
-    }
->>>>>>> 8c15e3e0
 }