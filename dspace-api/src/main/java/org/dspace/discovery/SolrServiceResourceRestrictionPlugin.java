--- conflicted
+++ resolved
@@ -83,11 +83,7 @@
     @Override
     public void additionalSearchParameters(Context context, DiscoverQuery discoveryQuery, SolrQuery solrQuery) {
     	try {
-<<<<<<< HEAD
-    	    if(context != null && !AuthorizeManager.isAdmin(context)){
-=======
-            if(!authorizeService.isAdmin(context)){
->>>>>>> a54bf11b
+    	    if(context != null && !authorizeService.isAdmin(context)){
             	StringBuilder resourceQuery = new StringBuilder();
                 //Always add the anonymous group id to the query
                 Group anonymousGroup = groupService.findByName(context,Group.ANONYMOUS);
@@ -102,7 +98,6 @@
                 }
 
                 //Retrieve all the groups the current user is a member of !
-<<<<<<< HEAD
                 Set<Integer> groupIds = Group.allMemberGroupIDs(context, currentUser);
                 for (Integer groupId : groupIds) {
                     Group group = Group.find(context, groupId);
@@ -111,11 +106,6 @@
                             resourceQuery.append(" OR g").append(groupId);        
                         }
                     }                    
-=======
-                List<Group> groups = groupService.allMemberGroups(context, currentUser);
-                for (Group group : groups) {
-                    resourceQuery.append(" OR g").append(group.getID());
->>>>>>> a54bf11b
                 }
 
                 resourceQuery.append(")"); 
