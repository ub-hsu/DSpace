/**
 * The contents of this file are subject to the license and copyright
 * detailed in the LICENSE and NOTICE files at the root of the source
 * tree and available online at
 *
 * http://www.dspace.org/license/
 */
package org.dspace.discovery;


<<<<<<< HEAD
import java.sql.SQLException;
import java.util.List;

=======
>>>>>>> 6333fb67
import org.apache.log4j.Logger;
import org.apache.solr.client.solrj.SolrQuery;
import org.apache.solr.common.SolrInputDocument;
import org.dspace.authorize.ResourcePolicy;
import org.dspace.authorize.service.AuthorizeService;
import org.dspace.authorize.service.ResourcePolicyService;
import org.dspace.content.DSpaceObject;
import org.dspace.content.service.CollectionService;
import org.dspace.content.service.CommunityService;
import org.dspace.core.Constants;
import org.dspace.core.Context;
import org.dspace.core.LogManager;
import org.dspace.eperson.EPerson;
import org.dspace.eperson.Group;
import org.dspace.eperson.factory.EPersonServiceFactory;
import org.dspace.eperson.service.GroupService;
import org.dspace.services.factory.DSpaceServicesFactory;
import org.springframework.beans.factory.annotation.Autowired;
<<<<<<< HEAD
=======

import java.sql.SQLException;
import java.util.List;
import java.util.Set;
>>>>>>> 6333fb67

/**
 * Restriction plugin that ensures that indexes all the resource policies.
 * When a search is performed extra filter queries are added to retrieve only results to which the user has READ access
 *
 * @author Kevin Van de Velde (kevin at atmire dot com)
 * @author Mark Diggory (markd at atmire dot com)
 * @author Ben Bosman (ben at atmire dot com)
 */
public class SolrServiceResourceRestrictionPlugin implements SolrServiceIndexPlugin, SolrServiceSearchPlugin{

    private static final Logger log = Logger.getLogger(SolrServiceResourceRestrictionPlugin.class);

    @Autowired(required = true)
    protected AuthorizeService authorizeService;
    @Autowired(required = true)
    protected CommunityService communityService;
    @Autowired(required = true)
    protected CollectionService collectionService;
    @Autowired(required = true)
    protected GroupService groupService;
    @Autowired(required = true)
    protected ResourcePolicyService resourcePolicyService;

    @Override
    public void additionalIndex(Context context, DSpaceObject dso, SolrInputDocument document) {
        try {
            List<ResourcePolicy> policies = authorizeService.getPoliciesActionFilter(context, dso, Constants.READ);
            for (ResourcePolicy resourcePolicy : policies) {
                String fieldValue;
                if(resourcePolicy.getGroup() != null){
                    //We have a group add it to the value
                    fieldValue = "g" + resourcePolicy.getGroup().getID();
                }else{
                    //We have an eperson add it to the value
                    fieldValue = "e" + resourcePolicy.getEPerson().getID();

                }

                document.addField("read", fieldValue);

                //remove the policy from the cache to save memory
                context.uncacheEntity(resourcePolicy);
            }
        } catch (SQLException e) {
            log.error(LogManager.getHeader(context, "Error while indexing resource policies", "DSpace object: (id " + dso.getID() + " type " + dso.getType() + ")"));
        }
    }

    @Override
    public void additionalSearchParameters(Context context, DiscoverQuery discoveryQuery, SolrQuery solrQuery) {
    	try {
    	    if(context != null && !authorizeService.isAdmin(context)){
            	StringBuilder resourceQuery = new StringBuilder();
                //Always add the anonymous group id to the query
                Group anonymousGroup = groupService.findByName(context,Group.ANONYMOUS);
                String anonGroupId = "";
                if(anonymousGroup!=null){
                    anonGroupId = anonymousGroup.getID().toString();
                }
                resourceQuery.append("read:(g"+anonGroupId);
                EPerson currentUser = context.getCurrentUser();
                if(currentUser != null){
                    resourceQuery.append(" OR e").append(currentUser.getID());
                }

                //Retrieve all the groups the current user is a member of !
<<<<<<< HEAD
                List<Group> groupIds = EPersonServiceFactory.getInstance().getGroupService().allMemberGroups(context, currentUser);
				for (Group group : groupIds) {
					if (!group.isNotRelevant()) {
						resourceQuery.append(" OR g").append(group.getID());
					}
				}
=======
                Set<Group> groups = groupService.allMemberGroupsSet(context, currentUser);
                for (Group group : groups) {
                    resourceQuery.append(" OR g").append(group.getID());
                }
>>>>>>> 6333fb67

                resourceQuery.append(")"); 
                
                if(authorizeService.isCommunityAdmin(context) 
                        || authorizeService.isCollectionAdmin(context))
                {
                    resourceQuery.append(" OR ");
                    resourceQuery.append(DSpaceServicesFactory.getInstance()
                            .getServiceManager().getServiceByName(SearchService.class.getName(), SearchService.class)
                            .createLocationQueryForAdministrableItems(context));
                }
                
                solrQuery.addFilterQuery(resourceQuery.toString());
            }
        } catch (SQLException e) {
            log.error(LogManager.getHeader(context, "Error while adding resource policy information to query", ""), e);
        }
    }
}<|MERGE_RESOLUTION|>--- conflicted
+++ resolved
@@ -8,12 +8,6 @@
 package org.dspace.discovery;
 
 
-<<<<<<< HEAD
-import java.sql.SQLException;
-import java.util.List;
-
-=======
->>>>>>> 6333fb67
 import org.apache.log4j.Logger;
 import org.apache.solr.client.solrj.SolrQuery;
 import org.apache.solr.common.SolrInputDocument;
@@ -32,13 +26,10 @@
 import org.dspace.eperson.service.GroupService;
 import org.dspace.services.factory.DSpaceServicesFactory;
 import org.springframework.beans.factory.annotation.Autowired;
-<<<<<<< HEAD
-=======
 
 import java.sql.SQLException;
 import java.util.List;
 import java.util.Set;
->>>>>>> 6333fb67
 
 /**
  * Restriction plugin that ensures that indexes all the resource policies.
@@ -106,19 +97,12 @@
                 }
 
                 //Retrieve all the groups the current user is a member of !
-<<<<<<< HEAD
-                List<Group> groupIds = EPersonServiceFactory.getInstance().getGroupService().allMemberGroups(context, currentUser);
-				for (Group group : groupIds) {
-					if (!group.isNotRelevant()) {
-						resourceQuery.append(" OR g").append(group.getID());
-					}
-				}
-=======
                 Set<Group> groups = groupService.allMemberGroupsSet(context, currentUser);
                 for (Group group : groups) {
-                    resourceQuery.append(" OR g").append(group.getID());
+					if (!group.isNotRelevant()) {
+                    	resourceQuery.append(" OR g").append(group.getID());
+					}
                 }
->>>>>>> 6333fb67
 
                 resourceQuery.append(")"); 
                 
