--- conflicted
+++ resolved
@@ -33,34 +33,11 @@
     public void additionalIndex(Context context, DSpaceObject dso, SolrInputDocument document) {
         if(dso instanceof Item){
             Item item = (Item) dso;
-<<<<<<< HEAD
-            Metadatum[] Metadatums = item.getMetadata(Item.ANY, Item.ANY, Item.ANY, Item.ANY);
-            List<String> toIgnoreMetadataFields = SearchUtils.getIgnoredMetadataFields(item.getType());
-            for (Metadatum Metadatum : Metadatums) {
-                String field = Metadatum.schema + "." + Metadatum.element;
-                String unqualifiedField = field;
-
-                String value = Metadatum.value;
-
-                if (value == null)
-                {
-                    continue;
-                }
-
-                if (Metadatum.qualifier != null && !Metadatum.qualifier.trim().equals(""))
-                {
-                    field += "." + Metadatum.qualifier;
-                }
-
-                if(!toIgnoreMetadataFields.contains(field)){
-                    document.addField("a_spell", Metadatum.value);
-=======
             List<MetadataValue> dcValues = itemService.getMetadata(item, Item.ANY, Item.ANY, Item.ANY, Item.ANY);
             List<String> toIgnoreMetadataFields = SearchUtils.getIgnoredMetadataFields(item.getType());
             for (MetadataValue dcValue : dcValues) {
                 if(!toIgnoreMetadataFields.contains(dcValue.getMetadataField().toString('.'))){
                     document.addField("a_spell", dcValue.getValue());
->>>>>>> a54bf11b
                 }
             }
         }
