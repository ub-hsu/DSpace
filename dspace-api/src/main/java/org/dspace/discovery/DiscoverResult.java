/**
 * The contents of this file are subject to the license and copyright
 * detailed in the LICENSE and NOTICE files at the root of the source
 * tree and available online at
 *
 * http://www.dspace.org/license/
 */
package org.dspace.discovery;

<<<<<<< HEAD
import java.util.ArrayList;
import java.util.Arrays;
import java.util.HashMap;
import java.util.LinkedHashMap;
import java.util.List;
import java.util.Map;
=======
import org.apache.commons.collections4.ListUtils;
import org.dspace.content.DSpaceObject;
import org.dspace.discovery.configuration.DiscoveryConfigurationParameters;
import org.dspace.discovery.configuration.DiscoverySearchFilterFacet;
>>>>>>> 8c15e3e0

import org.dspace.browse.BrowsableDSpaceObject;

/**
 * This class represents the result that the discovery search impl returns
 *
 * @author Kevin Van de Velde (kevin at atmire dot com)
 */
public class DiscoverResult {

    private long totalSearchResults;
    private int start;
    private List<BrowsableDSpaceObject> dspaceObjects;
    private Map<String, List<FacetResult>> facetResults;
    private Map<String, List<FacetResult>> facetQueryResults;
    private Map<String, List<FacetResult>> facetFieldResults;
    
    /** A map that contains all the documents sougth after, the key is a string representation of the DSpace object */
    private Map<String, List<SearchDocument>> searchDocuments;
    private int maxResults = -1;
    private int searchTime;
    private Map<String, DSpaceObjectHighlightResult> highlightedResults;
    private String spellCheckQuery;
    private Map<String, List<BrowsableDSpaceObject>> collapsingResults;     

    public DiscoverResult() {
        dspaceObjects = new ArrayList<BrowsableDSpaceObject>();
        facetResults = new LinkedHashMap<String, List<FacetResult>>();
        facetQueryResults = new LinkedHashMap<String, List<FacetResult>>();
        facetFieldResults = new LinkedHashMap<String, List<FacetResult>>();
        searchDocuments = new LinkedHashMap<String, List<SearchDocument>>();
        highlightedResults = new HashMap<String, DSpaceObjectHighlightResult>();
        collapsingResults = new LinkedHashMap<String, List<BrowsableDSpaceObject>>();
    }


    public void addDSpaceObject(BrowsableDSpaceObject dso){
        this.dspaceObjects.add(dso);
    }

    public List<BrowsableDSpaceObject> getDspaceObjects() {
        return dspaceObjects;
    }

    public long getTotalSearchResults() {
        return totalSearchResults;
    }

    public void setTotalSearchResults(long totalSearchResults) {
        this.totalSearchResults = totalSearchResults;
    }

    public int getStart() {
        return start;
    }

    public void setStart(int start) {
        this.start = start;
    }

    public int getMaxResults() {
        return maxResults;
    }

    public void setMaxResults(int maxResults) {
        this.maxResults = maxResults;
    }

    public int getSearchTime()
    {
        return searchTime;
    }

    public void setSearchTime(int searchTime)
    {
        this.searchTime = searchTime;
    }

    public void addFacetResult(String facetField, FacetResult ...facetResults){
        List<FacetResult> facetValues = this.facetResults.get(facetField);
        if(facetValues == null)
        {
            facetValues = new ArrayList<FacetResult>();
        }
        facetValues.addAll(Arrays.asList(facetResults));
        this.facetResults.put(facetField, facetValues);
    }

    public Map<String, List<FacetResult>> getFacetResults() {
        return facetResults;
    }

    public List<FacetResult> getFacetQueryResult(String facet){
        return facetQueryResults.get(facet) == null ? new ArrayList<FacetResult>() : facetQueryResults.get(facet);
    }
    
    public void addFacetQueryResult(String facetField, FacetResult ...facetResults){
        List<FacetResult> facetValues = this.facetQueryResults.get(facetField);
        if(facetValues == null)
        {
            facetValues = new ArrayList<FacetResult>();
        }
        facetValues.addAll(Arrays.asList(facetResults));
        this.facetQueryResults.put(facetField, facetValues);
    }

    public Map<String, List<FacetResult>> getFacetQueryResults() {
        return facetQueryResults;
    }

    public List<FacetResult> getFacetFieldResult(String facet){
        return facetFieldResults.get(facet) == null ? new ArrayList<FacetResult>() : facetFieldResults.get(facet);
    }
    
    public void addFacetFieldResult(String facetField, FacetResult ...facetResults){
        List<FacetResult> facetValues = this.facetFieldResults.get(facetField);
        if(facetValues == null)
        {
            facetValues = new ArrayList<FacetResult>();
        }
        facetValues.addAll(Arrays.asList(facetResults));
        this.facetFieldResults.put(facetField, facetValues);
    }

    public Map<String, List<FacetResult>> getFacetFieldResults() {
        return facetFieldResults;
    }
    
    public List<FacetResult> getFacetResult(String facet){
        return ListUtils.emptyIfNull(facetResults.get(facet));
    }

    public List<FacetResult> getFacetResult(DiscoverySearchFilterFacet field) {
        List<DiscoverResult.FacetResult> facetValues = getFacetResult(field.getIndexFieldName());
        //Check if we are dealing with a date, sometimes the facet values arrive as dates !
        if(facetValues.size() == 0 && field.getType().equals(DiscoveryConfigurationParameters.TYPE_DATE)){
            facetValues = getFacetResult(field.getIndexFieldName() + ".year");
        }
        return ListUtils.emptyIfNull(facetValues);
    }

    public DSpaceObjectHighlightResult getHighlightedResults(BrowsableDSpaceObject dso)
    {
        return highlightedResults.get(dso.getHandle());
    }

    public void addHighlightedResult(BrowsableDSpaceObject dso, DSpaceObjectHighlightResult highlightedResult)
    {
        this.highlightedResults.put(dso.getHandle(), highlightedResult);
    }

    public static final class FacetResult{
        private String asFilterQuery;
        private String displayedValue;
        private String authorityKey;
        private String sortValue;
        private long count;
        private String fieldType;

        public FacetResult(String asFilterQuery, String displayedValue, String authorityKey, String sortValue, long count, String fieldType) {
            this.asFilterQuery = asFilterQuery;
            this.displayedValue = displayedValue;
            this.authorityKey = authorityKey;
            this.sortValue = sortValue;
            this.count = count;
            this.fieldType = fieldType;
        }

        public String getAsFilterQuery() {
        	if (asFilterQuery == null)
        	{
        		// missing facet filter query
        		return "[* TO *]";
        	}
            return asFilterQuery;
        }

        public String getDisplayedValue() {
            return displayedValue;
        }

        public String getSortValue()
        {
            return sortValue;
        }
        
        public long getCount() {
            return count;
        }

        public String getAuthorityKey()
        {
            return authorityKey;
        }

        public String getFilterType()
        {
            return authorityKey != null?"authority":
            	asFilterQuery != null?"equals":"notequals";
        }

        public String getFieldType() {
            return fieldType;
        }
    }

    public String getSpellCheckQuery() {
        return spellCheckQuery;
    }

    public void setSpellCheckQuery(String spellCheckQuery) {
        this.spellCheckQuery = spellCheckQuery;
    }

    public static final class DSpaceObjectHighlightResult
    {
        private BrowsableDSpaceObject dso;
        private Map<String, List<String>> highlightResults;
        private Map<String, List<String[]>> highlightResultsWithAuthority;
        
        public DSpaceObjectHighlightResult(BrowsableDSpaceObject dso, Map<String, List<String>> highlightResults, Map<String, List<String[]>> highlightResultsWithAuthority)
        {
            this.dso = dso;
            this.highlightResults = highlightResults;
            this.highlightResultsWithAuthority = highlightResultsWithAuthority;
        }

        public BrowsableDSpaceObject getDso()
        {
            return dso;
        }

        public List<String> getHighlightResults(String metadataKey)
        {
            return highlightResults.get(metadataKey);
        }
<<<<<<< HEAD
        
        public List<String[]> getHighlightResultsWithAuthority(String metadataKey)
        {
            return highlightResultsWithAuthority.get(metadataKey);
=======

        public Map<String, List<String>> getHighlightResults() {
            return highlightResults;
>>>>>>> 8c15e3e0
        }
    }

    public void addSearchDocument(BrowsableDSpaceObject dso, SearchDocument searchDocument){
        String dsoString = SearchDocument.getDspaceObjectStringRepresentation(dso);
        List<SearchDocument> docs = searchDocuments.get(dsoString);
        if(docs == null){
            docs = new ArrayList<SearchDocument>();
        }
        docs.add(searchDocument);
        searchDocuments.put(dsoString, docs);
    }

    /**
     * Returns all the sought after search document values 
     * @param dso the dspace object we want our search documents for
     * @return the search documents list
     */
    public List<SearchDocument> getSearchDocument(BrowsableDSpaceObject dso){
        String dsoString = SearchDocument.getDspaceObjectStringRepresentation(dso);
        List<SearchDocument> result = searchDocuments.get(dsoString);
        if(result == null){
            return new ArrayList<SearchDocument>();
        }else{
            return result;
        }
    }

    public Map<String, List<BrowsableDSpaceObject>> getCollapsingResults() {
		return collapsingResults;
	}


	public void setCollapsingResults(Map<String, List<BrowsableDSpaceObject>> collapsingResults) {
		this.collapsingResults = collapsingResults;
	}

	/**
     * This class contains values from the fields searched for in DiscoveryQuery.java
     */
    public static final class SearchDocument{
        private Map<String, List<String>> searchFields;

        public SearchDocument() {
            this.searchFields = new LinkedHashMap<String, List<String>>();
        }

        public void addSearchField(String field, String ...values){
            List<String>searchFieldValues = searchFields.get(field);
            if(searchFieldValues == null){
                searchFieldValues = new ArrayList<String>();
            }
            searchFieldValues.addAll(Arrays.asList(values));
            searchFields.put(field, searchFieldValues);
        }

        public Map<String, List<String>> getSearchFields() {
            return searchFields;
        }

        public List<String> getSearchFieldValues(String field){
            if(searchFields.get(field) == null)
                return new ArrayList<String>();
            else
                return searchFields.get(field);
        }

        public static String getDspaceObjectStringRepresentation(BrowsableDSpaceObject dso){
            return dso.getType() + ":" + dso.getID();
        }
    }

	public void addCollapsingResults(String name, BrowsableDSpaceObject dso) {
		if(!this.collapsingResults.containsKey(name)) {
			this.collapsingResults.put(name, new ArrayList<BrowsableDSpaceObject>());			
		}            		
		List<BrowsableDSpaceObject> added = this.collapsingResults.get(name);
		added.add(dso);
		this.collapsingResults.put(name, added);
	}
}<|MERGE_RESOLUTION|>--- conflicted
+++ resolved
@@ -7,19 +7,16 @@
  */
 package org.dspace.discovery;
 
-<<<<<<< HEAD
 import java.util.ArrayList;
 import java.util.Arrays;
 import java.util.HashMap;
 import java.util.LinkedHashMap;
 import java.util.List;
 import java.util.Map;
-=======
 import org.apache.commons.collections4.ListUtils;
 import org.dspace.content.DSpaceObject;
 import org.dspace.discovery.configuration.DiscoveryConfigurationParameters;
 import org.dspace.discovery.configuration.DiscoverySearchFilterFacet;
->>>>>>> 8c15e3e0
 
 import org.dspace.browse.BrowsableDSpaceObject;
 
@@ -256,16 +253,14 @@
         {
             return highlightResults.get(metadataKey);
         }
-<<<<<<< HEAD
         
         public List<String[]> getHighlightResultsWithAuthority(String metadataKey)
         {
             return highlightResultsWithAuthority.get(metadataKey);
-=======
+        }
 
         public Map<String, List<String>> getHighlightResults() {
             return highlightResults;
->>>>>>> 8c15e3e0
         }
     }
 
