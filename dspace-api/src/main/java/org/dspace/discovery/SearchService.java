--- conflicted
+++ resolved
@@ -38,14 +38,9 @@
      *            a DSpace Object to use as scope of the search (only results
      *            within this object)
      * @param query
-<<<<<<< HEAD
      *            the discovery query object
      * @return
-     * @throws SearchServiceException
-=======
-     *            the discovery query object.
      * @throws SearchServiceException if search error
->>>>>>> a54bf11b
      */
     DiscoverResult search(Context context, DiscoverQuery query)
             throws SearchServiceException;
@@ -61,12 +56,7 @@
      *            within this object)
      * @param query
      *            the discovery query object
-<<<<<<< HEAD
-     * @return
-     * @throws SearchServiceException
-=======
      * @throws SearchServiceException if search error
->>>>>>> a54bf11b
      */
     DiscoverResult search(Context context, DSpaceObject dso, DiscoverQuery query)
             throws SearchServiceException;
@@ -80,14 +70,9 @@
      *            within this object)
      * @param includeWithdrawn
      *            use <code>true</code> to include in the results also withdrawn
-<<<<<<< HEAD
      *            items that match the query
      * @return
-     * @throws SearchServiceException
-=======
-     *            items that match the query.
      * @throws SearchServiceException if search error
->>>>>>> a54bf11b
      */
     DiscoverResult search(Context context, DiscoverQuery query,
             boolean includeWithdrawn) throws SearchServiceException;
@@ -105,12 +90,7 @@
      *            use <code>true</code> to include in the results also withdrawn
      *            items that match the query
      * 
-<<<<<<< HEAD
-     * @return
-     * @throws SearchServiceException
-=======
      * @throws SearchServiceException if search error
->>>>>>> a54bf11b
      */
     DiscoverResult search(Context context, DSpaceObject dso, DiscoverQuery query, boolean includeWithdrawn) throws SearchServiceException;
 
@@ -164,9 +144,6 @@
      * @return query with any special characters escaped
      */
     String escapeQueryChars(String query);
-<<<<<<< HEAD
 
     QueryResponse search(SolrQuery solrQuery) throws SearchServiceException;
-=======
->>>>>>> a54bf11b
 }