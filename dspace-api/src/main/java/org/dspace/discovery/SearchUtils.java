--- conflicted
+++ resolved
@@ -51,7 +51,7 @@
         return getDiscoveryConfiguration(null);
     }
 
-<<<<<<< HEAD
+    public static DiscoveryConfiguration getDiscoveryConfiguration(DSpaceObject dso
     public static DiscoveryConfiguration getDiscoveryConfiguration(BrowsableDSpaceObject dso){
         return getDiscoveryConfigurationByName(dso!=null?dso.getHandle():null);
     }
@@ -63,13 +63,6 @@
 
         DiscoveryConfiguration result = null;
         if(configurationName == null){
-=======
-    public static DiscoveryConfiguration getDiscoveryConfiguration(DSpaceObject dso) {
-        DiscoveryConfigurationService configurationService = getConfigurationService();
-
-        DiscoveryConfiguration result = null;
-        if (dso == null) {
->>>>>>> 1b5ada2d
             result = configurationService.getMap().get("site");
         }else{
             result = configurationService.getMap().get(configurationName);
@@ -114,7 +107,6 @@
         }
 
         //Also add one for the default
-<<<<<<< HEAD
         addConfigurationIfExists(result, null);
         
         //Add special dspacebasic discoveryConfiguration
@@ -128,11 +120,6 @@
         if (StringUtils.isNotBlank(isDefinedAsSystemEntity)) {
             extra = isDefinedAsSystemEntity.split("###")[1];
             addConfigurationIfExists(result, extra);
-=======
-        DiscoveryConfiguration configuration = getDiscoveryConfiguration(null);
-        if (!result.containsKey(configuration.getId())) {
-            result.put(configuration.getId(), configuration);
->>>>>>> 1b5ada2d
         }
 
         addConfigurationIfExists(result, "dspace"+typeText);
