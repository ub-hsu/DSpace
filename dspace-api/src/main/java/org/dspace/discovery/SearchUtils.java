/**
 * The contents of this file are subject to the license and copyright
 * detailed in the LICENSE and NOTICE files at the root of the source
 * tree and available online at
 *
 * http://www.dspace.org/license/
 */
package org.dspace.discovery;

import java.sql.SQLException;
import java.util.Arrays;
import java.util.HashMap;
import java.util.List;
import java.util.Map;

import org.apache.commons.lang3.StringUtils;
import org.dspace.browse.BrowsableDSpaceObject;
import org.dspace.content.Collection;
import org.dspace.content.Item;
import org.dspace.core.ConfigurationManager;
import org.dspace.discovery.configuration.DiscoveryConfiguration;
import org.dspace.discovery.configuration.DiscoveryConfigurationService;
import org.dspace.discovery.configuration.DiscoveryMostViewedConfiguration;
import org.dspace.discovery.configuration.DiscoveryRecentSubmissionsConfiguration;
import org.dspace.discovery.configuration.DiscoveryViewAndHighlightConfiguration;
import org.dspace.kernel.ServiceManager;
import org.dspace.services.factory.DSpaceServicesFactory;

/**
 * Util methods used by discovery
 *
 * @author Kevin Van de Velde (kevin at atmire dot com)
 * @author Mark Diggory (markd at atmire dot com)
 * @author Ben Bosman (ben at atmire dot com)
 */
public class SearchUtils {
    /** Cached search service **/
    private static SearchService searchService;


    public static SearchService getSearchService()
    {
        if (searchService ==  null) {
            org.dspace.kernel.ServiceManager manager = DSpaceServicesFactory.getInstance().getServiceManager();
            searchService = manager.getServiceByName(SearchService.class.getName(),SearchService.class);
        }
        return searchService;
    }

    public static DiscoveryConfiguration getDiscoveryConfiguration() {
        return getDiscoveryConfiguration(null);
    }

    public static DiscoveryConfiguration getDiscoveryConfiguration(BrowsableDSpaceObject dso){
        return getDiscoveryConfigurationByName(dso!=null?dso.getHandle():null);
    }

    public static DiscoveryConfiguration getDiscoveryConfigurationByName(
            String configurationName)
    {
        DiscoveryConfigurationService configurationService = getConfigurationService();

<<<<<<< HEAD
        DiscoveryConfiguration result = null;
        if(configurationName == null){
            result = configurationService.getMap().get("site");
        }else{
            result = configurationService.getMap().get(configurationName);
        }

        if (result == null) {
            //No specific configuration, get the default one
            result = configurationService.getMap().get("default");
        }

        return result;
=======
        return configurationService.getDiscoveryConfiguration(dso);
>>>>>>> 8c15e3e0
    }

    public static DiscoveryConfigurationService getConfigurationService() {
        ServiceManager manager = DSpaceServicesFactory.getInstance().getServiceManager();
        return manager.getServiceByName(DiscoveryConfigurationService.class.getName(), DiscoveryConfigurationService.class);
    }

    public static List<String> getIgnoredMetadataFields(int type)
    {
        return getConfigurationService().getToIgnoreMetadataFields().get(type);
    }

    /**
     * Method that retrieves a list of all the configuration objects from the given item
     * A configuration object can be returned for each parent community/collection
     *
     * @param item the DSpace item
     * @return a list of configuration objects
     * @throws SQLException
     *     An exception that provides information on a database access error or other errors.
     */
    public static List<DiscoveryConfiguration> getAllDiscoveryConfigurations(Item item) throws SQLException {
        Map<String, DiscoveryConfiguration> result = new HashMap<String, DiscoveryConfiguration>();

        List<Collection> collections = item.getCollections();
        for (Collection collection : collections) {
            DiscoveryConfiguration configuration = getDiscoveryConfiguration(collection);
            if (!result.containsKey(configuration.getId())) {
                result.put(configuration.getId(), configuration);
            }
        }

        //Also add one for the default
        addConfigurationIfExists(result, null);
        
        //Add special dspacebasic discoveryConfiguration
        DiscoveryConfiguration configurationExtra;
        addConfigurationIfExists(result, "dspacebasic");

        String typeText = item.getTypeText();
        String isDefinedAsSystemEntity = ConfigurationManager.getProperty(
                "cris", "facet.type." + typeText);
        String extra = null;
        if (StringUtils.isNotBlank(isDefinedAsSystemEntity)) {
            extra = isDefinedAsSystemEntity.split("###")[1];
            addConfigurationIfExists(result, extra);
        }

        addConfigurationIfExists(result, "dspace"+typeText);
        
        //Add special global discoveryConfiguration
        addConfigurationIfExists(result, DiscoveryConfiguration.GLOBAL_CONFIGURATIONNAME);
        return Arrays.asList(result.values().toArray(new DiscoveryConfiguration[result.size()]));
    }

    private static void addConfigurationIfExists(Map<String, DiscoveryConfiguration> result, String confName) {
        DiscoveryConfiguration configurationExtra = getDiscoveryConfigurationByName(confName);
        if(!result.containsKey(configurationExtra.getId())){
            result.put(configurationExtra.getId(), configurationExtra);
        }
    }
    
    public static DiscoveryViewAndHighlightConfiguration getDiscoveryViewAndHighlightConfigurationByName(
            String configurationName)
    {
        return DSpaceServicesFactory.getInstance().getServiceManager().getServiceByName(configurationName, DiscoveryViewAndHighlightConfiguration.class);
    }
    
	public static DiscoveryConfiguration getGlobalConfiguration() {
		boolean globalConfiguration = false;
        DiscoveryConfiguration configuration = SearchUtils.getDiscoveryConfigurationByName(DiscoveryConfiguration.GLOBAL_CONFIGURATIONNAME);
        
        if(DiscoveryConfiguration.GLOBAL_CONFIGURATIONNAME.equals(configuration.getId())) {
        	globalConfiguration = true;
        }
		return globalConfiguration?configuration:null;
	}

	public static boolean isGlobalConfiguration(DiscoveryConfiguration configuration) {
		return StringUtils.equals(configuration.getId(), DiscoveryConfiguration.GLOBAL_CONFIGURATIONNAME);
	}

    public static DiscoveryRecentSubmissionsConfiguration getRecentSubmissionConfiguration(
            String configurationName)
    {
        return getDiscoveryConfigurationByName(configurationName).getRecentSubmissionConfiguration();
    }

    public static DiscoveryMostViewedConfiguration getMostViewedConfiguration(
            String configurationName)
    {
        return getDiscoveryConfigurationByName(configurationName).getMostViewConfiguration();
    }
}<|MERGE_RESOLUTION|>--- conflicted
+++ resolved
@@ -60,23 +60,7 @@
     {
         DiscoveryConfigurationService configurationService = getConfigurationService();
 
-<<<<<<< HEAD
-        DiscoveryConfiguration result = null;
-        if(configurationName == null){
-            result = configurationService.getMap().get("site");
-        }else{
-            result = configurationService.getMap().get(configurationName);
-        }
-
-        if (result == null) {
-            //No specific configuration, get the default one
-            result = configurationService.getMap().get("default");
-        }
-
-        return result;
-=======
-        return configurationService.getDiscoveryConfiguration(dso);
->>>>>>> 8c15e3e0
+        return configurationService.getDiscoveryConfiguration(configurationName);
     }
 
     public static DiscoveryConfigurationService getConfigurationService() {
