--- conflicted
+++ resolved
@@ -93,18 +93,6 @@
     public static List<DiscoveryConfiguration> getAllDiscoveryConfigurations(Item item) throws SQLException {
         Map<String, DiscoveryConfiguration> result = new HashMap<String, DiscoveryConfiguration>();
 
-<<<<<<< HEAD
-		if (item != null) {
-			Collection[] collections = item.getCollections();
-			for (Collection collection : collections) {
-				DiscoveryConfiguration configuration = getDiscoveryConfiguration(collection);
-				if (!result.containsKey(configuration.getId())) {
-					result.put(configuration.getId(), configuration);
-				}
-			}
-		}
-		
-=======
         List<Collection> collections = item.getCollections();
         for (Collection collection : collections) {
             DiscoveryConfiguration configuration = getDiscoveryConfiguration(collection);
@@ -113,7 +101,6 @@
             }
         }
 
->>>>>>> a54bf11b
         //Also add one for the default
         DiscoveryConfiguration configuration = getDiscoveryConfiguration(null);
         if(!result.containsKey(configuration.getId())){
