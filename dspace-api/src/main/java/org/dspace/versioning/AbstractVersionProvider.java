/**
 * The contents of this file are subject to the license and copyright
 * detailed in the LICENSE and NOTICE files at the root of the source
 * tree and available online at
 *
 * http://www.dspace.org/license/
 */
package org.dspace.versioning;

import java.io.IOException;
import java.sql.SQLException;
import java.util.List;
import java.util.Set;

import org.dspace.authorize.AuthorizeException;
import org.dspace.authorize.ResourcePolicy;
import org.dspace.authorize.service.AuthorizeService;
import org.dspace.content.Bitstream;
import org.dspace.content.Bundle;
import org.dspace.content.IMetadataValue;
import org.dspace.content.Item;
import org.dspace.content.MetadataField;
import org.dspace.content.MetadataSchema;
import org.dspace.content.service.BitstreamService;
import org.dspace.content.service.BundleService;
import org.dspace.content.service.ItemService;
import org.dspace.core.Context;
import org.dspace.storage.bitstore.service.BitstreamStorageService;
import org.springframework.beans.factory.annotation.Autowired;

/**
 *
 *
 * @author Fabio Bolognesi (fabio at atmire dot com)
 * @author Mark Diggory (markd at atmire dot com)
 * @author Ben Bosman (ben at atmire dot com)
 */
public abstract class AbstractVersionProvider {

    private Set<String> ignoredMetadataFields;

    @Autowired(required = true)
    protected AuthorizeService authorizeService;
    @Autowired(required = true)
    protected BitstreamService bitstreamService;
    @Autowired(required = true)
    protected BitstreamStorageService bitstreamStorageService;
    @Autowired(required = true)
    protected BundleService bundleService;
    @Autowired(required = true)
    protected ItemService itemService;

    protected void copyMetadata(Context context, Item itemNew, Item nativeItem) throws SQLException {
        List<IMetadataValue> md = itemService.getMetadata(nativeItem, Item.ANY, Item.ANY, Item.ANY, Item.ANY);
        for (IMetadataValue aMd : md) {
            MetadataField metadataField = aMd.getMetadataField();
            MetadataSchema metadataSchema = metadataField.getMetadataSchema();
            String unqualifiedMetadataField = metadataSchema.getName() + "." + metadataField.getElement();
            if(getIgnoredMetadataFields().contains(metadataField.toString('.')) ||
                    getIgnoredMetadataFields().contains(unqualifiedMetadataField + "." + Item.ANY))
            {
                //Skip this metadata field
                continue;
            }

            itemService.addMetadata(context, itemNew, metadataField, aMd.getLanguage(), aMd.getValue(), aMd.getAuthority(), aMd.getConfidence());
        }
    }

    protected void createBundlesAndAddBitstreams(Context c, Item itemNew, Item nativeItem) throws SQLException, AuthorizeException, IOException {
        for(Bundle nativeBundle : nativeItem.getBundles())
        {
            Bundle bundleNew = bundleService.create(c, itemNew, nativeBundle.getName());
            // DSpace knows several types of resource policies (see the class
            // org.dspace.authorize.ResourcePolicy): Submission, Workflow, Custom
            // and inherited. Submission, Workflow and Inherited policies will be
            // set automatically as neccessary. We need to copy the custom policies
            // only to preserve customly set policies and embargos (which are
            // realized by custom policies with a start date).
            List<ResourcePolicy> bundlePolicies = 
                    authorizeService.findPoliciesByDSOAndType(c, nativeBundle, ResourcePolicy.TYPE_CUSTOM);
            authorizeService.addPolicies(c, bundlePolicies, bundleNew);
            
            for(Bitstream nativeBitstream : nativeBundle.getBitstreams())
            {
                // Metadata and additional information like internal identifier, 
                // file size, checksum, and checksum algorithm are set by the bitstreamStorageService.clone(...)
                // and respectively bitstreamService.clone(...) method.
                Bitstream bitstreamNew =  bitstreamStorageService.clone(c, nativeBitstream);

                bundleService.addBitstream(c, bundleNew, bitstreamNew);

                // NOTE: bundle.addBitstream() causes Bundle policies to be inherited by default.
                // So, we need to REMOVE any inherited TYPE_CUSTOM policies before copying over the correct ones.
                authorizeService.removeAllPoliciesByDSOAndType(c, bitstreamNew, ResourcePolicy.TYPE_CUSTOM);

                // Now, we need to copy the TYPE_CUSTOM resource policies from old bitstream
                // to the new bitstream, like we did above for bundles
                List<ResourcePolicy> bitstreamPolicies = 
                        authorizeService.findPoliciesByDSOAndType(c, nativeBitstream, ResourcePolicy.TYPE_CUSTOM);
                authorizeService.addPolicies(c, bitstreamPolicies, bitstreamNew);

                if(nativeBundle.getPrimaryBitstream() != null && nativeBundle.getPrimaryBitstream().equals(nativeBitstream))
                {
                    bundleNew.setPrimaryBitstreamID(bitstreamNew);
                }
                
                bitstreamService.update(c, bitstreamNew);
            }
        }
    }

<<<<<<< HEAD

    protected Bitstream createBitstream(Context context, Bitstream nativeBitstream) throws AuthorizeException, SQLException, IOException {
        Bitstream newBitstream = bitstreamStorageService.clone(context, nativeBitstream);
	    List<IMetadataValue> bitstreamMeta = bitstreamService.getMetadata(nativeBitstream, Item.ANY, Item.ANY, Item.ANY, Item.ANY);
	    for (IMetadataValue value : bitstreamMeta) {
		    bitstreamService.addMetadata(context, newBitstream, value.getMetadataField(), value.getLanguage(), value.getValue(), value.getAuthority(), value.getConfidence());
	    }
	    return newBitstream;
    }

=======
>>>>>>> c6e097fc
    public void setIgnoredMetadataFields(Set<String> ignoredMetadataFields) {
        this.ignoredMetadataFields = ignoredMetadataFields;
    }

    public Set getIgnoredMetadataFields() {
        return ignoredMetadataFields;
    }
}<|MERGE_RESOLUTION|>--- conflicted
+++ resolved
@@ -110,19 +110,6 @@
         }
     }
 
-<<<<<<< HEAD
-
-    protected Bitstream createBitstream(Context context, Bitstream nativeBitstream) throws AuthorizeException, SQLException, IOException {
-        Bitstream newBitstream = bitstreamStorageService.clone(context, nativeBitstream);
-	    List<IMetadataValue> bitstreamMeta = bitstreamService.getMetadata(nativeBitstream, Item.ANY, Item.ANY, Item.ANY, Item.ANY);
-	    for (IMetadataValue value : bitstreamMeta) {
-		    bitstreamService.addMetadata(context, newBitstream, value.getMetadataField(), value.getLanguage(), value.getValue(), value.getAuthority(), value.getConfidence());
-	    }
-	    return newBitstream;
-    }
-
-=======
->>>>>>> c6e097fc
     public void setIgnoredMetadataFields(Set<String> ignoredMetadataFields) {
         this.ignoredMetadataFields = ignoredMetadataFields;
     }
