--- conflicted
+++ resolved
@@ -90,13 +90,8 @@
          CCLookup ccLookup = new CCLookup();
          ccLookup.issue(key);
          String matchValue = ccLookup.getLicenseName();
-<<<<<<< HEAD
-        List<IMetadataValue> dcvalues = itemService.getMetadata(item, params[0], params[1], params[2], params[3]);
+         List<IMetadataValue> dcvalues = itemService.getMetadata(item, params[0], params[1], params[2], params[3]);
          for (IMetadataValue dcvalue : dcvalues)
-=======
-         List<MetadataValue> dcvalues = itemService.getMetadata(item, params[0], params[1], params[2], params[3]);
-         for (MetadataValue dcvalue : dcvalues)
->>>>>>> 1b5ada2d
          {
              if (dcvalue.getValue().equals(matchValue))
              {
