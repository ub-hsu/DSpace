/**
 * The contents of this file are subject to the license and copyright
 * detailed in the LICENSE and NOTICE files at the root of the source
 * tree and available online at
 *
 * http://www.dspace.org/license/
 */
package org.dspace.statistics;

import java.util.HashSet;
import java.util.Set;

import org.dspace.content.Item;
import org.dspace.core.Constants;
import org.dspace.core.Context;
import org.dspace.event.Consumer;
import org.dspace.event.Event;
import org.dspace.utils.DSpace;

/**
 * StatisticsLogging Consumer for SolrLogger which captures Create, Update
 * and Delete Events on DSpace Objects.
 *
 * All usage-events will be updated to capture changes to e.g.
 * the owning collection
 *
 * @author kevinvandevelde at atmire.com
 * @author ben at atmrie.com
 */
public class StatisticsLoggingConsumer implements Consumer
{

    private Set<String> toRemoveQueries = null;

<<<<<<< HEAD
    DSpace dspace = new DSpace();

    SolrLogger indexer = dspace.getServiceManager().getServiceByName(SolrLogger.class.getName(),SolrLogger.class);
    
=======
    @Override
>>>>>>> 73a14a5c
    public void initialize() throws Exception
    {

    }

    // TODO: checkout whether moving of collections, communities and bitstreams works
    // TODO: use async threaded consumer as this might require some processing time
    // TODO: we might be able to improve the performance: changing the collection will trigger 4 update commands
    @Override
    public void consume(Context ctx, Event event) throws Exception
    {
        if (toRemoveQueries == null)
        {
            toRemoveQueries = new HashSet<String>();
        }

        int dsoId = event.getSubjectID();
        int dsoType = event.getSubjectType();
        int eventType = event.getEventType();

        // Check if we are deleting something
        if (eventType == Event.DELETE)
        {
            // First make sure we delete everything for this dso
            String query = "id:" + dsoId + " AND type:" + dsoType;
            toRemoveQueries.add(query);
        }
        else if (eventType == Event.MODIFY && dsoType == Constants.ITEM)
        {
            // We have a modified item check for a withdraw/reinstate
        }
        else if (eventType == Event.MODIFY_METADATA
                && event.getSubjectType() == Constants.ITEM)
        {
<<<<<<< HEAD
            // use solr4 join feature no need to have metadata on core statistics
=======
            Item item = Item.find(ctx, event.getSubjectID());

            String updateQuery = "id:" + item.getID() + " AND type:"
                    + item.getType();
            Map<String, List<String>> indexedValues = SolrLogger.queryField(
                    updateQuery, null, null);

            // Get all the metadata
            List<String> storageFieldList = new ArrayList<String>();
            List<List<Object>> storageValuesList = new ArrayList<List<Object>>();

            SolrLogger.update(updateQuery, "replace", storageFieldList,
                    storageValuesList);

>>>>>>> 73a14a5c
        }

        if (eventType == Event.ADD && dsoType == Constants.COLLECTION
                && event.getObject(ctx) instanceof Item)
        {
            // use solr4 join feature no need to have metadata on core statistics

        }
        else if (eventType == Event.REMOVE && dsoType == Constants.COLLECTION
                && event.getObject(ctx) instanceof Item)
        {
            // use solr4 join feature no need to have metadata on core statistics          
        }
    }


    @Override
    public void end(Context ctx) throws Exception
    {
        if (toRemoveQueries != null)
        {
            for (String query : toRemoveQueries)
            {
                indexer.removeIndex(query);
            }
        }
        // clean out toRemoveQueries
        toRemoveQueries = null;
    }

    @Override
    public void finish(Context ctx) throws Exception
    {
    }

}<|MERGE_RESOLUTION|>--- conflicted
+++ resolved
@@ -32,14 +32,10 @@
 
     private Set<String> toRemoveQueries = null;
 
-<<<<<<< HEAD
     DSpace dspace = new DSpace();
 
     SolrLogger indexer = dspace.getServiceManager().getServiceByName(SolrLogger.class.getName(),SolrLogger.class);
     
-=======
-    @Override
->>>>>>> 73a14a5c
     public void initialize() throws Exception
     {
 
@@ -74,24 +70,7 @@
         else if (eventType == Event.MODIFY_METADATA
                 && event.getSubjectType() == Constants.ITEM)
         {
-<<<<<<< HEAD
             // use solr4 join feature no need to have metadata on core statistics
-=======
-            Item item = Item.find(ctx, event.getSubjectID());
-
-            String updateQuery = "id:" + item.getID() + " AND type:"
-                    + item.getType();
-            Map<String, List<String>> indexedValues = SolrLogger.queryField(
-                    updateQuery, null, null);
-
-            // Get all the metadata
-            List<String> storageFieldList = new ArrayList<String>();
-            List<List<Object>> storageValuesList = new ArrayList<List<Object>>();
-
-            SolrLogger.update(updateQuery, "replace", storageFieldList,
-                    storageValuesList);
-
->>>>>>> 73a14a5c
         }
 
         if (eventType == Event.ADD && dsoType == Constants.COLLECTION
