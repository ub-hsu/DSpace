--- conflicted
+++ resolved
@@ -7,14 +7,11 @@
  */
 package org.dspace.statistics;
 
-<<<<<<< HEAD
-import java.util.HashSet;
-import java.util.Set;
-=======
 import java.sql.SQLException;
 import java.util.*;
->>>>>>> a54bf11b
 
+import org.dspace.content.Collection;
+import org.dspace.content.Community;
 import org.dspace.content.Item;
 import org.dspace.content.factory.ContentServiceFactory;
 import org.dspace.content.service.CollectionService;
@@ -23,12 +20,8 @@
 import org.dspace.core.Context;
 import org.dspace.event.Consumer;
 import org.dspace.event.Event;
-<<<<<<< HEAD
-import org.dspace.utils.DSpace;
-=======
 import org.dspace.statistics.factory.StatisticsServiceFactory;
 import org.dspace.statistics.service.SolrLoggerService;
->>>>>>> a54bf11b
 
 /**
  * StatisticsLogging Consumer for SolrLogger which captures Create, Update
@@ -48,10 +41,7 @@
     protected SolrLoggerService solrLoggerService = StatisticsServiceFactory.getInstance().getSolrLoggerService();
     private Set<String> toRemoveQueries = null;
 
-    DSpace dspace = new DSpace();
-
-    SolrLogger indexer = dspace.getServiceManager().getServiceByName(SolrLogger.class.getName(),SolrLogger.class);
-    
+    @Override
     public void initialize() throws Exception
     {
 
@@ -60,6 +50,7 @@
     // TODO: checkout whether moving of collections, communities and bitstreams works
     // TODO: use async threaded consumer as this might require some processing time
     // TODO: we might be able to improve the performance: changing the collection will trigger 4 update commands
+    @Override
     public void consume(Context ctx, Event event) throws Exception
     {
         if (toRemoveQueries == null)
@@ -85,9 +76,6 @@
         else if (eventType == Event.MODIFY_METADATA
                 && event.getSubjectType() == Constants.ITEM)
         {
-<<<<<<< HEAD
-            // use solr4 join feature no need to have metadata on core statistics
-=======
             Item item = itemService.find(ctx, event.getSubjectID());
 
             String updateQuery = "id:" + item.getID() + " AND type:"
@@ -102,15 +90,11 @@
             solrLoggerService.update(updateQuery, "replace", storageFieldList,
                     storageValuesList);
 
->>>>>>> a54bf11b
         }
 
         if (eventType == Event.ADD && dsoType == Constants.COLLECTION
                 && event.getObject(ctx) instanceof Item)
         {
-<<<<<<< HEAD
-            // use solr4 join feature no need to have metadata on core statistics
-=======
             // We are mapping a new item make sure that the owning collection is
             // updated
             Item newItem = (Item) event.getObject(ctx);
@@ -132,15 +116,11 @@
 
             // Now make sure we also update the communities
             solrLoggerService.update(updateQuery, "addOne", fieldNames, valuesList);
->>>>>>> a54bf11b
 
         }
         else if (eventType == Event.REMOVE && dsoType == Constants.COLLECTION
                 && event.getObject(ctx) instanceof Item)
         {
-<<<<<<< HEAD
-            // use solr4 join feature no need to have metadata on core statistics          
-=======
             // Unmapping items
             Item newItem = (Item) event.getObject(ctx);
             String updateQuery = "id: " + newItem.getID() + " AND type:"
@@ -173,12 +153,11 @@
         {
             Community community = coll.getCommunities().get(i);
             findComms(community, owningComms);
->>>>>>> a54bf11b
         }
+
+        return owningComms;
     }
 
-<<<<<<< HEAD
-=======
     private void findComms(Community comm, List<Object> parentComms)
             throws SQLException
     {
@@ -194,25 +173,22 @@
         Community parent = parentCommunities.size() == 0 ? null : parentCommunities.get(0);
         findComms(parent, parentComms);
     }
->>>>>>> a54bf11b
 
+    @Override
     public void end(Context ctx) throws Exception
     {
         if (toRemoveQueries != null)
         {
             for (String query : toRemoveQueries)
             {
-<<<<<<< HEAD
-                indexer.removeIndex(query);
-=======
                 solrLoggerService.removeIndex(query);
->>>>>>> a54bf11b
             }
         }
         // clean out toRemoveQueries
         toRemoveQueries = null;
     }
 
+    @Override
     public void finish(Context ctx) throws Exception
     {
     }
