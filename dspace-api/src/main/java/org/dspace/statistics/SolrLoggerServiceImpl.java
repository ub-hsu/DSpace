/**
 * The contents of this file are subject to the license and copyright
 * detailed in the LICENSE and NOTICE files at the root of the source
 * tree and available online at
 *
 * http://www.dspace.org/license/
 */
package org.dspace.statistics;

import java.io.File;
import java.io.FileFilter;
<<<<<<< HEAD
=======
import java.io.FileNotFoundException;
>>>>>>> c6e097fc
import java.io.FileWriter;
import java.io.IOException;
import java.io.InputStream;
import java.io.InputStreamReader;
import java.io.Reader;
import java.io.UnsupportedEncodingException;
<<<<<<< HEAD
=======
import java.net.InetAddress;
>>>>>>> c6e097fc
import java.net.URLEncoder;
import java.sql.SQLException;
import java.text.DateFormat;
import java.text.ParseException;
import java.text.SimpleDateFormat;
import java.util.ArrayList;
import java.util.Calendar;
import java.util.Date;
import java.util.EnumSet;
import java.util.HashMap;
import java.util.HashSet;
import java.util.List;
import java.util.Map;
import java.util.Set;
<<<<<<< HEAD

import javax.servlet.http.HttpServletRequest;

=======
import javax.servlet.http.HttpServletRequest;

import au.com.bytecode.opencsv.CSVReader;
import au.com.bytecode.opencsv.CSVWriter;
import com.maxmind.geoip2.DatabaseReader;
import com.maxmind.geoip2.exception.GeoIp2Exception;
import com.maxmind.geoip2.model.CityResponse;
>>>>>>> c6e097fc
import org.apache.commons.io.FileUtils;
import org.apache.commons.lang.ArrayUtils;
import org.apache.commons.lang.StringUtils;
import org.apache.commons.lang.time.DateFormatUtils;
import org.apache.http.HttpResponse;
import org.apache.http.client.methods.HttpGet;
import org.apache.http.impl.client.DefaultHttpClient;
import org.apache.solr.client.solrj.SolrQuery;
import org.apache.solr.client.solrj.SolrServerException;
import org.apache.solr.client.solrj.impl.HttpSolrServer;
import org.apache.solr.client.solrj.request.AbstractUpdateRequest;
import org.apache.solr.client.solrj.request.ContentStreamUpdateRequest;
import org.apache.solr.client.solrj.request.CoreAdminRequest;
import org.apache.solr.client.solrj.request.LukeRequest;
import org.apache.solr.client.solrj.response.FacetField;
import org.apache.solr.client.solrj.response.LukeResponse;
import org.apache.solr.client.solrj.response.QueryResponse;
import org.apache.solr.client.solrj.response.RangeFacet;
import org.apache.solr.client.solrj.response.SolrPingResponse;
import org.apache.solr.client.solrj.util.ClientUtils;
import org.apache.solr.common.SolrDocument;
import org.apache.solr.common.SolrDocumentList;
import org.apache.solr.common.SolrInputDocument;
import org.apache.solr.common.luke.FieldFlag;
import org.apache.solr.common.params.CommonParams;
import org.apache.solr.common.params.FacetParams;
import org.apache.solr.common.params.MapSolrParams;
import org.apache.solr.common.params.ModifiableSolrParams;
import org.apache.solr.common.params.ShardParams;
import org.dspace.browse.BrowsableDSpaceObject;
import org.dspace.content.Bitstream;
import org.dspace.content.Bundle;
import org.dspace.content.Collection;
import org.dspace.content.Community;
import org.dspace.content.DCDate;
import org.dspace.content.DSpaceObject;
import org.dspace.content.Item;
import org.dspace.content.factory.ContentServiceFactory;
import org.dspace.content.service.BitstreamService;
import org.dspace.content.service.DSpaceObjectLegacySupportService;
import org.dspace.core.ConfigurationManager;
import org.dspace.core.Constants;
import org.dspace.core.Context;
import org.dspace.eperson.EPerson;
import org.dspace.eperson.Group;
import org.dspace.services.ConfigurationService;
import org.dspace.statistics.service.SolrLoggerService;
import org.dspace.statistics.util.DnsLookup;
import org.dspace.statistics.util.SpiderDetector;
import org.dspace.usage.UsageWorkflowEvent;
<<<<<<< HEAD
import org.dspace.utils.DSpace;
import org.springframework.beans.factory.InitializingBean;
import org.springframework.beans.factory.annotation.Autowired;

import au.com.bytecode.opencsv.CSVReader;
import au.com.bytecode.opencsv.CSVWriter;

=======
import org.slf4j.Logger;
import org.slf4j.LoggerFactory;
import org.springframework.beans.factory.InitializingBean;
import org.springframework.beans.factory.annotation.Autowired;

>>>>>>> c6e097fc
/**
 * Static holder for a HttpSolrClient connection pool to issue
 * usage logging events to Solr from DSpace libraries, and some static query
 * composers.
 * 
 * @author ben at atmire.com
 * @author kevinvandevelde at atmire.com
 * @author mdiggory at atmire.com
 */
public class SolrLoggerServiceImpl implements SolrLoggerService, InitializingBean
{
<<<<<<< HEAD
    private static final Logger log = Logger.getLogger(SolrLoggerServiceImpl.class);
    
	public static final String CFG_STAT_MODULE = "solr-statistics";
    
	public static final String CFG_USAGE_MODULE = "usage-statistics";
=======
    private static final Logger log = LoggerFactory.getLogger(SolrLoggerServiceImpl.class);
>>>>>>> c6e097fc

    private static final String MULTIPLE_VALUES_SPLITTER = "|";

    protected HttpSolrServer solr;

    public HttpSolrServer getSolr() {
		return solr;
	}

	public static final String DATE_FORMAT_8601 = "yyyy-MM-dd'T'HH:mm:ss.SSS'Z'";

    public static final String DATE_FORMAT_DCDATE = "yyyy-MM-dd'T'HH:mm:ss'Z'";

<<<<<<< HEAD
    private Boolean useProxies;
    
    @Autowired(required = true)
    private SpiderDetector spiderDetector;
=======
    protected DatabaseReader locationService;
>>>>>>> c6e097fc

    private List<String> statisticYearCores = new ArrayList<String>();

    private boolean statisticYearCoresInit = false;
    
    @Autowired(required = true)
    protected BitstreamService bitstreamService;
    @Autowired(required = true)
    protected ContentServiceFactory contentServiceFactory;
    @Autowired(required = true)
    private ConfigurationService configurationService;

    public static enum StatisticsType {
   		VIEW ("view"),
   		SEARCH ("search"),
   		SEARCH_RESULT ("search_result"),
        WORKFLOW("workflow");

   		private final String text;

        StatisticsType(String text) {
   	        this.text = text;
   	    }
   	    public String text()   { return text; }
   	}

    protected SolrLoggerServiceImpl()
    {

    }

    public boolean getUseProxies()
    {
        if (useProxies == null)
        {
            boolean result = false;
            if ("true".equals(configurationService.getProperty(
                    "solr-statistics.useProxies")))
            {
                result = true;
            }
            log.info("useProxies=" + useProxies);
            useProxies = result;
        }
        return useProxies;
    }

    @Override
    public void afterPropertiesSet() throws Exception
    {
        log.info("solr-statistics.spidersfile:" + configurationService.getProperty("solr-statistics.spidersfile"));
        log.info("solr-statistics.server:" + configurationService.getProperty("solr-statistics.server"));
        log.info("usage-statistics.dbfile:" + configurationService.getProperty("usage-statistics.dbfile"));
    	
        
        
        if (configurationService.getProperty("solr-statistics.server") != null)
        {
<<<<<<< HEAD
            String pcore = configurationService.getProperty(CFG_STAT_MODULE +
                    ".server");
            log.info("solr-statistics.server:" + pcore);
            HttpSolrServer server = null;
            
            if (pcore != null)
            {
                try
                {
                    server = new HttpSolrServer(pcore);
                    
                    //Attempt to retrieve all the statistic year cores
                    File solrDir = new File(configurationService.getProperty("dspace.dir") + "/solr/");
                    File[] solrCoreFiles = solrDir.listFiles(new FileFilter() {

                        @Override
                        public boolean accept(File file) {
                            //Core name example: statistics-2008
                            return file.getName().matches("statistics-\\d\\d\\d\\d");
                        }
                    });
                    //Base url should like : http://localhost:{port.number}/solr
                    String baseSolrUrl = server.getBaseURL().replace("statistics", "");
                    for (File solrCoreFile : solrCoreFiles) {
                        log.info("Loading core with name: " + solrCoreFile.getName());

                        createCore(server, solrCoreFile.getName());
                        //Add it to our cores list so we can query it !
                        statisticYearCores.add(baseSolrUrl.replace("http://", "").replace("https://", "") + solrCoreFile.getName());
                    }
                    //Also add the core containing the current year !
                    statisticYearCores.add(server.getBaseURL().replace("http://", "").replace("https://", ""));
                }
                catch (Exception e)
                {
                    log.warn(e.getMessage(), e);
                }
=======
            try
            {
                server = new HttpSolrServer(configurationService.getProperty("solr-statistics.server"));
            } catch (Exception e) {
            	log.error(e.getMessage(), e);
            }
        }
        solr = server;

        // Read in the file so we don't have to do it all the time
        //spiderIps = SpiderDetector.getSpiderIpAddresses();

        DatabaseReader service = null;
        // Get the db file for the location
        String dbPath = configurationService.getProperty("usage-statistics.dbfile");
        if (dbPath != null) {
            try {
                File dbFile = new File(dbPath);
                service = new DatabaseReader.Builder(dbFile).build();
            } catch (FileNotFoundException fe) {
                log.error(
                    "The GeoLite Database file is missing (" + dbPath + ")! Solr Statistics cannot generate location " +
                        "based reports! Please see the DSpace installation instructions for instructions to install " +
                        "this file.",
                    fe);
            } catch (IOException e) {
                log.error(
                    "Unable to load GeoLite Database file (" + dbPath + ")! You may need to reinstall it. See the " +
                        "DSpace installation instructions for more details.",
                    e);
>>>>>>> c6e097fc
            }
            solr = server;
        }
    }

    
    public SolrDocumentList getRawData(int type, int year) throws SolrServerException
    {
        SolrQuery query = new SolrQuery();
        String start = year+"-01-01T00:00:00.000Z";
        String end = (year+1)+"-01-01T00:00:00.000Z";
        query.setQuery("time:["+start+" TO "+end+"]");
        query.setFilterQueries("type:" + type);
        query.setRows(Integer.MAX_VALUE);
        query.setFields("ip", "id", "type", "time", "dns", "epersonid",
                "isBot", "userAgent");
        QueryResponse resp = getSolr().query(query);
        return resp.getResults();
    }
    
    public SolrDocumentList getRawData(int type) throws SolrServerException
    {
        SolrQuery query = new SolrQuery();
        query.setQuery("*:*");
        query.setFilterQueries("type:" + type);
        query.setRows(Integer.MAX_VALUE);
        query.setFields("ip", "id", "type", "time", "dns", "epersonid",
                "isBot", "userAgent");
        QueryResponse resp = getSolr().query(query);
        return resp.getResults();
    }

    /**
     * Old post method, use the new postview method instead !
     *
     * @deprecated
     * @param dspaceObject the object used.
     * @param request the current request context.
     * @param currentUser the current session's user.
     */
    public void post(BrowsableDSpaceObject dspaceObject, HttpServletRequest request,
            EPerson currentUser)
    {
        postView(dspaceObject, request,  currentUser);
    }

    /**
     * Store a usage event into Solr.
     *
     * @param dspaceObject the object used.
     * @param request the current request context.
     * @param currentUser the current session's user.
     */
    public void postView(BrowsableDSpaceObject dspaceObject, HttpServletRequest request,
                                EPerson currentUser)
    {
    	if (solr == null)
        {
            return;
        }
        initSolrYearCores();


        try
        {
            SolrInputDocument doc1 = getCommonSolrDocByRequest(dspaceObject, request, currentUser);
            if (doc1 == null) return;
            if(dspaceObject instanceof Bitstream)
            {
                Bitstream bit = (Bitstream) dspaceObject;
                List<Bundle> bundles = bit.getBundles();
                for (Bundle bundle : bundles) {
                    doc1.addField("bundleName", bundle.getName());
                }
            }

            doc1.addField("statistics_type", StatisticsType.VIEW.text());


            solr.add(doc1);
            //commits are executed automatically using the solr autocommit
//            solr.commit(false, false);

        }
        catch (RuntimeException re)
        {
            throw re;
        }
        catch (Exception e)
        {
        	log.error(e.getMessage(), e);
        }
    }
    
    @Override
	public void postView(BrowsableDSpaceObject dspaceObject,
			String ip, String userAgent, String xforwarderfor, EPerson currentUser) {
		if (getSolr() == null)
		{
			return;
		}

		try {
			SolrInputDocument doc1 = getCommonSolrDocByHeaders(dspaceObject, ip, userAgent, xforwarderfor,
					currentUser);
			if (doc1 == null)
				return;
			if (dspaceObject instanceof Bitstream) {
				Bitstream bit = (Bitstream) dspaceObject;
				List<Bundle> bundles = bit.getBundles();
				for (Bundle bundle : bundles) {
					doc1.addField("bundleName", bundle.getName());
				}
			}

			doc1.addField("statistics_type", StatisticsType.VIEW.text());

			solr.add(doc1);
			// commits are executed automatically using the solr autocommit
			// solr.commit(false, false);

		} catch (RuntimeException re) {
			throw re;
		} catch (Exception e) {
			log.error(e.getMessage(), e);
		}
	}
    

    /**
     * Returns a solr input document containing common information about the statistics
     * regardless if we are logging a search or a view of a DSpace object
     * @param dspaceObject the object used.
     * @param request the current request context.
     * @param currentUser the current session's user.
     * @return a solr input document
     * @throws SQLException in case of a database exception
     */
    private SolrInputDocument getCommonSolrDocByRequest(BrowsableDSpaceObject dspaceObject, HttpServletRequest request, EPerson currentUser) throws SQLException {
        boolean isSpiderBot = request != null && getSpiderDetector().isSpider(request);
        if(isSpiderBot &&
                !configurationService.getBooleanProperty("usage-statistics.logBots", true))
        {
            return null;
        }

        SolrInputDocument doc1 = new SolrInputDocument();
        // Save our basic info that we already have

        if(request != null){
            String ip = request.getRemoteAddr();

            if (isUseProxies() && request.getHeader("X-Forwarded-For") != null) {
                /* This header is a comma delimited list */
                for (String xfip : request.getHeader("X-Forwarded-For").split(",")) {
                    /* proxy itself will sometime populate this header with the same value in
                    remote address. ordering in spec is vague, we'll just take the last
                    not equal to the proxy
                    */
                    if (!request.getHeader("X-Forwarded-For").contains(ip)) {
                        ip = xfip.trim();
                    }
                }
            }

            doc1.addField("ip", ip);

            //Also store the referrer
            if(request.getHeader("referer") != null){
                doc1.addField("referrer", request.getHeader("referer"));
            }
            
            if (request.getHeader("User-Agent") != null)
                doc1.addField("userAgent", request.getHeader("User-Agent"));
            
            doc1.addField("isBot",isSpiderBot);
            
            try
            {
                String dns = DnsLookup.reverseDns(ip);
                doc1.addField("dns", dns.toLowerCase());
            }
            catch (Exception e)
            {
                log.info("Failed DNS Lookup for IP:" + ip);
                log.debug(e.getMessage(),e);
            }
<<<<<<< HEAD
=======
		    if(request.getHeader("User-Agent") != null)
		    {
		        doc1.addField("userAgent", request.getHeader("User-Agent"));
		    }
		    doc1.addField("isBot",isSpiderBot);
            // Save the location information if valid, save the event without
            // location information if not valid
            if (locationService != null) {
                try {
                    InetAddress ipAddress = InetAddress.getByName(ip);
                    CityResponse location = locationService.city(ipAddress);
                    String countryCode = location.getCountry().getIsoCode();
                    double latitude = location.getLocation().getLatitude();
                    double longitude = location.getLocation().getLongitude();
                    if (!(
                            "--".equals(countryCode)
                            && latitude == -180
                            && longitude == -180)
                    ) {
                        try {
                            doc1.addField("continent", LocationUtils
                                .getContinentCode(countryCode));
                        } catch (Exception e) {
                            System.out
                                .println("COUNTRY ERROR: " + countryCode);
                        }
                        doc1.addField("countryCode", countryCode);
                        doc1.addField("city", location.getCity().getName());
                        doc1.addField("latitude", latitude);
                        doc1.addField("longitude", longitude);
                    }
                } catch (IOException | GeoIp2Exception e) {
                    log.error("Unable to get location of request:  {}", e.getMessage());
                }
            }
>>>>>>> c6e097fc
        }

        if(dspaceObject != null){
            doc1.addField("id", dspaceObject.getID());
            doc1.addField("type", dspaceObject.getType());
            if(dspaceObject.haveHierarchy()) {
            	storeParents(doc1, (DSpaceObject)dspaceObject);
            }
        }
        // Save the current time
        doc1.addField("time", DateFormatUtils.format(new Date(), DATE_FORMAT_8601));
        if (currentUser != null)
        {
            doc1.addField("epersonid", currentUser.getID());
        }

        // Do any additional indexing, depends on the plugins
        List<SolrStatsIndexPlugin> solrServiceIndexPlugins = new DSpace()
                .getServiceManager().getServicesByType(
                        SolrStatsIndexPlugin.class);
        for (SolrStatsIndexPlugin solrServiceIndexPlugin : solrServiceIndexPlugins)
        {
            solrServiceIndexPlugin.additionalIndex(request, dspaceObject,
                    doc1);
        }
        
        return doc1;
    }

    private SolrInputDocument getCommonSolrDocByHeaders(BrowsableDSpaceObject dspaceObject, String ip, String userAgent, String xforwarderfor, EPerson currentUser) throws SQLException {
    	if (isUseProxies() && xforwarderfor != null) {
            /* This header is a comma delimited list */
            for (String xfip : xforwarderfor.split(",")) {
                /* proxy itself will sometime populate this header with the same value in
                remote address. ordering in spec is vague, we'll just take the last
                not equal to the proxy
                */
                if (!xforwarderfor.contains(ip)) {
                    ip = xfip.trim();
                }
            }
    	}
    	
    	String dns = null;
    	try
        {
            dns = DnsLookup.reverseDns(ip);
        }
        catch (Exception e)
        {
            log.error("Failed DNS Lookup for IP:" + ip);
            log.debug(e.getMessage(),e);
        }
    	return getCommonSolrDocByFinalIP(dspaceObject, ip, dns, userAgent, currentUser);
    }
    
    private SolrInputDocument getCommonSolrDocByFinalIP(BrowsableDSpaceObject dspaceObject, String ip, String dns, String userAgent, EPerson currentUser) throws SQLException {
        boolean isSpiderBot = spiderDetector.isSpider(ip);
        if(isSpiderBot &&
                !configurationService.getBooleanProperty("usage-statistics.logBots", true))
        {
            return null;
        }

        SolrInputDocument doc1 = new SolrInputDocument();
        
        // Save our basic info that we already have
        doc1.addField("ip", ip);

<<<<<<< HEAD
        if (userAgent != null)
        {
        	doc1.addField("userAgent", userAgent);
=======

            if (isUseProxies() && xforwardedfor != null) {
                /* This header is a comma delimited list */
                for (String xfip : xforwardedfor.split(",")) {
                    /* proxy itself will sometime populate this header with the same value in
                    remote address. ordering in spec is vague, we'll just take the last
                    not equal to the proxy
                    */
                    if (!xforwardedfor.contains(ip)) {
                        ip = xfip.trim();
                    }
                }

            doc1.addField("ip", ip);

            try
            {
                String dns = DnsLookup.reverseDns(ip);
                doc1.addField("dns", dns.toLowerCase());
            }
            catch (Exception e)
            {
                log.info("Failed DNS Lookup for IP:" + ip);
                log.debug(e.getMessage(),e);
            }
		    if(userAgent != null)
		    {
		        doc1.addField("userAgent", userAgent);
		    }
		    doc1.addField("isBot",isSpiderBot);
            // Save the location information if valid, save the event without
            // location information if not valid
            if (locationService != null) {
                try {
                    InetAddress ipAddress = InetAddress.getByName(ip);
                    CityResponse location = locationService.city(ipAddress);
                    String countryCode = location.getCountry().getIsoCode();
                    double latitude = location.getLocation().getLatitude();
                    double longitude = location.getLocation().getLongitude();
                    if (!(
                            "--".equals(countryCode)
                            && latitude == -180
                            && longitude == -180)
                    ) {
                        try {
                            doc1.addField("continent", LocationUtils
                                .getContinentCode(countryCode));
                        } catch (Exception e) {
                            System.out
                                .println("COUNTRY ERROR: " + countryCode);
                        }
                        doc1.addField("countryCode", countryCode);
                        doc1.addField("city", location.getCity().getName());
                        doc1.addField("latitude", latitude);
                        doc1.addField("longitude", longitude);
                    }
                } catch (GeoIp2Exception | IOException e) {
                    log.error("Unable to get location of request:  {}", e.getMessage());
                }
            }
>>>>>>> c6e097fc
        }
        
        doc1.addField("isBot",isSpiderBot);
        
        if (dns != null)
        {
            doc1.addField("dns", dns.toLowerCase());
        }
            
        if(dspaceObject != null){
            doc1.addField("id", dspaceObject.getID());
            doc1.addField("type", dspaceObject.getType());
            if(dspaceObject.haveHierarchy()) {
            	storeParents(doc1, (DSpaceObject)dspaceObject);
            }
        }
        // Save the current time
        doc1.addField("time", DateFormatUtils.format(new Date(), DATE_FORMAT_8601));
        if (currentUser != null)
        {
            doc1.addField("epersonid", currentUser.getID());
        }

        // Do any additional indexing, depends on the plugins
        List<SolrStatsIndexPlugin> solrServiceIndexPlugins = new DSpace()
                .getServiceManager().getServicesByType(
                        SolrStatsIndexPlugin.class);
        for (SolrStatsIndexPlugin solrServiceIndexPlugin : solrServiceIndexPlugins)
        {
            solrServiceIndexPlugin.additionalIndex(null, dspaceObject,
                    doc1);
        }
                
        return doc1;
    }

    
    @Override
    public void postSearch(BrowsableDSpaceObject resultObject, HttpServletRequest request, EPerson currentUser,
                                 List<String> queries, int rpp, String sortBy, String order, int page, DSpaceObject scope) {
        try
        {
            SolrInputDocument solrDoc = getCommonSolrDocByRequest(resultObject, request, currentUser);
            if (solrDoc == null) return;
            initSolrYearCores();

            for (String query : queries) {
                solrDoc.addField("query", query);
            }

            if(resultObject != null){
                //We have a search result
                solrDoc.addField("statistics_type", StatisticsType.SEARCH_RESULT.text());
            }else{
                solrDoc.addField("statistics_type", StatisticsType.SEARCH.text());
            }
            //Store the scope
            if(scope != null){
                solrDoc.addField("scopeId", scope.getType());
                solrDoc.addField("scopeType", scope.getID());
            }

            if(rpp != -1){
                solrDoc.addField("rpp", rpp);
            }

            if(sortBy != null){
                solrDoc.addField("sortBy", sortBy);
                if(order != null){
                    solrDoc.addField("sortOrder", order);
                }
            }

            if(page != -1){
                solrDoc.addField("page", page);
            }

            getSolr().add(solrDoc);
        }
        catch (RuntimeException re)
        {
            throw re;
        }
        catch (Exception e)
        {
        	log.error(e.getMessage(), e);
        }
    }

    @Override
    public void postWorkflow(UsageWorkflowEvent usageWorkflowEvent) throws SQLException {
        initSolrYearCores();
        try {
            SolrInputDocument solrDoc = getCommonSolrDocByRequest((BrowsableDSpaceObject)usageWorkflowEvent.getObject(), null, null);

            //Log the current collection & the scope !
            solrDoc.addField("owningColl", usageWorkflowEvent.getScope().getID());
            storeParents(solrDoc, usageWorkflowEvent.getScope());

            if(usageWorkflowEvent.getWorkflowStep() != null){
                solrDoc.addField("workflowStep", usageWorkflowEvent.getWorkflowStep());
            }
            if(usageWorkflowEvent.getOldState() != null){
                solrDoc.addField("previousWorkflowStep", usageWorkflowEvent.getOldState());
            }
            if(usageWorkflowEvent.getGroupOwners() != null){
                for (int i = 0; i < usageWorkflowEvent.getGroupOwners().length; i++) {
                    Group group = usageWorkflowEvent.getGroupOwners()[i];
                    solrDoc.addField("owner", "g" + group.getID());
                }
            }
            if(usageWorkflowEvent.getEpersonOwners() != null){
                for (int i = 0; i < usageWorkflowEvent.getEpersonOwners().length; i++) {
                    EPerson ePerson = usageWorkflowEvent.getEpersonOwners()[i];
                    solrDoc.addField("owner", "e" + ePerson.getID());
                }
            }

            solrDoc.addField("workflowItemId", usageWorkflowEvent.getWorkflowItem().getID());

            EPerson submitter = ((Item) usageWorkflowEvent.getObject()).getSubmitter();
            if(submitter != null){
                solrDoc.addField("submitter", submitter.getID());
            }
            solrDoc.addField("statistics_type", StatisticsType.WORKFLOW.text());
            if(usageWorkflowEvent.getActor() != null){
                solrDoc.addField("actor", usageWorkflowEvent.getActor().getID());
            }

            getSolr().add(solrDoc);
        }
        catch (Exception e)
        {
            //Log the exception, no need to send it through, the workflow shouldn't crash because of this !
        	log.error(e.getMessage(), e);
        }

    }

    @Override
    public void storeParents(SolrInputDocument doc1, DSpaceObject dso)
            throws SQLException
    {
        if (dso instanceof Community)
        {
            Community comm = (Community) dso;
            List<Community> parentCommunities = comm.getParentCommunities();
            for (Community parent : parentCommunities) {
                doc1.addField("owningComm", parent.getID());
                storeParents(doc1, parent);
            }
        }
        else if (dso instanceof Collection)
        {
            Collection coll = (Collection) dso;
            List<Community> communities = coll.getCommunities();
            for (Community community : communities) {
                doc1.addField("owningComm", community.getID());
                storeParents(doc1, community);
            }
        }
        else if (dso instanceof Item)
        {
            Item item = (Item) dso;
            List<Collection> collections = item.getCollections();
            for (Collection collection : collections) {
                doc1.addField("owningColl", collection.getID());
                storeParents(doc1, collection);
            }
        }
        else if (dso instanceof Bitstream)
        {
            Bitstream bitstream = (Bitstream) dso;
            List<Bundle> bundles = bitstream.getBundles();
            for (Bundle bundle : bundles) {
                List<Item> items = bundle.getItems();
                for (Item item : items) {
                    doc1.addField("owningItem", item.getID());
                    storeParents(doc1, item);
                }
            }
        }
    }

    public boolean isUseProxies()
    {
    	if (useProxies == null)
        {
            getUseProxies();
        }
        return useProxies;
    }

    @Override
    public void removeIndex(String query) throws IOException,
            SolrServerException
    {
        getSolr().deleteByQuery(query);
        getSolr().commit();
    }

    public class ResultProcessor
    {

        public void execute(String query) throws SolrServerException, IOException {
            Map<String, String> params = new HashMap<String, String>();
            params.put("q", query);
            params.put("rows", "10");
            if(0 < statisticYearCores.size()){
                params.put(ShardParams.SHARDS, StringUtils.join(statisticYearCores.iterator(), ','));
            }
            MapSolrParams solrParams = new MapSolrParams(params);
            QueryResponse response = getSolr().query(solrParams);
            
            long numbFound = response.getResults().getNumFound();

            // process the first batch
            process(response.getResults());

            // Run over the rest
            for (int i = 10; i < numbFound; i += 10)
            {
                params.put("start", String.valueOf(i));
                solrParams = new MapSolrParams(params);
                response = getSolr().query(solrParams);
                process(response.getResults());
            }

        }

        public void commit() throws IOException, SolrServerException {
            getSolr().commit();
        }

        /**
         * Override to manage pages of documents
         * @param docs
         */
        public void process(List<SolrDocument> docs) throws IOException, SolrServerException {
            for(SolrDocument doc : docs){
                process(doc);
            }
        }

        /**
         * Override to manage individual documents
         * @param doc
         */
        public void process(SolrDocument doc) throws IOException, SolrServerException {


        }
    }


    @Override
    public void markRobotsByIP()
    {
        for(String ip : getSpiderDetector().getSpiderIpAddresses()){

            try {

                /* Result Process to alter record to be identified as a bot */
                ResultProcessor processor = new ResultProcessor(){
                    @Override
                    public void process(SolrDocument doc) throws IOException, SolrServerException {
                        doc.removeFields("isBot");
                        doc.addField("isBot", true);
                        SolrInputDocument newInput = ClientUtils.toSolrInputDocument(doc);
                        getSolr().add(newInput);
                        log.info("Marked " + doc.getFieldValue("ip") + " as bot");
                    }
                };

                /* query for ip, exclude results previously set as bots. */
                processor.execute("ip:"+ip+ "* AND -isBot:true");

                getSolr().commit();

            } catch (Exception e) {
                log.error(e.getMessage(),e);
            }


        }

    }

    @Override
    public void markRobotByUserAgent(String agent){
        try {

                /* Result Process to alter record to be identified as a bot */
                ResultProcessor processor = new ResultProcessor(){
                    @Override
                    public void process(SolrDocument doc) throws IOException, SolrServerException {
                        doc.removeFields("isBot");
                        doc.addField("isBot", true);
                        SolrInputDocument newInput = ClientUtils.toSolrInputDocument(doc);
                        getSolr().add(newInput);
                    }
                };

                /* query for ip, exclude results previously set as bots. */
                processor.execute("userAgent:"+agent+ " AND -isBot:true");

                getSolr().commit();
            } catch (Exception e) {
                log.error(e.getMessage(),e);
            }
    }

    @Override
    public void deleteRobotsByIsBotFlag()
    {
        try {
           getSolr().deleteByQuery("isBot:true");
        } catch (Exception e) {
           log.error(e.getMessage(),e);
        }
    }

    @Override
    public void deleteIP(String ip)
    {
        try {
        	 getSolr().deleteByQuery("ip:"+ip + "*");
        } catch (Exception e) {
            log.error(e.getMessage(),e);
        }
    }

    @Override
    public void deleteRobotsByIP()
    {
        for(String ip : getSpiderDetector().getSpiderIpAddresses()){
            deleteIP(ip);
        }
    }

    @Override
    public void update(String query, String action,
            List<String> fieldNames, List<List<Object>> fieldValuesList)
            throws SolrServerException, IOException
    {
        // Since there is NO update
        // We need to get our documents
        // QueryResponse queryResponse = solr.query()//query(query, null, -1,
        // null, null, null);

        final List<SolrDocument> docsToUpdate = new ArrayList<SolrDocument>();

        ResultProcessor processor = new ResultProcessor(){
                @Override
                public void process(List<SolrDocument> docs) throws IOException, SolrServerException {
                    docsToUpdate.addAll(docs);
                }
            };

        processor.execute(query);

        // We have all the docs delete the ones we don't need
        getSolr().deleteByQuery(query);

        // Add the new (updated onces
        for (int i = 0; i < docsToUpdate.size(); i++)
        {
            SolrDocument solrDocument = docsToUpdate.get(i);
            // Now loop over our fieldname actions
            for (int j = 0; j < fieldNames.size(); j++)
            {
                String fieldName = fieldNames.get(j);
                List<Object> fieldValues = fieldValuesList.get(j);

                if (action.equals("addOne") || action.equals("replace"))
                {
                    if (action.equals("replace"))
                    {
                        solrDocument.removeFields(fieldName);
                    }

                    for (Object fieldValue : fieldValues)
                    {
                        solrDocument.addField(fieldName, fieldValue);
                    }
                }
                else if (action.equals("remOne"))
                {
                    // Remove the field
                    java.util.Collection<Object> values = solrDocument
                            .getFieldValues(fieldName);
                    solrDocument.removeFields(fieldName);
                    for (Object value : values)
                    {
                        // Keep all the values besides the one we need to remove
                        if (!fieldValues.contains((value)))
                        {
                            solrDocument.addField(fieldName, value);
                        }
                    }
                }
            }
            SolrInputDocument newInput = ClientUtils
                    .toSolrInputDocument(solrDocument);
            getSolr().add(newInput);
        }
        getSolr().commit();
        // System.out.println("SolrLogger.update(\""+query+"\"):"+(new
        // Date().getTime() - start)+"ms,"+numbFound+"records");
    }

    @Override
    public void query(String query, int max) throws SolrServerException
    {
        query(query, null, null,0, max, null, null, null, null, null, false);
    }

    @Override
    public ObjectCount[] queryFacetField(String query,
            String filterQuery, String facetField, int max, boolean showTotal,
            List<String> facetQueries) throws SolrServerException
    {
        QueryResponse queryResponse = query(query, filterQuery, facetField,
                0,max, null, null, null, facetQueries, null, false);
        if (queryResponse == null)
        {
            return new ObjectCount[0];
        }

        FacetField field = queryResponse.getFacetField(facetField);
        // At least make sure we have one value
        if (0 < field.getValueCount())
        {
            // Create an array for our result
            ObjectCount[] result = new ObjectCount[field.getValueCount()
                    + (showTotal ? 1 : 0)];
            // Run over our results & store them
            for (int i = 0; i < field.getValues().size(); i++)
            {
                FacetField.Count fieldCount = field.getValues().get(i);
                result[i] = new ObjectCount();
                result[i].setCount(fieldCount.getCount());
                result[i].setValue(fieldCount.getName());
            }
            if (showTotal)
            {
                result[result.length - 1] = new ObjectCount();
                result[result.length - 1].setCount(queryResponse.getResults()
                        .getNumFound());
                result[result.length - 1].setValue("total");
            }
            return result;
        }
        else
        {
            // Return an empty array cause we got no data
            return new ObjectCount[0];
        }
    }

    @Override
    public ObjectCount[] queryFacetDate(String query,
            String filterQuery, int max, String dateType, String dateStart,
            String dateEnd, boolean showTotal, Context context) throws SolrServerException
    {
		return queryFacetDate(query, filterQuery, max, dateType, dateStart,
				dateEnd, 1, showTotal);
    }
    
    public ObjectCount[] queryFacetDate(String query,
            String filterQuery, int max, String dateType, String dateStart,
            String dateEnd, int gap, boolean showTotal) throws SolrServerException
    {
        QueryResponse queryResponse = query(query, filterQuery, null, 0, max,
                dateType, dateStart, dateEnd, gap, null, null, false);
        if (queryResponse == null)
        {
            return new ObjectCount[0];
        }

        FacetField dateFacet = queryResponse.getFacetDate("time");
        // TODO: check if this cannot crash I checked it, it crashed!!!
        // Create an array for our result
        ObjectCount[] result = new ObjectCount[dateFacet.getValueCount()
                + (showTotal ? 1 : 0)];
        // Run over our datefacet & store all the values
        for (int i = 0; i < dateFacet.getValues().size(); i++)
        {
            FacetField.Count dateCount = dateFacet.getValues().get(i);
            result[i] = new ObjectCount();
            result[i].setCount(dateCount.getCount());
            result[i].setValue(getDateView(dateCount.getName(), dateType));
        }
        if (showTotal)
        {
            result[result.length - 1] = new ObjectCount();
            result[result.length - 1].setCount(queryResponse.getResults()
                    .getNumFound());
            // TODO: Make sure that this total is gotten out of the msgs.xml
            result[result.length - 1].setValue("total");
        }
        return result;
    }

    @Override
    public Map<String, Integer> queryFacetQuery(String query,
            String filterQuery, List<String> facetQueries)
            throws SolrServerException
    {
        QueryResponse response = query(query, filterQuery, null,0, 1, null, null,
                null, facetQueries, null, false);
        return response.getFacetQuery();
    }

    @Override
    public ObjectCount queryTotal(String query, String filterQuery)
            throws SolrServerException
    {
        QueryResponse queryResponse = query(query, filterQuery, null,0, -1, null,
                null, null, null, null, false);
        ObjectCount objCount = new ObjectCount();
        objCount.setCount(queryResponse.getResults().getNumFound());

        return objCount;
    }

    protected String getDateView(String name, String type)
    {
        if (name != null && name.matches("^[0-9]{4}\\-[0-9]{2}.*"))
        {
            /*
             * if("YEAR".equalsIgnoreCase(type)) return name.substring(0, 4);
             * else if("MONTH".equalsIgnoreCase(type)) return name.substring(0,
             * 7); else if("DAY".equalsIgnoreCase(type)) return
             * name.substring(0, 10); else if("HOUR".equalsIgnoreCase(type))
             * return name.substring(11, 13);
             */
            // Get our date
            Date date = null;
            try
            {
                SimpleDateFormat format = new SimpleDateFormat(DATE_FORMAT_8601);
                date = format.parse(name);
            }
            catch (ParseException e)
            {
                try
                {
                    // We should use the dcdate (the dcdate is used when
                    // generating random data)
                    SimpleDateFormat format = new SimpleDateFormat(
                            DATE_FORMAT_DCDATE);
                    date = format.parse(name);
                }
                catch (ParseException e1)
                {
                    e1.printStackTrace();
                }
                // e.printStackTrace();
            }
            String dateformatString = "dd-MM-yyyy";
            if ("DAY".equals(type))
            {
                dateformatString = "dd-MM-yyyy";
            }
            else if ("MONTH".equals(type))
            {
                dateformatString = "MMMM yyyy";

            }
            else if ("YEAR".equals(type))
            {
                dateformatString = "yyyy";
            }
            SimpleDateFormat simpleFormat = new SimpleDateFormat(
                    dateformatString);
            if (date != null)
            {
                name = simpleFormat.format(date);
            }

        }
        return name;
    }

    @Override
    public QueryResponse query(String query, String filterQuery,
            String facetField, int rows, int max, String dateType, String dateStart,
            String dateEnd, List<String> facetQueries, String sort, boolean ascending)
            throws SolrServerException
    {
    	return query(query, filterQuery,
            facetField, rows, max, dateType, dateStart,
            dateEnd, 1, facetQueries, sort, ascending);
    }
    
	public QueryResponse query(String query, String filterQuery,
	        String facetField, int rows, int max, String dateType, String dateStart,
	        String dateEnd, int gap, List<String> facetQueries, String sort, boolean ascending)
	        throws SolrServerException            
    {
        if (getSolr() == null)
        {
            return null;
        }

        // System.out.println("QUERY");
        SolrQuery solrQuery = new SolrQuery().setRows(rows).setQuery(query)
                .setFacetMinCount(1);
        addAdditionalSolrYearCores(solrQuery);

        // Set the date facet if present
        if (dateType != null)
        {
            solrQuery.setParam("facet.date", "time")
                    .
                    // EXAMPLE: NOW/MONTH+1MONTH
                    setParam("facet.date.end",
                            "NOW/" + dateType + dateEnd + dateType).setParam(
                            "facet.date.gap", "+" + gap + dateType)
                    .
                    // EXAMPLE: NOW/MONTH-" + nbMonths + "MONTHS
                    setParam("facet.date.start",
                            "NOW/" + dateType + dateStart + dateType + "S")
                    .setFacet(true);
        }
        if (facetQueries != null)
        {
            for (int i = 0; i < facetQueries.size(); i++)
            {
                String facetQuery = facetQueries.get(i);
                solrQuery.addFacetQuery(facetQuery);
            }
            if (0 < facetQueries.size())
            {
                solrQuery.setFacet(true);
            }
        }

        if (facetField != null)
        {
            solrQuery.addFacetField(facetField);
        }

        // Set the top x of if present
        if (max != -1)
        {
            solrQuery.setFacetLimit(max);
        }

        // A filter is used instead of a regular query to improve
        // performance and ensure the search result ordering will
        // not be influenced

        // Choose to filter by the Legacy spider IP list (may get too long to properly filter all IP's
        if(configurationService.getBooleanProperty("solr-statistics.query.filter.spiderIp",false))
        {
            solrQuery.addFilterQuery(getIgnoreSpiderIPs());
        }

        // Choose to filter by isBot field, may be overriden in future
        // to allow views on stats based on bots.
        if(configurationService.getBooleanProperty("solr-statistics.query.filter.isBot",true))
        {
            solrQuery.addFilterQuery("-isBot:true");
        }

        if(sort != null){
            solrQuery.setSortField(sort, (ascending ? SolrQuery.ORDER.asc : SolrQuery.ORDER.desc));
        }

        String[] bundles = configurationService.getArrayProperty("solr-statistics.query.filter.bundles");
        if(bundles != null && bundles.length > 0){

            /**
             * The code below creates a query that will allow only records which do not have a bundlename
             * (items, collections, ...) or bitstreams that have a configured bundle name
             */
            StringBuffer bundleQuery = new StringBuffer();
            //Also add the possibility that if no bundle name is there these results will also be returned !
            bundleQuery.append("-(bundleName:[* TO *]");
            for (int i = 0; i < bundles.length; i++) {
                String bundle = bundles[i].trim();
                bundleQuery.append("-bundleName:").append(bundle);
                if(i != bundles.length - 1){
                    bundleQuery.append(" AND ");
                }
            }
            bundleQuery.append(")");


            solrQuery.addFilterQuery(bundleQuery.toString());
        }

        if (filterQuery != null)
        {
            solrQuery.addFilterQuery(filterQuery);
        }

        QueryResponse response;
        try
        {
            // solr.set
            response = solr.query(solrQuery);
        }
        catch (SolrServerException e)
        {
            System.err.println("Error using query " + query);
            throw e;
        }
        return response;
    }


    /** String of IP and Ranges in IPTable as a Solr Query */
    protected String filterQuery = null;

    @Override
    public String getIgnoreSpiderIPs()
    {
        if (filterQuery == null) {
            StringBuilder query = new StringBuilder();
            boolean first = true;
            for (String ip : getSpiderDetector().getSpiderIpAddresses()) {
                if (first) {
                    query.append(" AND ");
                    first = false;
                }

                query.append(" NOT(ip: ").append(ip).append(")");
            }
            filterQuery = query.toString();
        }

        return filterQuery;

    }
    
    @Override
    public void optimizeSOLR() {
        try {
            long start = System.currentTimeMillis();
            System.out.println("SOLR Optimize -- Process Started:"+start);
            getSolr().optimize();
            long finish = System.currentTimeMillis();
            System.out.println("SOLR Optimize -- Process Finished:"+finish);
            System.out.println("SOLR Optimize -- Total time taken:"+(finish-start) + " (ms).");
        } catch (SolrServerException sse) {
            System.err.println(sse.getMessage());
        } catch (IOException ioe) {
            System.err.println(ioe.getMessage());
        }
    }

    @Override
    public void shardSolrIndex() throws IOException, SolrServerException {
        /*
        Start by faceting by year so we can include each year in a separate core !
         */
        SolrQuery yearRangeQuery = new SolrQuery();
        yearRangeQuery.setQuery("*:*");
        yearRangeQuery.setRows(0);
        yearRangeQuery.setFacet(true);
        yearRangeQuery.add(FacetParams.FACET_RANGE, "time");
        //We go back to 2000 the year 2000, this is a bit overkill but this way we ensure we have everything
        //The alternative would be to sort but that isn't recommended since it would be a very costly query !
        yearRangeQuery.add(FacetParams.FACET_RANGE_START, "NOW/YEAR-" + (Calendar.getInstance().get(Calendar.YEAR) - 2000) + "YEARS");
        //Add the +0year to ensure that we DO NOT include the current year
        yearRangeQuery.add(FacetParams.FACET_RANGE_END, "NOW/YEAR+0YEARS");
        yearRangeQuery.add(FacetParams.FACET_RANGE_GAP, "+1YEAR");
        yearRangeQuery.add(FacetParams.FACET_MINCOUNT, String.valueOf(1));

        //Create a temp directory to store our files in !
        File tempDirectory = new File(configurationService.getProperty("dspace.dir") + File.separator + "temp" + File.separator);
        tempDirectory.mkdirs();


        QueryResponse queryResponse = getSolr().query(yearRangeQuery);
        //We only have one range query !
        List<RangeFacet.Count> yearResults = queryResponse.getFacetRanges().get(0).getCounts();
        for (RangeFacet.Count count : yearResults) {
            long totalRecords = count.getCount();

            //Create a range query from this !
            //We start with out current year
            DCDate dcStart = new DCDate(count.getValue());
            Calendar endDate = Calendar.getInstance();
            //Advance one year for the start of the next one !
            endDate.setTime(dcStart.toDate());
            endDate.add(Calendar.YEAR, 1);
            DCDate dcEndDate = new DCDate(endDate.getTime());


            StringBuilder filterQuery = new StringBuilder();
            filterQuery.append("time:([");
            filterQuery.append(ClientUtils.escapeQueryChars(dcStart.toString()));
            filterQuery.append(" TO ");
            filterQuery.append(ClientUtils.escapeQueryChars(dcEndDate.toString()));
            filterQuery.append("]");
            //The next part of the filter query excludes the content from midnight of the next year !
            filterQuery.append(" NOT ").append(ClientUtils.escapeQueryChars(dcEndDate.toString()));
            filterQuery.append(")");


            Map<String, String> yearQueryParams = new HashMap<String, String>();
            yearQueryParams.put(CommonParams.Q, "*:*");
            yearQueryParams.put(CommonParams.ROWS, String.valueOf(10000));
            yearQueryParams.put(CommonParams.FQ, filterQuery.toString());
            yearQueryParams.put(CommonParams.WT, "csv");

            //Tell SOLR how to escape and separate the values of multi-valued fields
            yearQueryParams.put("csv.escape", "\\");
            yearQueryParams.put("csv.mv.separator", MULTIPLE_VALUES_SPLITTER);

            //Start by creating a new core
            String coreName = "statistics-" + dcStart.getYearUTC();
            HttpSolrServer statisticsYearServer = createCore(solr, coreName);

            System.out.println("Moving: " + totalRecords + " into core " + coreName);
            log.info("Moving: " + totalRecords + " records into core " + coreName);

            List<File> filesToUpload = new ArrayList<File>();
            for(int i = 0; i < totalRecords; i+=10000){
                String solrRequestUrl = solr.getBaseURL() + "/select";
                solrRequestUrl = generateURL(solrRequestUrl, yearQueryParams);

                HttpGet get = new HttpGet(solrRequestUrl);
                HttpResponse response = new DefaultHttpClient().execute(get);
                InputStream csvInputstream = response.getEntity().getContent();
                //Write the csv ouput to a file !
                File csvFile = new File(tempDirectory.getPath() + File.separatorChar + "temp." + dcStart.getYearUTC() + "." + i + ".csv");
                FileUtils.copyInputStreamToFile(csvInputstream, csvFile);
                filesToUpload.add(csvFile);

                //Add 10000 & start over again
                yearQueryParams.put(CommonParams.START, String.valueOf((i + 10000)));
            }

            Set<String> multivaluedFields = getMultivaluedFieldNames();

            for (File tempCsv : filesToUpload) {
                //Upload the data in the csv files to our new solr core
                ContentStreamUpdateRequest contentStreamUpdateRequest = new ContentStreamUpdateRequest("/update/csv");
                contentStreamUpdateRequest.setParam("stream.contentType", "text/plain;charset=utf-8");
                contentStreamUpdateRequest.setParam("escape", "\\");
	            contentStreamUpdateRequest.setParam("skip", "_version_");
                contentStreamUpdateRequest.setAction(AbstractUpdateRequest.ACTION.COMMIT, true, true);
                contentStreamUpdateRequest.addFile(tempCsv, "text/plain;charset=utf-8");

                //Add parsing directives for the multivalued fields so that they are stored as separate values instead of one value
                for (String multivaluedField : multivaluedFields) {
                    contentStreamUpdateRequest.setParam("f." + multivaluedField + ".split", Boolean.TRUE.toString());
                    contentStreamUpdateRequest.setParam("f." + multivaluedField + ".separator", MULTIPLE_VALUES_SPLITTER);
                }

                statisticsYearServer.request(contentStreamUpdateRequest);
            }

            statisticsYearServer.commit(true, true);


            //Delete contents of this year from our year query !
            getSolr().deleteByQuery(filterQuery.toString());
            getSolr().commit(true, true);

            log.info("Moved " + totalRecords + " records into core: " + coreName);
        }

        FileUtils.deleteDirectory(tempDirectory);
    }

    protected HttpSolrServer createCore(HttpSolrServer solr, String coreName) throws IOException, SolrServerException {
        String solrDir = configurationService.getProperty("dspace.dir") + File.separator + "solr" +File.separator;
        String baseSolrUrl = solr.getBaseURL().replace("statistics", "");
        
        //DS-3458: Test to see if a solr core already exists.  If it exists, return that server.  Otherwise create a new one.
        HttpSolrServer returnServer = new HttpSolrServer(baseSolrUrl + "/" + coreName);
        try {
            SolrPingResponse ping = returnServer.ping();
            log.debug(String.format("Ping of Solr Core [%s] Returned with Status [%d]", coreName, ping.getStatus()));
            return returnServer;
        } catch(Exception e) {
            log.debug(String.format("Ping of Solr Core [%s] Failed with [%s].  New Core Will be Created", coreName, e.getClass().getName()));
        }
        
        //Unfortunately, this class is documented as "experimental and subject to change" on the Lucene website.
        //http://lucene.apache.org/solr/4_4_0/solr-solrj/org/apache/solr/client/solrj/request/CoreAdminRequest.html
        CoreAdminRequest.Create create = new CoreAdminRequest.Create();
        create.setCoreName(coreName);
        
        //The config files for a statistics shard reside wihtin the statistics repository
        create.setInstanceDir("statistics");
        create.setDataDir(solrDir + coreName + File.separator + "data");
        //It is unclear why a separate solr server using the baseSolrUrl is required.
        //Based on testing while working on DS-3457, this appears to be necessary.
        HttpSolrServer solrServer = new HttpSolrServer(baseSolrUrl);
        
        //DS-3457: The invocation of this method will cause tomcat to hang if this method is invoked before the solr webapp has fully initialized.
        //Also, any attempt to ping a repository before solr is fully initialized will also cause tomcat to hang.
        create.process(solrServer);
        log.info("Created core with name: " + coreName);
        return returnServer;
    }

    /**
     * Retrieves a list of all the multi valued fields in the solr core
     * @return all fields tagged as multivalued
     * @throws SolrServerException When getting the schema information from the SOLR core fails
     * @throws IOException When connection to the SOLR server fails
     */
    public Set<String> getMultivaluedFieldNames() throws SolrServerException, IOException {
        Set<String> multivaluedFields = new HashSet<String>();
        LukeRequest lukeRequest = new LukeRequest();
        lukeRequest.setShowSchema(true);
        LukeResponse process = lukeRequest.process(solr);
        Map<String, LukeResponse.FieldInfo> fields = process.getFieldInfo();
        for(String fieldName : fields.keySet())
        {
            LukeResponse.FieldInfo fieldInfo = fields.get(fieldName);
            EnumSet<FieldFlag> flags = fieldInfo.getFlags();
            for(FieldFlag fieldFlag : flags)
            {
                if(fieldFlag.getAbbreviation() == FieldFlag.MULTI_VALUED.getAbbreviation())
                {
                    multivaluedFields.add(fieldName);
                }
            }
        }
        return multivaluedFields;
    }


    @Override
    public void reindexBitstreamHits(boolean removeDeletedBitstreams) throws Exception {
        Context context = new Context();

        try {
            //First of all retrieve the total number of records to be updated
            SolrQuery query = new SolrQuery();
            query.setQuery("*:*");
            query.addFilterQuery("type:" + Constants.BITSTREAM);
            //Only retrieve records which do not have a bundle name
            query.addFilterQuery("-bundleName:[* TO *]");
            query.setRows(0);
            addAdditionalSolrYearCores(query);
            long totalRecords = getSolr().query(query).getResults().getNumFound();

            File tempDirectory = new File(configurationService.getProperty("dspace.dir") + File.separator + "temp" + File.separator);
            tempDirectory.mkdirs();
            List<File> tempCsvFiles = new ArrayList<File>();
            for(int i = 0; i < totalRecords; i+=10000){
                Map<String, String> params = new HashMap<String, String>();
                params.put(CommonParams.Q, "*:*");
                params.put(CommonParams.FQ, "-bundleName:[* TO *] AND type:" + Constants.BITSTREAM);
                params.put(CommonParams.WT, "csv");
                params.put(CommonParams.ROWS, String.valueOf(10000));
                params.put(CommonParams.START, String.valueOf(i));

                String solrRequestUrl = getSolr().getBaseURL() + "/select";
                solrRequestUrl = generateURL(solrRequestUrl, params);

                HttpGet get = new HttpGet(solrRequestUrl);
                HttpResponse response = new DefaultHttpClient().execute(get);

                InputStream  csvOutput = response.getEntity().getContent();
                Reader csvReader = new InputStreamReader(csvOutput);
                List<String[]> rows = new CSVReader(csvReader).readAll();
                String[][] csvParsed = rows.toArray(new String[rows.size()][]);
                String[] header = csvParsed[0];
                //Attempt to find the bitstream id index !
                int idIndex = 0;
                for (int j = 0; j < header.length; j++) {
                    if(header[j].equals("id")){
                        idIndex = j;
                    }
                }

                File tempCsv = new File(tempDirectory.getPath() + File.separatorChar + "temp." + i + ".csv");
                tempCsvFiles.add(tempCsv);
                CSVWriter csvp = new CSVWriter(new FileWriter(tempCsv));
                //csvp.setAlwaysQuote(false);

                //Write the header !
                csvp.writeNext((String[]) ArrayUtils.add(header, "bundleName"));
                Map<String, String> bitBundleCache = new HashMap<>();
                //Loop over each line (skip the headers though)!
                for (int j = 1; j < csvParsed.length; j++){
                    String[] csvLine = csvParsed[j];
                    //Write the default line !
                    String bitstreamId = csvLine[idIndex];
                    //Attempt to retrieve our bundle name from the cache !
                    String bundleName = bitBundleCache.get(bitstreamId);
                    if(bundleName == null){
                        //Nothing found retrieve the bitstream
                        Bitstream bitstream = bitstreamService.findByIdOrLegacyId(context, bitstreamId);
                        //Attempt to retrieve our bitstream !
                        if (bitstream != null){
                            List<Bundle> bundles = bitstream.getBundles();
                            if(bundles != null && 0 < bundles.size()){
                                Bundle bundle = bundles.get(0);
                                bundleName = bundle.getName();
                            }else{
                                //No bundle found, we are either a collection or a community logo, check for it !
                                DSpaceObject parentObject = bitstreamService.getParentObject(context, bitstream);
                                if(parentObject instanceof Collection){
                                    bundleName = "LOGO-COLLECTION";
                                }else
                                if(parentObject instanceof Community){
                                    bundleName = "LOGO-COMMUNITY";
                                }

                            }
                            //Cache the bundle name
                            bitBundleCache.put(bitstream.getID().toString(), bundleName);
                            //Remove the bitstream from cache
                        }
                        //Check if we don't have a bundlename
                        //If we don't have one & we do not need to delete the deleted bitstreams ensure that a BITSTREAM_DELETED bundle name is given !
                        if(bundleName == null && !removeDeletedBitstreams){
                            bundleName = "BITSTREAM_DELETED";
                        }
                    }
                    csvp.writeNext((String[]) ArrayUtils.add(csvLine, bundleName));
                }

                //Loop over our parsed csv
                csvp.flush();
                csvp.close();
            }

            //Add all the separate csv files
            for (File tempCsv : tempCsvFiles) {
                ContentStreamUpdateRequest contentStreamUpdateRequest = new ContentStreamUpdateRequest("/update/csv");
                contentStreamUpdateRequest.setParam("stream.contentType", "text/plain;charset=utf-8");
                contentStreamUpdateRequest.setAction(AbstractUpdateRequest.ACTION.COMMIT, true, true);
                contentStreamUpdateRequest.addFile(tempCsv, "text/plain;charset=utf-8");

                solr.request(contentStreamUpdateRequest);
            }

            //Now that all our new bitstream stats are in place, delete all the old ones !
            solr.deleteByQuery("-bundleName:[* TO *] AND type:" + Constants.BITSTREAM);
            //Commit everything to wrap up
            solr.commit(true, true);
            //Clean up our directory !
            FileUtils.deleteDirectory(tempDirectory);
        } catch (Exception e) {
            log.error("Error while updating the bitstream statistics", e);
            throw e;
        } finally {
            context.abort();
        }
    }


    @Override
    public void exportHits() throws Exception {
        Context context = new Context();

        File tempDirectory = new File(configurationService.getProperty("dspace.dir") + File.separator + "temp" + File.separator);
        tempDirectory.mkdirs();

        try {
            //First of all retrieve the total number of records to be updated
            SolrQuery query = new SolrQuery();
            query.setQuery("*:*");

            ModifiableSolrParams solrParams = new ModifiableSolrParams();
            solrParams.set(CommonParams.Q, "statistics_type:view OR (*:* AND -statistics_type:*)");
            solrParams.set(CommonParams.WT, "javabin");
            solrParams.set(CommonParams.ROWS, String.valueOf(10000));

            addAdditionalSolrYearCores(query);
            long totalRecords = solr.query(query).getResults().getNumFound();
            System.out.println("There are " + totalRecords + " usage events in SOLR for download/view.");

            for(int i = 0; i < totalRecords; i+=10000){
                solrParams.set(CommonParams.START, String.valueOf(i));
                QueryResponse queryResponse = solr.query(solrParams);
                SolrDocumentList docs = queryResponse.getResults();

                File exportOutput = new File(tempDirectory.getPath() + File.separatorChar + "usagestats_" + i + ".csv");
                exportOutput.delete();

                //export docs
                addDocumentsToFile(context, docs, exportOutput);
                System.out.println("Export hits [" + i + " - " + String.valueOf(i+9999) + "] to " + exportOutput.getCanonicalPath());
            }
        } catch (Exception e) {
            log.error("Error while exporting SOLR data", e);
            throw e;
        } finally {
            context.abort();
        }
    }

    protected void addDocumentsToFile(Context context, SolrDocumentList docs, File exportOutput) throws SQLException, ParseException, IOException {
        for(SolrDocument doc : docs) {
            String ip = doc.get("ip").toString();
            if(ip.equals("::1")) {
                ip = "127.0.0.1";
            }

            String id = doc.get("id").toString();
            String type = doc.get("type").toString();
            String time = doc.get("time").toString();

            //20140527162409835,view_bitstream,1292,2014-05-27T16:24:09,anonymous,127.0.0.1
            DSpaceObjectLegacySupportService dsoService = contentServiceFactory.getDSpaceLegacyObjectService(Integer.parseInt(type));
            DSpaceObject dso = dsoService.findByIdOrLegacyId(context, id);
            if(dso == null) {
                log.debug("Document no longer exists in DB. type:" + type + " id:" + id);
                continue;
            }

            //InputFormat: Mon May 19 07:21:27 EDT 2014
            DateFormat inputDateFormat = new SimpleDateFormat("EEE MMM dd HH:mm:ss z yyyy");
            Date solrDate = inputDateFormat.parse(time);

            //OutputFormat: 2014-05-27T16:24:09
            DateFormat outputDateFormat = new SimpleDateFormat("yyyy-MM-dd'T'HH:mm:ss");

            String out = time + "," + "view_" + contentServiceFactory.getDSpaceObjectService(dso).getTypeText(dso).toLowerCase() + "," + id + ","  + outputDateFormat.format(solrDate) + ",anonymous," + ip + "\n";
            FileUtils.writeStringToFile(exportOutput, out, true);

        }
    }

    protected String generateURL(String baseURL, Map<String, String> parameters) throws UnsupportedEncodingException {
        boolean first = true;
        StringBuilder result = new StringBuilder(baseURL);
        for (String key : parameters.keySet())
        {
            if (first)
            {
                result.append("?");
                first = false;
            }
            else
            {
                result.append("&");
            }

            result.append(key).append("=").append(URLEncoder.encode(parameters.get(key), "UTF-8"));
        }

        return result.toString();
    }

    protected void addAdditionalSolrYearCores(SolrQuery solrQuery){
        //Only add if needed
        initSolrYearCores();
        if(0 < statisticYearCores.size()){
            //The shards are a comma separated list of the urls to the cores
            solrQuery.add(ShardParams.SHARDS, StringUtils.join(statisticYearCores.iterator(), ","));
        }

    }
    
    public void setSpiderDetector(SpiderDetector spiderDetector)
    {
        this.spiderDetector = spiderDetector;
    }

    public SpiderDetector getSpiderDetector()
    {
        return spiderDetector;
    }
    
    public void deleteByType(int type) throws SolrServerException, IOException
    {
        getSolr().deleteByQuery("type:" + type);
    }
    
    /*
     * The statistics shards should not be initialized until all tomcat webapps are fully initialized.
     * DS-3457 uncovered an issue in DSpace 6x in which this code triggered tomcat to hang when statistics shards are present.
     * This code is synchonized in the event that 2 threads trigger the initialization at the same time.
     */
    protected synchronized void initSolrYearCores() {
        if (statisticYearCoresInit) {
            return;
        }
        try
        {
            //Attempt to retrieve all the statistic year cores
            File solrDir = new File(configurationService.getProperty("dspace.dir") + File.separator + "solr" + File.separator);
            File[] solrCoreFiles = solrDir.listFiles(new FileFilter() {

                @Override
                public boolean accept(File file) {
                    //Core name example: statistics-2008
                    return file.getName().matches("statistics-\\d\\d\\d\\d");
                }
            });
            //Base url should like : http://localhost:{port.number}/solr
            String baseSolrUrl = solr.getBaseURL().replace("statistics", "");
            for (File solrCoreFile : solrCoreFiles) {
                log.info("Loading core with name: " + solrCoreFile.getName());

                createCore(solr, solrCoreFile.getName());
                //Add it to our cores list so we can query it !
                statisticYearCores.add(baseSolrUrl.replace("http://", "").replace("https://", "") + solrCoreFile.getName());
            }
            //Also add the core containing the current year !
            statisticYearCores.add(solr.getBaseURL().replace("http://", "").replace("https://", ""));
        } catch (Exception e) {
            log.error(e.getMessage(), e);
        }
        statisticYearCoresInit = true;
    }

    
    @Override
    public Map<String, List<String>> queryField(String query,
            List oldFieldVals, String field)
    {
        Map<String, List<String>> currentValsStored = new HashMap<String, List<String>>();
        try
        {
            // Get one document (since all the metadata for all the values
            // should be the same just get the first one we find
            Map<String, String> params = new HashMap<String, String>();
            params.put("q", query);
            params.put("rows", "1");
            MapSolrParams solrParams = new MapSolrParams(params);
            QueryResponse response = solr.query(solrParams);
            // Make sure we at least got a document
            if (response.getResults().getNumFound() == 0)
            {
                return currentValsStored;
            }
        }
        catch (SolrServerException e)
        {
            e.printStackTrace();
        }
        return currentValsStored;
    }

    
    public void deleteByTypeAndYear(int type, int year) throws SolrServerException, IOException
    {
        String start = year+"-01-01T00:00:00.000Z";
        String end = (year+1)+"-01-01T00:00:00.000Z";
        String query = "type:" + type + " AND " + "time:["+start+" TO "+end+"]";
        getSolr().deleteByQuery(query);
    }
}<|MERGE_RESOLUTION|>--- conflicted
+++ resolved
@@ -9,20 +9,12 @@
 
 import java.io.File;
 import java.io.FileFilter;
-<<<<<<< HEAD
-=======
-import java.io.FileNotFoundException;
->>>>>>> c6e097fc
 import java.io.FileWriter;
 import java.io.IOException;
 import java.io.InputStream;
 import java.io.InputStreamReader;
 import java.io.Reader;
 import java.io.UnsupportedEncodingException;
-<<<<<<< HEAD
-=======
-import java.net.InetAddress;
->>>>>>> c6e097fc
 import java.net.URLEncoder;
 import java.sql.SQLException;
 import java.text.DateFormat;
@@ -37,19 +29,9 @@
 import java.util.List;
 import java.util.Map;
 import java.util.Set;
-<<<<<<< HEAD
 
 import javax.servlet.http.HttpServletRequest;
 
-=======
-import javax.servlet.http.HttpServletRequest;
-
-import au.com.bytecode.opencsv.CSVReader;
-import au.com.bytecode.opencsv.CSVWriter;
-import com.maxmind.geoip2.DatabaseReader;
-import com.maxmind.geoip2.exception.GeoIp2Exception;
-import com.maxmind.geoip2.model.CityResponse;
->>>>>>> c6e097fc
 import org.apache.commons.io.FileUtils;
 import org.apache.commons.lang.ArrayUtils;
 import org.apache.commons.lang.StringUtils;
@@ -57,6 +39,7 @@
 import org.apache.http.HttpResponse;
 import org.apache.http.client.methods.HttpGet;
 import org.apache.http.impl.client.DefaultHttpClient;
+import org.apache.log4j.Logger;
 import org.apache.solr.client.solrj.SolrQuery;
 import org.apache.solr.client.solrj.SolrServerException;
 import org.apache.solr.client.solrj.impl.HttpSolrServer;
@@ -100,7 +83,6 @@
 import org.dspace.statistics.util.DnsLookup;
 import org.dspace.statistics.util.SpiderDetector;
 import org.dspace.usage.UsageWorkflowEvent;
-<<<<<<< HEAD
 import org.dspace.utils.DSpace;
 import org.springframework.beans.factory.InitializingBean;
 import org.springframework.beans.factory.annotation.Autowired;
@@ -108,13 +90,6 @@
 import au.com.bytecode.opencsv.CSVReader;
 import au.com.bytecode.opencsv.CSVWriter;
 
-=======
-import org.slf4j.Logger;
-import org.slf4j.LoggerFactory;
-import org.springframework.beans.factory.InitializingBean;
-import org.springframework.beans.factory.annotation.Autowired;
-
->>>>>>> c6e097fc
 /**
  * Static holder for a HttpSolrClient connection pool to issue
  * usage logging events to Solr from DSpace libraries, and some static query
@@ -126,15 +101,11 @@
  */
 public class SolrLoggerServiceImpl implements SolrLoggerService, InitializingBean
 {
-<<<<<<< HEAD
     private static final Logger log = Logger.getLogger(SolrLoggerServiceImpl.class);
     
 	public static final String CFG_STAT_MODULE = "solr-statistics";
     
 	public static final String CFG_USAGE_MODULE = "usage-statistics";
-=======
-    private static final Logger log = LoggerFactory.getLogger(SolrLoggerServiceImpl.class);
->>>>>>> c6e097fc
 
     private static final String MULTIPLE_VALUES_SPLITTER = "|";
 
@@ -148,14 +119,10 @@
 
     public static final String DATE_FORMAT_DCDATE = "yyyy-MM-dd'T'HH:mm:ss'Z'";
 
-<<<<<<< HEAD
     private Boolean useProxies;
     
     @Autowired(required = true)
     private SpiderDetector spiderDetector;
-=======
-    protected DatabaseReader locationService;
->>>>>>> c6e097fc
 
     private List<String> statisticYearCores = new ArrayList<String>();
 
@@ -214,7 +181,6 @@
         
         if (configurationService.getProperty("solr-statistics.server") != null)
         {
-<<<<<<< HEAD
             String pcore = configurationService.getProperty(CFG_STAT_MODULE +
                     ".server");
             log.info("solr-statistics.server:" + pcore);
@@ -252,38 +218,6 @@
                 {
                     log.warn(e.getMessage(), e);
                 }
-=======
-            try
-            {
-                server = new HttpSolrServer(configurationService.getProperty("solr-statistics.server"));
-            } catch (Exception e) {
-            	log.error(e.getMessage(), e);
-            }
-        }
-        solr = server;
-
-        // Read in the file so we don't have to do it all the time
-        //spiderIps = SpiderDetector.getSpiderIpAddresses();
-
-        DatabaseReader service = null;
-        // Get the db file for the location
-        String dbPath = configurationService.getProperty("usage-statistics.dbfile");
-        if (dbPath != null) {
-            try {
-                File dbFile = new File(dbPath);
-                service = new DatabaseReader.Builder(dbFile).build();
-            } catch (FileNotFoundException fe) {
-                log.error(
-                    "The GeoLite Database file is missing (" + dbPath + ")! Solr Statistics cannot generate location " +
-                        "based reports! Please see the DSpace installation instructions for instructions to install " +
-                        "this file.",
-                    fe);
-            } catch (IOException e) {
-                log.error(
-                    "Unable to load GeoLite Database file (" + dbPath + ")! You may need to reinstall it. See the " +
-                        "DSpace installation instructions for more details.",
-                    e);
->>>>>>> c6e097fc
             }
             solr = server;
         }
@@ -471,44 +405,6 @@
                 log.info("Failed DNS Lookup for IP:" + ip);
                 log.debug(e.getMessage(),e);
             }
-<<<<<<< HEAD
-=======
-		    if(request.getHeader("User-Agent") != null)
-		    {
-		        doc1.addField("userAgent", request.getHeader("User-Agent"));
-		    }
-		    doc1.addField("isBot",isSpiderBot);
-            // Save the location information if valid, save the event without
-            // location information if not valid
-            if (locationService != null) {
-                try {
-                    InetAddress ipAddress = InetAddress.getByName(ip);
-                    CityResponse location = locationService.city(ipAddress);
-                    String countryCode = location.getCountry().getIsoCode();
-                    double latitude = location.getLocation().getLatitude();
-                    double longitude = location.getLocation().getLongitude();
-                    if (!(
-                            "--".equals(countryCode)
-                            && latitude == -180
-                            && longitude == -180)
-                    ) {
-                        try {
-                            doc1.addField("continent", LocationUtils
-                                .getContinentCode(countryCode));
-                        } catch (Exception e) {
-                            System.out
-                                .println("COUNTRY ERROR: " + countryCode);
-                        }
-                        doc1.addField("countryCode", countryCode);
-                        doc1.addField("city", location.getCity().getName());
-                        doc1.addField("latitude", latitude);
-                        doc1.addField("longitude", longitude);
-                    }
-                } catch (IOException | GeoIp2Exception e) {
-                    log.error("Unable to get location of request:  {}", e.getMessage());
-                }
-            }
->>>>>>> c6e097fc
         }
 
         if(dspaceObject != null){
@@ -578,72 +474,9 @@
         // Save our basic info that we already have
         doc1.addField("ip", ip);
 
-<<<<<<< HEAD
         if (userAgent != null)
         {
         	doc1.addField("userAgent", userAgent);
-=======
-
-            if (isUseProxies() && xforwardedfor != null) {
-                /* This header is a comma delimited list */
-                for (String xfip : xforwardedfor.split(",")) {
-                    /* proxy itself will sometime populate this header with the same value in
-                    remote address. ordering in spec is vague, we'll just take the last
-                    not equal to the proxy
-                    */
-                    if (!xforwardedfor.contains(ip)) {
-                        ip = xfip.trim();
-                    }
-                }
-
-            doc1.addField("ip", ip);
-
-            try
-            {
-                String dns = DnsLookup.reverseDns(ip);
-                doc1.addField("dns", dns.toLowerCase());
-            }
-            catch (Exception e)
-            {
-                log.info("Failed DNS Lookup for IP:" + ip);
-                log.debug(e.getMessage(),e);
-            }
-		    if(userAgent != null)
-		    {
-		        doc1.addField("userAgent", userAgent);
-		    }
-		    doc1.addField("isBot",isSpiderBot);
-            // Save the location information if valid, save the event without
-            // location information if not valid
-            if (locationService != null) {
-                try {
-                    InetAddress ipAddress = InetAddress.getByName(ip);
-                    CityResponse location = locationService.city(ipAddress);
-                    String countryCode = location.getCountry().getIsoCode();
-                    double latitude = location.getLocation().getLatitude();
-                    double longitude = location.getLocation().getLongitude();
-                    if (!(
-                            "--".equals(countryCode)
-                            && latitude == -180
-                            && longitude == -180)
-                    ) {
-                        try {
-                            doc1.addField("continent", LocationUtils
-                                .getContinentCode(countryCode));
-                        } catch (Exception e) {
-                            System.out
-                                .println("COUNTRY ERROR: " + countryCode);
-                        }
-                        doc1.addField("countryCode", countryCode);
-                        doc1.addField("city", location.getCity().getName());
-                        doc1.addField("latitude", latitude);
-                        doc1.addField("longitude", longitude);
-                    }
-                } catch (GeoIp2Exception | IOException e) {
-                    log.error("Unable to get location of request:  {}", e.getMessage());
-                }
-            }
->>>>>>> c6e097fc
         }
         
         doc1.addField("isBot",isSpiderBot);
@@ -702,8 +535,8 @@
             }
             //Store the scope
             if(scope != null){
-                solrDoc.addField("scopeId", scope.getType());
-                solrDoc.addField("scopeType", scope.getID());
+                solrDoc.addField("scopeId", scope.getID());
+                solrDoc.addField("scopeType", scope.getType());
             }
 
             if(rpp != -1){
@@ -828,6 +661,7 @@
         }
     }
 
+    @Override
     public boolean isUseProxies()
     {
     	if (useProxies == null)
@@ -1110,12 +944,12 @@
             String dateEnd, boolean showTotal, Context context) throws SolrServerException
     {
 		return queryFacetDate(query, filterQuery, max, dateType, dateStart,
-				dateEnd, 1, showTotal);
+				dateEnd, 1, showTotal, context);
     }
     
     public ObjectCount[] queryFacetDate(String query,
             String filterQuery, int max, String dateType, String dateStart,
-            String dateEnd, int gap, boolean showTotal) throws SolrServerException
+            String dateEnd, int gap, boolean showTotal, Context context) throws SolrServerException
     {
         QueryResponse queryResponse = query(query, filterQuery, null, 0, max,
                 dateType, dateStart, dateEnd, gap, null, null, false);
@@ -1135,7 +969,7 @@
             FacetField.Count dateCount = dateFacet.getValues().get(i);
             result[i] = new ObjectCount();
             result[i].setCount(dateCount.getCount());
-            result[i].setValue(getDateView(dateCount.getName(), dateType));
+            result[i].setValue(getDateView(dateCount.getName(), dateType, context));
         }
         if (showTotal)
         {
@@ -1170,7 +1004,7 @@
         return objCount;
     }
 
-    protected String getDateView(String name, String type)
+    protected String getDateView(String name, String type, Context context)
     {
         if (name != null && name.matches("^[0-9]{4}\\-[0-9]{2}.*"))
         {
@@ -1185,7 +1019,7 @@
             Date date = null;
             try
             {
-                SimpleDateFormat format = new SimpleDateFormat(DATE_FORMAT_8601);
+                SimpleDateFormat format = new SimpleDateFormat(DATE_FORMAT_8601, context.getCurrentLocale());
                 date = format.parse(name);
             }
             catch (ParseException e)
@@ -1195,7 +1029,7 @@
                     // We should use the dcdate (the dcdate is used when
                     // generating random data)
                     SimpleDateFormat format = new SimpleDateFormat(
-                            DATE_FORMAT_DCDATE);
+                            DATE_FORMAT_DCDATE, context.getCurrentLocale());
                     date = format.parse(name);
                 }
                 catch (ParseException e1)
@@ -1219,7 +1053,7 @@
                 dateformatString = "yyyy";
             }
             SimpleDateFormat simpleFormat = new SimpleDateFormat(
-                    dateformatString);
+                    dateformatString, context.getCurrentLocale());
             if (date != null)
             {
                 name = simpleFormat.format(date);
