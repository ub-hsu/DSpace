--- conflicted
+++ resolved
@@ -16,14 +16,10 @@
 import org.dspace.core.ConfigurationManager;
 import org.dspace.content.DSpaceObject;
 import org.dspace.content.Bitstream;
-import org.dspace.content.Metadatum;
-import org.dspace.content.Item;
 import org.dspace.eperson.EPerson;
 import org.dspace.statistics.SolrLogger;
-import org.dspace.utils.DSpace;
 
 import java.util.Date;
-import java.util.Map;
 import java.text.SimpleDateFormat;
 
 import com.maxmind.geoip2.DatabaseReader;
@@ -40,7 +36,6 @@
  * @author ben at atmire.com
  */
 public class StatisticsDataGenerator {
-
 	public static void main(String[] args) throws Exception {
 		CommandLineParser parser = new PosixParser();
 
@@ -206,12 +201,10 @@
 		solr.commit();
 
 		String prevIp = null;
-<<<<<<< HEAD
-=======
+
 		String dbPath = ConfigurationManager.getProperty("usage-statistics", "dbfile");
         File dbFile = new File(dbPath);
 		DatabaseReader cl = new DatabaseReader.Builder(dbFile).build();
->>>>>>> e5db0da7
 		int countryErrors = 0;
 		for (int i = 0; i < nrLogs; i++) {
 			String ip = "";
@@ -233,8 +226,7 @@
 			}
             ip = ipBuilder.toString();
             
-<<<<<<< HEAD
-=======
+
 			// 2 Depending on our ip get all the location info
             InetAddress ipAddress;
 			CityResponse location;
@@ -270,7 +262,6 @@
 				continue;
 			}
 
->>>>>>> e5db0da7
 			// 3. Generate a date that the object was visited
 			time = new Date(getRandomNumberInRange(startDate, endDate));
 
@@ -367,6 +358,12 @@
 			doc1.addField("id", dso.getID());
 			doc1.addField("time", DateFormatUtils.format(time,
 					SolrLogger.DATE_FORMAT_8601));
+			doc1.addField("continent", continent);
+			// doc1.addField("country", country);
+			doc1.addField("countryCode", countryCode);
+			doc1.addField("city", city);
+			doc1.addField("latitude", latitude);
+			doc1.addField("longitude", longitude);
 			if (epersonId > 0)
             {
                 doc1.addField("epersonid", epersonId);
