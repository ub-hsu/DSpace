--- conflicted
+++ resolved
@@ -327,11 +327,7 @@
                 doc1.addField("dns", dns.toLowerCase());
             }
 
-<<<<<<< HEAD
 			statsService.storeParents(doc1, dso);
-=======
-			SolrLogger.storeParents(doc1, dso);
->>>>>>> 73a14a5c
 
 			solr.add(doc1);
 
