--- conflicted
+++ resolved
@@ -7,51 +7,26 @@
  */
 package org.dspace.statistics.util;
 
-import java.io.BufferedReader;
-import java.io.File;
-import java.io.FileInputStream;
-import java.io.FileNotFoundException;
-import java.io.FileReader;
-import java.io.FilenameFilter;
-import java.io.IOException;
-import java.text.DecimalFormat;
-import java.text.SimpleDateFormat;
-import java.util.ArrayList;
-import java.util.Date;
-import java.util.LinkedHashMap;
-import java.util.List;
-import java.util.Properties;
-import java.util.Random;
-
-import org.apache.commons.cli.CommandLine;
-import org.apache.commons.cli.CommandLineParser;
-import org.apache.commons.cli.HelpFormatter;
-import org.apache.commons.cli.Options;
-import org.apache.commons.cli.PosixParser;
+import org.apache.commons.cli.*;
 import org.apache.commons.lang.time.DateFormatUtils;
 import org.apache.log4j.Logger;
-<<<<<<< HEAD
-=======
 import org.apache.solr.common.SolrInputDocument;
 import org.apache.solr.client.solrj.impl.HttpSolrServer;
->>>>>>> a075de51
 import org.apache.solr.client.solrj.SolrServerException;
-import org.apache.solr.client.solrj.impl.HttpSolrServer;
-import org.apache.solr.common.SolrInputDocument;
-import org.dspace.content.Bitstream;
+import org.dspace.content.*;
 import org.dspace.content.Collection;
-import org.dspace.content.Community;
-import org.dspace.content.DSpaceObject;
-import org.dspace.content.Item;
-import org.dspace.content.ItemIterator;
+import org.dspace.core.Context;
+import org.dspace.core.Constants;
 import org.dspace.core.ConfigurationManager;
-import org.dspace.core.Constants;
-import org.dspace.core.Context;
 import org.dspace.eperson.EPerson;
 import org.dspace.statistics.SolrLogger;
 
+import java.text.*;
+import java.io.*;
+import java.util.*;
+
+import com.maxmind.geoip.LookupService;
 import com.maxmind.geoip.Location;
-import com.maxmind.geoip.LookupService;
 
 /**
  * Class to load intermediate statistics files (produced from log files by <code>ClassicDSpaceLogConverter</code>) into Solr
@@ -62,12 +37,10 @@
  */
 public class StatisticsImporter
 {
-    private static final Logger log = Logger
-            .getLogger(StatisticsImporter.class);
+    private static final Logger log = Logger.getLogger(StatisticsImporter.class);
 
     /** Date format (for solr) */
-    private static SimpleDateFormat dateFormat = new SimpleDateFormat(
-            "yyyy-MM-dd'T'HH:mm:ss");
+    private static SimpleDateFormat dateFormat = new SimpleDateFormat("yyyy-MM-dd'T'HH:mm:ss");
 
     /** Solr server connection */
     private static HttpSolrServer solr;
@@ -75,6 +48,9 @@
     /** GEOIP lookup service */
     private static LookupService geoipLookup;
 
+    /** Metadata storage information */
+    private static Map<String, String> metadataStorageInfo;
+
     /** Whether to skip the DNS reverse lookup or not */
     private static boolean skipReverseDNS = false;
 
@@ -92,20 +68,16 @@
 
     /** Whether or not to replace item IDs with local values (for testing) */
     private boolean useLocal;
-
-    private Properties countries2Continent = new Properties();
 
     /**
      * Constructor. Optionally loads local data to replace foreign data
      * if using someone else's log files
      *
-     * @param local
      * @param local Whether to use local data
      */
     public StatisticsImporter(boolean local)
     {
-        // Setup the lists of communities, collections, items & bitstreams if
-        // required
+        // Setup the lists of communities, collections, items & bitstreams if required
         useLocal = local;
         if (local)
         {
@@ -153,43 +125,11 @@
                 }
                 System.out.println("Found " + localBitstreams.size());
 
-            }
-            catch (Exception e)
-            {
-                System.err
-                        .println("Error retrieving items from DSpace database:");
+            } catch (Exception e)
+            {
+                System.err.println("Error retrieving items from DSpace database:");
                 e.printStackTrace();
                 System.exit(1);
-            }
-        }
-
-        FileInputStream fcc = null;
-        // FileInputStream fcn = null;
-        try
-        {
-            fcc = new FileInputStream(
-                    ConfigurationManager.getProperty("dspace.dir")
-                            + "/config/countries2continent.properties");
-            countries2Continent.load(fcc);
-        }
-        catch (Exception notfound)
-        {
-            throw new IllegalArgumentException(
-                    "Failed to load configuration file for GeoRefAdditionalStatisticsData",
-                    notfound);
-        }
-        finally
-        {
-            if (fcc != null)
-            {
-                try
-                {
-                    fcc.close();
-                }
-                catch (IOException ioe)
-                {
-                    // log.error(ioe.getMessage(), ioe);
-                }
             }
         }
     }
@@ -197,18 +137,12 @@
     /**
      * Read lines from the statistics file and load their data into solr.
      *
-     * @param filename
      * @param filename The filename of the file to load
-     * @param context
      * @param context The DSpace Context
-     * @param verbose
      * @param verbose Whether to display verbose output
      */
     private void load(String filename, Context context, boolean verbose)
     {
-        // Print out the filename for confirmation
-        System.out.println("Processing file: " + filename);
-
         // Item counter
         int counter = 0;
         int errors = 0;
@@ -216,11 +150,20 @@
 
         try
         {
-            BufferedReader input = new BufferedReader(new FileReader(new File(
-                    filename)));
+            BufferedReader input;
+            if (null == filename || "-".equals(filename))
+            {
+                input = new BufferedReader(new InputStreamReader(System.in));
+                filename = "standard input";
+            }
+            else
+                input = new BufferedReader(new FileReader(new File(filename)));
+
+            // Print out the filename for confirmation
+            System.out.println("Processing file: " + filename);
 
             String line;
-            String uuid;
+//            String uuid;
             String action;
             String id;
             Date date;
@@ -250,15 +193,14 @@
                     System.out.println("Line:" + line);
                 }
                 String[] parts = line.split(",");
-                uuid = parts[0];
+//                uuid = parts[0];
                 action = parts[1];
                 id = parts[2];
                 date = dateFormat.parse(parts[3]);
                 user = parts[4];
                 ip = parts[5];
 
-                // Resolve the dns (if applicable) to get rid of search engine
-                // bots early on in the processing chain
+                // Resolve the dns (if applicable) to get rid of search engine bots early on in the processing chain
                 dns = "";
                 if (!skipReverseDNS)
                 {
@@ -266,7 +208,7 @@
                     fromCache = dnsCache.get(ip);
                     if (fromCache != null)
                     {
-                        dns = (String) fromCache;
+                        dns = (String)fromCache;
                     }
                     else
                     {
@@ -274,8 +216,7 @@
                         {
                             dns = DnsLookup.reverseDns(ip);
                             dnsCache.put(ip, dns);
-                        }
-                        catch (Exception e)
+                        } catch (Exception e)
                         {
                             dns = "";
                         }
@@ -284,9 +225,9 @@
 
                 data += ("ip addr = " + ip);
                 data += (", dns name = " + dns);
-                if ((dns.endsWith(".googlebot.com."))
-                        || (dns.endsWith(".crawl.yahoo.net."))
-                        || (dns.endsWith(".search.msn.com.")))
+                if ((dns.endsWith(".googlebot.com.")) ||
+                    (dns.endsWith(".crawl.yahoo.net.")) ||
+                    (dns.endsWith(".search.msn.com.")))
                 {
                     if (verbose)
                     {
@@ -299,36 +240,28 @@
 
                 // Get the geo information for the user
                 Location location;
-                try
-                {
+                try {
                     location = geoipLookup.getLocation(ip);
                     city = location.city;
                     country = location.countryName;
                     countryCode = location.countryCode;
                     longitude = location.longitude;
                     latitude = location.latitude;
-                    if (verbose)
-                    {
+                    if(verbose) {
                         data += (", country = " + country);
                         data += (", city = " + city);
                         System.out.println(data);
                     }
-                    try
-                    {
+                    try {
                         continent = LocationUtils.getContinentCode(countryCode);
-                    }
-                    catch (Exception e)
-                    {
+                    } catch (Exception e) {
                         if (verbose)
                         {
-                            System.out.println("Unknown country code: "
-                                    + countryCode);
+                            System.out.println("Unknown country code: " + countryCode);
                         }
                         continue;
                     }
-                }
-                catch (Exception e)
-                {
+                } catch (Exception e) {
                     // No problem - just can't look them up
                 }
 
@@ -339,9 +272,7 @@
                     type = Constants.BITSTREAM;
                     if (useLocal)
                     {
-                        id = ""
-                                + localBitstreams.get(rand
-                                        .nextInt(localBitstreams.size()));
+                        id = "" + localBitstreams.get(rand.nextInt(localBitstreams.size()));
                     }
                 }
                 else if ("view_item".equals(action))
@@ -349,9 +280,7 @@
                     type = Constants.ITEM;
                     if (useLocal)
                     {
-                        id = ""
-                                + localItems
-                                        .get(rand.nextInt(localItems.size()));
+                        id = "" + localItems.get(rand.nextInt(localItems.size()));
                     }
                 }
                 else if ("view_collection".equals(action))
@@ -359,9 +288,7 @@
                     type = Constants.COLLECTION;
                     if (useLocal)
                     {
-                        id = ""
-                                + localCollections.get(rand
-                                        .nextInt(localCollections.size()));
+                        id = "" + localCollections.get(rand.nextInt(localCollections.size()));
                     }
                 }
                 else if ("view_community".equals(action))
@@ -369,20 +296,16 @@
                     type = Constants.COMMUNITY;
                     if (useLocal)
                     {
-                        id = ""
-                                + localCommunities.get(rand
-                                        .nextInt(localCommunities.size()));
-                    }
-                }
-
-                DSpaceObject dso = DSpaceObject.find(context, type,
-                        Integer.parseInt(id));
+                        id = "" + localCommunities.get(rand.nextInt(localCommunities.size()));
+                    }
+                }
+
+                DSpaceObject dso = DSpaceObject.find(context, type, Integer.parseInt(id));
                 if (dso == null)
                 {
                     if (verbose)
                     {
-                        System.err.println(" - DSO with ID '" + id
-                                + "' is no longer in the system");
+                        System.err.println(" - DSO with ID '" + id + "' is no longer in the system");
                     }
                     continue;
                 }
@@ -400,25 +323,9 @@
                 sid.addField("ip", ip);
                 sid.addField("type", dso.getType());
                 sid.addField("id", dso.getID());
-                sid.addField("time", DateFormatUtils.format(date,
-                        SolrLogger.DATE_FORMAT_8601));
+                sid.addField("time", DateFormatUtils.format(date, SolrLogger.DATE_FORMAT_8601));
                 sid.addField("continent", continent);
                 sid.addField("country", country);
-                if (countryCode != null)
-                {
-                    String continentCode = countries2Continent
-                            .getProperty(countryCode);
-                    if (continentCode == null)
-                    {
-                        continentCode = countries2Continent
-                                .getProperty("default");
-                    }
-                    if (continentCode != null)
-                    {
-                        sid.addField("continent", continentCode);
-                    }
-                }
-                // sid.addField("country", country);
                 sid.addField("countryCode", countryCode);
                 sid.addField("city", city);
                 sid.addField("latitude", latitude);
@@ -430,12 +337,35 @@
                 if (dns != null)
                 {
                     sid.addField("dns", dns.toLowerCase());
-
+                }
+
+                if (dso instanceof Item) {
+                    Item item = (Item) dso;
+                    // Store the metadata
+                    for (String storedField : metadataStorageInfo.keySet()) {
+                        String dcField = metadataStorageInfo.get(storedField);
+
+                        DCValue[] vals = item.getMetadata(dcField.split("\\.")[0],
+                                dcField.split("\\.")[1], dcField.split("\\.")[2],
+                                Item.ANY);
+                        for (DCValue val1 : vals) {
+                            String val = val1.value;
+                            sid.addField(String.valueOf(storedField), val);
+                            sid.addField(String.valueOf(storedField + "_search"),
+                                    val.toLowerCase());
+                        }
+                    }
+                }
+
+                SolrLogger.storeParents(sid, dso);
                 solr.add(sid);
                 errors--;
             }
-            }
-
+
+        }
+        catch (RuntimeException re)
+        {
+            throw re;
         }
         catch (Exception e)
         {
@@ -449,15 +379,11 @@
         if (counter > 0)
         {
             Double committedpercentage = 100d * committed / counter;
-            System.out.println(" - " + committed + " entries added to solr: "
-                    + percentage.format(committedpercentage) + "%");
+            System.out.println(" - " + committed + " entries added to solr: " + percentage.format(committedpercentage) + "%");
             Double errorpercentage = 100d * errors / counter;
-            System.out.println(" - " + errors + " errors: "
-                    + percentage.format(errorpercentage) + "%");
+            System.out.println(" - " + errors + " errors: " + percentage.format(errorpercentage) + "%");
             Double sepercentage = 100d * searchengines / counter;
-            System.out.println(" - " + searchengines
-                    + " search engine activity skipped: "
-                    + percentage.format(sepercentage) + "%");
+            System.out.println(" - " + searchengines + " search engine activity skipped: " + percentage.format(sepercentage) + "%");
             System.out.print("About to commit data to solr...");
 
             // Commit at the end because it takes a while
@@ -467,8 +393,7 @@
             }
             catch (SolrServerException sse)
             {
-                System.err
-                        .println("Error committing statistics to solr server!");
+                System.err.println("Error committing statistics to solr server!");
                 sse.printStackTrace();
                 System.exit(1);
             }
@@ -485,9 +410,7 @@
     /**
      * Print the help message
      *
-     * @param options
      * @param options The command line options the user gave
-     * @param exitCode
      * @param exitCode the system exit code to use
      */
     private static void printHelp(Options options, int exitCode)
@@ -501,9 +424,7 @@
     /**
      * Main method to run the statistics importer.
      *
-     * @param args
      * @param args The command line arguments
-     * @throws Exception
      * @throws Exception If something goes wrong
      */
 	public static void main(String[] args) throws Exception
@@ -512,16 +433,11 @@
 
 		Options options = new Options();
 
-        options.addOption("i", "in", true,
-                "the input file ('-' or omit for standard input)");
-        options.addOption("l", "local", false,
-                "developers tool - map external log file to local handles");
-        options.addOption("m", "multiple", false,
-                "treat the input file as having a wildcard ending");
-        options.addOption("s", "skipdns", false,
-                "skip performing reverse DNS lookups on IP addresses");
-        options.addOption("v", "verbose", false,
-                "display verbose output (useful for debugging)");
+        options.addOption("i", "in", true, "the input file ('-' or omit for standard input)");
+        options.addOption("l", "local", false, "developers tool - map external log file to local handles");
+        options.addOption("m", "multiple", false, "treat the input file as having a wildcard ending");
+        options.addOption("s", "skipdns", false, "skip performing reverse DNS lookups on IP addresses");
+        options.addOption("v", "verbose", false, "display verbose output (useful for debugging)");
         options.addOption("h", "help", false, "help");
 
 		CommandLine line = parser.parse(options, args);
@@ -530,13 +446,6 @@
         if (line.hasOption('h'))
         {
             printHelp(options, 0);
-        }
-
-        if (!line.hasOption('i'))
-        {
-            System.err
-                    .println("You must specify an input file using the -i flag");
-            printHelp(options, 1);
         }
 
         if (line.hasOption('s'))
@@ -555,40 +464,26 @@
         boolean verbose = line.hasOption('v');
 
         // Find our solr server
-        String sserver = ConfigurationManager.getProperty(
-                SolrLogger.CFG_STAT_MODULE, "server");
+        String sserver = ConfigurationManager.getProperty("solr-statistics", "server");
         if (verbose)
         {
             System.out.println("Writing to solr server at: " + sserver);
         }
-<<<<<<< HEAD
-        solr = new HttpSolrServer(sserver);
-=======
 		solr = new HttpSolrServer(sserver);
->>>>>>> a075de51
-
-        String dbfile = ConfigurationManager.getProperty(SolrLogger.CFG_USAGE_MODULE,
-                "dbfile");
+
+		metadataStorageInfo = SolrLogger.getMetadataStorageInfo();
+        String dbfile = ConfigurationManager.getProperty("usage-statistics", "dbfile");
         try
         {
-            geoipLookup = new LookupService(dbfile,
-                    LookupService.GEOIP_STANDARD);
+            geoipLookup = new LookupService(dbfile, LookupService.GEOIP_STANDARD);
         }
         catch (FileNotFoundException fe)
         {
-            log.error(
-                    "The GeoLite Database file is missing ("
-                            + dbfile
-                            + ")! Solr Statistics cannot generate location based reports! Please see the DSpace installation instructions for instructions to install this file.",
-                    fe);
+            log.error("The GeoLite Database file is missing (" + dbfile + ")! Solr Statistics cannot generate location based reports! Please see the DSpace installation instructions for instructions to install this file.", fe);
         }
         catch (IOException e)
         {
-            log.error(
-                    "Unable to load GeoLite Database file ("
-                            + dbfile
-                            + ")! You may need to reinstall it. See the DSpace installation instructions for more details.",
-                    e);
+            log.error("Unable to load GeoLite Database file (" + dbfile + ")! You may need to reinstall it. See the DSpace installation instructions for more details.", e);
         }
 
 
@@ -609,9 +504,7 @@
             for (String in : children)
             {
                 System.out.println(in);
-                si.load(dir.getAbsolutePath()
-                        + System.getProperty("file.separator") + in, context,
-                        verbose);
+                si.load(dir.getAbsolutePath() + System.getProperty("file.separator") + in, context, verbose);
             }
         }
         else
@@ -627,7 +520,7 @@
      * @param <K>
      * @param <V>
      */
-    class DNSCache<K, V> extends LinkedHashMap<K, V>
+    static class DNSCache<K,V> extends LinkedHashMap<K,V>
     {
         private int maxCapacity;
 
@@ -638,7 +531,7 @@
         }
 
         @Override
-        protected boolean removeEldestEntry(java.util.Map.Entry<K, V> eldest)
+        protected boolean removeEldestEntry(java.util.Map.Entry<K,V> eldest)
         {
             return size() >= this.maxCapacity;
         }
