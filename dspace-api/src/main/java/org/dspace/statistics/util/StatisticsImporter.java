/**
 * The contents of this file are subject to the license and copyright
 * detailed in the LICENSE and NOTICE files at the root of the source
 * tree and available online at
 *
 * http://www.dspace.org/license/
 */
package org.dspace.statistics.util;

import org.apache.commons.cli.*;
import org.apache.commons.lang.time.DateFormatUtils;
import org.apache.log4j.Logger;
import org.apache.solr.common.SolrInputDocument;
import org.apache.solr.client.solrj.impl.HttpSolrServer;
import org.apache.solr.client.solrj.SolrServerException;
import org.dspace.content.*;
import org.dspace.content.Collection;
import org.dspace.core.Context;
import org.dspace.core.Constants;
import org.dspace.core.ConfigurationManager;
import org.dspace.eperson.EPerson;
import org.dspace.statistics.SolrLogger;
import org.dspace.utils.DSpace;

import java.text.*;
import java.io.*;
import java.util.*;

import com.maxmind.geoip.LookupService;
import com.maxmind.geoip.Location;

/**
 * Class to load intermediate statistics files (produced from log files by {@link ClassicDSpaceLogConverter}) into Solr.
 *
 * @see ClassicDSpaceLogConverter
 *
 * @author Stuart Lewis
 */
public class StatisticsImporter
{
    private static final Logger log = Logger.getLogger(StatisticsImporter.class);

    /** Date format (for solr) */
    private static final SimpleDateFormat dateFormat = new SimpleDateFormat("yyyy-MM-dd'T'HH:mm:ss");

<<<<<<< HEAD
=======
    /** Solr server connection */
    private static HttpSolrServer solr;

    /** GEOIP lookup service */
    private static LookupService geoipLookup;
>>>>>>> 73a14a5c

    /** Whether to skip the DNS reverse lookup or not */
    private static boolean skipReverseDNS = false;

    /** the SolrLogger **/
    private static SolrLogger statsService;
    
    /** Local items */
    private List<Integer> localItems;

    /** Local collections */
    private List<Integer> localCollections;

    /** Local communities */
    private List<Integer> localCommunities;

    /** Local bitstreams */
    private List<Integer> localBitstreams;

    /** Whether or not to replace item IDs with local values (for testing) */
    private final boolean useLocal;

    /**
     * Constructor. Optionally loads local data to replace foreign data
     * if using someone else's log files
     *
     * @param local Whether to use local data
     */
    public StatisticsImporter(boolean local)
    {
        // Setup the lists of communities, collections, items & bitstreams if required
        useLocal = local;
        if (local)
        {
            try
            {
                System.out.print("Loading local communities... ");
                Context c = new Context();
                Community[] communities = Community.findAll(c);
                localCommunities = new ArrayList<Integer>();
                for (Community community : communities)
                {
                    localCommunities.add(community.getID());
                }
                System.out.println("Found " + localCommunities.size());

                System.out.print("Loading local collections... ");
                Collection[] collections = Collection.findAll(c);
                localCollections = new ArrayList<Integer>();
                for (Collection collection : collections)
                {
                    localCollections.add(collection.getID());
                }
                System.out.println("Found " + localCollections.size());

                System.out.print("Loading local items... ");
                ItemIterator items = Item.findAll(c);
                localItems = new ArrayList<Integer>();
                Item i;
                while (items.hasNext())
                {
                    i = items.next();
                    localItems.add(i.getID());
                }
                System.out.println("Found " + localItems.size());

                System.out.print("Loading local bitstreams... ");
                Bitstream[] bitstreams = Bitstream.findAll(c);
                localBitstreams = new ArrayList<Integer>();
                for (Bitstream bitstream : bitstreams)
                {
                    if (bitstream.getName() != null)
                    {
                        localBitstreams.add(bitstream.getID());
                    }
                }
                System.out.println("Found " + localBitstreams.size());

            } catch (Exception e)
            {
                System.err.println("Error retrieving items from DSpace database:");
                e.printStackTrace();
                System.exit(1);
            }
        }
    }

    /**
     * Read lines from the statistics file and load their data into solr.
     *
     * @param filename The filename of the file to load
     * @param context The DSpace Context
     * @param verbose Whether to display verbose output
     */
    private void load(String filename, Context context, boolean verbose)
    {
        // Item counter
        int counter = 0;
        int errors = 0;
        int searchengines = 0;

        try
        {
            BufferedReader input;
            if (null == filename || "-".equals(filename))
            {
                input = new BufferedReader(new InputStreamReader(System.in));
                filename = "standard input";
            }
            else
                input = new BufferedReader(new FileReader(new File(filename)));

            // Print out the filename for confirmation
            System.out.println("Processing file: " + filename);

            String line;
//            String uuid;
            String action;
            String id;
            Date date;
            String user;
            String ip;

            String dns;

            DNSCache dnsCache = new DNSCache(2500, 0.75f, 2500);
            Object fromCache;
            Random rand = new Random();

            while ((line = input.readLine()) != null)
            {
                // Tokenise the line
                String data = "";
                counter++;
                errors++;
                if (verbose)
                {
                    System.out.println("Line:" + line);
                }
                String[] parts = line.split(",");
//                uuid = parts[0];
                action = parts[1];
                id = parts[2];
                date = dateFormat.parse(parts[3]);
                user = parts[4];
                ip = parts[5];

                // Resolve the dns (if applicable) to get rid of search engine bots early on in the processing chain
                dns = "";
                if (!skipReverseDNS)
                {
                    // Is the IP address in the cache?
                    fromCache = dnsCache.get(ip);
                    if (fromCache != null)
                    {
                        dns = (String)fromCache;
                    }
                    else
                    {
                        try
                        {
                            dns = DnsLookup.reverseDns(ip);
                            dnsCache.put(ip, dns);
                        } catch (Exception e)
                        {
                            dns = "";
                        }
                    }
                }

                data += ("ip addr = " + ip);
                data += (", dns name = " + dns);
                if ((dns.endsWith(".googlebot.com.")) ||
                    (dns.endsWith(".crawl.yahoo.net.")) ||
                    (dns.endsWith(".search.msn.com.")))
                {
                    if (verbose)
                    {
                        System.out.println(data + ", IGNORE (search engine)");
                    }
                    errors--;
                    searchengines++;
                    continue;
                }

                // Now find our dso
                int type = 0;
                if ("view_bitstream".equals(action))
                {
                    type = Constants.BITSTREAM;
                    if (useLocal)
                    {
                        id = "" + localBitstreams.get(rand.nextInt(localBitstreams.size()));
                    }
                }
                else if ("view_item".equals(action))
                {
                    type = Constants.ITEM;
                    if (useLocal)
                    {
                        id = "" + localItems.get(rand.nextInt(localItems.size()));
                    }
                }
                else if ("view_collection".equals(action))
                {
                    type = Constants.COLLECTION;
                    if (useLocal)
                    {
                        id = "" + localCollections.get(rand.nextInt(localCollections.size()));
                    }
                }
                else if ("view_community".equals(action))
                {
                    type = Constants.COMMUNITY;
                    if (useLocal)
                    {
                        id = "" + localCommunities.get(rand.nextInt(localCommunities.size()));
                    }
                }

                DSpaceObject dso = DSpaceObject.find(context, type, Integer.parseInt(id));
                if (dso == null)
                {
                    if (verbose)
                    {
                        System.err.println(" - DSO with ID '" + id + "' is no longer in the system");
                    }
                    continue;
                }

                // Get the eperson details
                EPerson eperson = EPerson.findByEmail(context, user);

                // Save it in our server
<<<<<<< HEAD
                statsService.postView(dso, ip, dns, eperson);
=======
                SolrInputDocument sid = new SolrInputDocument();
                sid.addField("ip", ip);
                sid.addField("type", dso.getType());
                sid.addField("id", dso.getID());
                sid.addField("time", DateFormatUtils.format(date, SolrLogger.DATE_FORMAT_8601));
                sid.addField("continent", continent);
                sid.addField("country", country);
                sid.addField("countryCode", countryCode);
                sid.addField("city", city);
                sid.addField("latitude", latitude);
                sid.addField("longitude", longitude);
                if (epersonId > 0)
                {
                    sid.addField("epersonid", epersonId);
                }
                if (dns != null)
                {
                    sid.addField("dns", dns.toLowerCase());
                }

                SolrLogger.storeParents(sid, dso);
                solr.add(sid);
>>>>>>> 73a14a5c
                errors--;
            }

        }
        catch (RuntimeException re)
        {
            throw re;
        }
        catch (Exception e)
        {
            System.err.println(e.getMessage());
            log.error(e.getMessage(), e);
        }

        DecimalFormat percentage = new DecimalFormat("##.###");
        int committed = counter - errors - searchengines;
        System.out.println("Processed " + counter + " log lines");
        if (counter > 0)
        {
            Double committedpercentage = 100d * committed / counter;
            System.out.println(" - " + committed + " entries added to solr: " + percentage.format(committedpercentage) + "%");
            Double errorpercentage = 100d * errors / counter;
            System.out.println(" - " + errors + " errors: " + percentage.format(errorpercentage) + "%");
            Double sepercentage = 100d * searchengines / counter;
            System.out.println(" - " + searchengines + " search engine activity skipped: " + percentage.format(sepercentage) + "%");
            System.out.print("About to commit data to solr...");

            // Optimize at the end because it takes a while
            statsService.optimizeSOLR();
        }
        System.out.println(" done!");
	}

    /**
     * Print the help message
     *
     * @param options The command line options the user gave
     * @param exitCode the system exit code to use
     */
    private static void printHelp(Options options, int exitCode)
    {
        // print the help message
        HelpFormatter myhelp = new HelpFormatter();
        myhelp.printHelp("StatisticsImporter\n", options);
        System.exit(exitCode);
    }

    /**
     * Main method to run the statistics importer.
     *
     * @param args The command line arguments
     * @throws Exception If something goes wrong
     */
	public static void main(String[] args) throws Exception
    {
		CommandLineParser parser = new PosixParser();

		Options options = new Options();

        options.addOption("i", "in", true, "the input file ('-' or omit for standard input)");
        options.addOption("l", "local", false, "developers tool - map external log file to local handles");
        options.addOption("m", "multiple", false, "treat the input file as having a wildcard ending");
        options.addOption("s", "skipdns", false, "skip performing reverse DNS lookups on IP addresses");
        options.addOption("v", "verbose", false, "display verbose output (useful for debugging)");
        options.addOption("h", "help", false, "help");

		CommandLine line = parser.parse(options, args);

        // Did the user ask to see the help?
        if (line.hasOption('h'))
        {
            printHelp(options, 0);
        }

        if (line.hasOption('s'))
        {
            skipReverseDNS = true;
        }

        // Whether or not to convert handles to handles used in a local system
        // (useful if using someone else's log file for testing)
        boolean local = line.hasOption('l');

		// We got all our parameters now get the rest
		Context context = new Context();

        // Verbose option
        boolean verbose = line.hasOption('v');

<<<<<<< HEAD
        DSpace dspace = new DSpace();
=======
        // Find our solr server
        String sserver = ConfigurationManager.getProperty("solr-statistics", "server");
        if (verbose)
        {
            System.out.println("Writing to solr server at: " + sserver);
        }
		solr = new HttpSolrServer(sserver);

        String dbfile = ConfigurationManager.getProperty("usage-statistics", "dbfile");
        try
        {
            geoipLookup = new LookupService(dbfile, LookupService.GEOIP_STANDARD);
        }
        catch (FileNotFoundException fe)
        {
            log.error("The GeoLite Database file is missing (" + dbfile + ")! Solr Statistics cannot generate location based reports! Please see the DSpace installation instructions for instructions to install this file.", fe);
        }
        catch (IOException e)
        {
            log.error("Unable to load GeoLite Database file (" + dbfile + ")! You may need to reinstall it. See the DSpace installation instructions for more details.", e);
        }
>>>>>>> 73a14a5c

        statsService = dspace.getServiceManager().getServiceByName(
                SolrLogger.class.getName(), SolrLogger.class);

        StatisticsImporter si = new StatisticsImporter(local);
        if (line.hasOption('m'))
        {
            // Convert all the files
            final File sample = new File(line.getOptionValue('i'));
            File dir = sample.getParentFile();
            FilenameFilter filter = new FilenameFilter()
            {
                @Override
                public boolean accept(File dir, String name)
                {
                    return name.startsWith(sample.getName());
                }
            };
            String[] children = dir.list(filter);
            for (String in : children)
            {
                System.out.println(in);
                si.load(dir.getAbsolutePath() + System.getProperty("file.separator") + in, context, verbose);
            }
        }
        else
        {
            // Just convert the one file
            si.load(line.getOptionValue('i'), context, verbose);
        }
    }


    /**
     * Inner class to hold a cache of reverse lookups of IP addresses
     * @param <K>
     * @param <V>
     */
    static class DNSCache<K,V> extends LinkedHashMap<K,V>
    {
        private final int maxCapacity;

        public DNSCache(int initialCapacity, float loadFactor, int maxCapacity)
        {
            super(initialCapacity, loadFactor, true);
            this.maxCapacity = maxCapacity;
        }

        @Override
        protected boolean removeEldestEntry(java.util.Map.Entry<K,V> eldest)
        {
            return size() >= this.maxCapacity;
        }
    }
}<|MERGE_RESOLUTION|>--- conflicted
+++ resolved
@@ -43,14 +43,6 @@
     /** Date format (for solr) */
     private static final SimpleDateFormat dateFormat = new SimpleDateFormat("yyyy-MM-dd'T'HH:mm:ss");
 
-<<<<<<< HEAD
-=======
-    /** Solr server connection */
-    private static HttpSolrServer solr;
-
-    /** GEOIP lookup service */
-    private static LookupService geoipLookup;
->>>>>>> 73a14a5c
 
     /** Whether to skip the DNS reverse lookup or not */
     private static boolean skipReverseDNS = false;
@@ -285,32 +277,7 @@
                 EPerson eperson = EPerson.findByEmail(context, user);
 
                 // Save it in our server
-<<<<<<< HEAD
                 statsService.postView(dso, ip, dns, eperson);
-=======
-                SolrInputDocument sid = new SolrInputDocument();
-                sid.addField("ip", ip);
-                sid.addField("type", dso.getType());
-                sid.addField("id", dso.getID());
-                sid.addField("time", DateFormatUtils.format(date, SolrLogger.DATE_FORMAT_8601));
-                sid.addField("continent", continent);
-                sid.addField("country", country);
-                sid.addField("countryCode", countryCode);
-                sid.addField("city", city);
-                sid.addField("latitude", latitude);
-                sid.addField("longitude", longitude);
-                if (epersonId > 0)
-                {
-                    sid.addField("epersonid", epersonId);
-                }
-                if (dns != null)
-                {
-                    sid.addField("dns", dns.toLowerCase());
-                }
-
-                SolrLogger.storeParents(sid, dso);
-                solr.add(sid);
->>>>>>> 73a14a5c
                 errors--;
             }
 
@@ -400,31 +367,7 @@
         // Verbose option
         boolean verbose = line.hasOption('v');
 
-<<<<<<< HEAD
         DSpace dspace = new DSpace();
-=======
-        // Find our solr server
-        String sserver = ConfigurationManager.getProperty("solr-statistics", "server");
-        if (verbose)
-        {
-            System.out.println("Writing to solr server at: " + sserver);
-        }
-		solr = new HttpSolrServer(sserver);
-
-        String dbfile = ConfigurationManager.getProperty("usage-statistics", "dbfile");
-        try
-        {
-            geoipLookup = new LookupService(dbfile, LookupService.GEOIP_STANDARD);
-        }
-        catch (FileNotFoundException fe)
-        {
-            log.error("The GeoLite Database file is missing (" + dbfile + ")! Solr Statistics cannot generate location based reports! Please see the DSpace installation instructions for instructions to install this file.", fe);
-        }
-        catch (IOException e)
-        {
-            log.error("Unable to load GeoLite Database file (" + dbfile + ")! You may need to reinstall it. See the DSpace installation instructions for more details.", e);
-        }
->>>>>>> 73a14a5c
 
         statsService = dspace.getServiceManager().getServiceByName(
                 SolrLogger.class.getName(), SolrLogger.class);
