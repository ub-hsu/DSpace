/**
 * The contents of this file are subject to the license and copyright
 * detailed in the LICENSE and NOTICE files at the root of the source
 * tree and available online at
 *
 * http://www.dspace.org/license/
 */
package org.dspace.statistics.util;

import java.io.BufferedReader;
import java.io.File;
import java.io.FileNotFoundException;
import java.io.FileReader;
import java.io.FilenameFilter;
import java.io.IOException;
import java.io.InputStreamReader;
import java.net.InetAddress;
import java.text.DateFormat;
import java.text.DecimalFormat;
import java.text.SimpleDateFormat;
import java.util.ArrayList;
import java.util.Date;
import java.util.Iterator;
import java.util.LinkedHashMap;
import java.util.List;
import java.util.Random;
import java.util.UUID;

import com.maxmind.geoip2.DatabaseReader;
import com.maxmind.geoip2.model.CityResponse;
import org.apache.commons.cli.CommandLine;
import org.apache.commons.cli.CommandLineParser;
import org.apache.commons.cli.HelpFormatter;
import org.apache.commons.cli.Options;
import org.apache.commons.cli.PosixParser;
import org.apache.commons.lang.time.DateFormatUtils;
import org.apache.log4j.Logger;
import org.apache.solr.common.SolrInputDocument;
import org.apache.solr.client.solrj.impl.HttpSolrServer;
import org.apache.solr.client.solrj.SolrServerException;
import org.dspace.browse.BrowsableDSpaceObject;
import org.dspace.content.*;
import org.dspace.content.Collection;
import org.dspace.content.factory.ContentServiceFactory;
import org.dspace.content.service.*;
import org.dspace.core.Context;
import org.dspace.core.ConfigurationManager;
import org.dspace.eperson.EPerson;
import org.dspace.eperson.factory.EPersonServiceFactory;
import org.dspace.statistics.SolrLoggerServiceImpl;
<<<<<<< HEAD
import org.dspace.utils.DSpace;

import java.text.*;
import java.io.*;
import java.util.*;

import com.maxmind.geoip.LookupService;
import com.maxmind.geoip.Location;
=======
>>>>>>> c6e097fc
import org.dspace.statistics.factory.StatisticsServiceFactory;
import org.dspace.statistics.service.SolrLoggerService;

/**
 * Class to load intermediate statistics files (produced from log files by <code>ClassicDSpaceLogConverter</code>) into Solr
 *
 * @see ClassicDSpaceLogConverter
 *
 * @author Stuart Lewis
 */
public class StatisticsImporter
{
    private static final Logger log = Logger.getLogger(StatisticsImporter.class);

    /** Date format (for solr) */
    private static final ThreadLocal<DateFormat> dateFormat = new ThreadLocal<DateFormat>() {
        @Override
        protected DateFormat initialValue() {
            return new SimpleDateFormat("yyyy-MM-dd'T'HH:mm:ss");
        }
    };
    protected final SolrLoggerService solrLoggerService = StatisticsServiceFactory.getInstance().getSolrLoggerService();

<<<<<<< HEAD
=======
    /** Solr server connection */
    private static HttpSolrServer solr;

    /**
     * GEOIP lookup service
     */
    private static DatabaseReader geoipLookup;
>>>>>>> c6e097fc

    /** Whether to skip the DNS reverse lookup or not */
    private static boolean skipReverseDNS = false;

    
    /** Local items */
    private List<UUID> localItems;

    /** Local collections */
    private List<UUID> localCollections;

    /** Local communities */
    private List<UUID> localCommunities;

    /** Local bitstreams */
    private List<UUID> localBitstreams;

    /** Whether or not to replace item IDs with local values (for testing) */
    private boolean useLocal;

    protected final BitstreamService bitstreamService;
    protected final CollectionService collectionService;
    protected final CommunityService communityService;
    protected final ItemService itemService;

    /**
     * Constructor. Optionally loads local data to replace foreign data
     * if using someone else's log files
     *
     * @param local Whether to use local data
     */
    public StatisticsImporter(boolean local)
    {
        bitstreamService = ContentServiceFactory.getInstance().getBitstreamService();
        collectionService = ContentServiceFactory.getInstance().getCollectionService();
        communityService = ContentServiceFactory.getInstance().getCommunityService();
        itemService = ContentServiceFactory.getInstance().getItemService();
        // Setup the lists of communities, collections, items & bitstreams if required
        useLocal = local;
        if (local)
        {
            try
            {
                ContentServiceFactory contentServiceFactory = ContentServiceFactory.getInstance();
                System.out.print("Loading local communities... ");

                Context c = new Context();
                List<Community> communities = communityService.findAll(c);
                localCommunities = new ArrayList<>();
                for (Community community : communities)
                {
                    localCommunities.add(community.getID());
                }
                System.out.println("Found " + localCommunities.size());

                System.out.print("Loading local collections... ");
                List<Collection> collections = collectionService.findAll(c);
                localCollections = new ArrayList<>();
                for (Collection collection : collections)
                {
                    localCollections.add(collection.getID());
                }
                System.out.println("Found " + localCollections.size());

                System.out.print("Loading local items... ");
                Iterator<Item> items = itemService.findAll(c);
                localItems = new ArrayList<>();
                Item i;
                while (items.hasNext())
                {
                    i = items.next();
                    localItems.add(i.getID());
                }
                System.out.println("Found " + localItems.size());

                System.out.print("Loading local bitstreams... ");
                List<Bitstream> bitstreams = bitstreamService.findAll(c);
                localBitstreams = new ArrayList<>();
                for (Bitstream bitstream : bitstreams)
                {
                    if (bitstream.getName() != null)
                    {
                        localBitstreams.add(bitstream.getID());
                    }
                }
                System.out.println("Found " + localBitstreams.size());

            } catch (Exception e)
            {
                System.err.println("Error retrieving items from DSpace database:");
                e.printStackTrace();
                System.exit(1);
            }
        }
    }

    /**
     * Read lines from the statistics file and load their data into solr.
     *
     * @param filename The filename of the file to load
     * @param context The DSpace Context
     * @param verbose Whether to display verbose output
     */
    protected void load(String filename, Context context, boolean verbose)
    {
        // Item counter
        int counter = 0;
        int errors = 0;
        int searchengines = 0;

        try
        {
            BufferedReader input;
            if (null == filename || "-".equals(filename))
            {
                input = new BufferedReader(new InputStreamReader(System.in));
                filename = "standard input";
            }
            else
                input = new BufferedReader(new FileReader(new File(filename)));

            // Print out the filename for confirmation
            System.out.println("Processing file: " + filename);

            String line;
//            String uuid;
            String action;
            String id;
            Date date;
            String user;
            String ip;

<<<<<<< HEAD
=======
            String continent = "";
            String country = "";
            String countryCode = "";
            double longitude = 0f;
            double latitude = 0f;
            String city = "";
>>>>>>> c6e097fc
            String dns;

            DNSCache dnsCache = new DNSCache(2500, 0.75f, 2500);
            Object fromCache;
            Random rand = new Random();

            while ((line = input.readLine()) != null)
            {
                // Tokenise the line
                String data = "";
                counter++;
                errors++;
                if (verbose)
                {
                    System.out.println("Line:" + line);
                }
                String[] parts = line.split(",");
//                uuid = parts[0];
                action = parts[1];
                id = parts[2];
                date = dateFormat.get().parse(parts[3]);
                user = parts[4];
                ip = parts[5];

                // Resolve the dns (if applicable) to get rid of search engine bots early on in the processing chain
                dns = "";
                if (!skipReverseDNS)
                {
                    // Is the IP address in the cache?
                    fromCache = dnsCache.get(ip);
                    if (fromCache != null)
                    {
                        dns = (String)fromCache;
                    }
                    else
                    {
                        try
                        {
                            dns = DnsLookup.reverseDns(ip);
                            dnsCache.put(ip, dns);
                        } catch (Exception e)
                        {
                            dns = "";
                        }
                    }
                }

                data += ("ip addr = " + ip);
                data += (", dns name = " + dns);
                if ((dns.endsWith(".googlebot.com.")) ||
                    (dns.endsWith(".crawl.yahoo.net.")) ||
                    (dns.endsWith(".search.msn.com.")))
                {
                    if (verbose)
                    {
                        System.out.println(data + ", IGNORE (search engine)");
                    }
                    errors--;
                    searchengines++;
                    continue;
                }

<<<<<<< HEAD
=======
                // Get the geo information for the user
                try {
                    InetAddress ipAddress = InetAddress.getByName(ip);
                    CityResponse cityResponse = geoipLookup.city(ipAddress);
                    city = cityResponse.getCity().getName();
                    country = cityResponse.getCountry().getName();
                    countryCode = cityResponse.getCountry().getIsoCode();
                    longitude = cityResponse.getLocation().getLongitude();
                    latitude = cityResponse.getLocation().getLatitude();
                    if (verbose) {
                        data += (", country = " + country);
                        data += (", city = " + city);
                        System.out.println(data);
                    }
                    try {
                        continent = LocationUtils.getContinentCode(countryCode);
                    } catch (Exception e) {
                        if (verbose)
                        {
                            System.out.println("Unknown country code: " + countryCode);
                        }
                        continue;
                    }
                } catch (Exception e) {
                    // No problem - just can't look them up
                }

>>>>>>> c6e097fc
                // Now find our dso
                ContentServiceFactory contentServiceFactory = ContentServiceFactory.getInstance();
                DSpaceObjectLegacySupportService legacySupportService = null;
                if ("view_bitstream".equals(action))
                {
                    legacySupportService = contentServiceFactory.getBitstreamService();
                    if (useLocal)
                    {
                        id = "" + localBitstreams.get(rand.nextInt(localBitstreams.size()));
                    }
                }
                else if ("view_item".equals(action))
                {
                    legacySupportService = contentServiceFactory.getItemService();
                    if (useLocal)
                    {
                        id = "" + localItems.get(rand.nextInt(localItems.size()));
                    }
                }
                else if ("view_collection".equals(action))
                {
                    legacySupportService = contentServiceFactory.getCollectionService();
                    if (useLocal)
                    {
                        id = "" + localCollections.get(rand.nextInt(localCollections.size()));
                    }
                }
                else if ("view_community".equals(action))
                {
                    legacySupportService = contentServiceFactory.getCommunityService();
                    if (useLocal)
                    {
                        id = "" + localCommunities.get(rand.nextInt(localCommunities.size()));
                    }
                }
                if(legacySupportService == null)
                {
                    continue;
                }

                DSpaceObject dso = legacySupportService.findByIdOrLegacyId(context, id);
                if (dso == null)
                {
                    if (verbose)
                    {
                        System.err.println(" - DSO with ID '" + id + "' is no longer in the system");
                    }
                    continue;
                }

                // Get the eperson details
                EPerson eperson = EPersonServiceFactory.getInstance().getEPersonService().findByEmail(context, user);

                // Save it in our server
                solrLoggerService.postView((BrowsableDSpaceObject)dso, ip, dns, null, eperson);
                errors--;
            }

        }
        catch (RuntimeException re)
        {
            throw re;
        }
        catch (Exception e)
        {
            System.err.println(e.getMessage());
            log.error(e.getMessage(), e);
        }

        DecimalFormat percentage = new DecimalFormat("##.###");
        int committed = counter - errors - searchengines;
        System.out.println("Processed " + counter + " log lines");
        if (counter > 0)
        {
            Double committedpercentage = 100d * committed / counter;
            System.out.println(" - " + committed + " entries added to solr: " + percentage.format(committedpercentage) + "%");
            Double errorpercentage = 100d * errors / counter;
            System.out.println(" - " + errors + " errors: " + percentage.format(errorpercentage) + "%");
            Double sepercentage = 100d * searchengines / counter;
            System.out.println(" - " + searchengines + " search engine activity skipped: " + percentage.format(sepercentage) + "%");
            System.out.print("About to commit data to solr...");

            // Optimize at the end because it takes a while
            solrLoggerService.optimizeSOLR();
        }
        System.out.println(" done!");
	}

    /**
     * Print the help message
     *
     * @param options The command line options the user gave
     * @param exitCode the system exit code to use
     */
    private static void printHelp(Options options, int exitCode)
    {
        // print the help message
        HelpFormatter myhelp = new HelpFormatter();
        myhelp.printHelp("StatisticsImporter\n", options);
        System.exit(exitCode);
    }

    /**
     * Main method to run the statistics importer.
     *
     * @param args The command line arguments
     * @throws Exception If something goes wrong
     */
	public static void main(String[] args) throws Exception
    {
		CommandLineParser parser = new PosixParser();

		Options options = new Options();

        options.addOption("i", "in", true, "the input file ('-' or omit for standard input)");
        options.addOption("l", "local", false, "developers tool - map external log file to local handles");
        options.addOption("m", "multiple", false, "treat the input file as having a wildcard ending");
        options.addOption("s", "skipdns", false, "skip performing reverse DNS lookups on IP addresses");
        options.addOption("v", "verbose", false, "display verbose output (useful for debugging)");
        options.addOption("h", "help", false, "help");

		CommandLine line = parser.parse(options, args);

        // Did the user ask to see the help?
        if (line.hasOption('h'))
        {
            printHelp(options, 0);
        }

        if (line.hasOption('s'))
        {
            skipReverseDNS = true;
        }

        // Whether or not to convert handles to handles used in a local system
        // (useful if using someone else's log file for testing)
        boolean local = line.hasOption('l');

		// We got all our parameters now get the rest
		Context context = new Context();

        // Verbose option
        boolean verbose = line.hasOption('v');

<<<<<<< HEAD
=======
        // Find our solr server
        String sserver = ConfigurationManager.getProperty("solr-statistics", "server");
        if (verbose)
        {
            System.out.println("Writing to solr server at: " + sserver);
        }
		solr = new HttpSolrServer(sserver);

        String dbPath = ConfigurationManager.getProperty("usage-statistics", "dbfile");
        try {
            File dbFile = new File(dbPath);
            geoipLookup = new DatabaseReader.Builder(dbFile).build();
        } catch (FileNotFoundException fe) {
            log.error(
                "The GeoLite Database file is missing (" + dbPath + ")! Solr Statistics cannot generate location " +
                    "based reports! Please see the DSpace installation instructions for instructions to install this " +
                    "file.",
                fe);
        } catch (IOException e) {
            log.error(
                "Unable to load GeoLite Database file (" + dbPath + ")! You may need to reinstall it. See the DSpace " +
                    "installation instructions for more details.",
                e);
        }


>>>>>>> c6e097fc
        StatisticsImporter si = new StatisticsImporter(local);
        if (line.hasOption('m'))
        {
            // Convert all the files
            final File sample = new File(line.getOptionValue('i'));
            File dir = sample.getParentFile();
            FilenameFilter filter = new FilenameFilter()
            {
                @Override
                public boolean accept(File dir, String name)
                {
                    return name.startsWith(sample.getName());
                }
            };
            String[] children = dir.list(filter);
            for (String in : children)
            {
                System.out.println(in);
                si.load(dir.getAbsolutePath() + System.getProperty("file.separator") + in, context, verbose);
            }
        }
        else
        {
            // Just convert the one file
            si.load(line.getOptionValue('i'), context, verbose);
        }
    }


    /**
     * Inner class to hold a cache of reverse lookups of IP addresses
     * @param <K>
     * @param <V>
     */
    static class DNSCache<K,V> extends LinkedHashMap<K,V>
    {
        private int maxCapacity;

        public DNSCache(int initialCapacity, float loadFactor, int maxCapacity)
        {
            super(initialCapacity, loadFactor, true);
            this.maxCapacity = maxCapacity;
        }

        @Override
        protected boolean removeEldestEntry(java.util.Map.Entry<K,V> eldest)
        {
            return size() >= this.maxCapacity;
        }
    }
}<|MERGE_RESOLUTION|>--- conflicted
+++ resolved
@@ -7,32 +7,7 @@
  */
 package org.dspace.statistics.util;
 
-import java.io.BufferedReader;
-import java.io.File;
-import java.io.FileNotFoundException;
-import java.io.FileReader;
-import java.io.FilenameFilter;
-import java.io.IOException;
-import java.io.InputStreamReader;
-import java.net.InetAddress;
-import java.text.DateFormat;
-import java.text.DecimalFormat;
-import java.text.SimpleDateFormat;
-import java.util.ArrayList;
-import java.util.Date;
-import java.util.Iterator;
-import java.util.LinkedHashMap;
-import java.util.List;
-import java.util.Random;
-import java.util.UUID;
-
-import com.maxmind.geoip2.DatabaseReader;
-import com.maxmind.geoip2.model.CityResponse;
-import org.apache.commons.cli.CommandLine;
-import org.apache.commons.cli.CommandLineParser;
-import org.apache.commons.cli.HelpFormatter;
-import org.apache.commons.cli.Options;
-import org.apache.commons.cli.PosixParser;
+import org.apache.commons.cli.*;
 import org.apache.commons.lang.time.DateFormatUtils;
 import org.apache.log4j.Logger;
 import org.apache.solr.common.SolrInputDocument;
@@ -48,7 +23,6 @@
 import org.dspace.eperson.EPerson;
 import org.dspace.eperson.factory.EPersonServiceFactory;
 import org.dspace.statistics.SolrLoggerServiceImpl;
-<<<<<<< HEAD
 import org.dspace.utils.DSpace;
 
 import java.text.*;
@@ -57,8 +31,6 @@
 
 import com.maxmind.geoip.LookupService;
 import com.maxmind.geoip.Location;
-=======
->>>>>>> c6e097fc
 import org.dspace.statistics.factory.StatisticsServiceFactory;
 import org.dspace.statistics.service.SolrLoggerService;
 
@@ -82,21 +54,16 @@
     };
     protected final SolrLoggerService solrLoggerService = StatisticsServiceFactory.getInstance().getSolrLoggerService();
 
-<<<<<<< HEAD
-=======
-    /** Solr server connection */
-    private static HttpSolrServer solr;
+
 
     /**
      * GEOIP lookup service
      */
     private static DatabaseReader geoipLookup;
->>>>>>> c6e097fc
 
     /** Whether to skip the DNS reverse lookup or not */
     private static boolean skipReverseDNS = false;
 
-    
     /** Local items */
     private List<UUID> localItems;
 
@@ -224,15 +191,6 @@
             String user;
             String ip;
 
-<<<<<<< HEAD
-=======
-            String continent = "";
-            String country = "";
-            String countryCode = "";
-            double longitude = 0f;
-            double latitude = 0f;
-            String city = "";
->>>>>>> c6e097fc
             String dns;
 
             DNSCache dnsCache = new DNSCache(2500, 0.75f, 2500);
@@ -295,36 +253,6 @@
                     continue;
                 }
 
-<<<<<<< HEAD
-=======
-                // Get the geo information for the user
-                try {
-                    InetAddress ipAddress = InetAddress.getByName(ip);
-                    CityResponse cityResponse = geoipLookup.city(ipAddress);
-                    city = cityResponse.getCity().getName();
-                    country = cityResponse.getCountry().getName();
-                    countryCode = cityResponse.getCountry().getIsoCode();
-                    longitude = cityResponse.getLocation().getLongitude();
-                    latitude = cityResponse.getLocation().getLatitude();
-                    if (verbose) {
-                        data += (", country = " + country);
-                        data += (", city = " + city);
-                        System.out.println(data);
-                    }
-                    try {
-                        continent = LocationUtils.getContinentCode(countryCode);
-                    } catch (Exception e) {
-                        if (verbose)
-                        {
-                            System.out.println("Unknown country code: " + countryCode);
-                        }
-                        continue;
-                    }
-                } catch (Exception e) {
-                    // No problem - just can't look them up
-                }
-
->>>>>>> c6e097fc
                 // Now find our dso
                 ContentServiceFactory contentServiceFactory = ContentServiceFactory.getInstance();
                 DSpaceObjectLegacySupportService legacySupportService = null;
@@ -377,6 +305,11 @@
 
                 // Get the eperson details
                 EPerson eperson = EPersonServiceFactory.getInstance().getEPersonService().findByEmail(context, user);
+                int epersonId = 0;
+                if (eperson != null)
+                {
+                    eperson.getID();
+                }
 
                 // Save it in our server
                 solrLoggerService.postView((BrowsableDSpaceObject)dso, ip, dns, null, eperson);
@@ -469,8 +402,7 @@
         // Verbose option
         boolean verbose = line.hasOption('v');
 
-<<<<<<< HEAD
-=======
+
         // Find our solr server
         String sserver = ConfigurationManager.getProperty("solr-statistics", "server");
         if (verbose)
@@ -497,7 +429,6 @@
         }
 
 
->>>>>>> c6e097fc
         StatisticsImporter si = new StatisticsImporter(local);
         if (line.hasOption('m'))
         {
