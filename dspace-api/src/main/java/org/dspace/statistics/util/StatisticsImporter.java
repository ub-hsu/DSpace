--- conflicted
+++ resolved
@@ -398,32 +398,6 @@
         // Verbose option
         boolean verbose = line.hasOption('v');
 
-<<<<<<< HEAD
-=======
-        // Find our solr server
-        String sserver = ConfigurationManager.getProperty("solr-statistics", "server");
-        if (verbose)
-        {
-            System.out.println("Writing to solr server at: " + sserver);
-        }
-        solr = new HttpSolrServer(sserver);
-
-        String dbfile = ConfigurationManager.getProperty("usage-statistics", "dbfile");
-        try
-        {
-            geoipLookup = new LookupService(dbfile, LookupService.GEOIP_STANDARD);
-        }
-        catch (FileNotFoundException fe)
-        {
-            log.error("The GeoLite Database file is missing (" + dbfile + ")! Solr Statistics cannot generate location based reports! Please see the DSpace installation instructions for instructions to install this file.", fe);
-        }
-        catch (IOException e)
-        {
-            log.error("Unable to load GeoLite Database file (" + dbfile + ")! You may need to reinstall it. See the DSpace installation instructions for more details.", e);
-        }
-
-
->>>>>>> 1b5ada2d
         StatisticsImporter si = new StatisticsImporter(local);
         if (line.hasOption('m'))
         {
