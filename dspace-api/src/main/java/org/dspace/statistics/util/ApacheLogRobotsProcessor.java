--- conflicted
+++ resolved
@@ -11,8 +11,6 @@
 import org.apache.commons.cli.CommandLineParser;
 import org.apache.commons.cli.Options;
 import org.apache.commons.cli.PosixParser;
-import org.dspace.statistics.SolrLogger;
-import org.dspace.utils.DSpace;
 
 import java.io.*;
 import java.util.HashSet;
@@ -38,12 +36,6 @@
      */
 
     public static void main(String[] args) throws Exception {
-        
-        DSpace dspace = new DSpace();
-
-        SolrLogger solrLogger = dspace.getServiceManager().getServiceByName(SolrLogger.class.getName(),SolrLogger.class);
-
-        
         // create an Options object and populate it
         CommandLineParser parser = new PosixParser();
 
@@ -84,18 +76,8 @@
         }
         else
         {
-        File spiderIpFile = new File(spiderIpPath);
+            File spiderIpFile = new File(spiderIpPath);
 
-<<<<<<< HEAD
-        if (spiderIpFile.exists())
-        {
-                logSpiders = solrLogger.getSpiderDetector().readIpAddresses(spiderIpFile);
-        }
-        else
-        {
-            logSpiders = new HashSet<String>();
-        }
-=======
             if (spiderIpFile.exists())
             {
                 logSpiders = SpiderDetector.readPatterns(spiderIpFile);
@@ -104,7 +86,6 @@
             {
                 logSpiders = new HashSet<String>();
             }
->>>>>>> a075de51
             output = new BufferedWriter(new FileWriter(spiderIpFile));
         }
 
