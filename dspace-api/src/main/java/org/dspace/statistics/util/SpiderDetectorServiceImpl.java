--- conflicted
+++ resolved
@@ -185,7 +185,6 @@
         File patternsDir = new File(spidersDir, directory);
         if (patternsDir.exists() && patternsDir.isDirectory()) {
             for (File file : patternsDir.listFiles(new NoDotOldFilter())) {
-<<<<<<< HEAD
                 Set<String> patterns;
                 try {
                     patterns = readPatterns(file);
@@ -198,28 +197,11 @@
                 for (String pattern : patterns) {
                     if (isUseCaseInsensitiveMatching()) {
                         pattern = StringUtils.lowerCase(pattern);
-=======
-                if (file.isFile()) {
-                    Set<String> patterns;
-                    try {
-                        patterns = readPatterns(file);
-                    } catch (IOException ex) {
-                        log.error("Patterns not read from {}:  {}",
-                                  file.getPath(), ex.getMessage());
-                        continue;
                     }
-                    //If case insensitive matching is enabled, lowercase the patterns so they can be lowercase matched
-                    for (String pattern : patterns) {
-                        if (isUseCaseInsensitiveMatching()) {
-                            pattern = StringUtils.lowerCase(pattern);
-                        }
-                        patternList.add(Pattern.compile(pattern));
->>>>>>> c70634a0
-                    }
-
+                    patternList.add(Pattern.compile(pattern));
+                }
 
                     log.info("Loaded pattern file:  {}", file.getPath());
-                }
             }
         } else {
             log.info("No patterns loaded from {}", patternsDir.getPath());
