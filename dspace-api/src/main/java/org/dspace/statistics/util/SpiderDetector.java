--- conflicted
+++ resolved
@@ -43,19 +43,12 @@
     private static IPTable table = null;
 
     /** Collection of regular expressions to match known spiders' agents. */
-<<<<<<< HEAD
-    private static List<Pattern> agents = Collections.synchronizedList(new ArrayList<Pattern>());
-
-    /** Collection of regular expressions to match known spiders' domain names. */
-    private static List<Pattern> domains = Collections.synchronizedList(new ArrayList<Pattern>());
-=======
     private static final List<Pattern> agents
             = Collections.synchronizedList(new ArrayList<Pattern>());
 
     /** Collection of regular expressions to match known spiders' domain names. */
     private static final List<Pattern> domains
             = Collections.synchronizedList(new ArrayList<Pattern>());
->>>>>>> a54bf11b
 
     /**
      * Utility method which reads lines from a file & returns them in a Set.
@@ -210,11 +203,7 @@
     {
         // See if any agent patterns match
         if (null != agent)
-<<<<<<< HEAD
-        {   
-=======
-        {
->>>>>>> a54bf11b
+        {
             synchronized(agents)
             {
                 if (agents.isEmpty())
@@ -247,11 +236,7 @@
         // No.  See if any DNS names match
         if (null != hostname)
         {
-<<<<<<< HEAD
-            synchronized(domains) 
-=======
             synchronized(domains)
->>>>>>> a54bf11b
             {
                 if (domains.isEmpty())
                     loadPatterns("domains", domains);
