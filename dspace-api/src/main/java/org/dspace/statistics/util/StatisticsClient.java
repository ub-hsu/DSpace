/**
 * The contents of this file are subject to the license and copyright
 * detailed in the LICENSE and NOTICE files at the root of the source
 * tree and available online at
 *
 * http://www.dspace.org/license/
 */
package org.dspace.statistics.util;

import java.io.File;
import org.apache.commons.cli.CommandLine;
import org.apache.commons.cli.CommandLineParser;
import org.apache.commons.cli.HelpFormatter;
import org.apache.commons.cli.Options;
import org.apache.commons.cli.PosixParser;
import org.apache.commons.lang3.StringUtils;
import org.apache.log4j.Logger;
import org.apache.tools.ant.taskdefs.Get;
import org.dspace.statistics.factory.StatisticsServiceFactory;
import org.dspace.statistics.service.SolrLoggerService;

import org.dspace.utils.DSpace;
import java.net.URL;
import org.dspace.services.factory.DSpaceServicesFactory;

/**
 * Class to load intermediate statistics files into solr
 *
 * @author Stuart Lewis
 */
public class StatisticsClient
{
    private static final Logger log = Logger.getLogger(StatisticsClient.class);

    /**
     * Print the help message
     *
     * @param options The command line options the user gave
     * @param exitCode the system exit code to use
     */
    private static void printHelp(Options options, int exitCode)
    {
        // print the help message
        HelpFormatter myhelp = new HelpFormatter();
        myhelp.printHelp("StatisticsClient\n", options);
        System.exit(exitCode);
    }

    /**
     * Main method to run the statistics importer.
     *
     * @param args The command line arguments
     * @throws Exception If something goes wrong
     */
	public static void main(String[] args) throws Exception
    {
		CommandLineParser parser = new PosixParser();

		Options options = new Options();

        options.addOption("u", "update-spider-files", false,
                "Update Spider IP Files from internet into " +
                        DSpaceServicesFactory.getInstance().getConfigurationService().getProperty("dspace.dir") + "/config/spiders");

        options.addOption("m", "mark-spiders", false, "Update isBot Flag in Solr");
        options.addOption("a", "mark-spiders-by-useragent", true, "Update isBot Flag in Solr By User Agent");
        options.addOption("f", "delete-spiders-by-flag", false, "Delete Spiders in Solr By isBot Flag");
        options.addOption("i", "delete-spiders-by-ip", false, "Delete Spiders in Solr By IP Address");
        options.addOption("o", "optimize", false, "Run maintenance on the SOLR index");
        options.addOption("b", "reindex-bitstreams", false, "Reindex the bitstreams to ensure we have the bundle name");
        options.addOption("e", "export", false, "Export SOLR view statistics data to usage-statistics-intermediate-format");
        options.addOption("r", "remove-deleted-bitstreams", false, "While indexing the bundle names remove the statistics about deleted bitstreams");
        options.addOption("s", "shard-solr-index", false, "Split the data from the main Solr core into separate Solr cores per year");
        options.addOption("h", "help", false, "help");

		CommandLine line = parser.parse(options, args);

        DSpace dspace = new DSpace();

        SolrLogger statsService = dspace.getServiceManager().getServiceByName(
                SolrLogger.class.getName(), SolrLogger.class);

        // Did the user ask to see the help?
        if (line.hasOption('h'))
        {
            printHelp(options, 0);
        }

        SolrLoggerService solrLoggerService = StatisticsServiceFactory.getInstance().getSolrLoggerService();
        if(line.hasOption("u"))
        {
            StatisticsClient.updateSpiderFiles();
        }
        else if (line.hasOption('m'))
        {
<<<<<<< HEAD
            statsService.markRobotsByIP();
        }
        else if (line.hasOption('a'))
        {
            if(StringUtils.isNotBlank(line.getOptionValue('a'))) {
                statsService.markRobotByUserAgent(line.getOptionValue('a'));
            }
            else {
                System.err.println("Missing user agent parameter!!!");
                System.exit(0);
            }
        }
        else if(line.hasOption('f'))
        {
            statsService.deleteRobotsByIsBotFlag();
        }
        else if(line.hasOption('i'))
        {
            statsService.deleteRobotsByIP();
        }
        else if(line.hasOption('o'))
        {
            statsService.optimizeSOLR();
        }
        else if(line.hasOption('b'))
        {
            statsService.reindexBitstreamHits(line.hasOption('r'));
        }
        else if(line.hasOption('e'))
        {
        	statsService.exportHits();
        }
        else if(line.hasOption('s'))
        {
            statsService.shardSolrIndex();
=======
            solrLoggerService.markRobotsByIP();
        }
        else if(line.hasOption('f'))
        {
            solrLoggerService.deleteRobotsByIsBotFlag();
        }
        else if(line.hasOption('i'))
        {
            solrLoggerService.deleteRobotsByIP();
        }
        else if(line.hasOption('o'))
        {
            solrLoggerService.optimizeSOLR();
        }
        else if(line.hasOption('b'))
        {
            solrLoggerService.reindexBitstreamHits(line.hasOption('r'));
        }
        else if(line.hasOption('e'))
        {
            solrLoggerService.exportHits();
        }
        else if(line.hasOption('s'))
        {
            solrLoggerService.shardSolrIndex();
>>>>>>> a54bf11b
        }
        else
        {
            printHelp(options, 0);
        }
    }

    /**
     * Method to update Spiders in config directory.
     */
    private static void updateSpiderFiles()
    {
	    try
        {
            System.out.println("Downloading latest spider IP addresses:");

            // Get the list URLs to download from
            String[] urls = DSpaceServicesFactory.getInstance().getConfigurationService().getArrayProperty("solr-statistics.spiderips.urls");
            if((urls == null) || (urls.length==0))
            {
                System.err.println(" - Missing setting from dspace.cfg: solr.spiderips.urls");
                System.exit(0);
            }

            // Get the location of spiders directory
            File spiders = new File(DSpaceServicesFactory.getInstance().getConfigurationService().getProperty("dspace.dir"),"config/spiders");

            if (!spiders.exists() && !spiders.mkdirs())
            {
                log.error("Unable to create spiders directory");
            }

            for (String value : urls)
            {
                value = value.trim();
                System.out.println(" Downloading: " + value);

                URL url = new URL(value);

                Get get = new Get();
                get.setDest(new File(spiders, url.getHost() + url.getPath().replace("/","-")));
                get.setSrc(url);
                get.setUseTimestamp(true);
                get.execute();

            }


        } catch (Exception e)
        {
            System.err.println(" - Error: " + e.getMessage());
            e.printStackTrace();
            System.exit(1);
        }
    }


}<|MERGE_RESOLUTION|>--- conflicted
+++ resolved
@@ -7,19 +7,13 @@
  */
 package org.dspace.statistics.util;
 
-import java.io.File;
-import org.apache.commons.cli.CommandLine;
-import org.apache.commons.cli.CommandLineParser;
-import org.apache.commons.cli.HelpFormatter;
-import org.apache.commons.cli.Options;
-import org.apache.commons.cli.PosixParser;
-import org.apache.commons.lang3.StringUtils;
+import org.apache.commons.cli.*;
 import org.apache.log4j.Logger;
 import org.apache.tools.ant.taskdefs.Get;
 import org.dspace.statistics.factory.StatisticsServiceFactory;
 import org.dspace.statistics.service.SolrLoggerService;
 
-import org.dspace.utils.DSpace;
+import java.io.*;
 import java.net.URL;
 import org.dspace.services.factory.DSpaceServicesFactory;
 
@@ -63,7 +57,6 @@
                         DSpaceServicesFactory.getInstance().getConfigurationService().getProperty("dspace.dir") + "/config/spiders");
 
         options.addOption("m", "mark-spiders", false, "Update isBot Flag in Solr");
-        options.addOption("a", "mark-spiders-by-useragent", true, "Update isBot Flag in Solr By User Agent");
         options.addOption("f", "delete-spiders-by-flag", false, "Delete Spiders in Solr By isBot Flag");
         options.addOption("i", "delete-spiders-by-ip", false, "Delete Spiders in Solr By IP Address");
         options.addOption("o", "optimize", false, "Run maintenance on the SOLR index");
@@ -74,11 +67,6 @@
         options.addOption("h", "help", false, "help");
 
 		CommandLine line = parser.parse(options, args);
-
-        DSpace dspace = new DSpace();
-
-        SolrLogger statsService = dspace.getServiceManager().getServiceByName(
-                SolrLogger.class.getName(), SolrLogger.class);
 
         // Did the user ask to see the help?
         if (line.hasOption('h'))
@@ -93,43 +81,6 @@
         }
         else if (line.hasOption('m'))
         {
-<<<<<<< HEAD
-            statsService.markRobotsByIP();
-        }
-        else if (line.hasOption('a'))
-        {
-            if(StringUtils.isNotBlank(line.getOptionValue('a'))) {
-                statsService.markRobotByUserAgent(line.getOptionValue('a'));
-            }
-            else {
-                System.err.println("Missing user agent parameter!!!");
-                System.exit(0);
-            }
-        }
-        else if(line.hasOption('f'))
-        {
-            statsService.deleteRobotsByIsBotFlag();
-        }
-        else if(line.hasOption('i'))
-        {
-            statsService.deleteRobotsByIP();
-        }
-        else if(line.hasOption('o'))
-        {
-            statsService.optimizeSOLR();
-        }
-        else if(line.hasOption('b'))
-        {
-            statsService.reindexBitstreamHits(line.hasOption('r'));
-        }
-        else if(line.hasOption('e'))
-        {
-        	statsService.exportHits();
-        }
-        else if(line.hasOption('s'))
-        {
-            statsService.shardSolrIndex();
-=======
             solrLoggerService.markRobotsByIP();
         }
         else if(line.hasOption('f'))
@@ -155,7 +106,6 @@
         else if(line.hasOption('s'))
         {
             solrLoggerService.shardSolrIndex();
->>>>>>> a54bf11b
         }
         else
         {
