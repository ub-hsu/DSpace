/**
 * The contents of this file are subject to the license and copyright
 * detailed in the LICENSE and NOTICE files at the root of the source
 * tree and available online at
 *
 * http://www.dspace.org/license/
 */
package org.dspace.statistics;

import java.io.File;
import java.io.FileFilter;
<<<<<<< HEAD
=======
import java.io.FileNotFoundException;
>>>>>>> e5db0da7
import java.io.FileWriter;
import java.io.IOException;
import java.io.InputStream;
import java.io.InputStreamReader;
import java.io.Reader;
import java.io.UnsupportedEncodingException;
<<<<<<< HEAD
=======
import java.net.InetAddress;
>>>>>>> e5db0da7
import java.net.URLEncoder;
import java.sql.SQLException;
import java.text.DateFormat;
import java.text.ParseException;
import java.text.SimpleDateFormat;
import java.util.ArrayList;
import java.util.Calendar;
import java.util.Date;
<<<<<<< HEAD
import java.util.HashMap;
import java.util.List;
import java.util.Map;

import javax.servlet.http.HttpServletRequest;

=======
import java.util.EnumSet;
import java.util.HashMap;
import java.util.HashSet;
import java.util.List;
import java.util.Map;
import java.util.Set;
import javax.servlet.http.HttpServletRequest;

import au.com.bytecode.opencsv.CSVReader;
import au.com.bytecode.opencsv.CSVWriter;
import com.maxmind.geoip2.DatabaseReader;
import com.maxmind.geoip2.exception.GeoIp2Exception;
import com.maxmind.geoip2.model.CityResponse;
>>>>>>> e5db0da7
import org.apache.commons.io.FileUtils;
import org.apache.commons.lang.ArrayUtils;
import org.apache.commons.lang.StringUtils;
import org.apache.commons.lang.time.DateFormatUtils;
import org.apache.http.HttpResponse;
import org.apache.http.client.methods.HttpGet;
import org.apache.http.impl.client.DefaultHttpClient;
import org.apache.solr.client.solrj.SolrQuery;
import org.apache.solr.client.solrj.SolrServerException;
import org.apache.solr.client.solrj.impl.HttpSolrServer;
import org.apache.solr.client.solrj.request.AbstractUpdateRequest;
import org.apache.solr.client.solrj.request.ContentStreamUpdateRequest;
import org.apache.solr.client.solrj.request.CoreAdminRequest;
import org.apache.solr.client.solrj.response.FacetField;
import org.apache.solr.client.solrj.response.QueryResponse;
import org.apache.solr.client.solrj.response.RangeFacet;
import org.apache.solr.client.solrj.util.ClientUtils;
import org.apache.solr.common.SolrDocument;
import org.apache.solr.common.SolrDocumentList;
import org.apache.solr.common.SolrInputDocument;
<<<<<<< HEAD
import org.apache.solr.common.params.CommonParams;
import org.apache.solr.common.params.FacetParams;
import org.apache.solr.common.params.MapSolrParams;
import org.apache.solr.common.params.ModifiableSolrParams;
import org.apache.solr.common.params.ShardParams;
import org.dspace.content.Bitstream;
import org.dspace.content.Bundle;
=======
import org.apache.solr.common.luke.FieldFlag;
import org.apache.solr.common.params.*;
import org.dspace.content.*;
>>>>>>> e5db0da7
import org.dspace.content.Collection;
import org.dspace.content.Community;
import org.dspace.content.DCDate;
import org.dspace.content.DSpaceObject;
import org.dspace.content.Item;
import org.dspace.core.ConfigurationManager;
import org.dspace.core.Constants;
import org.dspace.core.Context;
import org.dspace.eperson.EPerson;
import org.dspace.eperson.Group;
import org.dspace.statistics.util.DnsLookup;
import org.dspace.statistics.util.SpiderDetector;
import org.dspace.usage.UsageWorkflowEvent;
<<<<<<< HEAD
import org.dspace.utils.DSpace;

import au.com.bytecode.opencsv.CSVReader;
import au.com.bytecode.opencsv.CSVWriter;
=======
import org.slf4j.Logger;
import org.slf4j.LoggerFactory;
import org.springframework.beans.factory.InitializingBean;
import org.springframework.beans.factory.annotation.Autowired;
>>>>>>> e5db0da7

/**
 * Static holder for a HttpSolrClient connection pool to issue
 * usage logging events to Solr from DSpace libraries, and some static query
 * composers.
 * 
 * @author ben at atmire.com
 * @author kevinvandevelde at atmire.com
 * @author mdiggory at atmire.com
 */
public class SolrLogger
{
<<<<<<< HEAD
	public static final String CFG_STAT_MODULE = "solr-statistics";
    
	public static final String CFG_USAGE_MODULE = "usage-statistics";
    
    private static final Logger log = Logger.getLogger(SolrLogger.class);
	
    private HttpSolrServer solr;
=======
    private static final Logger log = LoggerFactory.getLogger(SolrLogger.class);

    private static final String MULTIPLE_VALUES_SPLITTER = "|";
    
    private static final HttpSolrServer solr;
>>>>>>> e5db0da7

    public static final String DATE_FORMAT_8601 = "yyyy-MM-dd'T'HH:mm:ss.SSS'Z'";

    public static final String DATE_FORMAT_DCDATE = "yyyy-MM-dd'T'HH:mm:ss'Z'";

<<<<<<< HEAD
    private Boolean useProxies;
    
    private SpiderDetector spiderDetector;
=======
    private static final DatabaseReader locationService;

    private static final boolean useProxies;
>>>>>>> e5db0da7

    private List<String> statisticYearCores = new ArrayList<String>();

    public static enum StatisticsType {
   		VIEW ("view"),
   		SEARCH ("search"),
   		SEARCH_RESULT ("search_result"),
        WORKFLOW("workflow");

   		private final String text;

        StatisticsType(String text) {
   	        this.text = text;
   	    }
   	    public String text()   { return text; }
   	}

    
    public boolean getUseProxies()
    {
        if (useProxies == null)
        {
            boolean result = false;
            if ("true".equals(ConfigurationManager.getProperty(
                    "useProxies")))
            {
                result = true;
            }

            log.info("useProxies=" + useProxies);
            useProxies = result;
        }
        return useProxies;
    }

<<<<<<< HEAD
    public HttpSolrServer getSolr()
    {
        if (solr == null)
        {
            String pcore = ConfigurationManager.getProperty(CFG_STAT_MODULE,
                    "server");
            log.info("solr-statistics.server:" + pcore);

            HttpSolrServer server = null;

            if (pcore != null)
            {
                try
                {
                    server = new HttpSolrServer(pcore);
                    SolrQuery solrQuery = new SolrQuery()
                            .setQuery("type:2 AND id:1");
                    server.query(solrQuery);
                    
                    //Attempt to retrieve all the statistic year cores
                    File solrDir = new File(ConfigurationManager.getProperty("dspace.dir") + "/solr/");
                    File[] solrCoreFiles = solrDir.listFiles(new FileFilter() {

                        @Override
                        public boolean accept(File file) {
                            //Core name example: statistics-2008
                            return file.getName().matches("statistics-\\d\\d\\d\\d");
                        }
                    });
                    //Base url should like : http://localhost:{port.number}/solr
                    String baseSolrUrl = server.getBaseURL().replace("statistics", "");
                    for (File solrCoreFile : solrCoreFiles) {
                        log.info("Loading core with name: " + solrCoreFile.getName());

                        createCore(server, solrCoreFile.getName());
                        //Add it to our cores list so we can query it !
                        statisticYearCores.add(baseSolrUrl.replace("http://", "").replace("https://", "") + solrCoreFile.getName());
                    }
                    //Also add the core containing the current year !
                    statisticYearCores.add(server.getBaseURL().replace("http://", "").replace("https://", ""));
                }
                catch (Exception e)
                {
                    log.error(e.getMessage(), e);
                }
=======
        DatabaseReader service = null;
        // Get the db file for the location
        String dbPath = ConfigurationManager.getProperty("usage-statistics.dbfile");
        if (dbPath != null) {
            try {
                File dbFile = new File(dbPath);
                service = new DatabaseReader.Builder(dbFile).build();
            } catch (FileNotFoundException fe) {
                log.error(
                    "The GeoLite Database file is missing (" + dbPath + ")! Solr Statistics cannot generate location " +
                        "based reports! Please see the DSpace installation instructions for instructions to install " +
                        "this file.",
                    fe);
            } catch (IOException e) {
                log.error(
                    "Unable to load GeoLite Database file (" + dbPath + ")! You may need to reinstall it. See the " +
                        "DSpace installation instructions for more details.",
                    e);
>>>>>>> e5db0da7
            }
            solr = server;
        }
        return solr;
    }

    
    public SolrDocumentList getRawData(int type, int year) throws SolrServerException
    {
        SolrQuery query = new SolrQuery();
        String start = year+"-01-01T00:00:00.000Z";
        String end = (year+1)+"-01-01T00:00:00.000Z";
        query.setQuery("time:["+start+" TO "+end+"]");
        query.setFilterQueries("type:" + type);
        query.setRows(Integer.MAX_VALUE);
        query.setFields("ip", "id", "type", "time", "dns", "epersonid",
                "isBot", "userAgent");
        QueryResponse resp = getSolr().query(query);
        return resp.getResults();
    }
    
    public SolrDocumentList getRawData(int type) throws SolrServerException
    {
        SolrQuery query = new SolrQuery();
        query.setQuery("*:*");
        query.setFilterQueries("type:" + type);
        query.setRows(Integer.MAX_VALUE);
        query.setFields("ip", "id", "type", "time", "dns", "epersonid",
                "isBot", "userAgent");
        QueryResponse resp = getSolr().query(query);
        return resp.getResults();
    }

    /**
     * Old post method, use the new postview method instead !
     *
     * @deprecated
     * @param dspaceObject the object used.
     * @param request the current request context.
     * @param currentUser the current session's user.
     */
    public void post(DSpaceObject dspaceObject, HttpServletRequest request,
            EPerson currentUser)
    {
        postView(dspaceObject, request,  currentUser);
    }

    /**
     * Store a usage event into Solr.
     *
     * @param dspaceObject the object used.
     * @param request the current request context.
     * @param currentUser the current session's user.
     */
    public void postView(DSpaceObject dspaceObject, HttpServletRequest request,
                                EPerson currentUser)
    {
    	if (getSolr() == null)
        {
            return;
        }


        try
        {
            SolrInputDocument doc1 = getCommonSolrDocByRequest(dspaceObject, request, currentUser);
            if (doc1 == null) return;
            if(dspaceObject instanceof Bitstream)
            {
                Bitstream bit = (Bitstream) dspaceObject;
                Bundle[] bundles = bit.getBundles();
                for (Bundle bundle : bundles) {
                    doc1.addField("bundleName", bundle.getName());
                }
            }

            doc1.addField("statistics_type", StatisticsType.VIEW.text());


            solr.add(doc1);
            //commits are executed automatically using the solr autocommit
//            solr.commit(false, false);

        }
        catch (RuntimeException re)
        {
            throw re;
        }
        catch (Exception e)
        {
        	log.error(e.getMessage(), e);
        }
    }
    
    public void postView(DSpaceObject dspaceObject,
			String ip, String dns, EPerson currentUser) {
		if (getSolr() == null)
		{
			return;
		}

		try {
			SolrInputDocument doc1 = getCommonSolrDocByFinalIP(dspaceObject, ip, dns, null, currentUser);
			if (doc1 == null)
				return;
			if (dspaceObject instanceof Bitstream) {
				Bitstream bit = (Bitstream) dspaceObject;
				Bundle[] bundles = bit.getBundles();
				for (Bundle bundle : bundles) {
					doc1.addField("bundleName", bundle.getName());
				}
			}

			doc1.addField("statistics_type", StatisticsType.VIEW.text());

			solr.add(doc1);
			// commits are executed automatically using the solr autocommit
			// solr.commit(false, false);

		} catch (RuntimeException re) {
			throw re;
		} catch (Exception e) {
			log.error(e.getMessage(), e);
		}
	}
    
	public void postView(DSpaceObject dspaceObject,
			String ip, String userAgent, String xforwarderfor, EPerson currentUser) {
		if (getSolr() == null)
		{
			return;
		}

		try {
			SolrInputDocument doc1 = getCommonSolrDocByHeaders(dspaceObject, ip, userAgent, xforwarderfor,
					currentUser);
			if (doc1 == null)
				return;
			if (dspaceObject instanceof Bitstream) {
				Bitstream bit = (Bitstream) dspaceObject;
				Bundle[] bundles = bit.getBundles();
				for (Bundle bundle : bundles) {
					doc1.addField("bundleName", bundle.getName());
				}
			}

			doc1.addField("statistics_type", StatisticsType.VIEW.text());

			solr.add(doc1);
			// commits are executed automatically using the solr autocommit
			// solr.commit(false, false);

		} catch (RuntimeException re) {
			throw re;
		} catch (Exception e) {
			log.error(e.getMessage(), e);
		}
	}
    

    /**
     * Returns a solr input document containing common information about the statistics
     * regardless if we are logging a search or a view of a DSpace object
     * @param dspaceObject the object used.
     * @param request the current request context.
     * @param currentUser the current session's user.
     * @return a solr input document
     * @throws SQLException in case of a database exception
     */
    private SolrInputDocument getCommonSolrDocByRequest(DSpaceObject dspaceObject, HttpServletRequest request, EPerson currentUser) throws SQLException {
        boolean isSpiderBot = request != null && SpiderDetector.isSpider(request);
        if(isSpiderBot &&
                !ConfigurationManager.getBooleanProperty(CFG_USAGE_MODULE, "logBots", true))
        {
            return null;
        }

        SolrInputDocument doc1 = new SolrInputDocument();
        // Save our basic info that we already have

        if(request != null){
            String ip = request.getRemoteAddr();

            if (isUseProxies() && request.getHeader("X-Forwarded-For") != null) {
                /* This header is a comma delimited list */
                for (String xfip : request.getHeader("X-Forwarded-For").split(",")) {
                    /* proxy itself will sometime populate this header with the same value in
                    remote address. ordering in spec is vague, we'll just take the last
                    not equal to the proxy
                    */
                    if (!request.getHeader("X-Forwarded-For").contains(ip)) {
                        ip = xfip.trim();
                    }
                }
            }

            doc1.addField("ip", ip);

            //Also store the referrer
            if(request.getHeader("referer") != null){
                doc1.addField("referrer", request.getHeader("referer"));
            }
            
            if (request.getHeader("User-Agent") != null)
                doc1.addField("userAgent", request.getHeader("User-Agent"));
            
            doc1.addField("isBot",isSpiderBot);
            
            try
            {
                String dns = DnsLookup.reverseDns(ip);
                doc1.addField("dns", dns.toLowerCase());
            }
            catch (Exception e)
            {
                log.error("Failed DNS Lookup for IP:" + ip);
                log.debug(e.getMessage(),e);
            }
<<<<<<< HEAD
=======
		    if(request.getHeader("User-Agent") != null)
		    {
		        doc1.addField("userAgent", request.getHeader("User-Agent"));
		    }
		    doc1.addField("isBot",isSpiderBot);
            // Save the location information if valid, save the event without
            // location information if not valid
            if (locationService != null) {
                try {
                    InetAddress ipAddress = InetAddress.getByName(ip);
                    CityResponse location = locationService.city(ipAddress);
                    String countryCode = location.getCountry().getIsoCode();
                    double latitude = location.getLocation().getLatitude();
                    double longitude = location.getLocation().getLongitude();
                    if (!(
                            "--".equals(countryCode)
                            && latitude == -180
                            && longitude == -180)
                    ) {
                        try {
                            doc1.addField("continent", LocationUtils
                                .getContinentCode(countryCode));
                        } catch (Exception e) {
                            System.out
                                .println("COUNTRY ERROR: " + countryCode);
                        }
                        doc1.addField("countryCode", countryCode);
                        doc1.addField("city", location.getCity().getName());
                        doc1.addField("latitude", latitude);
                        doc1.addField("longitude", longitude);
                    }
                } catch (IOException | GeoIp2Exception e) {
                    log.error("Unable to get location of request:  {}", e.getMessage());
                }
            }
>>>>>>> e5db0da7
        }

        if(dspaceObject != null){
            doc1.addField("id", dspaceObject.getID());
            doc1.addField("type", dspaceObject.getType());
            storeParents(doc1, dspaceObject);
        }
        // Save the current time
        doc1.addField("time", DateFormatUtils.format(new Date(), DATE_FORMAT_8601));
        if (currentUser != null)
        {
            doc1.addField("epersonid", currentUser.getID());
        }

        // Do any additional indexing, depends on the plugins
        List<SolrStatsIndexPlugin> solrServiceIndexPlugins = new DSpace()
                .getServiceManager().getServicesByType(
                        SolrStatsIndexPlugin.class);
        for (SolrStatsIndexPlugin solrServiceIndexPlugin : solrServiceIndexPlugins)
        {
            solrServiceIndexPlugin.additionalIndex(request, dspaceObject,
                    doc1);
        }
        
        return doc1;
    }

    private SolrInputDocument getCommonSolrDocByHeaders(DSpaceObject dspaceObject, String ip, String userAgent, String xforwarderfor, EPerson currentUser) throws SQLException {
    	if (isUseProxies() && xforwarderfor != null) {
            /* This header is a comma delimited list */
            for (String xfip : xforwarderfor.split(",")) {
                /* proxy itself will sometime populate this header with the same value in
                remote address. ordering in spec is vague, we'll just take the last
                not equal to the proxy
                */
                if (!xforwarderfor.contains(ip)) {
                    ip = xfip.trim();
                }
            }
    	}
    	
    	String dns = null;
    	try
        {
            dns = DnsLookup.reverseDns(ip);
        }
        catch (Exception e)
        {
            log.error("Failed DNS Lookup for IP:" + ip);
            log.debug(e.getMessage(),e);
        }
    	return getCommonSolrDocByFinalIP(dspaceObject, ip, dns, userAgent, currentUser);
    }
    
    private SolrInputDocument getCommonSolrDocByFinalIP(DSpaceObject dspaceObject, String ip, String dns, String userAgent, EPerson currentUser) throws SQLException {
        boolean isSpiderBot = SpiderDetector.isSpider(ip);
        if(isSpiderBot &&
                !ConfigurationManager.getBooleanProperty(CFG_USAGE_MODULE, "logBots", true))
        {
            return null;
        }

        SolrInputDocument doc1 = new SolrInputDocument();
        
        // Save our basic info that we already have
        doc1.addField("ip", ip);

<<<<<<< HEAD
        if (userAgent != null)
        {
        	doc1.addField("userAgent", userAgent);
=======

            if (isUseProxies() && xforwardedfor != null) {
                /* This header is a comma delimited list */
                for (String xfip : xforwardedfor.split(",")) {
                    /* proxy itself will sometime populate this header with the same value in
                    remote address. ordering in spec is vague, we'll just take the last
                    not equal to the proxy
                    */
                    if (!xforwardedfor.contains(ip)) {
                        ip = xfip.trim();
                    }
                }

            doc1.addField("ip", ip);

            try
            {
                String dns = DnsLookup.reverseDns(ip);
                doc1.addField("dns", dns.toLowerCase());
            }
            catch (Exception e)
            {
                log.error("Failed DNS Lookup for IP:" + ip);
                log.debug(e.getMessage(),e);
            }
		    if(userAgent != null)
		    {
		        doc1.addField("userAgent", userAgent);
		    }
		    doc1.addField("isBot",isSpiderBot);
            // Save the location information if valid, save the event without
            // location information if not valid
            if (locationService != null) {
                try {
                    InetAddress ipAddress = InetAddress.getByName(ip);
                    CityResponse location = locationService.city(ipAddress);
                    String countryCode = location.getCountry().getIsoCode();
                    double latitude = location.getLocation().getLatitude();
                    double longitude = location.getLocation().getLongitude();
                    if (!(
                            "--".equals(countryCode)
                            && latitude == -180
                            && longitude == -180)
                    ) {
                        try {
                            doc1.addField("continent", LocationUtils
                                .getContinentCode(countryCode));
                        } catch (Exception e) {
                            System.out
                                .println("COUNTRY ERROR: " + countryCode);
                        }
                        doc1.addField("countryCode", countryCode);
                        doc1.addField("city", location.getCity().getName());
                        doc1.addField("latitude", latitude);
                        doc1.addField("longitude", longitude);
                    }
                } catch (GeoIp2Exception | IOException e) {
                    log.error("Unable to get location of request:  {}", e.getMessage());
                }
            }
>>>>>>> e5db0da7
        }
        
        doc1.addField("isBot",isSpiderBot);
        
        if (dns != null)
        {
            doc1.addField("dns", dns.toLowerCase());
        }
            
        if(dspaceObject != null){
            doc1.addField("id", dspaceObject.getID());
            doc1.addField("type", dspaceObject.getType());
            storeParents(doc1, dspaceObject);
        }
        // Save the current time
        doc1.addField("time", DateFormatUtils.format(new Date(), DATE_FORMAT_8601));
        if (currentUser != null)
        {
            doc1.addField("epersonid", currentUser.getID());
        }

        // Do any additional indexing, depends on the plugins
        List<SolrStatsIndexPlugin> solrServiceIndexPlugins = new DSpace()
                .getServiceManager().getServicesByType(
                        SolrStatsIndexPlugin.class);
        for (SolrStatsIndexPlugin solrServiceIndexPlugin : solrServiceIndexPlugins)
        {
            solrServiceIndexPlugin.additionalIndex(null, dspaceObject,
                    doc1);
        }
                
        return doc1;
    }

    
    public void postSearch(DSpaceObject resultObject, HttpServletRequest request, EPerson currentUser,
                                 List<String> queries, int rpp, String sortBy, String order, int page, DSpaceObject scope) {
        try
        {
            SolrInputDocument solrDoc = getCommonSolrDocByRequest(resultObject, request, currentUser);
            if (solrDoc == null) return;

            for (String query : queries) {
                solrDoc.addField("query", query);
            }

            if(resultObject != null){
                //We have a search result
                solrDoc.addField("statistics_type", StatisticsType.SEARCH_RESULT.text());
            }else{
                solrDoc.addField("statistics_type", StatisticsType.SEARCH.text());
            }
            //Store the scope
            if(scope != null){
                solrDoc.addField("scopeId", scope.getType());
                solrDoc.addField("scopeType", scope.getID());
            }

            if(rpp != -1){
                solrDoc.addField("rpp", rpp);
            }

            if(sortBy != null){
                solrDoc.addField("sortBy", sortBy);
                if(order != null){
                    solrDoc.addField("sortOrder", order);
                }
            }

            if(page != -1){
                solrDoc.addField("page", page);
            }

            getSolr().add(solrDoc);
        }
        catch (RuntimeException re)
        {
            throw re;
        }
        catch (Exception e)
        {
        	log.error(e.getMessage(), e);
        }
    }

    public void postWorkflow(UsageWorkflowEvent usageWorkflowEvent) throws SQLException {
        try {
            SolrInputDocument solrDoc = getCommonSolrDocByRequest(usageWorkflowEvent.getObject(), null, null);

            //Log the current collection & the scope !
            solrDoc.addField("owningColl", usageWorkflowEvent.getScope().getID());
            storeParents(solrDoc, usageWorkflowEvent.getScope());

            if(usageWorkflowEvent.getWorkflowStep() != null){
                solrDoc.addField("workflowStep", usageWorkflowEvent.getWorkflowStep());
            }
            if(usageWorkflowEvent.getOldState() != null){
                solrDoc.addField("previousWorkflowStep", usageWorkflowEvent.getOldState());
            }
            if(usageWorkflowEvent.getGroupOwners() != null){
                for (int i = 0; i < usageWorkflowEvent.getGroupOwners().length; i++) {
                    Group group = usageWorkflowEvent.getGroupOwners()[i];
                    solrDoc.addField("owner", "g" + group.getID());
                }
            }
            if(usageWorkflowEvent.getEpersonOwners() != null){
                for (int i = 0; i < usageWorkflowEvent.getEpersonOwners().length; i++) {
                    EPerson ePerson = usageWorkflowEvent.getEpersonOwners()[i];
                    solrDoc.addField("owner", "e" + ePerson.getID());
                }
            }

            solrDoc.addField("workflowItemId", usageWorkflowEvent.getWorkflowItem().getID());

            EPerson submitter = ((Item) usageWorkflowEvent.getObject()).getSubmitter();
            if(submitter != null){
                solrDoc.addField("submitter", submitter.getID());
            }
            solrDoc.addField("statistics_type", StatisticsType.WORKFLOW.text());
            if(usageWorkflowEvent.getActor() != null){
                solrDoc.addField("actor", usageWorkflowEvent.getActor().getID());
            }

            getSolr().add(solrDoc);
        }
        catch (Exception e)
        {
            //Log the exception, no need to send it through, the workflow shouldn't crash because of this !
        	log.error(e.getMessage(), e);
        }

    }

    /**
     * Method just used to log the parents.
     * <ul>
     *  <li>Community log: owning comms.</li>
     *  <li>Collection log: owning comms & their comms.</li>
     *  <li>Item log: owning colls/comms.</li>
     *  <li>Bitstream log: owning item/colls/comms.</li>
     * </ul>
     * 
     * @param doc1
     *            the current SolrInputDocument
     * @param dso
     *            the current dspace object we want to log
     * @throws java.sql.SQLException
     *             ignore it
     */
    public void storeParents(SolrInputDocument doc1, DSpaceObject dso)
            throws SQLException
    {
        if (dso instanceof Community)
        {
            Community comm = (Community) dso;
            while (comm != null && comm.getParentCommunity() != null)
            {
                comm = comm.getParentCommunity();
                doc1.addField("owningComm", comm.getID());
            }
        }
        else if (dso instanceof Collection)
        {
            Collection coll = (Collection) dso;
            Community[] communities = coll.getCommunities();
            for (int i = 0; i < communities.length; i++)
            {
                Community community = communities[i];
                doc1.addField("owningComm", community.getID());
                storeParents(doc1, community);
            }
        }
        else if (dso instanceof Item)
        {
            Item item = (Item) dso;
            Collection[] collections = item.getCollections();
            for (int i = 0; i < collections.length; i++)
            {
                Collection collection = collections[i];
                doc1.addField("owningColl", collection.getID());
                storeParents(doc1, collection);
            }
        }
        else if (dso instanceof Bitstream)
        {
            Bitstream bitstream = (Bitstream) dso;
            Bundle[] bundles = bitstream.getBundles();
            for (int i = 0; i < bundles.length; i++)
            {
                Bundle bundle = bundles[i];
                Item[] items = bundle.getItems();
                for (int j = 0; j < items.length; j++)
                {
                    Item item = items[j];
                    doc1.addField("owningItem", item.getID());
                    storeParents(doc1, item);
                }
            }
        }
    }

    public boolean isUseProxies()
    {
    	if (useProxies == null)
        {
            getUseProxies();
        }
        return useProxies;
    }

    /**
     * Delete data from the index, as described by a query.
     * 
     * @param query description of the records to be deleted.
     * @throws IOException
     * @throws SolrServerException
     */
    public void removeIndex(String query) throws IOException,
            SolrServerException
    {
        getSolr().deleteByQuery(query);
        getSolr().commit();
    }

    public class ResultProcessor
    {

        public void execute(String query) throws SolrServerException, IOException {
            Map<String, String> params = new HashMap<String, String>();
            params.put("q", query);
            params.put("rows", "10");
            if(0 < statisticYearCores.size()){
                params.put(ShardParams.SHARDS, StringUtils.join(statisticYearCores.iterator(), ','));
            }
            MapSolrParams solrParams = new MapSolrParams(params);
            QueryResponse response = getSolr().query(solrParams);
            
            long numbFound = response.getResults().getNumFound();

            // process the first batch
            process(response.getResults());

            // Run over the rest
            for (int i = 10; i < numbFound; i += 10)
            {
                params.put("start", String.valueOf(i));
                solrParams = new MapSolrParams(params);
                response = getSolr().query(solrParams);
                process(response.getResults());
            }

        }

        public void commit() throws IOException, SolrServerException {
            getSolr().commit();
        }

        /**
         * Override to manage pages of documents
         * @param docs
         */
        public void process(List<SolrDocument> docs) throws IOException, SolrServerException {
            for(SolrDocument doc : docs){
                process(doc);
            }
        }

        /**
         * Override to manage individual documents
         * @param doc
         */
        public void process(SolrDocument doc) throws IOException, SolrServerException {


        }
    }


    public void markRobotsByIP()
    {
        for(String ip : SpiderDetector.getSpiderIpAddresses()){

            try {

                /* Result Process to alter record to be identified as a bot */
                ResultProcessor processor = new ResultProcessor(){
                    public void process(SolrDocument doc) throws IOException, SolrServerException {
                        doc.removeFields("isBot");
                        doc.addField("isBot", true);
                        SolrInputDocument newInput = ClientUtils.toSolrInputDocument(doc);
                        getSolr().add(newInput);
                        log.info("Marked " + doc.getFieldValue("ip") + " as bot");
                    }
                };

                /* query for ip, exclude results previously set as bots. */
                processor.execute("ip:"+ip+ "* AND -isBot:true");

                getSolr().commit();

            } catch (Exception e) {
                log.error(e.getMessage(),e);
            }


        }

    }

    public void markRobotByUserAgent(String agent){
        try {

                /* Result Process to alter record to be identified as a bot */
                ResultProcessor processor = new ResultProcessor(){
                    public void process(SolrDocument doc) throws IOException, SolrServerException {
                        doc.removeFields("isBot");
                        doc.addField("isBot", true);
                        SolrInputDocument newInput = ClientUtils.toSolrInputDocument(doc);
                        getSolr().add(newInput);
                    }
                };

                /* query for ip, exclude results previously set as bots. */
                processor.execute("userAgent:"+agent+ " AND -isBot:true");

                getSolr().commit();
            } catch (Exception e) {
                log.error(e.getMessage(),e);
            }
    }

    public void deleteRobotsByIsBotFlag()
    {
        try {
           getSolr().deleteByQuery("isBot:true");
        } catch (Exception e) {
           log.error(e.getMessage(),e);
        }
    }

    public void deleteIP(String ip)
    {
        try {
        	 getSolr().deleteByQuery("ip:"+ip + "*");
        } catch (Exception e) {
            log.error(e.getMessage(),e);
        }
    }


    public void deleteRobotsByIP()
    {
        for(String ip : SpiderDetector.getSpiderIpAddresses()){
            deleteIP(ip);
        }
    }

    /*
     * //TODO: below are not used public static void
     * update(String query, boolean addField, String fieldName, Object
     * fieldValue, Object oldFieldValue) throws SolrServerException, IOException
     * { List<Object> vals = new ArrayList<Object>(); vals.add(fieldValue);
     * List<Object> oldvals = new ArrayList<Object>(); oldvals.add(fieldValue);
     * update(query, addField, fieldName, vals, oldvals); }
     */
    public void update(String query, String action,
            List<String> fieldNames, List<List<Object>> fieldValuesList)
            throws SolrServerException, IOException
    {
        // Since there is NO update
        // We need to get our documents
        // QueryResponse queryResponse = solr.query()//query(query, null, -1,
        // null, null, null);

        final List<SolrDocument> docsToUpdate = new ArrayList<SolrDocument>();

        ResultProcessor processor = new ResultProcessor(){
                public void process(List<SolrDocument> docs) throws IOException, SolrServerException {
                    docsToUpdate.addAll(docs);
                }
            };

        processor.execute(query);

        // We have all the docs delete the ones we don't need
        getSolr().deleteByQuery(query);

        // Add the new (updated onces
        for (int i = 0; i < docsToUpdate.size(); i++)
        {
            SolrDocument solrDocument = docsToUpdate.get(i);
            // Now loop over our fieldname actions
            for (int j = 0; j < fieldNames.size(); j++)
            {
                String fieldName = fieldNames.get(j);
                List<Object> fieldValues = fieldValuesList.get(j);

                if (action.equals("addOne") || action.equals("replace"))
                {
                    if (action.equals("replace"))
                    {
                        solrDocument.removeFields(fieldName);
                    }

                    for (Object fieldValue : fieldValues)
                    {
                        solrDocument.addField(fieldName, fieldValue);
                    }
                }
                else if (action.equals("remOne"))
                {
                    // Remove the field
                    java.util.Collection<Object> values = solrDocument
                            .getFieldValues(fieldName);
                    solrDocument.removeFields(fieldName);
                    for (Object value : values)
                    {
                        // Keep all the values besides the one we need to remove
                        if (!fieldValues.contains((value)))
                        {
                            solrDocument.addField(fieldName, value);
                        }
                    }
                }
            }
            SolrInputDocument newInput = ClientUtils
                    .toSolrInputDocument(solrDocument);
            getSolr().add(newInput);
        }
        getSolr().commit();
        // System.out.println("SolrLogger.update(\""+query+"\"):"+(new
        // Date().getTime() - start)+"ms,"+numbFound+"records");
    }

    public void query(String query, int max) throws SolrServerException
    {
        query(query, null, null,0, max, null, null, null, null, null, false);
    }

    /**
     * Query used to get values grouped by the given facet field.
     * 
     * @param query
     *            the query to be used
     * @param facetField
     *            the facet field on which to group our values
     * @param max
     *            the max number of values given back (in case of 10 the top 10
     *            will be given)
     * @param showTotal
     *            a boolean determining whether the total amount should be given
     *            back as the last element of the array
     * @return an array containing our results
     * @throws SolrServerException
     *             ...
     */
    public ObjectCount[] queryFacetField(String query,
            String filterQuery, String facetField, int max, boolean showTotal,
            List<String> facetQueries) throws SolrServerException
    {
        QueryResponse queryResponse = query(query, filterQuery, facetField,
                0,max, null, null, null, facetQueries, null, false);
        if (queryResponse == null)
        {
            return new ObjectCount[0];
        }

        FacetField field = queryResponse.getFacetField(facetField);
        // At least make sure we have one value
        if (0 < field.getValueCount())
        {
            // Create an array for our result
            ObjectCount[] result = new ObjectCount[field.getValueCount()
                    + (showTotal ? 1 : 0)];
            // Run over our results & store them
            for (int i = 0; i < field.getValues().size(); i++)
            {
                FacetField.Count fieldCount = field.getValues().get(i);
                result[i] = new ObjectCount();
                result[i].setCount(fieldCount.getCount());
                result[i].setValue(fieldCount.getName());
            }
            if (showTotal)
            {
                result[result.length - 1] = new ObjectCount();
                result[result.length - 1].setCount(queryResponse.getResults()
                        .getNumFound());
                result[result.length - 1].setValue("total");
            }
            return result;
        }
        else
        {
            // Return an empty array cause we got no data
            return new ObjectCount[0];
        }
    }

    /**
     * Query used to get values grouped by the date.
     * 
     * @param query
     *            the query to be used
     * @param max
     *            the max number of values given back (in case of 10 the top 10
     *            will be given)
     * @param dateType
     *            the type to be used (example: DAY, MONTH, YEAR)
     * @param dateStart
     *            the start date Format:(-3, -2, ..) the date is calculated
     *            relatively on today
     * @param dateEnd
     *            the end date stop Format (-2, +1, ..) the date is calculated
     *            relatively on today
     * @param showTotal
     *            a boolean determining whether the total amount should be given
     *            back as the last element of the array
     * @return and array containing our results
     * @throws SolrServerException
     *             ...
     */
    public ObjectCount[] queryFacetDate(String query,
            String filterQuery, int max, String dateType, String dateStart,
            String dateEnd, boolean showTotal) throws SolrServerException
    {
		return queryFacetDate(query, filterQuery, max, dateType, dateStart,
				dateEnd, 1, showTotal);
    }
    
    public ObjectCount[] queryFacetDate(String query,
            String filterQuery, int max, String dateType, String dateStart,
            String dateEnd, int gap, boolean showTotal) throws SolrServerException
    {
        QueryResponse queryResponse = query(query, filterQuery, null, 0, max,
                dateType, dateStart, dateEnd, gap, null, null, false);
        if (queryResponse == null)
        {
            return new ObjectCount[0];
        }

        FacetField dateFacet = queryResponse.getFacetDate("time");
        // TODO: check if this cannot crash I checked it, it crashed!!!
        // Create an array for our result
        ObjectCount[] result = new ObjectCount[dateFacet.getValueCount()
                + (showTotal ? 1 : 0)];
        // Run over our datefacet & store all the values
        for (int i = 0; i < dateFacet.getValues().size(); i++)
        {
            FacetField.Count dateCount = dateFacet.getValues().get(i);
            result[i] = new ObjectCount();
            result[i].setCount(dateCount.getCount());
            result[i].setValue(getDateView(dateCount.getName(), dateType));
        }
        if (showTotal)
        {
            result[result.length - 1] = new ObjectCount();
            result[result.length - 1].setCount(queryResponse.getResults()
                    .getNumFound());
            // TODO: Make sure that this total is gotten out of the msgs.xml
            result[result.length - 1].setValue("total");
        }
        return result;
    }

    public Map<String, Integer> queryFacetQuery(String query,
            String filterQuery, List<String> facetQueries)
            throws SolrServerException
    {
        QueryResponse response = query(query, filterQuery, null,0, 1, null, null,
                null, facetQueries, null, false);
        return response.getFacetQuery();
    }

    public ObjectCount queryTotal(String query, String filterQuery)
            throws SolrServerException
    {
        QueryResponse queryResponse = query(query, filterQuery, null,0, -1, null,
                null, null, null, null, false);
        ObjectCount objCount = new ObjectCount();
        objCount.setCount(queryResponse.getResults().getNumFound());

        return objCount;
    }

    private String getDateView(String name, String type)
    {
        if (name != null && name.matches("^[0-9]{4}\\-[0-9]{2}.*"))
        {
            /*
             * if("YEAR".equalsIgnoreCase(type)) return name.substring(0, 4);
             * else if("MONTH".equalsIgnoreCase(type)) return name.substring(0,
             * 7); else if("DAY".equalsIgnoreCase(type)) return
             * name.substring(0, 10); else if("HOUR".equalsIgnoreCase(type))
             * return name.substring(11, 13);
             */
            // Get our date
            Date date = null;
            try
            {
                SimpleDateFormat format = new SimpleDateFormat(DATE_FORMAT_8601);
                date = format.parse(name);
            }
            catch (ParseException e)
            {
                try
                {
                    // We should use the dcdate (the dcdate is used when
                    // generating random data)
                    SimpleDateFormat format = new SimpleDateFormat(
                            DATE_FORMAT_DCDATE);
                    date = format.parse(name);
                }
                catch (ParseException e1)
                {
                    e1.printStackTrace();
                }
                // e.printStackTrace();
            }
            String dateformatString = "dd-MM-yyyy";
            if ("DAY".equals(type))
            {
                dateformatString = "dd-MM-yyyy";
            }
            else if ("MONTH".equals(type))
            {
                dateformatString = "MMMM yyyy";

            }
            else if ("YEAR".equals(type))
            {
                dateformatString = "yyyy";
            }
            SimpleDateFormat simpleFormat = new SimpleDateFormat(
                    dateformatString);
            if (date != null)
            {
                name = simpleFormat.format(date);
            }

        }
        return name;
    }

    public QueryResponse query(String query, String filterQuery,
            String facetField, int rows, int max, String dateType, String dateStart,
            String dateEnd, List<String> facetQueries, String sort, boolean ascending)
            throws SolrServerException
    {
    	return query(query, filterQuery,
            facetField, rows, max, dateType, dateStart,
            dateEnd, 1, facetQueries, sort, ascending);
    }
    
	public QueryResponse query(String query, String filterQuery,
	        String facetField, int rows, int max, String dateType, String dateStart,
	        String dateEnd, int gap, List<String> facetQueries, String sort, boolean ascending)
	        throws SolrServerException            
    {
        if (getSolr() == null)
        {
            return null;
        }

        // System.out.println("QUERY");
        SolrQuery solrQuery = new SolrQuery().setRows(rows).setQuery(query)
                .setFacetMinCount(1);
        addAdditionalSolrYearCores(solrQuery);

        // Set the date facet if present
        if (dateType != null)
        {
            solrQuery.setParam("facet.date", "time")
                    .
                    // EXAMPLE: NOW/MONTH+1MONTH
                    setParam("facet.date.end",
                            "NOW/" + dateType + dateEnd + dateType).setParam(
                            "facet.date.gap", "+" + gap + dateType)
                    .
                    // EXAMPLE: NOW/MONTH-" + nbMonths + "MONTHS
                    setParam("facet.date.start",
                            "NOW/" + dateType + dateStart + dateType + "S")
                    .setFacet(true);
        }
        if (facetQueries != null)
        {
            for (int i = 0; i < facetQueries.size(); i++)
            {
                String facetQuery = facetQueries.get(i);
                solrQuery.addFacetQuery(facetQuery);
            }
            if (0 < facetQueries.size())
            {
                solrQuery.setFacet(true);
            }
        }

        if (facetField != null)
        {
            solrQuery.addFacetField(facetField);
        }

        // Set the top x of if present
        if (max != -1)
        {
            solrQuery.setFacetLimit(max);
        }

        // A filter is used instead of a regular query to improve
        // performance and ensure the search result ordering will
        // not be influenced

        // Choose to filter by the Legacy spider IP list (may get too long to properly filter all IP's
        if(ConfigurationManager.getBooleanProperty("solr-statistics", "query.filter.spiderIp",false))
        {
            solrQuery.addFilterQuery(getIgnoreSpiderIPs());
        }

        // Choose to filter by isBot field, may be overriden in future
        // to allow views on stats based on bots.
        if(ConfigurationManager.getBooleanProperty("solr-statistics", "query.filter.isBot",true))
        {
            solrQuery.addFilterQuery("-isBot:true");
        }

        if(sort != null){
            solrQuery.setSortField(sort, (ascending ? SolrQuery.ORDER.asc : SolrQuery.ORDER.desc));
        }

        String bundles;
        if((bundles = ConfigurationManager.getProperty("solr-statistics", "query.filter.bundles")) != null && 0 < bundles.length()){

            /**
             * The code below creates a query that will allow only records which do not have a bundlename
             * (items, collections, ...) or bitstreams that have a configured bundle name
             */
            StringBuffer bundleQuery = new StringBuffer();
            //Also add the possibility that if no bundle name is there these results will also be returned !
            bundleQuery.append("-(bundleName:[* TO *]");
            String[] split = bundles.split(",");
            for (int i = 0; i < split.length; i++) {
                String bundle = split[i].trim();
                bundleQuery.append("-bundleName:").append(bundle);
                if(i != split.length - 1){
                    bundleQuery.append(" AND ");
                }
            }
            bundleQuery.append(")");


            solrQuery.addFilterQuery(bundleQuery.toString());
        }

        if (filterQuery != null)
        {
            solrQuery.addFilterQuery(filterQuery);
        }

        QueryResponse response;
        try
        {
            // solr.set
            response = solr.query(solrQuery);
        }
        catch (SolrServerException e)
        {
            System.err.println("Error using query " + query);
            throw e;
        }
        return response;
    }


    /** String of IP and Ranges in IPTable as a Solr Query */
    private String filterQuery = null;

    /**
     * Returns in a filterQuery string all the ip addresses that should be ignored
     *
     * @return a string query with ip addresses
     */
    public String getIgnoreSpiderIPs() {
        if (filterQuery == null) {
            StringBuilder query = new StringBuilder();
            boolean first = true;
            for (String ip : SpiderDetector.getSpiderIpAddresses()) {
                if (first) {
                    query.append(" AND ");
                    first = false;
                }

                query.append(" NOT(ip: ").append(ip).append(")");
            }
            filterQuery = query.toString();
        }

        return filterQuery;

    }
    
    /**
     * Maintenance to keep a SOLR index efficient.
     * Note: This might take a long time.
     */
    public void optimizeSOLR() {
        try {
            long start = System.currentTimeMillis();
            System.out.println("SOLR Optimize -- Process Started:"+start);
            getSolr().optimize();
            long finish = System.currentTimeMillis();
            System.out.println("SOLR Optimize -- Process Finished:"+finish);
            System.out.println("SOLR Optimize -- Total time taken:"+(finish-start) + " (ms).");
        } catch (SolrServerException sse) {
            System.err.println(sse.getMessage());
        } catch (IOException ioe) {
            System.err.println(ioe.getMessage());
        }
    }

    public void shardSolrIndex() throws IOException, SolrServerException {
        /*
        Start by faceting by year so we can include each year in a separate core !
         */
        SolrQuery yearRangeQuery = new SolrQuery();
        yearRangeQuery.setQuery("*:*");
        yearRangeQuery.setRows(0);
        yearRangeQuery.setFacet(true);
        yearRangeQuery.add(FacetParams.FACET_RANGE, "time");
        //We go back to 2000 the year 2000, this is a bit overkill but this way we ensure we have everything
        //The alternative would be to sort but that isn't recommended since it would be a very costly query !
        yearRangeQuery.add(FacetParams.FACET_RANGE_START, "NOW/YEAR-" + (Calendar.getInstance().get(Calendar.YEAR) - 2000) + "YEARS");
        //Add the +0year to ensure that we DO NOT include the current year
        yearRangeQuery.add(FacetParams.FACET_RANGE_END, "NOW/YEAR+0YEARS");
        yearRangeQuery.add(FacetParams.FACET_RANGE_GAP, "+1YEAR");
        yearRangeQuery.add(FacetParams.FACET_MINCOUNT, String.valueOf(1));

        //Create a temp directory to store our files in !
        File tempDirectory = new File(ConfigurationManager.getProperty("dspace.dir") + File.separator + "temp" + File.separator);
        tempDirectory.mkdirs();


        QueryResponse queryResponse = getSolr().query(yearRangeQuery);
        //We only have one range query !
        List<RangeFacet.Count> yearResults = queryResponse.getFacetRanges().get(0).getCounts();
        for (RangeFacet.Count count : yearResults) {
            long totalRecords = count.getCount();

            //Create a range query from this !
            //We start with out current year
            DCDate dcStart = new DCDate(count.getValue());
            Calendar endDate = Calendar.getInstance();
            //Advance one year for the start of the next one !
            endDate.setTime(dcStart.toDate());
            endDate.add(Calendar.YEAR, 1);
            DCDate dcEndDate = new DCDate(endDate.getTime());


            StringBuilder filterQuery = new StringBuilder();
            filterQuery.append("time:([");
            filterQuery.append(ClientUtils.escapeQueryChars(dcStart.toString()));
            filterQuery.append(" TO ");
            filterQuery.append(ClientUtils.escapeQueryChars(dcEndDate.toString()));
            filterQuery.append("]");
            //The next part of the filter query excludes the content from midnight of the next year !
            filterQuery.append(" NOT ").append(ClientUtils.escapeQueryChars(dcEndDate.toString()));
            filterQuery.append(")");


            Map<String, String> yearQueryParams = new HashMap<String, String>();
            yearQueryParams.put(CommonParams.Q, "*:*");
            yearQueryParams.put(CommonParams.ROWS, String.valueOf(10000));
            yearQueryParams.put(CommonParams.FQ, filterQuery.toString());
            yearQueryParams.put(CommonParams.WT, "csv");

            //Start by creating a new core
            String coreName = "statistics-" + dcStart.getYear();
            HttpSolrServer statisticsYearServer = createCore(solr, coreName);

            System.out.println("Moving: " + totalRecords + " into core " + coreName);
            log.info("Moving: " + totalRecords + " records into core " + coreName);

            List<File> filesToUpload = new ArrayList<File>();
            for(int i = 0; i < totalRecords; i+=10000){
                String solrRequestUrl = solr.getBaseURL() + "/select";
                solrRequestUrl = generateURL(solrRequestUrl, yearQueryParams);

                HttpGet get = new HttpGet(solrRequestUrl);
                HttpResponse response = new DefaultHttpClient().execute(get);
                InputStream csvInputstream = response.getEntity().getContent();
                //Write the csv ouput to a file !
                File csvFile = new File(tempDirectory.getPath() + File.separatorChar + "temp." + dcStart.getYear() + "." + i + ".csv");
                FileUtils.copyInputStreamToFile(csvInputstream, csvFile);
                filesToUpload.add(csvFile);

                //Add 10000 & start over again
                yearQueryParams.put(CommonParams.START, String.valueOf((i + 10000)));
            }

            for (File tempCsv : filesToUpload) {
                //Upload the data in the csv files to our new solr core
                ContentStreamUpdateRequest contentStreamUpdateRequest = new ContentStreamUpdateRequest("/update/csv");
                contentStreamUpdateRequest.setParam("stream.contentType", "text/plain;charset=utf-8");
                contentStreamUpdateRequest.setParam("skip", "_version_");
                contentStreamUpdateRequest.setAction(AbstractUpdateRequest.ACTION.COMMIT, true, true);
                contentStreamUpdateRequest.addFile(tempCsv, "text/plain;charset=utf-8");

                statisticsYearServer.request(contentStreamUpdateRequest);
            }
            statisticsYearServer.commit(true, true);


            //Delete contents of this year from our year query !
            getSolr().deleteByQuery(filterQuery.toString());
            getSolr().commit(true, true);

            log.info("Moved " + totalRecords + " records into core: " + coreName);
        }

        FileUtils.deleteDirectory(tempDirectory);
    }

    private HttpSolrServer createCore(HttpSolrServer solr, String coreName) throws IOException, SolrServerException {
        String solrDir = ConfigurationManager.getProperty("dspace.dir") + File.separator + "solr" +File.separator;
        String baseSolrUrl = solr.getBaseURL().replace("statistics", "");
        CoreAdminRequest.Create create = new CoreAdminRequest.Create();
        create.setCoreName(coreName);
        create.setInstanceDir("statistics");
        create.setDataDir(solrDir + coreName + File.separator + "data");
        HttpSolrServer solrServer = new HttpSolrServer(baseSolrUrl);
        create.process(solrServer);
        log.info("Created core with name: " + coreName);
        return new HttpSolrServer(baseSolrUrl + "/" + coreName);
    }


    public void reindexBitstreamHits(boolean removeDeletedBitstreams) throws Exception {
        Context context = new Context();

        try {
            //First of all retrieve the total number of records to be updated
            SolrQuery query = new SolrQuery();
            query.setQuery("*:*");
            query.addFilterQuery("type:" + Constants.BITSTREAM);
            //Only retrieve records which do not have a bundle name
            query.addFilterQuery("-bundleName:[* TO *]");
            query.setRows(0);
            addAdditionalSolrYearCores(query);
            long totalRecords = getSolr().query(query).getResults().getNumFound();

            File tempDirectory = new File(ConfigurationManager.getProperty("dspace.dir") + File.separator + "temp" + File.separator);
            tempDirectory.mkdirs();
            List<File> tempCsvFiles = new ArrayList<File>();
            for(int i = 0; i < totalRecords; i+=10000){
                Map<String, String> params = new HashMap<String, String>();
                params.put(CommonParams.Q, "*:*");
                params.put(CommonParams.FQ, "-bundleName:[* TO *] AND type:" + Constants.BITSTREAM);
                params.put(CommonParams.WT, "csv");
                params.put(CommonParams.ROWS, String.valueOf(10000));
                params.put(CommonParams.START, String.valueOf(i));

                String solrRequestUrl = getSolr().getBaseURL() + "/select";
                solrRequestUrl = generateURL(solrRequestUrl, params);

                HttpGet get = new HttpGet(solrRequestUrl);
                HttpResponse response = new DefaultHttpClient().execute(get);

                InputStream  csvOutput = response.getEntity().getContent();
                Reader csvReader = new InputStreamReader(csvOutput);
                List<String[]> rows = new CSVReader(csvReader).readAll();
                String[][] csvParsed = rows.toArray(new String[rows.size()][]);
                String[] header = csvParsed[0];
                //Attempt to find the bitstream id index !
                int idIndex = 0;
                for (int j = 0; j < header.length; j++) {
                    if(header[j].equals("id")){
                        idIndex = j;
                    }
                }

                File tempCsv = new File(tempDirectory.getPath() + File.separatorChar + "temp." + i + ".csv");
                tempCsvFiles.add(tempCsv);
                CSVWriter csvp = new CSVWriter(new FileWriter(tempCsv));
                //csvp.setAlwaysQuote(false);

                //Write the header !
                csvp.writeNext((String[]) ArrayUtils.add(header, "bundleName"));
                Map<Integer, String> bitBundleCache = new HashMap<Integer, String>();
                //Loop over each line (skip the headers though)!
                for (int j = 1; j < csvParsed.length; j++){
                    String[] csvLine = csvParsed[j];
                    //Write the default line !
                    int bitstreamId = Integer.parseInt(csvLine[idIndex]);
                    //Attempt to retrieve our bundle name from the cache !
                    String bundleName = bitBundleCache.get(bitstreamId);
                    if(bundleName == null){
                        //Nothing found retrieve the bitstream
                        Bitstream bitstream = Bitstream.find(context, bitstreamId);
                        //Attempt to retrieve our bitstream !
                        if (bitstream != null){
                            Bundle[] bundles = bitstream.getBundles();
                            if(bundles != null && 0 < bundles.length){
                                Bundle bundle = bundles[0];
                                bundleName = bundle.getName();
                                context.removeCached(bundle, bundle.getID());
                            }else{
                                //No bundle found, we are either a collection or a community logo, check for it !
                                DSpaceObject parentObject = bitstream.getParentObject();
                                if(parentObject instanceof Collection){
                                    bundleName = "LOGO-COLLECTION";
                                }else
                                if(parentObject instanceof Community){
                                    bundleName = "LOGO-COMMUNITY";
                                }
                                if(parentObject != null){
                                    context.removeCached(parentObject, parentObject.getID());
                                }

                            }
                            //Cache the bundle name
                            bitBundleCache.put(bitstream.getID(), bundleName);
                            //Remove the bitstream from cache
                            context.removeCached(bitstream, bitstreamId);
                        }
                        //Check if we don't have a bundlename
                        //If we don't have one & we do not need to delete the deleted bitstreams ensure that a BITSTREAM_DELETED bundle name is given !
                        if(bundleName == null && !removeDeletedBitstreams){
                            bundleName = "BITSTREAM_DELETED";
                        }
                    }
                    csvp.writeNext((String[]) ArrayUtils.add(csvLine, bundleName));
                }

                //Loop over our parsed csv
                csvp.flush();
                csvp.close();
            }

            //Add all the separate csv files
            for (File tempCsv : tempCsvFiles) {
                ContentStreamUpdateRequest contentStreamUpdateRequest = new ContentStreamUpdateRequest("/update/csv");
                contentStreamUpdateRequest.setParam("stream.contentType", "text/plain;charset=utf-8");
                contentStreamUpdateRequest.setAction(AbstractUpdateRequest.ACTION.COMMIT, true, true);
                contentStreamUpdateRequest.addFile(tempCsv, "text/plain;charset=utf-8");

                solr.request(contentStreamUpdateRequest);
            }

            //Now that all our new bitstream stats are in place, delete all the old ones !
            solr.deleteByQuery("-bundleName:[* TO *] AND type:" + Constants.BITSTREAM);
            //Commit everything to wrap up
            solr.commit(true, true);
            //Clean up our directory !
            FileUtils.deleteDirectory(tempDirectory);
        } catch (Exception e) {
            log.error("Error while updating the bitstream statistics", e);
            throw e;
        } finally {
            context.abort();
        }
    }

    /**
     * Export all SOLR usage statistics for viewing/downloading content to a flat text file.
     * The file goes to a series
     *
     * @throws Exception
     */
    public void exportHits() throws Exception {
        Context context = new Context();

        File tempDirectory = new File(ConfigurationManager.getProperty("dspace.dir") + File.separator + "temp" + File.separator);
        tempDirectory.mkdirs();

        try {
            //First of all retrieve the total number of records to be updated
            SolrQuery query = new SolrQuery();
            query.setQuery("*:*");

            ModifiableSolrParams solrParams = new ModifiableSolrParams();
            solrParams.set(CommonParams.Q, "statistics_type:view OR (*:* AND -statistics_type:*)");
            solrParams.set(CommonParams.WT, "javabin");
            solrParams.set(CommonParams.ROWS, String.valueOf(10000));

            addAdditionalSolrYearCores(query);
            long totalRecords = solr.query(query).getResults().getNumFound();
            System.out.println("There are " + totalRecords + " usage events in SOLR for download/view.");

            for(int i = 0; i < totalRecords; i+=10000){
                solrParams.set(CommonParams.START, String.valueOf(i));
                QueryResponse queryResponse = solr.query(solrParams);
                SolrDocumentList docs = queryResponse.getResults();

                File exportOutput = new File(tempDirectory.getPath() + File.separatorChar + "usagestats_" + i + ".csv");
                exportOutput.delete();

                //export docs
                addDocumentsToFile(context, docs, exportOutput);
                System.out.println("Export hits [" + i + " - " + String.valueOf(i+9999) + "] to " + exportOutput.getCanonicalPath());
            }
        } catch (Exception e) {
            log.error("Error while exporting SOLR data", e);
            throw e;
        } finally {
            context.abort();
        }
    }

    private static void addDocumentsToFile(Context context, SolrDocumentList docs, File exportOutput) throws SQLException, ParseException, IOException {
        for(SolrDocument doc : docs) {
            String ip = doc.get("ip").toString();
            if(ip.equals("::1")) {
                ip = "127.0.0.1";
            }

            String id = doc.get("id").toString();
            String type = doc.get("type").toString();
            String time = doc.get("time").toString();

            //20140527162409835,view_bitstream,1292,2014-05-27T16:24:09,anonymous,127.0.0.1
            DSpaceObject dso = DSpaceObject.find(context, Integer.parseInt(type), Integer.parseInt(id));
            if(dso == null) {
                log.debug("Document no longer exists in DB. type:" + type + " id:" + id);
                continue;
            }

            //InputFormat: Mon May 19 07:21:27 EDT 2014
            DateFormat inputDateFormat = new SimpleDateFormat("EEE MMM dd HH:mm:ss z yyyy");
            Date solrDate = inputDateFormat.parse(time);

            //OutputFormat: 2014-05-27T16:24:09
            DateFormat outputDateFormat = new SimpleDateFormat("yyyy-MM-dd'T'HH:mm:ss");

            String out = time + "," + "view_" + dso.getTypeText().toLowerCase() + "," + id + ","  + outputDateFormat.format(solrDate) + ",anonymous," + ip + "\n";
            FileUtils.writeStringToFile(exportOutput, out, true);

        }
    }

    private String generateURL(String baseURL, Map<String, String> parameters) throws UnsupportedEncodingException {
        boolean first = true;
        StringBuilder result = new StringBuilder(baseURL);
        for (String key : parameters.keySet())
        {
            if (first)
            {
                result.append("?");
                first = false;
            }
            else
            {
                result.append("&");
            }

            result.append(key).append("=").append(URLEncoder.encode(parameters.get(key), "UTF-8"));
        }

        return result.toString();
    }

    private void addAdditionalSolrYearCores(SolrQuery solrQuery){
        //Only add if needed
        if(0 < statisticYearCores.size()){
            //The shards are a comma separated list of the urls to the cores
            solrQuery.add(ShardParams.SHARDS, StringUtils.join(statisticYearCores.iterator(), ","));
        }

    }
    
    public void setSpiderDetector(SpiderDetector spiderDetector)
    {
        this.spiderDetector = spiderDetector;
    }

    public SpiderDetector getSpiderDetector()
    {
        return spiderDetector;
    }
    
    public void deleteByType(int type) throws SolrServerException, IOException
    {
        getSolr().deleteByQuery("type:" + type);
    }
    
    public void deleteByTypeAndYear(int type, int year) throws SolrServerException, IOException
    {
        String start = year+"-01-01T00:00:00.000Z";
        String end = (year+1)+"-01-01T00:00:00.000Z";
        String query = "type:" + type + " AND " + "time:["+start+" TO "+end+"]";
        getSolr().deleteByQuery(query);
    }
}<|MERGE_RESOLUTION|>--- conflicted
+++ resolved
@@ -9,20 +9,14 @@
 
 import java.io.File;
 import java.io.FileFilter;
-<<<<<<< HEAD
-=======
 import java.io.FileNotFoundException;
->>>>>>> e5db0da7
 import java.io.FileWriter;
 import java.io.IOException;
 import java.io.InputStream;
 import java.io.InputStreamReader;
 import java.io.Reader;
 import java.io.UnsupportedEncodingException;
-<<<<<<< HEAD
-=======
 import java.net.InetAddress;
->>>>>>> e5db0da7
 import java.net.URLEncoder;
 import java.sql.SQLException;
 import java.text.DateFormat;
@@ -31,14 +25,6 @@
 import java.util.ArrayList;
 import java.util.Calendar;
 import java.util.Date;
-<<<<<<< HEAD
-import java.util.HashMap;
-import java.util.List;
-import java.util.Map;
-
-import javax.servlet.http.HttpServletRequest;
-
-=======
 import java.util.EnumSet;
 import java.util.HashMap;
 import java.util.HashSet;
@@ -52,7 +38,6 @@
 import com.maxmind.geoip2.DatabaseReader;
 import com.maxmind.geoip2.exception.GeoIp2Exception;
 import com.maxmind.geoip2.model.CityResponse;
->>>>>>> e5db0da7
 import org.apache.commons.io.FileUtils;
 import org.apache.commons.lang.ArrayUtils;
 import org.apache.commons.lang.StringUtils;
@@ -60,20 +45,24 @@
 import org.apache.http.HttpResponse;
 import org.apache.http.client.methods.HttpGet;
 import org.apache.http.impl.client.DefaultHttpClient;
+import org.apache.log4j.Logger;
 import org.apache.solr.client.solrj.SolrQuery;
 import org.apache.solr.client.solrj.SolrServerException;
 import org.apache.solr.client.solrj.impl.HttpSolrServer;
 import org.apache.solr.client.solrj.request.AbstractUpdateRequest;
 import org.apache.solr.client.solrj.request.ContentStreamUpdateRequest;
 import org.apache.solr.client.solrj.request.CoreAdminRequest;
+import org.apache.solr.client.solrj.request.LukeRequest;
 import org.apache.solr.client.solrj.response.FacetField;
+import org.apache.solr.client.solrj.response.LukeResponse;
 import org.apache.solr.client.solrj.response.QueryResponse;
 import org.apache.solr.client.solrj.response.RangeFacet;
+import org.apache.solr.client.solrj.response.SolrPingResponse;
 import org.apache.solr.client.solrj.util.ClientUtils;
 import org.apache.solr.common.SolrDocument;
 import org.apache.solr.common.SolrDocumentList;
 import org.apache.solr.common.SolrInputDocument;
-<<<<<<< HEAD
+import org.apache.solr.common.luke.FieldFlag;
 import org.apache.solr.common.params.CommonParams;
 import org.apache.solr.common.params.FacetParams;
 import org.apache.solr.common.params.MapSolrParams;
@@ -81,11 +70,6 @@
 import org.apache.solr.common.params.ShardParams;
 import org.dspace.content.Bitstream;
 import org.dspace.content.Bundle;
-=======
-import org.apache.solr.common.luke.FieldFlag;
-import org.apache.solr.common.params.*;
-import org.dspace.content.*;
->>>>>>> e5db0da7
 import org.dspace.content.Collection;
 import org.dspace.content.Community;
 import org.dspace.content.DCDate;
@@ -97,19 +81,15 @@
 import org.dspace.eperson.EPerson;
 import org.dspace.eperson.Group;
 import org.dspace.statistics.util.DnsLookup;
+import org.dspace.statistics.util.LocationUtils;
 import org.dspace.statistics.util.SpiderDetector;
 import org.dspace.usage.UsageWorkflowEvent;
-<<<<<<< HEAD
 import org.dspace.utils.DSpace;
+import org.springframework.beans.factory.InitializingBean;
+import org.springframework.beans.factory.annotation.Autowired;
 
 import au.com.bytecode.opencsv.CSVReader;
 import au.com.bytecode.opencsv.CSVWriter;
-=======
-import org.slf4j.Logger;
-import org.slf4j.LoggerFactory;
-import org.springframework.beans.factory.InitializingBean;
-import org.springframework.beans.factory.annotation.Autowired;
->>>>>>> e5db0da7
 
 /**
  * Static holder for a HttpSolrClient connection pool to issue
@@ -122,7 +102,6 @@
  */
 public class SolrLogger
 {
-<<<<<<< HEAD
 	public static final String CFG_STAT_MODULE = "solr-statistics";
     
 	public static final String CFG_USAGE_MODULE = "usage-statistics";
@@ -130,27 +109,14 @@
     private static final Logger log = Logger.getLogger(SolrLogger.class);
 	
     private HttpSolrServer solr;
-=======
-    private static final Logger log = LoggerFactory.getLogger(SolrLogger.class);
-
-    private static final String MULTIPLE_VALUES_SPLITTER = "|";
-    
-    private static final HttpSolrServer solr;
->>>>>>> e5db0da7
 
     public static final String DATE_FORMAT_8601 = "yyyy-MM-dd'T'HH:mm:ss.SSS'Z'";
 
     public static final String DATE_FORMAT_DCDATE = "yyyy-MM-dd'T'HH:mm:ss'Z'";
 
-<<<<<<< HEAD
     private Boolean useProxies;
     
     private SpiderDetector spiderDetector;
-=======
-    private static final DatabaseReader locationService;
-
-    private static final boolean useProxies;
->>>>>>> e5db0da7
 
     private List<String> statisticYearCores = new ArrayList<String>();
 
@@ -186,7 +152,6 @@
         return useProxies;
     }
 
-<<<<<<< HEAD
     public HttpSolrServer getSolr()
     {
         if (solr == null)
@@ -194,6 +159,8 @@
             String pcore = ConfigurationManager.getProperty(CFG_STAT_MODULE,
                     "server");
             log.info("solr-statistics.server:" + pcore);
+            log.info("solr-statistics.spidersfile:" + ConfigurationManager.getProperty("solr-statistics", "spidersfile"));
+            log.info("usage-statistics.dbfile:" + ConfigurationManager.getProperty("usage-statistics", "dbfile"));
 
             HttpSolrServer server = null;
 
@@ -232,26 +199,6 @@
                 {
                     log.error(e.getMessage(), e);
                 }
-=======
-        DatabaseReader service = null;
-        // Get the db file for the location
-        String dbPath = ConfigurationManager.getProperty("usage-statistics.dbfile");
-        if (dbPath != null) {
-            try {
-                File dbFile = new File(dbPath);
-                service = new DatabaseReader.Builder(dbFile).build();
-            } catch (FileNotFoundException fe) {
-                log.error(
-                    "The GeoLite Database file is missing (" + dbPath + ")! Solr Statistics cannot generate location " +
-                        "based reports! Please see the DSpace installation instructions for instructions to install " +
-                        "this file.",
-                    fe);
-            } catch (IOException e) {
-                log.error(
-                    "Unable to load GeoLite Database file (" + dbPath + ")! You may need to reinstall it. See the " +
-                        "DSpace installation instructions for more details.",
-                    e);
->>>>>>> e5db0da7
             }
             solr = server;
         }
@@ -470,44 +417,6 @@
                 log.error("Failed DNS Lookup for IP:" + ip);
                 log.debug(e.getMessage(),e);
             }
-<<<<<<< HEAD
-=======
-		    if(request.getHeader("User-Agent") != null)
-		    {
-		        doc1.addField("userAgent", request.getHeader("User-Agent"));
-		    }
-		    doc1.addField("isBot",isSpiderBot);
-            // Save the location information if valid, save the event without
-            // location information if not valid
-            if (locationService != null) {
-                try {
-                    InetAddress ipAddress = InetAddress.getByName(ip);
-                    CityResponse location = locationService.city(ipAddress);
-                    String countryCode = location.getCountry().getIsoCode();
-                    double latitude = location.getLocation().getLatitude();
-                    double longitude = location.getLocation().getLongitude();
-                    if (!(
-                            "--".equals(countryCode)
-                            && latitude == -180
-                            && longitude == -180)
-                    ) {
-                        try {
-                            doc1.addField("continent", LocationUtils
-                                .getContinentCode(countryCode));
-                        } catch (Exception e) {
-                            System.out
-                                .println("COUNTRY ERROR: " + countryCode);
-                        }
-                        doc1.addField("countryCode", countryCode);
-                        doc1.addField("city", location.getCity().getName());
-                        doc1.addField("latitude", latitude);
-                        doc1.addField("longitude", longitude);
-                    }
-                } catch (IOException | GeoIp2Exception e) {
-                    log.error("Unable to get location of request:  {}", e.getMessage());
-                }
-            }
->>>>>>> e5db0da7
         }
 
         if(dspaceObject != null){
@@ -575,72 +484,9 @@
         // Save our basic info that we already have
         doc1.addField("ip", ip);
 
-<<<<<<< HEAD
         if (userAgent != null)
         {
         	doc1.addField("userAgent", userAgent);
-=======
-
-            if (isUseProxies() && xforwardedfor != null) {
-                /* This header is a comma delimited list */
-                for (String xfip : xforwardedfor.split(",")) {
-                    /* proxy itself will sometime populate this header with the same value in
-                    remote address. ordering in spec is vague, we'll just take the last
-                    not equal to the proxy
-                    */
-                    if (!xforwardedfor.contains(ip)) {
-                        ip = xfip.trim();
-                    }
-                }
-
-            doc1.addField("ip", ip);
-
-            try
-            {
-                String dns = DnsLookup.reverseDns(ip);
-                doc1.addField("dns", dns.toLowerCase());
-            }
-            catch (Exception e)
-            {
-                log.error("Failed DNS Lookup for IP:" + ip);
-                log.debug(e.getMessage(),e);
-            }
-		    if(userAgent != null)
-		    {
-		        doc1.addField("userAgent", userAgent);
-		    }
-		    doc1.addField("isBot",isSpiderBot);
-            // Save the location information if valid, save the event without
-            // location information if not valid
-            if (locationService != null) {
-                try {
-                    InetAddress ipAddress = InetAddress.getByName(ip);
-                    CityResponse location = locationService.city(ipAddress);
-                    String countryCode = location.getCountry().getIsoCode();
-                    double latitude = location.getLocation().getLatitude();
-                    double longitude = location.getLocation().getLongitude();
-                    if (!(
-                            "--".equals(countryCode)
-                            && latitude == -180
-                            && longitude == -180)
-                    ) {
-                        try {
-                            doc1.addField("continent", LocationUtils
-                                .getContinentCode(countryCode));
-                        } catch (Exception e) {
-                            System.out
-                                .println("COUNTRY ERROR: " + countryCode);
-                        }
-                        doc1.addField("countryCode", countryCode);
-                        doc1.addField("city", location.getCity().getName());
-                        doc1.addField("latitude", latitude);
-                        doc1.addField("longitude", longitude);
-                    }
-                } catch (GeoIp2Exception | IOException e) {
-                    log.error("Unable to get location of request:  {}", e.getMessage());
-                }
-            }
->>>>>>> e5db0da7
         }
         
         doc1.addField("isBot",isSpiderBot);
@@ -1250,7 +1096,7 @@
                     // We should use the dcdate (the dcdate is used when
                     // generating random data)
                     SimpleDateFormat format = new SimpleDateFormat(
-                            DATE_FORMAT_DCDATE);
+                            DATE_FORMAT_DCDATE, context.getCurrentLocale());
                     date = format.parse(name);
                 }
                 catch (ParseException e1)
@@ -1274,7 +1120,7 @@
                 dateformatString = "yyyy";
             }
             SimpleDateFormat simpleFormat = new SimpleDateFormat(
-                    dateformatString);
+                    dateformatString, context.getCurrentLocale());
             if (date != null)
             {
                 name = simpleFormat.format(date);
@@ -1514,8 +1360,12 @@
             yearQueryParams.put(CommonParams.FQ, filterQuery.toString());
             yearQueryParams.put(CommonParams.WT, "csv");
 
+            //Tell SOLR how to escape and separate the values of multi-valued fields
+            yearQueryParams.put("csv.escape", "\\");
+            yearQueryParams.put("csv.mv.separator", MULTIPLE_VALUES_SPLITTER);
+            
             //Start by creating a new core
-            String coreName = "statistics-" + dcStart.getYear();
+            String coreName = "statistics-" + dcStart.getYearUTC();
             HttpSolrServer statisticsYearServer = createCore(solr, coreName);
 
             System.out.println("Moving: " + totalRecords + " into core " + coreName);
@@ -1530,7 +1380,7 @@
                 HttpResponse response = new DefaultHttpClient().execute(get);
                 InputStream csvInputstream = response.getEntity().getContent();
                 //Write the csv ouput to a file !
-                File csvFile = new File(tempDirectory.getPath() + File.separatorChar + "temp." + dcStart.getYear() + "." + i + ".csv");
+                File csvFile = new File(tempDirectory.getPath() + File.separatorChar + "temp." + dcStart.getYearUTC() + "." + i + ".csv");
                 FileUtils.copyInputStreamToFile(csvInputstream, csvFile);
                 filesToUpload.add(csvFile);
 
@@ -1538,14 +1388,22 @@
                 yearQueryParams.put(CommonParams.START, String.valueOf((i + 10000)));
             }
 
+            Set<String> multivaluedFields = getMultivaluedFieldNames();
+            
             for (File tempCsv : filesToUpload) {
                 //Upload the data in the csv files to our new solr core
                 ContentStreamUpdateRequest contentStreamUpdateRequest = new ContentStreamUpdateRequest("/update/csv");
                 contentStreamUpdateRequest.setParam("stream.contentType", "text/plain;charset=utf-8");
+                contentStreamUpdateRequest.setParam("escape", "\\");
                 contentStreamUpdateRequest.setParam("skip", "_version_");
                 contentStreamUpdateRequest.setAction(AbstractUpdateRequest.ACTION.COMMIT, true, true);
                 contentStreamUpdateRequest.addFile(tempCsv, "text/plain;charset=utf-8");
 
+                //Add parsing directives for the multivalued fields so that they are stored as separate values instead of one value
+                for (String multivaluedField : multivaluedFields) {
+                    contentStreamUpdateRequest.setParam("f." + multivaluedField + ".split", Boolean.TRUE.toString());
+                    contentStreamUpdateRequest.setParam("f." + multivaluedField + ".separator", MULTIPLE_VALUES_SPLITTER);
+                }
                 statisticsYearServer.request(contentStreamUpdateRequest);
             }
             statisticsYearServer.commit(true, true);
@@ -1564,6 +1422,14 @@
     private HttpSolrServer createCore(HttpSolrServer solr, String coreName) throws IOException, SolrServerException {
         String solrDir = ConfigurationManager.getProperty("dspace.dir") + File.separator + "solr" +File.separator;
         String baseSolrUrl = solr.getBaseURL().replace("statistics", "");
+        HttpSolrServer returnServer = new HttpSolrServer(baseSolrUrl + "/" + coreName);
+        try {
+            SolrPingResponse ping = returnServer.ping();
+            log.debug(String.format("Ping of Solr Core [%s] Returned with Status [%d]", coreName, ping.getStatus()));
+            return returnServer;
+        } catch(Exception e) {
+            log.debug(String.format("Ping of Solr Core [%s] Failed with [%s].  New Core Will be Created", coreName, e.getClass().getName()));
+        }
         CoreAdminRequest.Create create = new CoreAdminRequest.Create();
         create.setCoreName(coreName);
         create.setInstanceDir("statistics");
@@ -1571,10 +1437,36 @@
         HttpSolrServer solrServer = new HttpSolrServer(baseSolrUrl);
         create.process(solrServer);
         log.info("Created core with name: " + coreName);
-        return new HttpSolrServer(baseSolrUrl + "/" + coreName);
-    }
-
-
+        return returnServer;
+    }
+
+    /**
+     * Retrieves a list of all the multi valued fields in the solr core
+     * @return all fields tagged as multivalued
+     * @throws SolrServerException When getting the schema information from the SOLR core fails
+     * @throws IOException When connection to the SOLR server fails
+     */
+    public Set<String> getMultivaluedFieldNames() throws SolrServerException, IOException {
+        Set<String> multivaluedFields = new HashSet<String>();
+        LukeRequest lukeRequest = new LukeRequest();
+        lukeRequest.setShowSchema(true);
+        LukeResponse process = lukeRequest.process(solr);
+        Map<String, LukeResponse.FieldInfo> fields = process.getFieldInfo();
+        for(String fieldName : fields.keySet())
+        {
+            LukeResponse.FieldInfo fieldInfo = fields.get(fieldName);
+            EnumSet<FieldFlag> flags = fieldInfo.getFlags();
+            for(FieldFlag fieldFlag : flags)
+            {
+                if(fieldFlag.getAbbreviation() == FieldFlag.MULTI_VALUED.getAbbreviation())
+                {
+                    multivaluedFields.add(fieldName);
+                }
+            }
+        }
+        return multivaluedFields;
+    }
+    
     public void reindexBitstreamHits(boolean removeDeletedBitstreams) throws Exception {
         Context context = new Context();
 
