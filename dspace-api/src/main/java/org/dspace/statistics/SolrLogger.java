/**
 * The contents of this file are subject to the license and copyright
 * detailed in the LICENSE and NOTICE files at the root of the source
 * tree and available online at
 *
 * http://www.dspace.org/license/
 */
package org.dspace.statistics;

import au.com.bytecode.opencsv.CSVReader;
import au.com.bytecode.opencsv.CSVWriter;

import java.io.*;

import org.apache.commons.httpclient.HttpClient;
import org.apache.commons.httpclient.methods.GetMethod;
import org.apache.commons.io.FileUtils;
import org.apache.commons.lang.ArrayUtils;
import org.apache.commons.lang.StringUtils;
import org.apache.commons.lang.time.DateFormatUtils;
import org.apache.log4j.Logger;
import org.apache.solr.client.solrj.SolrQuery;
import org.apache.solr.client.solrj.SolrServerException;
import org.apache.solr.client.solrj.impl.HttpSolrServer;
import org.apache.solr.client.solrj.request.AbstractUpdateRequest;
import org.apache.solr.client.solrj.request.ContentStreamUpdateRequest;
import org.apache.solr.client.solrj.request.CoreAdminRequest;
import org.apache.solr.client.solrj.response.FacetField;
import org.apache.solr.client.solrj.response.QueryResponse;
import org.apache.solr.client.solrj.response.RangeFacet;
import org.apache.solr.client.solrj.util.ClientUtils;
import org.apache.solr.common.SolrDocument;
import org.apache.solr.common.SolrDocumentList;
import org.apache.solr.common.SolrInputDocument;
import org.apache.solr.common.params.CommonParams;
import org.apache.solr.common.params.FacetParams;
import org.apache.solr.common.params.MapSolrParams;
import org.apache.solr.common.params.ShardParams;
import org.dspace.content.*;
import org.dspace.content.Collection;
import org.dspace.core.ConfigurationManager;
import org.dspace.core.Constants;
import org.dspace.core.Context;
import org.dspace.eperson.EPerson;
import org.dspace.eperson.Group;
import org.dspace.statistics.util.DnsLookup;
import org.dspace.statistics.util.SpiderDetector;
import org.dspace.usage.UsageWorkflowEvent;
import org.dspace.utils.DSpace;

import javax.servlet.http.HttpServletRequest;

import java.net.URLEncoder;
import java.sql.SQLException;
import java.text.ParseException;
import java.text.SimpleDateFormat;
import java.util.*;

/**
 * Static holder for a HttpSolrClient connection pool to issue
 * usage logging events to Solr from DSpace libraries, and some static query
 * composers.
 * 
 * @author ben at atmire.com
 * @author kevinvandevelde at atmire.com
 * @author mdiggory at atmire.com
 */
public class SolrLogger
{
	public static final String CFG_STAT_MODULE = "solr-statistics";
    
	public static final String CFG_USAGE_MODULE = "usage-statistics";
    
    private static final Logger log = Logger.getLogger(SolrLogger.class);
	
    private HttpSolrServer solr;

    public static final String DATE_FORMAT_8601 = "yyyy-MM-dd'T'HH:mm:ss.SSS'Z'";

    public static final String DATE_FORMAT_DCDATE = "yyyy-MM-dd'T'HH:mm:ss'Z'";

<<<<<<< HEAD
    private Boolean useProxies;
    
    private SpiderDetector spiderDetector;
=======
    private static final LookupService locationService;

    private static final boolean useProxies;
>>>>>>> 73a14a5c

    private List<String> statisticYearCores = new ArrayList<String>();

    public static enum StatisticsType {
   		VIEW ("view"),
   		SEARCH ("search"),
   		SEARCH_RESULT ("search_result"),
        WORKFLOW("workflow");

   		private final String text;

        StatisticsType(String text) {
   	        this.text = text;
   	    }
   	    public String text()   { return text; }
   	}

    
    public boolean getUseProxies()
    {
        if (useProxies == null)
        {
            boolean result = false;
            if ("true".equals(ConfigurationManager.getProperty(CFG_STAT_MODULE,
                    "useProxies")))
            {
                result = true;
            }

            log.info("useProxies=" + useProxies);
            useProxies = result;
        }
        return useProxies;
    }

    public HttpSolrServer getSolr()
    {
        if (solr == null)
        {
            String pcore = ConfigurationManager.getProperty(CFG_STAT_MODULE,
                    "server");
            log.info("solr-statistics.server:" + pcore);

            HttpSolrServer server = null;

            if (pcore != null)
            {
                try
                {
                    server = new HttpSolrServer(pcore);
                    SolrQuery solrQuery = new SolrQuery()
                            .setQuery("type:2 AND id:1");
                    server.query(solrQuery);
                    
                    //Attempt to retrieve all the statistic year cores
                    File solrDir = new File(ConfigurationManager.getProperty("dspace.dir") + "/solr/");
                    File[] solrCoreFiles = solrDir.listFiles(new FileFilter() {

                        @Override
                        public boolean accept(File file) {
                            //Core name example: statistics-2008
                            return file.getName().matches("statistics-\\d\\d\\d\\d");
                        }
                    });
                    //Base url should like : http://localhost:{port.number}/solr
                    String baseSolrUrl = server.getBaseURL().replace("statistics", "");
                    for (File solrCoreFile : solrCoreFiles) {
                        log.info("Loading core with name: " + solrCoreFile.getName());

                        createCore(server, solrCoreFile.getName());
                        //Add it to our cores list so we can query it !
                        statisticYearCores.add(baseSolrUrl.replace("http://", "").replace("https://", "") + solrCoreFile.getName());
                    }
                    //Also add the core containing the current year !
                    statisticYearCores.add(server.getBaseURL().replace("http://", "").replace("https://", ""));
                }
                catch (Exception e)
                {
                    log.error(e.getMessage(), e);
                }
            }
            solr = server;
        }
        return solr;
    }

    public SolrDocumentList getRawData(int type) throws SolrServerException
    {
        SolrQuery query = new SolrQuery();
        query.setQuery("*:*");
        query.setFilterQueries("type:" + type);
        query.setRows(Integer.MAX_VALUE);
        query.setFields("ip", "id", "type", "time", "dns", "epersonid",
                "isBot", "userAgent");
        QueryResponse resp = getSolr().query(query);
        return resp.getResults();
    }

    /**
     * Old post method, use the new postview method instead !
     *
     * @deprecated
     * @param dspaceObject the object used.
     * @param request the current request context.
     * @param currentUser the current session's user.
     */
    public void post(DSpaceObject dspaceObject, HttpServletRequest request,
            EPerson currentUser)
    {
        postView(dspaceObject, request,  currentUser);
    }

    /**
     * Store a usage event into Solr.
     *
     * @param dspaceObject the object used.
     * @param request the current request context.
     * @param currentUser the current session's user.
     */
    public void postView(DSpaceObject dspaceObject, HttpServletRequest request,
                                EPerson currentUser)
    {
    	if (getSolr() == null)
        {
            return;
        }


        try
        {
            SolrInputDocument doc1 = getCommonSolrDocByRequest(dspaceObject, request, currentUser);
            if (doc1 == null) return;
            if(dspaceObject instanceof Bitstream)
            {
                Bitstream bit = (Bitstream) dspaceObject;
                Bundle[] bundles = bit.getBundles();
                for (Bundle bundle : bundles) {
                    doc1.addField("bundleName", bundle.getName());
                }
            }

            doc1.addField("statistics_type", StatisticsType.VIEW.text());


            solr.add(doc1);
            //commits are executed automatically using the solr autocommit
//            solr.commit(false, false);

        }
        catch (RuntimeException re)
        {
            throw re;
        }
        catch (Exception e)
        {
        	log.error(e.getMessage(), e);
        }
    }
    
    public void postView(DSpaceObject dspaceObject,
			String ip, String dns, EPerson currentUser) {
		if (getSolr() == null)
		{
			return;
		}

		try {
			SolrInputDocument doc1 = getCommonSolrDocByFinalIP(dspaceObject, ip, dns, null, currentUser);
			if (doc1 == null)
				return;
			if (dspaceObject instanceof Bitstream) {
				Bitstream bit = (Bitstream) dspaceObject;
				Bundle[] bundles = bit.getBundles();
				for (Bundle bundle : bundles) {
					doc1.addField("bundleName", bundle.getName());
				}
			}

			doc1.addField("statistics_type", StatisticsType.VIEW.text());

			solr.add(doc1);
			// commits are executed automatically using the solr autocommit
			// solr.commit(false, false);

		} catch (RuntimeException re) {
			throw re;
		} catch (Exception e) {
			log.error(e.getMessage(), e);
		}
	}
    
	public void postView(DSpaceObject dspaceObject,
			String ip, String userAgent, String xforwarderfor, EPerson currentUser) {
		if (getSolr() == null)
		{
			return;
		}

		try {
			SolrInputDocument doc1 = getCommonSolrDocByHeaders(dspaceObject, ip, userAgent, xforwarderfor,
					currentUser);
			if (doc1 == null)
				return;
			if (dspaceObject instanceof Bitstream) {
				Bitstream bit = (Bitstream) dspaceObject;
				Bundle[] bundles = bit.getBundles();
				for (Bundle bundle : bundles) {
					doc1.addField("bundleName", bundle.getName());
				}
			}

			doc1.addField("statistics_type", StatisticsType.VIEW.text());

			solr.add(doc1);
			// commits are executed automatically using the solr autocommit
			// solr.commit(false, false);

		} catch (RuntimeException re) {
			throw re;
		} catch (Exception e) {
			log.error(e.getMessage(), e);
		}
	}
    

    /**
     * Returns a solr input document containing common information about the statistics
     * regardless if we are logging a search or a view of a DSpace object
     * @param dspaceObject the object used.
     * @param request the current request context.
     * @param currentUser the current session's user.
     * @return a solr input document
     * @throws SQLException in case of a database exception
     */
    private SolrInputDocument getCommonSolrDocByRequest(DSpaceObject dspaceObject, HttpServletRequest request, EPerson currentUser) throws SQLException {
        boolean isSpiderBot = request != null && SpiderDetector.isSpider(request);
        if(isSpiderBot &&
                !ConfigurationManager.getBooleanProperty(CFG_USAGE_MODULE, "logBots", true))
        {
            return null;
        }

        SolrInputDocument doc1 = new SolrInputDocument();
        // Save our basic info that we already have

        if(request != null){
            String ip = request.getRemoteAddr();

            if (isUseProxies() && request.getHeader("X-Forwarded-For") != null) {
                /* This header is a comma delimited list */
                for (String xfip : request.getHeader("X-Forwarded-For").split(",")) {
                    /* proxy itself will sometime populate this header with the same value in
                    remote address. ordering in spec is vague, we'll just take the last
                    not equal to the proxy
                    */
                    if (!request.getHeader("X-Forwarded-For").contains(ip)) {
                        ip = xfip.trim();
                    }
                }
            }

            doc1.addField("ip", ip);

            //Also store the referrer
            if(request.getHeader("referer") != null){
                doc1.addField("referrer", request.getHeader("referer"));
            }
            
            if (request.getHeader("User-Agent") != null)
                doc1.addField("userAgent", request.getHeader("User-Agent"));
            
            // Do any additional indexing, depends on the plugins
            List<SolrStatsIndexPlugin> solrServiceIndexPlugins = new DSpace()
                    .getServiceManager().getServicesByType(
                            SolrStatsIndexPlugin.class);
            for (SolrStatsIndexPlugin solrServiceIndexPlugin : solrServiceIndexPlugins)
            {
                solrServiceIndexPlugin.additionalIndex(request, dspaceObject,
                        doc1);
            }

            try
            {
                String dns = DnsLookup.reverseDns(ip);
                doc1.addField("dns", dns.toLowerCase());
            }
            catch (Exception e)
            {
                log.error("Failed DNS Lookup for IP:" + ip);
                log.debug(e.getMessage(),e);
            }
        }

        if(dspaceObject != null){
            doc1.addField("id", dspaceObject.getID());
            doc1.addField("type", dspaceObject.getType());
            storeParents(doc1, dspaceObject);
        }
        // Save the current time
        doc1.addField("time", DateFormatUtils.format(new Date(), DATE_FORMAT_8601));
        if (currentUser != null)
        {
            doc1.addField("epersonid", currentUser.getID());
        }

        return doc1;
    }

    private SolrInputDocument getCommonSolrDocByHeaders(DSpaceObject dspaceObject, String ip, String userAgent, String xforwarderfor, EPerson currentUser) throws SQLException {
    	if (isUseProxies() && xforwarderfor != null) {
            /* This header is a comma delimited list */
            for (String xfip : xforwarderfor.split(",")) {
                /* proxy itself will sometime populate this header with the same value in
                remote address. ordering in spec is vague, we'll just take the last
                not equal to the proxy
                */
                if (!xforwarderfor.contains(ip)) {
                    ip = xfip.trim();
                }
            }
    	}
    	
    	String dns = null;
    	try
        {
            dns = DnsLookup.reverseDns(ip);
        }
        catch (Exception e)
        {
            log.error("Failed DNS Lookup for IP:" + ip);
            log.debug(e.getMessage(),e);
        }
    	return getCommonSolrDocByFinalIP(dspaceObject, ip, dns, userAgent, currentUser);
    }
    
    private SolrInputDocument getCommonSolrDocByFinalIP(DSpaceObject dspaceObject, String ip, String dns, String userAgent, EPerson currentUser) throws SQLException {
        boolean isSpiderBot = SpiderDetector.isSpider(ip);
        if(isSpiderBot &&
                !ConfigurationManager.getBooleanProperty(CFG_USAGE_MODULE, "logBots", true))
        {
            return null;
        }

        SolrInputDocument doc1 = new SolrInputDocument();
        
        // Save our basic info that we already have
        doc1.addField("ip", ip);

        if (userAgent != null)
        {
        	doc1.addField("userAgent", userAgent);
        }
        
        // Do any additional indexing, depends on the plugins
        List<SolrStatsIndexPlugin> solrServiceIndexPlugins = new DSpace()
                .getServiceManager().getServicesByType(
                        SolrStatsIndexPlugin.class);
        for (SolrStatsIndexPlugin solrServiceIndexPlugin : solrServiceIndexPlugins)
        {
            solrServiceIndexPlugin.additionalIndex(null, dspaceObject,
                    doc1);
        }
        
        if (dns != null)
        {
            doc1.addField("dns", dns.toLowerCase());
        }
            
        if(dspaceObject != null){
            doc1.addField("id", dspaceObject.getID());
            doc1.addField("type", dspaceObject.getType());
            storeParents(doc1, dspaceObject);
        }
        // Save the current time
        doc1.addField("time", DateFormatUtils.format(new Date(), DATE_FORMAT_8601));
        if (currentUser != null)
        {
            doc1.addField("epersonid", currentUser.getID());
        }

        return doc1;
    }

    
    public void postSearch(DSpaceObject resultObject, HttpServletRequest request, EPerson currentUser,
                                 List<String> queries, int rpp, String sortBy, String order, int page, DSpaceObject scope) {
        try
        {
            SolrInputDocument solrDoc = getCommonSolrDocByRequest(resultObject, request, currentUser);
            if (solrDoc == null) return;

            for (String query : queries) {
                solrDoc.addField("query", query);
            }

            if(resultObject != null){
                //We have a search result
                solrDoc.addField("statistics_type", StatisticsType.SEARCH_RESULT.text());
            }else{
                solrDoc.addField("statistics_type", StatisticsType.SEARCH.text());
            }
            //Store the scope
            if(scope != null){
                solrDoc.addField("scopeId", scope.getType());
                solrDoc.addField("scopeType", scope.getID());
            }

            if(rpp != -1){
                solrDoc.addField("rpp", rpp);
            }

            if(sortBy != null){
                solrDoc.addField("sortBy", sortBy);
                if(order != null){
                    solrDoc.addField("sortOrder", order);
                }
            }

            if(page != -1){
                solrDoc.addField("page", page);
            }

            getSolr().add(solrDoc);
        }
        catch (RuntimeException re)
        {
            throw re;
        }
        catch (Exception e)
        {
        	log.error(e.getMessage(), e);
        }
    }

    public void postWorkflow(UsageWorkflowEvent usageWorkflowEvent) throws SQLException {
        try {
            SolrInputDocument solrDoc = getCommonSolrDocByRequest(usageWorkflowEvent.getObject(), null, null);

            //Log the current collection & the scope !
            solrDoc.addField("owningColl", usageWorkflowEvent.getScope().getID());
            storeParents(solrDoc, usageWorkflowEvent.getScope());

            if(usageWorkflowEvent.getWorkflowStep() != null){
                solrDoc.addField("workflowStep", usageWorkflowEvent.getWorkflowStep());
            }
            if(usageWorkflowEvent.getOldState() != null){
                solrDoc.addField("previousWorkflowStep", usageWorkflowEvent.getOldState());
            }
            if(usageWorkflowEvent.getGroupOwners() != null){
                for (int i = 0; i < usageWorkflowEvent.getGroupOwners().length; i++) {
                    Group group = usageWorkflowEvent.getGroupOwners()[i];
                    solrDoc.addField("owner", "g" + group.getID());
                }
            }
            if(usageWorkflowEvent.getEpersonOwners() != null){
                for (int i = 0; i < usageWorkflowEvent.getEpersonOwners().length; i++) {
                    EPerson ePerson = usageWorkflowEvent.getEpersonOwners()[i];
                    solrDoc.addField("owner", "e" + ePerson.getID());
                }
            }

            solrDoc.addField("workflowItemId", usageWorkflowEvent.getWorkflowItem().getID());

            EPerson submitter = ((Item) usageWorkflowEvent.getObject()).getSubmitter();
            if(submitter != null){
                solrDoc.addField("submitter", submitter.getID());
            }
            solrDoc.addField("statistics_type", StatisticsType.WORKFLOW.text());
            if(usageWorkflowEvent.getActor() != null){
                solrDoc.addField("actor", usageWorkflowEvent.getActor().getID());
            }

            getSolr().add(solrDoc);
        }
        catch (Exception e)
        {
            //Log the exception, no need to send it through, the workflow shouldn't crash because of this !
        	log.error(e.getMessage(), e);
        }

    }

    /**
     * Method just used to log the parents.
     * <ul>
     *  <li>Community log: owning comms.</li>
     *  <li>Collection log: owning comms & their comms.</li>
     *  <li>Item log: owning colls/comms.</li>
     *  <li>Bitstream log: owning item/colls/comms.</li>
     * </ul>
     * 
     * @param doc1
     *            the current SolrInputDocument
     * @param dso
     *            the current dspace object we want to log
     * @throws java.sql.SQLException
     *             ignore it
     */
    public void storeParents(SolrInputDocument doc1, DSpaceObject dso)
            throws SQLException
    {
        if (dso instanceof Community)
        {
            Community comm = (Community) dso;
            while (comm != null && comm.getParentCommunity() != null)
            {
                comm = comm.getParentCommunity();
                doc1.addField("owningComm", comm.getID());
            }
        }
        else if (dso instanceof Collection)
        {
            Collection coll = (Collection) dso;
            Community[] communities = coll.getCommunities();
            for (int i = 0; i < communities.length; i++)
            {
                Community community = communities[i];
                doc1.addField("owningComm", community.getID());
                storeParents(doc1, community);
            }
        }
        else if (dso instanceof Item)
        {
            Item item = (Item) dso;
            Collection[] collections = item.getCollections();
            for (int i = 0; i < collections.length; i++)
            {
                Collection collection = collections[i];
                doc1.addField("owningColl", collection.getID());
                storeParents(doc1, collection);
            }
        }
        else if (dso instanceof Bitstream)
        {
            Bitstream bitstream = (Bitstream) dso;
            Bundle[] bundles = bitstream.getBundles();
            for (int i = 0; i < bundles.length; i++)
            {
                Bundle bundle = bundles[i];
                Item[] items = bundle.getItems();
                for (int j = 0; j < items.length; j++)
                {
                    Item item = items[j];
                    doc1.addField("owningItem", item.getID());
                    storeParents(doc1, item);
                }
            }
        }
    }

    public boolean isUseProxies()
    {
    	if (useProxies == null)
        {
            getUseProxies();
        }
        return useProxies;
    }

    /**
     * Delete data from the index, as described by a query.
     * 
     * @param query description of the records to be deleted.
     * @throws IOException
     * @throws SolrServerException
     */
    public void removeIndex(String query) throws IOException,
            SolrServerException
    {
<<<<<<< HEAD
        getSolr().deleteByQuery(query);
        getSolr().commit();
=======
        solr.deleteByQuery(query);
        solr.commit();
    }

    public static Map<String, List<String>> queryField(String query,
            List oldFieldVals, String field)
    {
        Map<String, List<String>> currentValsStored = new HashMap<String, List<String>>();
        try
        {
            // Get one document (since all the metadata for all the values
            // should be the same just get the first one we find
            Map<String, String> params = new HashMap<String, String>();
            params.put("q", query);
            params.put("rows", "1");
            MapSolrParams solrParams = new MapSolrParams(params);
            QueryResponse response = solr.query(solrParams);
            // Make sure we at least got a document
            if (response.getResults().getNumFound() == 0)
            {
                return currentValsStored;
            }

            // We have at least one document good
            SolrDocument document = response.getResults().get(0);
            // System.out.println("HERE");
            // Get the info we need
        }
        catch (SolrServerException e)
        {
            e.printStackTrace();
        }
        return currentValsStored;
>>>>>>> 73a14a5c
    }

    public class ResultProcessor
    {

        public void execute(String query) throws SolrServerException, IOException {
            Map<String, String> params = new HashMap<String, String>();
            params.put("q", query);
            params.put("rows", "10");
            if(0 < statisticYearCores.size()){
                params.put(ShardParams.SHARDS, StringUtils.join(statisticYearCores.iterator(), ','));
            }
            MapSolrParams solrParams = new MapSolrParams(params);
            QueryResponse response = solr.query(solrParams);
            
            long numbFound = response.getResults().getNumFound();

            // process the first batch
            process(response.getResults());

            // Run over the rest
            for (int i = 10; i < numbFound; i += 10)
            {
                params.put("start", String.valueOf(i));
                solrParams = new MapSolrParams(params);
                response = solr.query(solrParams);
                process(response.getResults());
            }

        }

        public void commit() throws IOException, SolrServerException {
            solr.commit();
        }

        /**
         * Override to manage pages of documents
         * @param docs
         */
        public void process(List<SolrDocument> docs) throws IOException, SolrServerException {
            for(SolrDocument doc : docs){
                process(doc);
            }
        }

        /**
         * Override to manage individual documents
         * @param doc
         */
        public void process(SolrDocument doc) throws IOException, SolrServerException {


        }
    }


    public void markRobotsByIP()
    {
        for(String ip : SpiderDetector.getSpiderIpAddresses()){

            try {

                /* Result Process to alter record to be identified as a bot */
                ResultProcessor processor = new ResultProcessor(){
                    public void process(SolrDocument doc) throws IOException, SolrServerException {
                        doc.removeFields("isBot");
                        doc.addField("isBot", true);
                        SolrInputDocument newInput = ClientUtils.toSolrInputDocument(doc);
                        getSolr().add(newInput);
                        log.info("Marked " + doc.getFieldValue("ip") + " as bot");
                    }
                };

                /* query for ip, exclude results previously set as bots. */
                processor.execute("ip:"+ip+ "* AND -isBot:true");

                getSolr().commit();

            } catch (Exception e) {
                log.error(e.getMessage(),e);
            }


        }

    }

    public void markRobotByUserAgent(String agent){
        try {

                /* Result Process to alter record to be identified as a bot */
                ResultProcessor processor = new ResultProcessor(){
                    public void process(SolrDocument doc) throws IOException, SolrServerException {
                        doc.removeFields("isBot");
                        doc.addField("isBot", true);
                        SolrInputDocument newInput = ClientUtils.toSolrInputDocument(doc);
                        getSolr().add(newInput);
                    }
                };

                /* query for ip, exclude results previously set as bots. */
                processor.execute("userAgent:"+agent+ " AND -isBot:true");

                getSolr().commit();
            } catch (Exception e) {
                log.error(e.getMessage(),e);
            }
    }

    public void deleteRobotsByIsBotFlag()
    {
        try {
           getSolr().deleteByQuery("isBot:true");
        } catch (Exception e) {
           log.error(e.getMessage(),e);
        }
    }

    public void deleteIP(String ip)
    {
        try {
        	 getSolr().deleteByQuery("ip:"+ip + "*");
        } catch (Exception e) {
            log.error(e.getMessage(),e);
        }
    }


    public void deleteRobotsByIP()
    {
        for(String ip : SpiderDetector.getSpiderIpAddresses()){
            deleteIP(ip);
        }
    }

    /*
     * //TODO: below are not used public static void
     * update(String query, boolean addField, String fieldName, Object
     * fieldValue, Object oldFieldValue) throws SolrServerException, IOException
     * { List<Object> vals = new ArrayList<Object>(); vals.add(fieldValue);
     * List<Object> oldvals = new ArrayList<Object>(); oldvals.add(fieldValue);
     * update(query, addField, fieldName, vals, oldvals); }
     */
    public void update(String query, String action,
            List<String> fieldNames, List<List<Object>> fieldValuesList)
            throws SolrServerException, IOException
    {
        // Since there is NO update
        // We need to get our documents
        // QueryResponse queryResponse = solr.query()//query(query, null, -1,
        // null, null, null);

        final List<SolrDocument> docsToUpdate = new ArrayList<SolrDocument>();

        ResultProcessor processor = new ResultProcessor(){
                public void process(List<SolrDocument> docs) throws IOException, SolrServerException {
                    docsToUpdate.addAll(docs);
                }
            };

        processor.execute(query);

        // We have all the docs delete the ones we don't need
        getSolr().deleteByQuery(query);

        // Add the new (updated onces
        for (int i = 0; i < docsToUpdate.size(); i++)
        {
            SolrDocument solrDocument = docsToUpdate.get(i);
            // Now loop over our fieldname actions
            for (int j = 0; j < fieldNames.size(); j++)
            {
                String fieldName = fieldNames.get(j);
                List<Object> fieldValues = fieldValuesList.get(j);

                if (action.equals("addOne") || action.equals("replace"))
                {
                    if (action.equals("replace"))
                    {
                        solrDocument.removeFields(fieldName);
                    }

                    for (Object fieldValue : fieldValues)
                    {
                        solrDocument.addField(fieldName, fieldValue);
                    }
                }
                else if (action.equals("remOne"))
                {
                    // Remove the field
                    java.util.Collection<Object> values = solrDocument
                            .getFieldValues(fieldName);
                    solrDocument.removeFields(fieldName);
                    for (Object value : values)
                    {
                        // Keep all the values besides the one we need to remove
                        if (!fieldValues.contains((value)))
                        {
                            solrDocument.addField(fieldName, value);
                        }
                    }
                }
            }
            SolrInputDocument newInput = ClientUtils
                    .toSolrInputDocument(solrDocument);
            getSolr().add(newInput);
        }
        getSolr().commit();
        // System.out.println("SolrLogger.update(\""+query+"\"):"+(new
        // Date().getTime() - start)+"ms,"+numbFound+"records");
    }

    public void query(String query, int max) throws SolrServerException
    {
        query(query, null, null,0, max, null, null, null, null, null, false);
    }

    /**
     * Query used to get values grouped by the given facet field.
     * 
     * @param query
     *            the query to be used
     * @param facetField
     *            the facet field on which to group our values
     * @param max
     *            the max number of values given back (in case of 10 the top 10
     *            will be given)
     * @param showTotal
     *            a boolean determining whether the total amount should be given
     *            back as the last element of the array
     * @return an array containing our results
     * @throws SolrServerException
     *             ...
     */
    public ObjectCount[] queryFacetField(String query,
            String filterQuery, String facetField, int max, boolean showTotal,
            List<String> facetQueries) throws SolrServerException
    {
        QueryResponse queryResponse = query(query, filterQuery, facetField,
                0,max, null, null, null, facetQueries, null, false);
        if (queryResponse == null)
        {
            return new ObjectCount[0];
        }

        FacetField field = queryResponse.getFacetField(facetField);
        // At least make sure we have one value
        if (0 < field.getValueCount())
        {
            // Create an array for our result
            ObjectCount[] result = new ObjectCount[field.getValueCount()
                    + (showTotal ? 1 : 0)];
            // Run over our results & store them
            for (int i = 0; i < field.getValues().size(); i++)
            {
                FacetField.Count fieldCount = field.getValues().get(i);
                result[i] = new ObjectCount();
                result[i].setCount(fieldCount.getCount());
                result[i].setValue(fieldCount.getName());
            }
            if (showTotal)
            {
                result[result.length - 1] = new ObjectCount();
                result[result.length - 1].setCount(queryResponse.getResults()
                        .getNumFound());
                result[result.length - 1].setValue("total");
            }
            return result;
        }
        else
        {
            // Return an empty array cause we got no data
            return new ObjectCount[0];
        }
    }

    /**
     * Query used to get values grouped by the date.
     * 
     * @param query
     *            the query to be used
     * @param max
     *            the max number of values given back (in case of 10 the top 10
     *            will be given)
     * @param dateType
     *            the type to be used (example: DAY, MONTH, YEAR)
     * @param dateStart
     *            the start date Format:(-3, -2, ..) the date is calculated
     *            relatively on today
     * @param dateEnd
     *            the end date stop Format (-2, +1, ..) the date is calculated
     *            relatively on today
     * @param showTotal
     *            a boolean determining whether the total amount should be given
     *            back as the last element of the array
     * @return and array containing our results
     * @throws SolrServerException
     *             ...
     */
    public ObjectCount[] queryFacetDate(String query,
            String filterQuery, int max, String dateType, String dateStart,
            String dateEnd, boolean showTotal) throws SolrServerException
    {
		return queryFacetDate(query, filterQuery, max, dateType, dateStart,
				dateEnd, 1, showTotal);
    }
    
    public ObjectCount[] queryFacetDate(String query,
            String filterQuery, int max, String dateType, String dateStart,
            String dateEnd, int gap, boolean showTotal) throws SolrServerException
    {
        QueryResponse queryResponse = query(query, filterQuery, null, 0, max,
                dateType, dateStart, dateEnd, gap, null, null, false);
        if (queryResponse == null)
        {
            return new ObjectCount[0];
        }

        FacetField dateFacet = queryResponse.getFacetDate("time");
        // TODO: check if this cannot crash I checked it, it crashed!!!
        // Create an array for our result
        ObjectCount[] result = new ObjectCount[dateFacet.getValueCount()
                + (showTotal ? 1 : 0)];
        // Run over our datefacet & store all the values
        for (int i = 0; i < dateFacet.getValues().size(); i++)
        {
            FacetField.Count dateCount = dateFacet.getValues().get(i);
            result[i] = new ObjectCount();
            result[i].setCount(dateCount.getCount());
            result[i].setValue(getDateView(dateCount.getName(), dateType));
        }
        if (showTotal)
        {
            result[result.length - 1] = new ObjectCount();
            result[result.length - 1].setCount(queryResponse.getResults()
                    .getNumFound());
            // TODO: Make sure that this total is gotten out of the msgs.xml
            result[result.length - 1].setValue("total");
        }
        return result;
    }

    public Map<String, Integer> queryFacetQuery(String query,
            String filterQuery, List<String> facetQueries)
            throws SolrServerException
    {
        QueryResponse response = query(query, filterQuery, null,0, 1, null, null,
                null, facetQueries, null, false);
        return response.getFacetQuery();
    }

    public ObjectCount queryTotal(String query, String filterQuery)
            throws SolrServerException
    {
        QueryResponse queryResponse = query(query, filterQuery, null,0, -1, null,
                null, null, null, null, false);
        ObjectCount objCount = new ObjectCount();
        objCount.setCount(queryResponse.getResults().getNumFound());

        return objCount;
    }

    private String getDateView(String name, String type)
    {
        if (name != null && name.matches("^[0-9]{4}\\-[0-9]{2}.*"))
        {
            /*
             * if("YEAR".equalsIgnoreCase(type)) return name.substring(0, 4);
             * else if("MONTH".equalsIgnoreCase(type)) return name.substring(0,
             * 7); else if("DAY".equalsIgnoreCase(type)) return
             * name.substring(0, 10); else if("HOUR".equalsIgnoreCase(type))
             * return name.substring(11, 13);
             */
            // Get our date
            Date date = null;
            try
            {
                SimpleDateFormat format = new SimpleDateFormat(DATE_FORMAT_8601);
                date = format.parse(name);
            }
            catch (ParseException e)
            {
                try
                {
                    // We should use the dcdate (the dcdate is used when
                    // generating random data)
                    SimpleDateFormat format = new SimpleDateFormat(
                            DATE_FORMAT_DCDATE);
                    date = format.parse(name);
                }
                catch (ParseException e1)
                {
                    e1.printStackTrace();
                }
                // e.printStackTrace();
            }
            String dateformatString = "dd-MM-yyyy";
            if ("DAY".equals(type))
            {
                dateformatString = "dd-MM-yyyy";
            }
            else if ("MONTH".equals(type))
            {
                dateformatString = "MMMM yyyy";

            }
            else if ("YEAR".equals(type))
            {
                dateformatString = "yyyy";
            }
            SimpleDateFormat simpleFormat = new SimpleDateFormat(
                    dateformatString);
            if (date != null)
            {
                name = simpleFormat.format(date);
            }

        }
        return name;
    }

    public QueryResponse query(String query, String filterQuery,
            String facetField, int rows, int max, String dateType, String dateStart,
            String dateEnd, List<String> facetQueries, String sort, boolean ascending)
            throws SolrServerException
    {
    	return query(query, filterQuery,
            facetField, rows, max, dateType, dateStart,
            dateEnd, 1, facetQueries, sort, ascending);
    }
    
	public QueryResponse query(String query, String filterQuery,
	        String facetField, int rows, int max, String dateType, String dateStart,
	        String dateEnd, int gap, List<String> facetQueries, String sort, boolean ascending)
	        throws SolrServerException            
    {
        if (getSolr() == null)
        {
            return null;
        }

        // System.out.println("QUERY");
        SolrQuery solrQuery = new SolrQuery().setRows(rows).setQuery(query)
                .setFacetMinCount(1);
        addAdditionalSolrYearCores(solrQuery);

        // Set the date facet if present
        if (dateType != null)
        {
            solrQuery.setParam("facet.date", "time")
                    .
                    // EXAMPLE: NOW/MONTH+1MONTH
                    setParam("facet.date.end",
                            "NOW/" + dateType + dateEnd + dateType).setParam(
                            "facet.date.gap", "+" + gap + dateType)
                    .
                    // EXAMPLE: NOW/MONTH-" + nbMonths + "MONTHS
                    setParam("facet.date.start",
                            "NOW/" + dateType + dateStart + dateType + "S")
                    .setFacet(true);
        }
        if (facetQueries != null)
        {
            for (int i = 0; i < facetQueries.size(); i++)
            {
                String facetQuery = facetQueries.get(i);
                solrQuery.addFacetQuery(facetQuery);
            }
            if (0 < facetQueries.size())
            {
                solrQuery.setFacet(true);
            }
        }

        if (facetField != null)
        {
            solrQuery.addFacetField(facetField);
        }

        // Set the top x of if present
        if (max != -1)
        {
            solrQuery.setFacetLimit(max);
        }

        // A filter is used instead of a regular query to improve
        // performance and ensure the search result ordering will
        // not be influenced

        // Choose to filter by the Legacy spider IP list (may get too long to properly filter all IP's
        if(ConfigurationManager.getBooleanProperty("solr-statistics", "query.filter.spiderIp",false))
        {
            solrQuery.addFilterQuery(getIgnoreSpiderIPs());
        }

        // Choose to filter by isBot field, may be overriden in future
        // to allow views on stats based on bots.
        if(ConfigurationManager.getBooleanProperty("solr-statistics", "query.filter.isBot",true))
        {
            solrQuery.addFilterQuery("-isBot:true");
        }

        if(sort != null){
            solrQuery.setSortField(sort, (ascending ? SolrQuery.ORDER.asc : SolrQuery.ORDER.desc));
        }

        String bundles;
        if((bundles = ConfigurationManager.getProperty("solr-statistics", "query.filter.bundles")) != null && 0 < bundles.length()){

            /**
             * The code below creates a query that will allow only records which do not have a bundlename
             * (items, collections, ...) or bitstreams that have a configured bundle name
             */
            StringBuffer bundleQuery = new StringBuffer();
            //Also add the possibility that if no bundle name is there these results will also be returned !
            bundleQuery.append("-(bundleName:[* TO *]");
            String[] split = bundles.split(",");
            for (int i = 0; i < split.length; i++) {
                String bundle = split[i].trim();
                bundleQuery.append("-bundleName:").append(bundle);
                if(i != split.length - 1){
                    bundleQuery.append(" AND ");
                }
            }
            bundleQuery.append(")");


            solrQuery.addFilterQuery(bundleQuery.toString());
        }

        if (filterQuery != null)
        {
            solrQuery.addFilterQuery(filterQuery);
        }

        QueryResponse response;
        try
        {
            // solr.set
            response = solr.query(solrQuery);
        }
        catch (SolrServerException e)
        {
            System.err.println("Error using query " + query);
            throw e;
        }
        return response;
    }


    /** String of IP and Ranges in IPTable as a Solr Query */
    private String filterQuery = null;

    /**
     * Returns in a filterQuery string all the ip addresses that should be ignored
     *
     * @return a string query with ip addresses
     */
    public String getIgnoreSpiderIPs() {
        if (filterQuery == null) {
            StringBuilder query = new StringBuilder();
            boolean first = true;
            for (String ip : SpiderDetector.getSpiderIpAddresses()) {
                if (first) {
                    query.append(" AND ");
                    first = false;
                }

                query.append(" NOT(ip: ").append(ip).append(")");
            }
            filterQuery = query.toString();
        }

        return filterQuery;

    }
    
    /**
     * Maintenance to keep a SOLR index efficient.
     * Note: This might take a long time.
     */
    public void optimizeSOLR() {
        try {
            long start = System.currentTimeMillis();
            System.out.println("SOLR Optimize -- Process Started:"+start);
            getSolr().optimize();
            long finish = System.currentTimeMillis();
            System.out.println("SOLR Optimize -- Process Finished:"+finish);
            System.out.println("SOLR Optimize -- Total time taken:"+(finish-start) + " (ms).");
        } catch (SolrServerException sse) {
            System.err.println(sse.getMessage());
        } catch (IOException ioe) {
            System.err.println(ioe.getMessage());
        }
    }

    public void shardSolrIndex() throws IOException, SolrServerException {
        /*
        Start by faceting by year so we can include each year in a separate core !
         */
        SolrQuery yearRangeQuery = new SolrQuery();
        yearRangeQuery.setQuery("*:*");
        yearRangeQuery.setRows(0);
        yearRangeQuery.setFacet(true);
        yearRangeQuery.add(FacetParams.FACET_RANGE, "time");
        //We go back to 2000 the year 2000, this is a bit overkill but this way we ensure we have everything
        //The alternative would be to sort but that isn't recommended since it would be a very costly query !
        yearRangeQuery.add(FacetParams.FACET_RANGE_START, "NOW/YEAR-" + (Calendar.getInstance().get(Calendar.YEAR) - 2000) + "YEARS");
        //Add the +0year to ensure that we DO NOT include the current year
        yearRangeQuery.add(FacetParams.FACET_RANGE_END, "NOW/YEAR+0YEARS");
        yearRangeQuery.add(FacetParams.FACET_RANGE_GAP, "+1YEAR");
        yearRangeQuery.add(FacetParams.FACET_MINCOUNT, String.valueOf(1));

        //Create a temp directory to store our files in !
        File tempDirectory = new File(ConfigurationManager.getProperty("dspace.dir") + File.separator + "temp" + File.separator);
        tempDirectory.mkdirs();


        QueryResponse queryResponse = getSolr().query(yearRangeQuery);
        //We only have one range query !
        List<RangeFacet.Count> yearResults = queryResponse.getFacetRanges().get(0).getCounts();
        for (RangeFacet.Count count : yearResults) {
            long totalRecords = count.getCount();

            //Create a range query from this !
            //We start with out current year
            DCDate dcStart = new DCDate(count.getValue());
            Calendar endDate = Calendar.getInstance();
            //Advance one year for the start of the next one !
            endDate.setTime(dcStart.toDate());
            endDate.add(Calendar.YEAR, 1);
            DCDate dcEndDate = new DCDate(endDate.getTime());


            StringBuilder filterQuery = new StringBuilder();
            filterQuery.append("time:([");
            filterQuery.append(ClientUtils.escapeQueryChars(dcStart.toString()));
            filterQuery.append(" TO ");
            filterQuery.append(ClientUtils.escapeQueryChars(dcEndDate.toString()));
            filterQuery.append("]");
            //The next part of the filter query excludes the content from midnight of the next year !
            filterQuery.append(" NOT ").append(ClientUtils.escapeQueryChars(dcEndDate.toString()));
            filterQuery.append(")");


            Map<String, String> yearQueryParams = new HashMap<String, String>();
            yearQueryParams.put(CommonParams.Q, "*:*");
            yearQueryParams.put(CommonParams.ROWS, String.valueOf(10000));
            yearQueryParams.put(CommonParams.FQ, filterQuery.toString());
            yearQueryParams.put(CommonParams.WT, "csv");

            //Start by creating a new core
            String coreName = "statistics-" + dcStart.getYear();
            HttpSolrServer statisticsYearServer = createCore(solr, coreName);

            System.out.println("Moving: " + totalRecords + " into core " + coreName);
            log.info("Moving: " + totalRecords + " records into core " + coreName);

            List<File> filesToUpload = new ArrayList<File>();
            for(int i = 0; i < totalRecords; i+=10000){
                String solrRequestUrl = solr.getBaseURL() + "/select";
                solrRequestUrl = generateURL(solrRequestUrl, yearQueryParams);

                GetMethod get = new GetMethod(solrRequestUrl);
                new HttpClient().executeMethod(get);
                InputStream csvInputstream = get.getResponseBodyAsStream();
                //Write the csv ouput to a file !
                File csvFile = new File(tempDirectory.getPath() + File.separatorChar + "temp." + dcStart.getYear() + "." + i + ".csv");
                FileUtils.copyInputStreamToFile(csvInputstream, csvFile);
                filesToUpload.add(csvFile);

                //Add 10000 & start over again
                yearQueryParams.put(CommonParams.START, String.valueOf((i + 10000)));
            }

            for (File tempCsv : filesToUpload) {
                //Upload the data in the csv files to our new solr core
                ContentStreamUpdateRequest contentStreamUpdateRequest = new ContentStreamUpdateRequest("/update/csv");
                contentStreamUpdateRequest.setParam("stream.contentType", "text/plain;charset=utf-8");
                contentStreamUpdateRequest.setAction(AbstractUpdateRequest.ACTION.COMMIT, true, true);
                contentStreamUpdateRequest.addFile(tempCsv, "text/plain;charset=utf-8");

                statisticsYearServer.request(contentStreamUpdateRequest);
            }
            statisticsYearServer.commit(true, true);


            //Delete contents of this year from our year query !
            getSolr().deleteByQuery(filterQuery.toString());
            getSolr().commit(true, true);

            log.info("Moved " + totalRecords + " records into core: " + coreName);
        }

        FileUtils.deleteDirectory(tempDirectory);
    }

    private HttpSolrServer createCore(HttpSolrServer solr, String coreName) throws IOException, SolrServerException {
        String solrDir = ConfigurationManager.getProperty("dspace.dir") + File.separator + "solr" +File.separator;
        String baseSolrUrl = solr.getBaseURL().replace("statistics", "");
        CoreAdminRequest.Create create = new CoreAdminRequest.Create();
        create.setCoreName(coreName);
        create.setInstanceDir("statistics");
        create.setDataDir(solrDir + coreName + File.separator + "data");
        HttpSolrServer solrServer = new HttpSolrServer(baseSolrUrl);
        create.process(solrServer);
        log.info("Created core with name: " + coreName);
        return new HttpSolrServer(baseSolrUrl + "/" + coreName);
    }


    public void reindexBitstreamHits(boolean removeDeletedBitstreams) throws Exception {
        Context context = new Context();

        try {
            //First of all retrieve the total number of records to be updated
            SolrQuery query = new SolrQuery();
            query.setQuery("*:*");
            query.addFilterQuery("type:" + Constants.BITSTREAM);
            //Only retrieve records which do not have a bundle name
            query.addFilterQuery("-bundleName:[* TO *]");
            query.setRows(0);
            addAdditionalSolrYearCores(query);
            long totalRecords = getSolr().query(query).getResults().getNumFound();

            File tempDirectory = new File(ConfigurationManager.getProperty("dspace.dir") + File.separator + "temp" + File.separator);
            tempDirectory.mkdirs();
            List<File> tempCsvFiles = new ArrayList<File>();
            for(int i = 0; i < totalRecords; i+=10000){
                Map<String, String> params = new HashMap<String, String>();
                params.put(CommonParams.Q, "*:*");
                params.put(CommonParams.FQ, "-bundleName:[* TO *] AND type:" + Constants.BITSTREAM);
                params.put(CommonParams.WT, "csv");
                params.put(CommonParams.ROWS, String.valueOf(10000));
                params.put(CommonParams.START, String.valueOf(i));

                String solrRequestUrl = getSolr().getBaseURL() + "/select";
                solrRequestUrl = generateURL(solrRequestUrl, params);

                GetMethod get = new GetMethod(solrRequestUrl);
                new HttpClient().executeMethod(get);

                InputStream  csvOutput = get.getResponseBodyAsStream();
                Reader csvReader = new InputStreamReader(csvOutput);
                List<String[]> rows = new CSVReader(csvReader).readAll();
                String[][] csvParsed = rows.toArray(new String[rows.size()][]);
                String[] header = csvParsed[0];
                //Attempt to find the bitstream id index !
                int idIndex = 0;
                for (int j = 0; j < header.length; j++) {
                    if(header[j].equals("id")){
                        idIndex = j;
                    }
                }

                File tempCsv = new File(tempDirectory.getPath() + File.separatorChar + "temp." + i + ".csv");
                tempCsvFiles.add(tempCsv);
                CSVWriter csvp = new CSVWriter(new FileWriter(tempCsv));
                //csvp.setAlwaysQuote(false);

                //Write the header !
                csvp.writeNext((String[]) ArrayUtils.add(header, "bundleName"));
                Map<Integer, String> bitBundleCache = new HashMap<Integer, String>();
                //Loop over each line (skip the headers though)!
                for (int j = 1; j < csvParsed.length; j++){
                    String[] csvLine = csvParsed[j];
                    //Write the default line !
                    int bitstreamId = Integer.parseInt(csvLine[idIndex]);
                    //Attempt to retrieve our bundle name from the cache !
                    String bundleName = bitBundleCache.get(bitstreamId);
                    if(bundleName == null){
                        //Nothing found retrieve the bitstream
                        Bitstream bitstream = Bitstream.find(context, bitstreamId);
                        //Attempt to retrieve our bitstream !
                        if (bitstream != null){
                            Bundle[] bundles = bitstream.getBundles();
                            if(bundles != null && 0 < bundles.length){
                                Bundle bundle = bundles[0];
                                bundleName = bundle.getName();
                                context.removeCached(bundle, bundle.getID());
                            }else{
                                //No bundle found, we are either a collection or a community logo, check for it !
                                DSpaceObject parentObject = bitstream.getParentObject();
                                if(parentObject instanceof Collection){
                                    bundleName = "LOGO-COLLECTION";
                                }else
                                if(parentObject instanceof Community){
                                    bundleName = "LOGO-COMMUNITY";
                                }
                                if(parentObject != null){
                                    context.removeCached(parentObject, parentObject.getID());
                                }

                            }
                            //Cache the bundle name
                            bitBundleCache.put(bitstream.getID(), bundleName);
                            //Remove the bitstream from cache
                            context.removeCached(bitstream, bitstreamId);
                        }
                        //Check if we don't have a bundlename
                        //If we don't have one & we do not need to delete the deleted bitstreams ensure that a BITSTREAM_DELETED bundle name is given !
                        if(bundleName == null && !removeDeletedBitstreams){
                            bundleName = "BITSTREAM_DELETED";
                        }
                    }
                    csvp.writeNext((String[]) ArrayUtils.add(csvLine, bundleName));
                }

                //Loop over our parsed csv
                csvp.flush();
                csvp.close();
            }

            //Add all the separate csv files
            for (File tempCsv : tempCsvFiles) {
                ContentStreamUpdateRequest contentStreamUpdateRequest = new ContentStreamUpdateRequest("/update/csv");
                contentStreamUpdateRequest.setParam("stream.contentType", "text/plain;charset=utf-8");
                contentStreamUpdateRequest.setAction(AbstractUpdateRequest.ACTION.COMMIT, true, true);
                contentStreamUpdateRequest.addFile(tempCsv, "text/plain;charset=utf-8");

                solr.request(contentStreamUpdateRequest);
            }

            //Now that all our new bitstream stats are in place, delete all the old ones !
            solr.deleteByQuery("-bundleName:[* TO *] AND type:" + Constants.BITSTREAM);
            //Commit everything to wrap up
            solr.commit(true, true);
            //Clean up our directory !
            FileUtils.deleteDirectory(tempDirectory);
        } catch (Exception e) {
            log.error("Error while updating the bitstream statistics", e);
            throw e;
        } finally {
            context.abort();
        }
    }

    private String generateURL(String baseURL, Map<String, String> parameters) throws UnsupportedEncodingException {
        boolean first = true;
        StringBuilder result = new StringBuilder(baseURL);
        for (String key : parameters.keySet())
        {
            if (first)
            {
                result.append("?");
                first = false;
            }
            else
            {
                result.append("&");
            }

            result.append(key).append("=").append(URLEncoder.encode(parameters.get(key), "UTF-8"));
        }

        return result.toString();
    }

    private void addAdditionalSolrYearCores(SolrQuery solrQuery){
        //Only add if needed
        if(0 < statisticYearCores.size()){
            //The shards are a comma separated list of the urls to the cores
            solrQuery.add(ShardParams.SHARDS, StringUtils.join(statisticYearCores.iterator(), ","));
        }

    }
    
    public void setSpiderDetector(SpiderDetector spiderDetector)
    {
        this.spiderDetector = spiderDetector;
    }

    public SpiderDetector getSpiderDetector()
    {
        return spiderDetector;
    }
    
    public void deleteByType(int type) throws SolrServerException, IOException
    {
        getSolr().deleteByQuery("type:" + type);
    }
}<|MERGE_RESOLUTION|>--- conflicted
+++ resolved
@@ -79,15 +79,9 @@
 
     public static final String DATE_FORMAT_DCDATE = "yyyy-MM-dd'T'HH:mm:ss'Z'";
 
-<<<<<<< HEAD
     private Boolean useProxies;
     
     private SpiderDetector spiderDetector;
-=======
-    private static final LookupService locationService;
-
-    private static final boolean useProxies;
->>>>>>> 73a14a5c
 
     private List<String> statisticYearCores = new ArrayList<String>();
 
@@ -491,8 +485,8 @@
             }
             //Store the scope
             if(scope != null){
-                solrDoc.addField("scopeId", scope.getType());
-                solrDoc.addField("scopeType", scope.getID());
+                solrDoc.addField("scopeId", scope.getID());
+                solrDoc.addField("scopeType", scope.getType());
             }
 
             if(rpp != -1){
@@ -657,44 +651,8 @@
     public void removeIndex(String query) throws IOException,
             SolrServerException
     {
-<<<<<<< HEAD
         getSolr().deleteByQuery(query);
         getSolr().commit();
-=======
-        solr.deleteByQuery(query);
-        solr.commit();
-    }
-
-    public static Map<String, List<String>> queryField(String query,
-            List oldFieldVals, String field)
-    {
-        Map<String, List<String>> currentValsStored = new HashMap<String, List<String>>();
-        try
-        {
-            // Get one document (since all the metadata for all the values
-            // should be the same just get the first one we find
-            Map<String, String> params = new HashMap<String, String>();
-            params.put("q", query);
-            params.put("rows", "1");
-            MapSolrParams solrParams = new MapSolrParams(params);
-            QueryResponse response = solr.query(solrParams);
-            // Make sure we at least got a document
-            if (response.getResults().getNumFound() == 0)
-            {
-                return currentValsStored;
-            }
-
-            // We have at least one document good
-            SolrDocument document = response.getResults().get(0);
-            // System.out.println("HERE");
-            // Get the info we need
-        }
-        catch (SolrServerException e)
-        {
-            e.printStackTrace();
-        }
-        return currentValsStored;
->>>>>>> 73a14a5c
     }
 
     public class ResultProcessor
