--- conflicted
+++ resolved
@@ -46,10 +46,6 @@
     private DSpaceObject currentDso;
     /** Variable used to indicate of how many months an average is required (-1 is inactive) **/
     private int averageMonths = -1;
-    
-    DSpace dspace = new DSpace();
-
-    SolrLogger searcher = dspace.getServiceManager().getServiceByName(SolrLogger.class.getName(),SolrLogger.class);
 
     public StatisticsDataWorkflow(DSpaceObject dso, int averageMonths) {
         super();
@@ -84,11 +80,7 @@
             DatasetGenerator datasetGenerator = datasetGenerators.get(0);
             if(datasetGenerator instanceof DatasetTypeGenerator){
                 DatasetTypeGenerator typeGenerator = (DatasetTypeGenerator) datasetGenerator;
-<<<<<<< HEAD
-                ObjectCount[] topCounts = searcher.queryFacetField(query, defaultFilterQuery, typeGenerator.getType(), typeGenerator.getMax(), typeGenerator.isIncludeTotal(), null);
-=======
                 ObjectCount[] topCounts = solrLoggerService.queryFacetField(query, defaultFilterQuery, typeGenerator.getType(), typeGenerator.getMax(), typeGenerator.isIncludeTotal(), null);
->>>>>>> a54bf11b
 
                 //Retrieve our total field counts
                 Map<String, Long> totalFieldCounts = new HashMap<String, Long>();
@@ -163,11 +155,7 @@
      * @throws org.apache.solr.client.solrj.SolrServerException
      */
     protected Map<String, Long> getTotalFacetCounts(DatasetTypeGenerator typeGenerator) throws SolrServerException {
-<<<<<<< HEAD
-        ObjectCount[] objectCounts = searcher.queryFacetField(getQuery(), null, typeGenerator.getType(), -1, false, null);
-=======
         ObjectCount[] objectCounts = solrLoggerService.queryFacetField(getQuery(), null, typeGenerator.getType(), -1, false, null);
->>>>>>> a54bf11b
         Map<String, Long> result = new HashMap<String, Long>();
         for (ObjectCount objectCount : objectCounts) {
             result.put(objectCount.getValue(), objectCount.getCount());
@@ -182,11 +170,7 @@
         String workflowStartDate = configurationService.getProperty("usage-statistics.workflow-start-date");
         if(workflowStartDate == null){
             //Query our solr for it !
-<<<<<<< HEAD
-            QueryResponse oldestRecord = searcher.query(getQuery(), null, null, 1, 0, null, null, null, null, "time", true);
-=======
             QueryResponse oldestRecord = solrLoggerService.query(getQuery(), null, null, 1, 0, null, null, null, null, "time", true);
->>>>>>> a54bf11b
             if(0 < oldestRecord.getResults().getNumFound()){
                 SolrDocument solrDocument = oldestRecord.getResults().get(0);
                 Date oldestDate = (Date) solrDocument.getFieldValue("time");
