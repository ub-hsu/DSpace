--- conflicted
+++ resolved
@@ -523,11 +523,7 @@
                 try {
                     //Legacy identifier support
                     dsoId = String.valueOf(Integer.parseInt(value));
-<<<<<<< HEAD
                     legacyNote = I18nUtil.getMessage("org.dspace.statistics.content.StatisticsDataVisits.legacy", context);
-=======
-                    legacyNote="(legacy)";
->>>>>>> 1b5ada2d
                 } catch (NumberFormatException e1) {
                     dsoId = null;
                 }
@@ -553,13 +549,8 @@
                             break;
                         }
                         String name = "untitled";
-<<<<<<< HEAD
                         List<IMetadataValue> vals = itemService.getMetadata(item, "dc", "title", null, Item.ANY);
-                        if(vals != null && 0 < vals.size())
-=======
-                        List<MetadataValue> vals = itemService.getMetadata(item, "dc", "title", null, Item.ANY);
                         if (vals != null && 0 < vals.size())
->>>>>>> 1b5ada2d
                         {
                             name = vals.get(0).getValue();
                         }
