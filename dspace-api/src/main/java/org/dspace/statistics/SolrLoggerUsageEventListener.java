--- conflicted
+++ resolved
@@ -43,15 +43,11 @@
 			    EPerson currentUser = ue.getContext() == null ? null : ue.getContext().getCurrentUser();
 
                 if(UsageEvent.Action.VIEW == ue.getAction()){
-<<<<<<< HEAD
-                    indexer.post(ue.getObject(), ue.getRequest(), currentUser);
-=======
                 	if(ue.getRequest()!=null){
                 		SolrLogger.postView(ue.getObject(), ue.getRequest(), currentUser);
                 	} else {
                 		SolrLogger.postView(ue.getObject(), ue.getIp(), ue.getUserAgent(), ue.getXforwarderfor(), currentUser);
                 	}
->>>>>>> a075de51
                 }else
                 if(UsageEvent.Action.SEARCH == ue.getAction()){
                     UsageSearchEvent usageSearchEvent = (UsageSearchEvent) ue;
