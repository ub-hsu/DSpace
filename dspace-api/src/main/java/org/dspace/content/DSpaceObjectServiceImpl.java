/**
 * The contents of this file are subject to the license and copyright
 * detailed in the LICENSE and NOTICE files at the root of the source
 * tree and available online at
 *
 * http://www.dspace.org/license/
 */
package org.dspace.content;

import java.sql.SQLException;
import java.util.ArrayList;
import java.util.Arrays;
import java.util.HashMap;
import java.util.Iterator;
import java.util.List;
import java.util.Map;
import java.util.StringTokenizer;

import org.apache.commons.collections.CollectionUtils;
import org.apache.commons.lang.ArrayUtils;
import org.apache.commons.lang.StringUtils;
import org.apache.log4j.Logger;
import org.dspace.authorize.AuthorizeException;
import org.dspace.content.authority.Choices;
import org.dspace.content.authority.service.ChoiceAuthorityService;
import org.dspace.content.authority.service.MetadataAuthorityService;
import org.dspace.content.service.DSpaceObjectService;
import org.dspace.content.service.MetadataFieldService;
import org.dspace.content.service.MetadataValueService;
import org.dspace.core.Constants;
import org.dspace.core.Context;
import org.dspace.handle.service.HandleService;
import org.dspace.identifier.service.IdentifierService;
import org.dspace.util.ItemUtils;
import org.dspace.utils.DSpace;
import org.springframework.beans.factory.annotation.Autowired;

/**
 * Service implementation class for the DSpaceObject.
 * All DSpaceObject service classes should extend this class since it implements some basic methods which all DSpaceObjects
 * are required to have.
 *
 * @author kevinvandevelde at atmire.com
 * @param <T> class type
 */
public abstract class DSpaceObjectServiceImpl<T extends DSpaceObject> implements DSpaceObjectService<T> {

    /** log4j category */
    private static final Logger log = Logger.getLogger(DSpaceObjectServiceImpl.class);

    @Autowired(required = true)
    protected ChoiceAuthorityService choiceAuthorityService;
    @Autowired(required = true)
    protected HandleService handleService;
    @Autowired(required = true)
    protected MetadataValueService metadataValueService;
    @Autowired(required = true)
    protected MetadataFieldService metadataFieldService;
    @Autowired(required = true)
    protected MetadataAuthorityService metadataAuthorityService;

    public DSpaceObjectServiceImpl()
    {

    }

    @Override
    public String getName(T dso) {
        String value = getMetadataFirstValue(dso, MetadataSchema.DC_SCHEMA, "title", null, Item.ANY);
        return value == null ? "" : value;
    }

    @Override
    public ArrayList<String> getIdentifiers(Context context, T dso) {
        ArrayList<String > identifiers = new ArrayList<>();

        IdentifierService identifierService =
                new DSpace().getSingletonService(IdentifierService.class);

        if (identifierService != null)
        {
            identifiers.addAll(identifierService.lookup(context, dso));
        } else {
            log.warn("No IdentifierService found, will return an list containing "
                    + "the Handle only.");
            if (dso.getHandle() != null)
            {
                identifiers.add(handleService.getCanonicalForm(dso.getHandle()));
            }
        }

        if (log.isDebugEnabled())
        {
            StringBuilder dbgMsg = new StringBuilder();
            for (String id : identifiers)
            {
                if (dbgMsg.capacity() == 0)
                {
                    dbgMsg.append("This DSO's Identifiers are: ");
                } else {
                    dbgMsg.append(", ");
                }
                dbgMsg.append(id);
            }
            dbgMsg.append(".");
            log.debug(dbgMsg.toString());
        }

        return identifiers;
    }

    @Override
    public DSpaceObject getParentObject(Context context, T dso) throws SQLException
    {
        return null;
    }

    @Override
    public DSpaceObject getAdminObject(Context context, T dso, int action) throws SQLException {
        if (action == Constants.ADMIN)
        {
            throw new IllegalArgumentException("Illegal call to the DSpaceObject.getAdminObject method");
        }
        return dso;
    }

    @Override
    public String getTypeText(T dso) {
        return Constants.typeText[dso.getType()];
    }

    @Override
    public List<IMetadataValue> getMetadata(T dso, String schema, String element, String qualifier, String lang) {
        // Build up list of matching values
        List<IMetadataValue> values = new ArrayList<IMetadataValue>();
        for (IMetadataValue dcv : dso.getMetadata())
        {
            if (ItemUtils.match(schema, element, qualifier, lang, dcv))
            {
                values.add(dcv);
            }
        }

        // Create an array of matching values
        return values;
    }

    @Override
    public List<IMetadataValue> getMetadataByMetadataString(T dso, String mdString)
    {
        StringTokenizer dcf = new StringTokenizer(mdString, ".");

        String[] tokens = { "", "", "" };
        int i = 0;
        while(dcf.hasMoreTokens())
        {
            tokens[i] = dcf.nextToken().trim();
            i++;
        }
        String schema = tokens[0];
        String element = tokens[1];
        String qualifier = tokens[2];

<<<<<<< HEAD
        List<IMetadataValue> values;
=======
        List<MetadataValue> values = getMetadata(dso, schema, element, qualifier);

        return values;
    }

	private List<MetadataValue> getMetadata(T dso, String schema, String element, String qualifier) {
		List<MetadataValue> values;
>>>>>>> 1b5ada2d
        if (Item.ANY.equals(qualifier))
        {
            values = getMetadata(dso, schema, element, Item.ANY, Item.ANY);
        }
        else if ("".equals(qualifier))
        {
            values = getMetadata(dso, schema, element, null, Item.ANY);
        }
        else
        {
            values = getMetadata(dso, schema, element, qualifier, Item.ANY);
        }
		return values;
	}

    @Override
    public String getMetadata(T dso, String value) {
        List<IMetadataValue> metadataValues = getMetadataByMetadataString(dso, value);

        if(CollectionUtils.isNotEmpty(metadataValues)) {
            return metadataValues.iterator().next().getValue();
        }
        return null;
    }

    @Override
    public List<String> getAllMetadata(T dso, String value) {
        List<IMetadataValue> metadataValues = getMetadataByMetadataString(dso, value);
        List<String> results = new ArrayList<String>();
        for(IMetadataValue val : metadataValues) {
        	results.add(val.getValue());
        }
        return results;
    }
    
    @Override
    public List<IMetadataValue> getMetadata(T dso, String mdString, String authority) {
        String[] elements = getElements(mdString);
        return getMetadata(dso, elements[0], elements[1], elements[2], elements[3], authority);
    }

    @Override
    public List<IMetadataValue> getMetadata(T dso, String schema, String element, String qualifier, String lang, String authority){
        List<IMetadataValue> metadata = getMetadata(dso, schema, element, qualifier, lang);
        
        List<IMetadataValue> result = new ArrayList<>();
        for(IMetadataValue mm : metadata) {
        	result.add((IMetadataValue)mm);
        }
        if (!authority.equals(Item.ANY)) {
            Iterator<IMetadataValue> iterator = result.iterator();
            while (iterator.hasNext()) {
                IMetadataValue metadataValue = iterator.next();
                if (!authority.equals(metadataValue.getAuthority())) {
                    iterator.remove();
                }
            }
        }
        return result;
    }

    @Override
    public void addMetadata(Context context, T dso, String schema, String element, String qualifier, String lang, List<String> values) throws SQLException {
        MetadataField metadataField = metadataFieldService.findByElement(context, schema, element, qualifier);
        if (metadataField == null) {
            throw new SQLException("bad_dublin_core schema=" + schema + "." + element + "." + qualifier + ". Metadata field does not exist!");
        }

        addMetadata(context, dso, metadataField, lang, values);
    }

    @Override
    public void addMetadata(Context context, T dso, String schema, String element, String qualifier, String lang, List<String> values, List<String> authorities, List<Integer> confidences) throws SQLException {
        // We will not verify that they are valid entries in the registry
        // until update() is called.
        MetadataField metadataField = metadataFieldService.findByElement(context, schema, element, qualifier);
        if (metadataField == null) {
            throw new SQLException("bad_dublin_core schema=" + schema + "." + element + "." + qualifier + ". Metadata field does not exist!");
        }
        addMetadata(context, dso, metadataField, lang, values, authorities, confidences, null);
    }

    @Override
    public void addMetadata(Context context, T dso, MetadataField metadataField, String lang, List<String> values, List<String> authorities, List<Integer> confidences, List<Integer> places) throws SQLException {
        boolean authorityControlled = metadataAuthorityService.isAuthorityControlled(metadataField);
        boolean authorityRequired = metadataAuthorityService.isAuthorityRequired(metadataField);

        // We will not verify that they are valid entries in the registry
        // until update() is called.
        for (int i = 0; i < values.size(); i++)
        {

            IMetadataValue metadataValue = metadataValueService.create(context, dso, metadataField);
            metadataValue.setLanguage(lang == null ? null : lang.trim());

            // Logic to set Authority and Confidence:
            //  - normalize an empty string for authority to NULL.
            //  - if authority key is present, use given confidence or NOVALUE if not given
            //  - otherwise, preserve confidence if meaningful value was given since it may document a failed authority lookup
            //  - CF_UNSET signifies no authority nor meaningful confidence.
            //  - it's possible to have empty authority & CF_ACCEPTED if e.g. user deletes authority key
            if (authorityControlled)
            {
                if (authorities != null && authorities.get(i) != null && authorities.get(i).length() > 0)
                {
                    metadataValue.setAuthority(authorities.get(i));
                    metadataValue.setConfidence(confidences == null ? Choices.CF_NOVALUE : confidences.get(i));
                }
                else
                {
                    metadataValue.setAuthority(null);
                    metadataValue.setConfidence(confidences == null ? Choices.CF_UNSET : confidences.get(i));
                }
                // authority sanity check: if authority is required, was it supplied?
                // XXX FIXME? can't throw a "real" exception here without changing all the callers to expect it, so use a runtime exception
                if (authorityRequired && (metadataValue.getAuthority() == null || metadataValue.getAuthority().length() == 0))
                {
                    throw new IllegalArgumentException("The metadata field \"" + metadataField.toString() + "\" requires an authority key but none was provided. Value=\"" + values.get(i) + "\"");
                }
            }
            if (values.get(i) != null)
            {
                // remove control unicode char
                String temp = values.get(i).trim();
                char[] dcvalue = temp.toCharArray();
                for (int charPos = 0; charPos < dcvalue.length; charPos++)
                {
                    if (Character.isISOControl(dcvalue[charPos]) &&
                            !String.valueOf(dcvalue[charPos]).equals("\u0009") &&
                            !String.valueOf(dcvalue[charPos]).equals("\n") &&
                            !String.valueOf(dcvalue[charPos]).equals("\r"))
                    {
                        dcvalue[charPos] = ' ';
                    }
                }
                metadataValue.setValue(String.valueOf(dcvalue));;
            }
            else
            {
                metadataValue.setValue(null);
            }
            //An update here isn't needed, this is persited upon the merge of the owning object
//            metadataValueService.update(context, metadataValue);
            dso.addDetails(metadataField.toString());
        }
    }

    @Override
    public void addMetadata(Context context, T dso, MetadataField metadataField, String language, String value, String authority, int confidence) throws SQLException {
        addMetadata(context, dso, metadataField, language, Arrays.asList(value), Arrays.asList(authority), Arrays.asList(confidence), null);
    }

    @Override
    public void addMetadata(Context context, T dso, MetadataField metadataField, String language, String value, String authority, int confidence, int place) throws SQLException {
        addMetadata(context, dso, metadataField, language, Arrays.asList(value), Arrays.asList(authority), Arrays.asList(confidence), Arrays.asList(place));
    }
    
    @Override
    public void addMetadata(Context context, T dso, String schema, String element, String qualifier, String lang, String value) throws SQLException {
        addMetadata(context, dso, schema, element, qualifier, lang, Arrays.asList(value));
    }

    @Override
    public void addMetadata(Context context, T dso, MetadataField metadataField, String language, String value) throws SQLException {
        addMetadata(context, dso, metadataField, language, Arrays.asList(value));
    }

    @Override
    public void addMetadata(Context context, T dso, MetadataField metadataField, String language, List<String> values) throws SQLException {
        if(metadataField != null) {
            String fieldKey = metadataAuthorityService.makeFieldKey(metadataField.getMetadataSchema().getName(), metadataField.getElement(), metadataField.getQualifier());
            if (metadataAuthorityService.isAuthorityControlled(fieldKey)) {
                List<String> authorities = new ArrayList<String>();
                List<Integer> confidences = new ArrayList<Integer>();
                for (int i = 0; i < values.size(); ++i) {
                    if (dso instanceof Item) {
                        getAuthoritiesAndConfidences(fieldKey, ((Item) dso).getOwningCollection(), values, authorities, confidences, i);
                    } else {
                        getAuthoritiesAndConfidences(fieldKey, null, values, authorities, confidences, i);
                    }
                }
                addMetadata(context, dso, metadataField, language, values, authorities, confidences, null);
            } else {
                addMetadata(context, dso, metadataField, language, values, null, null, null);
            }
        }
    }

    @Override
    public void addMetadata(Context context, T dso, String schema, String element, String qualifier, String lang, String value, String authority, int confidence) throws SQLException {
        addMetadata(context, dso, schema, element, qualifier, lang, Arrays.asList(value), Arrays.asList(authority), Arrays.asList(confidence));
    }
    
    @Override
    public void clearMetadata(Context context, T dso, String schema, String element, String qualifier, String lang) throws SQLException {
        Iterator<MetadataValue> metadata = dso.getMetadata().iterator();
        while (metadata.hasNext())
        {
        	MetadataValue metadataValue = (MetadataValue)metadata.next();
            // If this value matches, delete it
            if (ItemUtils.match(schema, element, qualifier, lang, metadataValue))
            {
                metadata.remove();
                metadataValueService.delete(context, metadataValue);
            }
        }
        dso.setMetadataModified();
    }

    @Override
    public void removeMetadataValues(Context context, T dso, List<IMetadataValue> values) throws SQLException {
        Iterator<MetadataValue> metadata = dso.getMetadata().iterator();
        while (metadata.hasNext()) {
        	MetadataValue metadataValue = (MetadataValue)metadata.next();
            if(values.contains(metadataValue))
            {
                metadata.remove();
                metadataValueService.delete(context, metadataValue);
            }
        }
        dso.setMetadataModified();
    }

    /**
     * Retrieve first metadata field value
     * @param dso
     *            The DSpaceObject which we ask for metadata.
     * @param schema
     *            the schema for the metadata field. <em>Must</em> match
     *            the <code>name</code> of an existing metadata schema.
     * @param element
     *            the element to match, or <code>Item.ANY</code>
     * @param qualifier
     *            the qualifier to match, or <code>Item.ANY</code>
     * @param language
     *            the language to match, or <code>Item.ANY</code>
     * @return the first metadata field value
     */
    @Override
    public String getMetadataFirstValue(T dso, String schema, String element, String qualifier, String language){
        List<IMetadataValue> metadataValues = getMetadata(dso, schema, element, qualifier, language);
        if(CollectionUtils.isNotEmpty(metadataValues)){
            return metadataValues.iterator().next().getValue();
        }
        return null;
    }

    /**
     * Set first metadata field value
     * @throws SQLException if database error
     */
    @Override
    public void setMetadataSingleValue(Context context, T dso, String schema, String element, String qualifier, String language, String value) throws SQLException {
        if(value != null)
        {
            clearMetadata(context, dso, schema, element, qualifier, language);
            addMetadata(context, dso, schema, element, qualifier, language, value);
            dso.setMetadataModified();
        }
    }

    /**
<<<<<<< HEAD
	 * Utility method for pattern-matching metadata elements.  This
	 * method will return <code>true</code> if the given schema,
	 * element, qualifier and language match the schema, element,
	 * qualifier and language of the <code>DCValue</code> object passed
	 * in.  Any or all of the element, qualifier and language passed
	 * in can be the <code>Item.ANY</code> wildcard.
	 *
	 * @param schema
	 *            the schema for the metadata field. <em>Must</em> match
	 *            the <code>name</code> of an existing metadata schema.
	 * @param element
	 *            the element to match, or <code>Item.ANY</code>
	 * @param qualifier
	 *            the qualifier to match, or <code>Item.ANY</code>
	 * @param language
	 *            the language to match, or <code>Item.ANY</code>
	 * @param metadataValue
	 *            the Dublin Core value
	 * @return <code>true</code> if there is a match
	 */
	protected boolean match(String schema, String element, String qualifier,
	        String language, IMetadataValue metadataValue)
	{
		return ItemUtils.match(schema, element, qualifier, language, metadataValue);
	}
=======
     * Utility method for pattern-matching metadata elements.  This
     * method will return <code>true</code> if the given schema,
     * element, qualifier and language match the schema, element,
     * qualifier and language of the <code>DCValue</code> object passed
     * in.  Any or all of the element, qualifier and language passed
     * in can be the <code>Item.ANY</code> wildcard.
     *
     * @param schema
     *            the schema for the metadata field. <em>Must</em> match
     *            the <code>name</code> of an existing metadata schema.
     * @param element
     *            the element to match, or <code>Item.ANY</code>
     * @param qualifier
     *            the qualifier to match, or <code>Item.ANY</code>
     * @param language
     *            the language to match, or <code>Item.ANY</code>
     * @param metadataValue
     *            the Dublin Core value
     * @return <code>true</code> if there is a match
     */
    protected boolean match(String schema, String element, String qualifier,
            String language, MetadataValue metadataValue)
    {

        MetadataField metadataField = metadataValue.getMetadataField();
        MetadataSchema metadataSchema = metadataField.getMetadataSchema();
        // We will attempt to disprove a match - if we can't we have a match
        if (!element.equals(Item.ANY) && !element.equals(metadataField.getElement()))
        {
            // Elements do not match, no wildcard
            return false;
        }

        if (StringUtils.isBlank(qualifier))
        {
            // Value must be unqualified
            if (metadataField.getQualifier() != null)
            {
                // Value is qualified, so no match
                return false;
            }
        }
        else if (!qualifier.equals(Item.ANY))
        {
            // Not a wildcard, so qualifier must match exactly
            if (!qualifier.equals(metadataField.getQualifier()))
            {
                return false;
            }
        }

        if (language == null)
        {
            // Value must be null language to match
            if (metadataValue.getLanguage() != null)
            {
                // Value is qualified, so no match
                return false;
            }
        }
        else if (!language.equals(Item.ANY))
        {
            // Not a wildcard, so language must match exactly
            if (!language.equals(metadataValue.getLanguage()))
            {
                return false;
            }
        }

        if (!schema.equals(Item.ANY))
        {
            if (metadataSchema != null && !metadataSchema.getName().equals(schema))
            {
                // The namespace doesn't match
                return false;
            }
        }

        // If we get this far, we have a match
        return true;
    }
>>>>>>> 1b5ada2d

    protected void getAuthoritiesAndConfidences(String fieldKey, Collection collection, List<String> values, List<String> authorities, List<Integer> confidences, int i) {
        Choices c = choiceAuthorityService.getBestMatch(fieldKey, values.get(i), collection, null);
        authorities.add(c.values.length > 0 ? c.values[0].authority : null);
        confidences.add(c.confidence);
    }


    /**
     * Splits "schema.element.qualifier.language" into an array.
     * <p>
     * The returned array will always have length greater than or equal to 4
     * <p>
     * Values in the returned array can be empty or null.
     * @param fieldName field name
     * @return array
     */
    protected String[] getElements(String fieldName) {
        String[] tokens = StringUtils.split(fieldName, ".");

        int add = 4 - tokens.length;
        if (add > 0) {
            tokens = (String[]) ArrayUtils.addAll(tokens, new String[add]);
        }

        return tokens;
    }

    /**
     * Splits "schema.element.qualifier.language" into an array.
     * <p>
     * The returned array will always have length greater than or equal to 4
     * <p>
     * When @param fill is true, elements that would be empty or null are replaced by Item.ANY
     * @param fieldName field name
     * @return array
     */
    protected String[] getElementsFilled(String fieldName) {
        String[] elements = getElements(fieldName);
        for (int i = 0; i < elements.length; i++) {
            if (StringUtils.isBlank(elements[i])) {
                elements[i] = Item.ANY;
            }
        }
        return elements;
    }

    protected String[] getMDValueByField(String field){
        StringTokenizer dcf = new StringTokenizer(field, ".");

        String[] tokens = { "", "", "" };
        int i = 0;
        while(dcf.hasMoreTokens()){
            tokens[i] = dcf.nextToken().trim();
            i++;
        }

        if(i!=0){
            return tokens;
        }else{
            return getMDValueByLegacyField(field);
        }
    }

    @Override
    public void update(Context context, T dso) throws SQLException, AuthorizeException
    {
        if(dso.isMetadataModified())
        {
            /*
            Update the order of the metadata values
             */
                // A map created to store the latest place for each metadata field
                Map<MetadataField, Integer> fieldToLastPlace = new HashMap<>();
                List<MetadataValue> metadataValues = dso.getMetadata();
                for (IMetadataValue metadataValue : metadataValues)
                {
                    //Retrieve & store the place for each metadata value
                    int mvPlace = getMetadataValuePlace(fieldToLastPlace, metadataValue);
                    metadataValue.setPlace(mvPlace);
                }
        }
    }

    /**
     * Retrieve the place of the metadata value
     * @param fieldToLastPlace the map containing the latest place of each metadata field
     * @param metadataValue the metadata value that needs to get a place
     * @return The new place for the metadata valu
     */
    protected int getMetadataValuePlace(Map<MetadataField, Integer> fieldToLastPlace, IMetadataValue metadataValue) {
        MetadataField metadataField = metadataValue.getMetadataField();
        if(fieldToLastPlace.containsKey(metadataField))
        {
            fieldToLastPlace.put(metadataField, fieldToLastPlace.get(metadataField) + 1);
        }else{
            // The metadata value place starts at 0
            fieldToLastPlace.put(metadataField, 0);
        }
        return fieldToLastPlace.get(metadataField);
    }

    protected String[] getMDValueByLegacyField(String field){
        switch (field) {
            case "introductory_text":
                return new String[]{MetadataSchema.DC_SCHEMA, "description", null};
            case "short_description":
                return new String[]{MetadataSchema.DC_SCHEMA, "description", "abstract"};
            case "side_bar_text":
                return new String[]{MetadataSchema.DC_SCHEMA, "description", "tableofcontents"};
            case "copyright_text":
                return new String[]{MetadataSchema.DC_SCHEMA, "rights", null};
            case "name":
                return new String[]{MetadataSchema.DC_SCHEMA, "title", null};
            case "provenance_description":
                return new String[]{MetadataSchema.DC_SCHEMA,"provenance", null};
            case "license":
                return new String[]{MetadataSchema.DC_SCHEMA, "rights", "license"};
            case "user_format_description":
                return new String[]{MetadataSchema.DC_SCHEMA,"format",null};
            case "source":
                return new String[]{MetadataSchema.DC_SCHEMA,"source",null};
            case "firstname":
                return new String[]{"eperson","firstname",null};
            case "lastname":
                return new String[]{"eperson","lastname",null};
            case "phone":
                return new String[]{"eperson","phone",null};
            case "language":
                return new String[]{"eperson","language",null};
            case "orcid":
                return new String[]{"eperson","orcid",null};                
            default:
                return new String[]{null, null, null};
        }
    }
    
<<<<<<< HEAD
	@Override
	public boolean isSupportsTypeConstant(int type) {
		return getSupportsTypeConstant() == type;
	}
	
	@Override
    public List<IMetadataValue> getMetadataWithoutPlaceholder(T dso, String schema, String element, String qualifier,
            String lang)
	{
    	List<IMetadataValue> metadata = getMetadata(dso, schema, element, qualifier, lang);
    	List<IMetadataValue> result = new ArrayList<>();
		for (IMetadataValue dcv : metadata)
		{
			if (!StringUtils.equals(dcv.getValue(), MetadataValue.PARENT_PLACEHOLDER_VALUE) && ItemUtils.match(schema, element, qualifier, lang, dcv))
			{
				result.add(dcv);
			}
		}
		
		return result;
	}
=======
    @Override
    public void addAndShiftRightMetadata(Context context, T dso, String schema, String element, String qualifier, String lang, String value, String authority, int confidence, int index) throws SQLException {

    	List<MetadataValue> list = getMetadata(dso, schema, element, qualifier);
		
		clearMetadata(context, dso, schema, element, qualifier, Item.ANY);

		int idx = 0;
		boolean last = true;
		for(MetadataValue rr : list) {
			if(idx==index) {
				addMetadata(context, dso, schema, element, qualifier,
					lang, value, authority, confidence);
				last = false;
			}
			addMetadata(context, dso, schema, element, qualifier,
					rr.getLanguage(), rr.getValue(), rr.getAuthority(), rr.getConfidence());
			idx++;
		}
		if(last) {
			addMetadata(context, dso, schema, element, qualifier,
					lang, value, authority, confidence);
		}
    }
    
	@Override
	public void moveMetadata(Context context, T dso, String schema, String element, String qualifier, int from, int to)
			throws SQLException, IllegalArgumentException {

		if(from==to) {
			throw new IllegalArgumentException("The \"from\" location MUST be different from \"to\" location"); 
		}
		
		List<MetadataValue> list = getMetadata(dso, schema, element, qualifier);
		
		if(from>=list.size()) {
			throw new IllegalArgumentException("The \"from\" location MUST exist for the operation to be successful. Idx:" + from);
		}

		clearMetadata(context, dso, schema, element, qualifier, Item.ANY);

		int idx = 0;
		MetadataValue moved = null;
		for (MetadataValue md : list) {
			if (idx == from) {
				moved = md;
				break;
			}
			idx++;
		}

		idx = 0;
		boolean last = true;
		for (MetadataValue rr : list) {
			if (idx == to && to<from) {
				addMetadata(context, dso, schema, element, qualifier, moved.getLanguage(), moved.getValue(), moved.getAuthority(), moved.getConfidence());
				last = false;
			}
			if (idx != from) {
				addMetadata(context, dso, schema, element, qualifier, rr.getLanguage(), rr.getValue(),
						rr.getAuthority(), rr.getConfidence());
			}
			if (idx == to && to>from) {
				addMetadata(context, dso, schema, element, qualifier, moved.getLanguage(), moved.getValue(), moved.getAuthority(), moved.getConfidence());
				last = false;
			}
			idx++;
		}
		if (last) {
			addMetadata(context, dso, schema, element, qualifier, moved.getLanguage(), moved.getValue(), moved.getAuthority(), moved.getConfidence());
		}
	}
	
    @Override
    public void replaceMetadata(Context context, T dso, String schema, String element, String qualifier, String lang, String value, String authority, int confidence, int index) throws SQLException {

    	List<MetadataValue> list = getMetadata(dso, schema, element, qualifier);
		
		clearMetadata(context, dso, schema, element, qualifier, Item.ANY);

		int idx = 0;
		for(MetadataValue rr : list) {
			if(idx==index) {
				addMetadata(context, dso, schema, element, qualifier,
					lang, value, authority, confidence);
			}
			else {
				addMetadata(context, dso, schema, element, qualifier,
					rr.getLanguage(), rr.getValue(), rr.getAuthority(), rr.getConfidence());
			}
			idx++;
		}
    }
>>>>>>> 1b5ada2d
}<|MERGE_RESOLUTION|>--- conflicted
+++ resolved
@@ -161,17 +161,13 @@
         String element = tokens[1];
         String qualifier = tokens[2];
 
-<<<<<<< HEAD
-        List<IMetadataValue> values;
-=======
-        List<MetadataValue> values = getMetadata(dso, schema, element, qualifier);
+        List<IMetadataValue> values = getMetadata(dso, schema, element, qualifier);
 
         return values;
     }
 
-	private List<MetadataValue> getMetadata(T dso, String schema, String element, String qualifier) {
-		List<MetadataValue> values;
->>>>>>> 1b5ada2d
+	private List<IMetadataValue> getMetadata(T dso, String schema, String element, String qualifier) {
+		List<IMetadataValue> values;
         if (Item.ANY.equals(qualifier))
         {
             values = getMetadata(dso, schema, element, Item.ANY, Item.ANY);
@@ -434,7 +430,6 @@
     }
 
     /**
-<<<<<<< HEAD
 	 * Utility method for pattern-matching metadata elements.  This
 	 * method will return <code>true</code> if the given schema,
 	 * element, qualifier and language match the schema, element,
@@ -460,89 +455,6 @@
 	{
 		return ItemUtils.match(schema, element, qualifier, language, metadataValue);
 	}
-=======
-     * Utility method for pattern-matching metadata elements.  This
-     * method will return <code>true</code> if the given schema,
-     * element, qualifier and language match the schema, element,
-     * qualifier and language of the <code>DCValue</code> object passed
-     * in.  Any or all of the element, qualifier and language passed
-     * in can be the <code>Item.ANY</code> wildcard.
-     *
-     * @param schema
-     *            the schema for the metadata field. <em>Must</em> match
-     *            the <code>name</code> of an existing metadata schema.
-     * @param element
-     *            the element to match, or <code>Item.ANY</code>
-     * @param qualifier
-     *            the qualifier to match, or <code>Item.ANY</code>
-     * @param language
-     *            the language to match, or <code>Item.ANY</code>
-     * @param metadataValue
-     *            the Dublin Core value
-     * @return <code>true</code> if there is a match
-     */
-    protected boolean match(String schema, String element, String qualifier,
-            String language, MetadataValue metadataValue)
-    {
-
-        MetadataField metadataField = metadataValue.getMetadataField();
-        MetadataSchema metadataSchema = metadataField.getMetadataSchema();
-        // We will attempt to disprove a match - if we can't we have a match
-        if (!element.equals(Item.ANY) && !element.equals(metadataField.getElement()))
-        {
-            // Elements do not match, no wildcard
-            return false;
-        }
-
-        if (StringUtils.isBlank(qualifier))
-        {
-            // Value must be unqualified
-            if (metadataField.getQualifier() != null)
-            {
-                // Value is qualified, so no match
-                return false;
-            }
-        }
-        else if (!qualifier.equals(Item.ANY))
-        {
-            // Not a wildcard, so qualifier must match exactly
-            if (!qualifier.equals(metadataField.getQualifier()))
-            {
-                return false;
-            }
-        }
-
-        if (language == null)
-        {
-            // Value must be null language to match
-            if (metadataValue.getLanguage() != null)
-            {
-                // Value is qualified, so no match
-                return false;
-            }
-        }
-        else if (!language.equals(Item.ANY))
-        {
-            // Not a wildcard, so language must match exactly
-            if (!language.equals(metadataValue.getLanguage()))
-            {
-                return false;
-            }
-        }
-
-        if (!schema.equals(Item.ANY))
-        {
-            if (metadataSchema != null && !metadataSchema.getName().equals(schema))
-            {
-                // The namespace doesn't match
-                return false;
-            }
-        }
-
-        // If we get this far, we have a match
-        return true;
-    }
->>>>>>> 1b5ada2d
 
     protected void getAuthoritiesAndConfidences(String fieldKey, Collection collection, List<String> values, List<String> authorities, List<Integer> confidences, int i) {
         Choices c = choiceAuthorityService.getBestMatch(fieldKey, values.get(i), collection, null);
@@ -680,7 +592,6 @@
         }
     }
     
-<<<<<<< HEAD
 	@Override
 	public boolean isSupportsTypeConstant(int type) {
 		return getSupportsTypeConstant() == type;
@@ -702,17 +613,17 @@
 		
 		return result;
 	}
-=======
-    @Override
+
+	@Override
     public void addAndShiftRightMetadata(Context context, T dso, String schema, String element, String qualifier, String lang, String value, String authority, int confidence, int index) throws SQLException {
 
-    	List<MetadataValue> list = getMetadata(dso, schema, element, qualifier);
+    	List<IMetadataValue> list = getMetadata(dso, schema, element, qualifier);
 		
 		clearMetadata(context, dso, schema, element, qualifier, Item.ANY);
 
 		int idx = 0;
 		boolean last = true;
-		for(MetadataValue rr : list) {
+		for(IMetadataValue rr : list) {
 			if(idx==index) {
 				addMetadata(context, dso, schema, element, qualifier,
 					lang, value, authority, confidence);
@@ -736,7 +647,7 @@
 			throw new IllegalArgumentException("The \"from\" location MUST be different from \"to\" location"); 
 		}
 		
-		List<MetadataValue> list = getMetadata(dso, schema, element, qualifier);
+		List<IMetadataValue> list = getMetadata(dso, schema, element, qualifier);
 		
 		if(from>=list.size()) {
 			throw new IllegalArgumentException("The \"from\" location MUST exist for the operation to be successful. Idx:" + from);
@@ -745,8 +656,8 @@
 		clearMetadata(context, dso, schema, element, qualifier, Item.ANY);
 
 		int idx = 0;
-		MetadataValue moved = null;
-		for (MetadataValue md : list) {
+		IMetadataValue moved = null;
+		for (IMetadataValue md : list) {
 			if (idx == from) {
 				moved = md;
 				break;
@@ -756,7 +667,7 @@
 
 		idx = 0;
 		boolean last = true;
-		for (MetadataValue rr : list) {
+		for (IMetadataValue rr : list) {
 			if (idx == to && to<from) {
 				addMetadata(context, dso, schema, element, qualifier, moved.getLanguage(), moved.getValue(), moved.getAuthority(), moved.getConfidence());
 				last = false;
@@ -779,12 +690,12 @@
     @Override
     public void replaceMetadata(Context context, T dso, String schema, String element, String qualifier, String lang, String value, String authority, int confidence, int index) throws SQLException {
 
-    	List<MetadataValue> list = getMetadata(dso, schema, element, qualifier);
+    	List<IMetadataValue> list = getMetadata(dso, schema, element, qualifier);
 		
 		clearMetadata(context, dso, schema, element, qualifier, Item.ANY);
 
 		int idx = 0;
-		for(MetadataValue rr : list) {
+		for(IMetadataValue rr : list) {
 			if(idx==index) {
 				addMetadata(context, dso, schema, element, qualifier,
 					lang, value, authority, confidence);
@@ -796,5 +707,4 @@
 			idx++;
 		}
     }
->>>>>>> 1b5ada2d
 }