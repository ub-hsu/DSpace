/**
 * The contents of this file are subject to the license and copyright
 * detailed in the LICENSE and NOTICE files at the root of the source
 * tree and available online at
 *
 * http://www.dspace.org/license/
 */
package org.dspace.content;

import java.io.IOException;
import java.io.InputStream;
import java.sql.SQLException;
import java.util.Iterator;
import java.util.List;
import java.util.UUID;

import org.apache.commons.collections.CollectionUtils;
import org.apache.commons.lang.StringUtils;
import org.apache.log4j.Logger;
import org.dspace.authorize.AuthorizeException;
import org.dspace.authorize.service.AuthorizeService;
import org.dspace.content.dao.BitstreamDAO;
import org.dspace.content.service.BitstreamFormatService;
import org.dspace.content.service.BitstreamService;
import org.dspace.content.service.BundleService;
import org.dspace.content.service.ItemService;
import org.dspace.core.Constants;
import org.dspace.core.Context;
import org.dspace.core.LogManager;
import org.dspace.event.Event;
import org.dspace.storage.bitstore.service.BitstreamStorageService;
import org.springframework.beans.factory.annotation.Autowired;

/**
 * Service implementation for the Bitstream object.
 * This class is responsible for all business logic calls for the Bitstream object and is autowired by spring.
 * This class should never be accessed directly.
 *
 * @author kevinvandevelde at atmire.com
 */
public class BitstreamServiceImpl extends DSpaceObjectServiceImpl<Bitstream> implements BitstreamService {

    /** log4j logger */
    private static Logger log = Logger.getLogger(BitstreamServiceImpl.class);


    @Autowired(required = true)
    protected BitstreamDAO bitstreamDAO;
    @Autowired(required = true)
    protected ItemService itemService;


    @Autowired(required = true)
    protected AuthorizeService authorizeService;
    @Autowired(required = true)
    protected BitstreamFormatService bitstreamFormatService;
    @Autowired(required = true)
    protected BundleService bundleService;
    @Autowired(required = true)
    protected BitstreamStorageService bitstreamStorageService;

    protected BitstreamServiceImpl()
    {
        super();
    }

    @Override
    public Bitstream find(Context context, UUID id) throws SQLException {
        Bitstream bitstream = bitstreamDAO.findByID(context, Bitstream.class, id);

        if (bitstream == null)
        {
            if (log.isDebugEnabled())
            {
                log.debug(LogManager.getHeader(context, "find_bitstream",
                        "not_found,bitstream_id=" + id));
            }

            return null;
        }

                // not null, return Bitstream
        if (log.isDebugEnabled())
        {
            log.debug(LogManager.getHeader(context, "find_bitstream",
                    "bitstream_id=" + id));
        }

        return bitstream;
    }

    @Override
    public List<Bitstream> findAll(Context context) throws SQLException
    {
        return bitstreamDAO.findAll(context, Bitstream.class);
    }

    @Override
    public Iterator<Bitstream> findAll(Context context, int limit, int offset) throws SQLException
    {
        return bitstreamDAO.findAll(context, limit, offset);
    }

    @Override
    public Bitstream create(Context context, InputStream is) throws IOException, SQLException {
        // Store the bits
        UUID bitstreamID = bitstreamStorageService.store(context, bitstreamDAO.create(context, new Bitstream()), is);

        log.info(LogManager.getHeader(context, "create_bitstream",
                "bitstream_id=" + bitstreamID));

        // Set the format to "unknown"
        Bitstream bitstream = find(context, bitstreamID);
        setFormat(context, bitstream, null);

        context.addEvent(new Event(Event.CREATE, Constants.BITSTREAM, bitstreamID, null, getIdentifiers(context, bitstream)));

        return bitstream;
    }

    @Override
    public Bitstream create(Context context, Bundle bundle, InputStream is) throws IOException, SQLException, AuthorizeException {
        // Check authorisation
        authorizeService.authorizeAction(context, bundle, Constants.ADD);

        Bitstream b = create(context, is);
        bundleService.addBitstream(context, bundle, b);
        return b;
    }

    @Override
    public Bitstream register(Context context, Bundle bundle, int assetstore, String bitstreamPath) throws IOException, SQLException, AuthorizeException {
        // check authorisation
        authorizeService.authorizeAction(context, bundle, Constants.ADD);

        Bitstream bitstream = register(context, assetstore, bitstreamPath);

        bundleService.addBitstream(context, bundle, bitstream);
        return bitstream;
    }

    /**
     * Register a new bitstream, with a new ID.  The checksum and file size
     * are calculated.  This method is not public, and does not check
     * authorisation; other methods such as Bundle.createBitstream() will
     * check authorisation.  The newly created bitstream has the "unknown"
     * format.
     *
     * @param  context DSpace context object
     * @param assetstore corresponds to an assetstore in dspace.cfg
     * @param bitstreamPath the path and filename relative to the assetstore
     * @return  the newly registered bitstream
     * @throws IOException if IO error
     * @throws SQLException if database error
     * @throws AuthorizeException if authorization error
     */
    @Override
    public Bitstream register(Context context,
    		int assetstore, String bitstreamPath)
            throws IOException, SQLException, AuthorizeException {
        // Store the bits
        Bitstream bitstream = bitstreamDAO.create(context, new Bitstream());
        bitstreamStorageService.register(
                context, bitstream, assetstore, bitstreamPath);

        log.info(LogManager.getHeader(context,
            "create_bitstream",
            "bitstream_id=" + bitstream.getID()));

        // Set the format to "unknown"
        setFormat(context, bitstream, null);

        context.addEvent(new Event(Event.CREATE, Constants.BITSTREAM,
                bitstream.getID(), "REGISTER", getIdentifiers(context, bitstream)));

        return bitstream;
    }

    @Override
    public void setUserFormatDescription(Context context, Bitstream bitstream, String desc) throws SQLException {
        setFormat(context,bitstream,  null);
        setMetadataSingleValue(context, bitstream, MetadataSchema.DC_SCHEMA, "format", null, null, desc);
    }

    @Override
    public String getFormatDescription(Context context, Bitstream bitstream) throws SQLException
    {
        if (bitstream.getFormat(context).getShortDescription().equals("Unknown"))
        {
            // Get user description if there is one
            String desc = bitstream.getUserFormatDescription();

            if (desc == null)
            {
                return "Unknown";
            }

            return desc;
        }

        // not null or Unknown
        return bitstream.getFormat(context).getShortDescription();
    }

    @Override
    public void setFormat(Context context, Bitstream bitstream, BitstreamFormat bitstreamFormat) throws SQLException {
                // FIXME: Would be better if this didn't throw an SQLException,
        // but we need to find the unknown format!
        if (bitstreamFormat == null)
        {
            // Use "Unknown" format
            bitstreamFormat = bitstreamFormatService.findUnknown(context);
        }

        // Remove user type description
        clearMetadata(context, bitstream, MetadataSchema.DC_SCHEMA,"format",null, Item.ANY);

        // Update the ID in the table row
        bitstream.setFormat(bitstreamFormat);
    }

    @Override
    public void update(Context context, Bitstream bitstream) throws SQLException, AuthorizeException {
        // Check authorisation
        authorizeService.authorizeAction(context, bitstream, Constants.WRITE);

        log.info(LogManager.getHeader(context, "update_bitstream",
                "bitstream_id=" + bitstream.getID()));
        super.update(context, bitstream);
        if (bitstream.isModified())
        {
            context.addEvent(new Event(Event.MODIFY, Constants.BITSTREAM, bitstream.getID(), null, getIdentifiers(context, bitstream)));
            bitstream.setModified();
        }
        if (bitstream.isMetadataModified())
        {
            context.addEvent(new Event(Event.MODIFY_METADATA, Constants.BITSTREAM, bitstream.getID(), bitstream.getDetails(), getIdentifiers(context, bitstream)));
            bitstream.clearModified();
            bitstream.clearDetails();
        }

        bitstreamDAO.save(context, bitstream);
    }

    @Override
    public void delete(Context context, Bitstream bitstream) throws SQLException, AuthorizeException {

        // changed to a check on delete
        // Check authorisation
        authorizeService.authorizeAction(context, bitstream, Constants.DELETE);
        log.info(LogManager.getHeader(context, "delete_bitstream",
                "bitstream_id=" + bitstream.getID()));

        context.addEvent(new Event(Event.DELETE, Constants.BITSTREAM, bitstream.getID(),
                String.valueOf(bitstream.getSequenceID()), getIdentifiers(context, bitstream)));

        // Remove bitstream itself
        bitstream.setDeleted(true);
        update(context, bitstream);

        //Remove our bitstream from all our bundles
        final List<Bundle> bundles = bitstream.getBundles();
        for (Bundle bundle : bundles) {
            bundle.removeBitstream(bitstream);
        }

        //Remove all bundles from the bitstream object, clearing the connection in 2 ways
        bundles.clear();

        // Remove policies only after the bitstream has been updated (otherwise the current user has not WRITE rights)
        authorizeService.removeAllPolicies(context, bitstream);
    }

    @Override
    public int getSupportsTypeConstant() {
        return Constants.BITSTREAM;
    }

    @Override
    public InputStream retrieve(Context context, Bitstream bitstream) throws IOException, SQLException, AuthorizeException {
        // Maybe should return AuthorizeException??
        authorizeService.authorizeAction(context, bitstream, Constants.READ);

        return bitstreamStorageService.retrieve(context, bitstream);
    }

    @Override
    public boolean isRegisteredBitstream(Bitstream bitstream) {
        return bitstreamStorageService.isRegisteredBitstream(bitstream.getInternalId());
    }

    @Override
    public DSpaceObject getParentObject(Context context, Bitstream bitstream) throws SQLException {
        List<Bundle> bundles = bitstream.getBundles();
        if (CollectionUtils.isNotEmpty(bundles))
        {
            // the ADMIN action is not allowed on Bundle object so skip to the item
            Item item = (Item) bundleService.getParentObject(context, bundles.iterator().next());
            if (item != null)
            {
                return item;
            }
            else
            {
                return null;
            }
        }
        else
        if(bitstream.getCommunity() != null)
        {
            return bitstream.getCommunity();
        }else
        if(bitstream.getCollection() != null)
        {
            return bitstream.getCollection();
        }
        return null;
    }

    @Override
    public void updateLastModified(Context context, Bitstream bitstream) {
        //Also fire a modified event since the bitstream HAS been modified
        context.addEvent(new Event(Event.MODIFY, Constants.BITSTREAM, bitstream.getID(), null, getIdentifiers(context, bitstream)));
    }

    @Override
    public List<Bitstream> findDeletedBitstreams(Context context) throws SQLException {
        return bitstreamDAO.findDeletedBitstreams(context);
    }

    @Override
    public void expunge(Context context, Bitstream bitstream) throws SQLException, AuthorizeException {
        authorizeService.authorizeAction(context, bitstream, Constants.DELETE);
        if(!bitstream.isDeleted())
        {
            throw new IllegalStateException("Bitstream must be deleted before it can be removed from the database");
        }
        bitstreamDAO.delete(context, bitstream);
    }

    @Override
    public List<Bitstream> findDuplicateInternalIdentifier(Context context, Bitstream bitstream) throws SQLException {
        return bitstreamDAO.findDuplicateInternalIdentifier(context, bitstream);
    }

    @Override
    public Iterator<Bitstream> getItemBitstreams(Context context, Item item) throws SQLException {
        return bitstreamDAO.findByItem(context, item);
    }


    @Override
    public Iterator<Bitstream> getCollectionBitstreams(Context context, Collection collection) throws SQLException {
        return bitstreamDAO.findByCollection(context, collection);

    }

    @Override
    public Iterator<Bitstream> getCommunityBitstreams(Context context, Community community) throws SQLException {
        return bitstreamDAO.findByCommunity(context, community);
    }

    @Override
    public List<Bitstream> findBitstreamsWithNoRecentChecksum(Context context) throws SQLException {
        return bitstreamDAO.findBitstreamsWithNoRecentChecksum(context);
    }

    @Override
    public Bitstream getBitstreamByName(Item item, String bundleName, String bitstreamName) throws SQLException {
        List<Bundle> bundles = itemService.getBundles(item, bundleName);
        for (int i = 0; i < bundles.size(); i++) {
            Bundle bundle = bundles.get(i);
            List<Bitstream> bitstreams = bundle.getBitstreams();
            for (int j = 0; j < bitstreams.size(); j++) {
                Bitstream bitstream = bitstreams.get(j);
                if(StringUtils.equals(bitstream.getName(), bitstreamName))
                {
                    return bitstream;
                }
            }
        }
        return null;
    }

    @Override
    public Bitstream getFirstBitstream(Item item, String bundleName) throws SQLException {
        List<Bundle> bundles = itemService.getBundles(item, bundleName);
        if(CollectionUtils.isNotEmpty(bundles))
        {
            List<Bitstream> bitstreams = bundles.get(0).getBitstreams();
            if(CollectionUtils.isNotEmpty(bitstreams))
            {
                return bitstreams.get(0);
            }
        }
        return null;
    }

    @Override
    public BitstreamFormat getFormat(Context context, Bitstream bitstream) throws SQLException {
        if(bitstream.getBitstreamFormat() == null)
        {
            return bitstreamFormatService.findUnknown(context);
        }else{
            return bitstream.getBitstreamFormat();
        }
    }

    @Override
    public Iterator<Bitstream> findByStoreNumber(Context context, Integer storeNumber) throws SQLException {
        return bitstreamDAO.findByStoreNumber(context, storeNumber);
    }

    @Override
    public Long countByStoreNumber(Context context, Integer storeNumber) throws SQLException {
        return bitstreamDAO.countByStoreNumber(context, storeNumber);
    }

    @Override
    public int countTotal(Context context) throws SQLException {
        return bitstreamDAO.countRows(context);
    }

    @Override
    public Bitstream findByIdOrLegacyId(Context context, String id) throws SQLException {
        if(StringUtils.isNumeric(id))
        {
            return findByLegacyId(context, Integer.parseInt(id));
        }
        else
        {
            return find(context, UUID.fromString(id));
        }
    }

    @Override
    public Bitstream findByLegacyId(Context context, int id) throws SQLException {
        return bitstreamDAO.findByLegacyId(context, id, Bitstream.class);

    }

    @Override
    public int countDeletedBitstreams(Context context) throws SQLException {
        return bitstreamDAO.countDeleted(context);
    }

    @Override
    public int countBitstreamsWithoutPolicy(Context context) throws SQLException {
        return bitstreamDAO.countWithNoPolicy(context);
    }

    @Override
    public List<Bitstream> getNotReferencedBitstreams(Context context) throws SQLException {
        return bitstreamDAO.getNotReferencedBitstreams(context);
    }

<<<<<<< HEAD
	@Override
	public void addMetadata(Context context, Bitstream dso, MetadataField metadataField, String lang,
			List<String> values, List<String> authorities, List<Integer> confidences) throws SQLException {
		addMetadata(context, dso, metadataField, lang, values, authorities, confidences, null);		
	}
=======
    public Long getLastModified(Bitstream bitstream) {
       return bitstreamStorageService.getLastModified(bitstream);
    }
>>>>>>> 8c15e3e0
}<|MERGE_RESOLUTION|>--- conflicted
+++ resolved
@@ -454,15 +454,13 @@
         return bitstreamDAO.getNotReferencedBitstreams(context);
     }
 
-<<<<<<< HEAD
 	@Override
 	public void addMetadata(Context context, Bitstream dso, MetadataField metadataField, String lang,
 			List<String> values, List<String> authorities, List<Integer> confidences) throws SQLException {
 		addMetadata(context, dso, metadataField, lang, values, authorities, confidences, null);		
 	}
-=======
+
     public Long getLastModified(Bitstream bitstream) {
        return bitstreamStorageService.getLastModified(bitstream);
     }
->>>>>>> 8c15e3e0
 }