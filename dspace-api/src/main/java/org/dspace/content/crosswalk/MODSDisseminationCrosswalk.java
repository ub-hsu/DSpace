/**
 * The contents of this file are subject to the license and copyright
 * detailed in the LICENSE and NOTICE files at the root of the source
 * tree and available online at
 *
 * http://www.dspace.org/license/
 */
package org.dspace.content.crosswalk;

import java.io.File;
import java.io.FileInputStream;
import java.io.IOException;
import java.io.StringReader;
import java.sql.SQLException;
import java.util.ArrayList;
import java.util.Enumeration;
import java.util.HashMap;
import java.util.Iterator;
import java.util.List;
import java.util.Map;
import java.util.Properties;

import org.apache.commons.lang.ArrayUtils;
import org.apache.log4j.Logger;
import org.dspace.authorize.AuthorizeException;
import org.dspace.content.*;
import org.dspace.content.factory.ContentServiceFactory;
import org.dspace.content.service.CollectionService;
import org.dspace.content.service.CommunityService;
import org.dspace.content.service.ItemService;
import org.dspace.core.ConfigurationManager;
import org.dspace.core.Constants;
import org.dspace.core.Context;
import org.dspace.core.SelfNamedPlugin;
import org.jdom.Attribute;
import org.jdom.Document;
import org.jdom.Element;
import org.jdom.JDOMException;
import org.jdom.Namespace;
import org.jdom.Text;
import org.jdom.Verifier;
import org.jdom.input.SAXBuilder;
import org.jdom.output.XMLOutputter;
import org.jdom.xpath.XPath;

/**
 * Configurable MODS Crosswalk
 * <p>
 * This class supports multiple dissemination crosswalks from DSpace
 * internal data to the MODS XML format
 *  (see <a href="http://www.loc.gov/standards/mods/">http://www.loc.gov/standards/mods/</a>.)
 * <p>
 * It registers multiple Plugin names, which it reads from
 * the DSpace configuration as follows:
 *
 * <h3>Configuration</h3>
 * Every key starting with <code>"crosswalk.mods.properties."</code> describes a
 * MODS crosswalk.  Everything after the last period is the <em>plugin name</em>,
 * and the value is the pathname (relative to <code><em>dspace.dir</em>/config</code>)
 * of the crosswalk configuration file.
 * <p>
 * You can have two names point to the same crosswalk,
 * just add two configuration entries with the same value, e.g.
 * <pre>
 *    crosswalk.mods.properties.MODS = crosswalks/mods.properties
 *    crosswalk.mods.properties.default = crosswalks/mods.properties
 * </pre>
 * The first line creates a plugin with the name <code>"MODS"</code>
 * which is configured from the file <em>dspace-dir</em><code>/config/crosswalks/mods.properties</code>.
 * <p>
 * Since there is significant overhead in reading the properties file to
 * configure the crosswalk, and a crosswalk instance may be used any number
 * of times, we recommend caching one instance of the crosswalk for each
 * name and simply reusing those instances.  The PluginService does this
 * by default.
 *
 * @author Larry Stone
 * @author Scott Phillips
 * @version $Revision$
 */
public class MODSDisseminationCrosswalk extends SelfNamedPlugin
    implements DisseminationCrosswalk
{
    /** log4j category */
    private static Logger log = Logger.getLogger(MODSDisseminationCrosswalk.class);

    private static final String CONFIG_PREFIX = "crosswalk.mods.properties.";

    protected final CommunityService communityService = ContentServiceFactory.getInstance().getCommunityService();
    protected final CollectionService collectionService = ContentServiceFactory.getInstance().getCollectionService();
    protected final ItemService itemService = ContentServiceFactory.getInstance().getItemService();

    /**
     * Fill in the plugin alias table from DSpace configuration entries
     * for configuration files for flavors of MODS crosswalk:
     */
    private static String aliases[] = null;
    static
    {
        List<String> aliasList = new ArrayList<String>();
        Enumeration<String> pe = (Enumeration<String>)ConfigurationManager.propertyNames();
        while (pe.hasMoreElements())
        {
            String key = pe.nextElement();
            if (key.startsWith(CONFIG_PREFIX))
            {
                aliasList.add(key.substring(CONFIG_PREFIX.length()));
            }
        }
        aliases = (String[])aliasList.toArray(new String[aliasList.size()]);
    }

    public static String[] getPluginNames()
    {
        return (String[]) ArrayUtils.clone(aliases);
    }

    /**
     * MODS namespace.
     */
    public static final Namespace MODS_NS =
        Namespace.getNamespace("mods", "http://www.loc.gov/mods/v3");

    private static final Namespace XLINK_NS =
        Namespace.getNamespace("xlink", "http://www.w3.org/1999/xlink");

    private static final Namespace namespaces[] = { MODS_NS, XLINK_NS };

    /**  URL of MODS XML Schema */
    public static final String MODS_XSD =
        "http://www.loc.gov/standards/mods/v3/mods-3-1.xsd";

    private static final String schemaLocation =
        MODS_NS.getURI()+" "+MODS_XSD;

    private static XMLOutputter outputUgly = new XMLOutputter();
    private static SAXBuilder builder = new SAXBuilder();

    private Map<String, modsTriple> modsMap = null;

    /**
     * Container for crosswalk mapping: expressed as "triple" of:
     * 1. QDC field name (really field.qualifier).
     * 2. XML subtree to add to MODS record.
     * 3. XPath expression showing places to plug in the value.
     */
    static class modsTriple
    {
        public String qdc = null;
        public Element xml = null;
        public XPath xpath = null;

        /**
         * Initialize from text versions of QDC, XML and XPath.
         * The DC stays a string; parse the XML with appropriate
         * namespaces; "compile" the XPath.
         */
        public static modsTriple create(String qdc, String xml, String xpath)
        {
            modsTriple result = new modsTriple();

            final String prolog = "<mods xmlns:"+MODS_NS.getPrefix()+"=\""+MODS_NS.getURI()+"\" "+
                            "xmlns:"+XLINK_NS.getPrefix()+"=\""+XLINK_NS.getURI()+"\">";
            final String postlog = "</mods>";
            try
            {
                result.qdc = qdc;
                result.xpath = XPath.newInstance(xpath);
                result.xpath.addNamespace(MODS_NS.getPrefix(), MODS_NS.getURI());
                result.xpath.addNamespace(XLINK_NS);
                Document d = builder.build(new StringReader(prolog+xml+postlog));
                result.xml = (Element)d.getRootElement().getContent(0);
            }
            catch (JDOMException je)
            {
                log.error("Error initializing modsTriple(\""+qdc+"\",\""+xml+"\",\""+xpath+"\"): got "+je.toString());
                return null;
            }
            catch (IOException je)
            {
                log.error("Error initializing modsTriple(\""+qdc+"\",\""+xml+"\",\""+xpath+"\"): got "+je.toString());
                return null;
            }
            return result;
        }
    }

    /**
     * Initialize Crosswalk table from a properties file
     * which itself is the value of the DSpace configuration property
     * "crosswalk.mods.properties.X", where "X" is the alias name of this instance.
     * Each instance may be configured with a separate mapping table.
     *
     * The MODS crosswalk configuration properties follow the format:
     *
     *  {field-name} = {XML-fragment} | {XPath}
     *
     *  1. qualified DC field name is of the form
     *       {MDschema}.{element}.{qualifier}
     *
     *      e.g.  dc.contributor.author
     *
     *  2. XML fragment is prototype of metadata element, with empty or "%s"
     *     placeholders for value(s).  NOTE: Leave the %s's in becaue
     *     it's much easier then to see if something is broken.
     *
     *  3. XPath expression listing point(s) in the above XML where
     *     the value is to be inserted.  Context is the element itself.
     *
     * Example properties line:
     *
     *  dc.description.abstract = <mods:abstract>%s</mods:abstract> | text()
     *
     */
    private void initMap()
        throws CrosswalkInternalException
    {
        if (modsMap != null)
        {
            return;
        }
        String myAlias = getPluginInstanceName();
        if (myAlias == null)
        {
            log.error("Must use PluginService to instantiate MODSDisseminationCrosswalk so the class knows its name.");
            return;
        }
        String cmPropName = CONFIG_PREFIX+myAlias;
        String propsFilename = ConfigurationManager.getProperty(cmPropName);
        if (propsFilename == null)
        {
            String msg = "MODS crosswalk missing "+
                "configuration file for crosswalk named \""+myAlias+"\"";
            log.error(msg);
            throw new CrosswalkInternalException(msg);
        }
        else
        {
            String parent = ConfigurationManager.getProperty("dspace.dir") +
                File.separator + "config" + File.separator;
            File propsFile = new File(parent, propsFilename);
            Properties modsConfig = new Properties();
            FileInputStream pfs = null;
            try
            {
                pfs = new FileInputStream(propsFile);
                modsConfig.load(pfs);
            }
            catch (IOException e)
            {
                log.error("Error opening or reading MODS properties file: "+propsFile.toString()+": "+e.toString());
                throw new CrosswalkInternalException("MODS crosswalk cannot "+
                    "open config file: "+e.toString(), e);
            }
            finally
            {
                if (pfs != null)
                {
                    try
                    {
                        pfs.close();
                    }
                    catch (IOException ioe)
                    {
                    }
                }
            }

            modsMap = new HashMap<String, modsTriple>();
            Enumeration<String> pe = (Enumeration<String>)modsConfig.propertyNames();
            while (pe.hasMoreElements())
            {
                String qdc = pe.nextElement();
                String val = modsConfig.getProperty(qdc);
                String pair[] = val.split("\\s+\\|\\s+", 2);
                if (pair.length < 2)
                {
                    log.warn("Illegal MODS mapping in " + propsFile.toString() + ", line = " +
                            qdc + " = " + val);
                }
                else
                {
                    modsTriple trip = modsTriple.create(qdc, pair[0], pair[1]);
                    if (trip != null)
                    {
                        modsMap.put(qdc, trip);
                    }
                }
            }
        }
    }

    /**
     *  Return the MODS namespace
     */
    @Override
    public Namespace[] getNamespaces()
    {
        return (Namespace[]) ArrayUtils.clone(namespaces);
    }

    /**
     * Return the MODS schema
     */
    @Override
    public String getSchemaLocation()
    {
        return schemaLocation;
    }

    /**
     * Returns object's metadata in MODS format, as List of XML structure nodes.
     * @param context context
     * @throws org.dspace.content.crosswalk.CrosswalkException
     * @throws IOException if IO error
     * @throws SQLException if database error
     * @throws AuthorizeException if authorization error
     */
    @Override
    public List<Element> disseminateList(Context context, DSpaceObject dso)
        throws CrosswalkException,
               IOException, SQLException, AuthorizeException
    {
        return disseminateListInternal(dso, true);
    }

    /**
     * Disseminate an Item, Collection, or Community to MODS.
     * @param context context
     * @throws CrosswalkException if crosswalk error
     * @throws IOException if IO error
     * @throws SQLException if database error
     * @throws AuthorizeException if authorization error
     */
    @Override
    public Element disseminateElement(Context context, DSpaceObject dso)
        throws CrosswalkException,
               IOException, SQLException, AuthorizeException
    {
        Element root = new Element("mods", MODS_NS);
        root.setAttribute("schemaLocation", schemaLocation, XSI_NS);
        root.addContent(disseminateListInternal(dso,false));
        return root;
    }

    private List<Element> disseminateListInternal(DSpaceObject dso, boolean addSchema)
        throws CrosswalkException, IOException, SQLException, AuthorizeException
    {
        List<MockMetadataValue> dcvs = null;
        if (dso.getType() == Constants.ITEM)
        {
            dcvs = item2Metadata((Item) dso);
        }
        else if (dso.getType() == Constants.COLLECTION)
        {
            dcvs = collection2Metadata((Collection) dso);
        }
        else if (dso.getType() == Constants.COMMUNITY)
        {
            dcvs = community2Metadata((Community) dso);
        }
        else if (dso.getType() == Constants.SITE)
        {
            dcvs = site2Metadata((Site) dso);
        }
        else
        {
            throw new CrosswalkObjectNotSupported(
                    "MODSDisseminationCrosswalk can only crosswalk Items, Collections, or Communities");
        }
        initMap();

        List<Element> result = new ArrayList<Element>(dcvs.size());

        for (MockMetadataValue dcv : dcvs)
        {
            String qdc = dcv.getSchema() + "." + dcv.getElement();
            if (dcv.getQualifier() != null)
            {
                qdc += "." + dcv.getQualifier();
            }
            String value = dcv.getValue();

            modsTriple trip = modsMap.get(qdc);
            if (trip == null) {
                log.warn("WARNING: " + getPluginInstanceName() + ": No MODS mapping for \"" + qdc + "\"");
            } else {
                try {
                    Element me = (Element) trip.xml.clone();
                    if (addSchema) {
                        me.setAttribute("schemaLocation", schemaLocation, XSI_NS);
                    }
                    Iterator ni = trip.xpath.selectNodes(me).iterator();
                    if (!ni.hasNext()) {
                        log.warn("XPath \"" + trip.xpath.getXPath() +
                                "\" found no elements in \"" +
                                outputUgly.outputString(me) +
                                "\", qdc=" + qdc);
                    }
                    while (ni.hasNext()) {
                        Object what = ni.next();
                        if (what instanceof Element) {
                            ((Element) what).setText(checkedString(value));
                        } else if (what instanceof Attribute) {
                            ((Attribute) what).setValue(checkedString(value));
                        } else if (what instanceof Text) {
                            ((Text) what).setText(checkedString(value));
                        } else {
                            log.warn("Got unknown object from XPath, class=" + what.getClass().getName());
                        }
                    }
                    result.add(me);
                } catch (JDOMException je) {
                    log.error("Error following XPath in modsTriple: context=" +
                            outputUgly.outputString(trip.xml) +
                            ", xpath=" + trip.xpath.getXPath() + ", exception=" +
                            je.toString());
                }
            }
        }
        return result;
    }

    /**
     * ModsCrosswalk can disseminate: Items, Collections, Communities, and Site.
     */
    @Override
    public boolean canDisseminate(DSpaceObject dso)
    {
        return (dso.getType() == Constants.ITEM ||
            dso.getType() == Constants.COLLECTION ||
            dso.getType() == Constants.COMMUNITY ||
            dso.getType() == Constants.SITE);
    }

    /**
     * ModsCrosswalk prefer's element form over list.
     */
    @Override
    public boolean preferList()
    {
        return false;
    }


    /**
     * Generate a list of metadata elements for the given DSpace
     * site.
     *
     * @param site
     *            The site to derive metadata from
     * @return list of metadata
     */
    protected List<MockMetadataValue> site2Metadata(Site site)
    {
        List<MockMetadataValue> metadata = new ArrayList<>();

        String identifier_uri = "http://hdl.handle.net/"
                + site.getHandle();
        String title = site.getName();
        String url = site.getURL();

        if (identifier_uri != null)
        {
            metadata.add(createMetadatum("identifier.uri", null, identifier_uri));
        }

        //FIXME: adding two URIs for now (site handle and URL), in case site isn't using handles
        if (url != null)
        {
            metadata.add(createMetadatum("identifier.uri", null, url));
        }

        if (title != null)
        {
            metadata.add(createMetadatum("title", null, title));
        }

        return metadata;
    }
    /**
     * Generate a list of metadata elements for the given DSpace
     * community.
     *
     * @param community
     *            The community to derive metadata from
     * @return list of metadata
     */
    protected List<MockMetadataValue> community2Metadata(Community community)
    {
        List<MockMetadataValue> metadata = new ArrayList<>();

        String description = communityService.getMetadata(community, "introductory_text");
        String description_abstract = communityService.getMetadata(community, "short_description");
        String description_table = communityService.getMetadata(community,"side_bar_text");
        String identifier_uri = "http://hdl.handle.net/"
                + community.getHandle();
        String rights = communityService.getMetadata(community,"copyright_text");
        String title = communityService.getMetadata(community,"name");

<<<<<<< HEAD
        if (description != null)
        {
            metadata.add(createMetadatum("description", null, description));
        }
=======
        metadata.add(createDCValue("description", null, description));
>>>>>>> a54bf11b

        if (description_abstract != null)
        {
            metadata.add(createMetadatum("description", "abstract", description_abstract));
        }

        if (description_table != null)
        {
            metadata.add(createMetadatum("description", "tableofcontents", description_table));
        }

        if (identifier_uri != null)
        {
            metadata.add(createMetadatum("identifier.uri", null, identifier_uri));
        }

        if (rights != null)
        {
            metadata.add(createMetadatum("rights", null, rights));
        }

        if (title != null)
        {
            metadata.add(createMetadatum("title", null, title));
        }

        return metadata;
    }

    /**
     * Generate a list of metadata elements for the given DSpace
     * collection.
     *
     * @param collection
     *            The collection to derive metadata from
     * @return list of metadata
     */
    protected List<MockMetadataValue> collection2Metadata(Collection collection)
    {
        List<MockMetadataValue> metadata = new ArrayList<>();

        String description = collectionService.getMetadata(collection, "introductory_text");
        String description_abstract = collectionService.getMetadata(collection, "short_description");
        String description_table = collectionService.getMetadata(collection, "side_bar_text");
        String identifier_uri = "http://hdl.handle.net/"
                + collection.getHandle();
        String provenance = collectionService.getMetadata(collection, "provenance_description");
        String rights = collectionService.getMetadata(collection, "copyright_text");
        String rights_license = collectionService.getMetadata(collection, "license");
        String title = collectionService.getMetadata(collection, "name");

        if (description != null)
        {
            metadata.add(createMetadatum("description", null, description));
        }

        if (description_abstract != null)
        {
            metadata.add(createMetadatum("description", "abstract", description_abstract));
        }

        if (description_table != null)
        {
            metadata.add(createMetadatum("description", "tableofcontents", description_table));
        }

        if (identifier_uri != null)
        {
            metadata.add(createMetadatum("identifier", "uri", identifier_uri));
        }

        if (provenance != null)
        {
            metadata.add(createMetadatum("provenance", null, provenance));
        }

        if (rights != null)
        {
            metadata.add(createMetadatum("rights", null, rights));
        }

        if (rights_license != null)
        {
            metadata.add(createMetadatum("rights.license", null, rights_license));
        }

        if (title != null)
        {
            metadata.add(createMetadatum("title", null, title));
        }

        return metadata;
    }

    /**
     * Generate a list of metadata elements for the given DSpace item.
     *
     * @param item
     *            The item to derive metadata from
     * @return list of metadata
     */
    protected List<MockMetadataValue> item2Metadata(Item item)
    {
        List<MetadataValue> dcvs = itemService.getMetadata(item, Item.ANY, Item.ANY, Item.ANY,
                Item.ANY);
        List<MockMetadataValue> result = new ArrayList<>();
        for (MetadataValue metadataValue : dcvs) {
            result.add(new MockMetadataValue(metadataValue));
        }

        return result;
    }

<<<<<<< HEAD
    private Metadatum createMetadatum(String element, String qualifier, String value) {
        Metadatum dcv = new Metadatum();
        dcv.schema = "dc";
        dcv.element = element;
        dcv.qualifier = qualifier;
        dcv.value = value;
=======
    protected MockMetadataValue createDCValue(String element, String qualifier, String value) {
        MockMetadataValue dcv = new MockMetadataValue();
        dcv.setSchema("dc");
        dcv.setElement(element);
        dcv.setQualifier(qualifier);
        dcv.setValue(value);
>>>>>>> a54bf11b
        return dcv;
    }

    // check for non-XML characters
    private String checkedString(String value)
    {
        if (value == null)
        {
            return null;
        }
        String reason = Verifier.checkCharacterData(value);
        if (reason == null)
        {
            return value;
        }
        else
        {
            if (log.isDebugEnabled())
            {
                log.debug("Filtering out non-XML characters in string, reason=" + reason);
            }
            StringBuffer result = new StringBuffer(value.length());
            for (int i = 0; i < value.length(); ++i)
            {
                char c = value.charAt(i);
                if (Verifier.isXMLCharacter((int)c))
                {
                    result.append(c);
                }
            }
            return result.toString();
        }
    }
}<|MERGE_RESOLUTION|>--- conflicted
+++ resolved
@@ -498,14 +498,9 @@
         String rights = communityService.getMetadata(community,"copyright_text");
         String title = communityService.getMetadata(community,"name");
 
-<<<<<<< HEAD
-        if (description != null)
-        {
-            metadata.add(createMetadatum("description", null, description));
-        }
-=======
-        metadata.add(createDCValue("description", null, description));
->>>>>>> a54bf11b
+		if (description != null)        
+			metadata.add(createDCValue("description", null, description));
+		}
 
         if (description_abstract != null)
         {
@@ -619,21 +614,12 @@
         return result;
     }
 
-<<<<<<< HEAD
-    private Metadatum createMetadatum(String element, String qualifier, String value) {
-        Metadatum dcv = new Metadatum();
-        dcv.schema = "dc";
-        dcv.element = element;
-        dcv.qualifier = qualifier;
-        dcv.value = value;
-=======
     protected MockMetadataValue createDCValue(String element, String qualifier, String value) {
         MockMetadataValue dcv = new MockMetadataValue();
         dcv.setSchema("dc");
         dcv.setElement(element);
         dcv.setQualifier(qualifier);
         dcv.setValue(value);
->>>>>>> a54bf11b
         return dcv;
     }
 
