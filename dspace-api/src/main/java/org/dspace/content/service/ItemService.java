/**
 * The contents of this file are subject to the license and copyright
 * detailed in the LICENSE and NOTICE files at the root of the source
 * tree and available online at
 *
 * http://www.dspace.org/license/
 */
package org.dspace.content.service;

import org.dspace.authorize.AuthorizeException;
import org.dspace.authorize.ResourcePolicy;
import org.dspace.content.*;
import org.dspace.core.Context;
import org.dspace.eperson.EPerson;
import org.dspace.eperson.Group;

import java.io.IOException;
import java.io.InputStream;
import java.sql.SQLException;
import java.util.Date;
import java.util.Iterator;
import java.util.List;
import java.util.UUID;

/**
 * Service interface class for the Item object.
 * The implementation of this class is responsible for all business logic calls for the Item object and is autowired by spring
 *
 * @author kevinvandevelde at atmire.com
 */
public interface ItemService extends DSpaceObjectService<Item>, DSpaceObjectLegacySupportService<Item>
{
<<<<<<< HEAD
    private static Logger log = Logger.getLogger(ItemService.class);

    public static Thumbnail getThumbnail(Context context, int itemId, boolean requireOriginal) throws SQLException
    {
        ItemDAO dao = ItemDAOFactory.getInstance(context);

        Bitstream thumbBitstream = null;
        Bitstream primaryBitstream = dao.getPrimaryBitstream(itemId, "ORIGINAL");
        if (primaryBitstream != null)
        {
            if (primaryBitstream.getFormat().getMIMEType().equals("text/html"))
            {
                return null;
            }

            thumbBitstream = dao.getNamedBitstream(itemId, "THUMBNAIL", primaryBitstream.getName() + ".jpg");
        }
        else
        {
            if (requireOriginal)
            {
                primaryBitstream = dao.getFirstBitstream(itemId, "ORIGINAL");
            }
            
            thumbBitstream   = dao.getFirstBitstream(itemId, "THUMBNAIL");
        }

        if (thumbBitstream != null)
        {
            return new Thumbnail(thumbBitstream, primaryBitstream);
        }

        return null;
    }

    public static String getFirstMetadataValue(Item item, String metadataKey) {
        Metadatum[] Metadatum = item.getMetadataByMetadataString(metadataKey);
        if(Metadatum.length > 0) {
            return Metadatum[0].value;
        } else {
            return "";
        }
    }
=======
    public Thumbnail getThumbnail(Context context, Item item, boolean requireOriginal) throws SQLException;

    /**
     * Create a new item, with a new internal ID. This method is not public,
     * since items need to be created as workspace items. Authorisation is the
     * responsibility of the caller.
     *
     * @param context DSpace context object
     * @param workspaceItem in progress workspace item
     * @return the newly created item
     * @throws SQLException if database error
     * @throws AuthorizeException if authorization error
     */
    public Item create(Context context, WorkspaceItem workspaceItem) throws SQLException, AuthorizeException;

    /**
     * Create an empty template item for this collection. If one already exists,
     * no action is taken. Caution: Make sure you call <code>update</code> on
     * the collection after doing this, or the item will have been created but
     * the collection record will not refer to it.
     *
     * @param context DSpace context object
     * @param collection Collection (parent)
     * @return Item
     * @throws SQLException if database error
     * @throws AuthorizeException if authorization error
     */
    public Item createTemplateItem(Context context, Collection collection) throws SQLException, AuthorizeException;

    /**
     * Get all the items in the archive. Only items with the "in archive" flag
     * set are included. The order of the list is indeterminate.
     *
     * @param context DSpace context object
     * @return an iterator over the items in the archive.
     * @throws SQLException if database error
     */
    public Iterator<Item> findAll(Context context) throws SQLException;

    /**
     * Get all "final" items in the archive, both archived ("in archive" flag) or
     * withdrawn items are included. The order of the list is indeterminate.
     *
     * @param context
     *            DSpace context object
     * @return an iterator over the items in the archive.
     * @throws SQLException if database error
     */
    public Iterator<Item> findAllUnfiltered(Context context) throws SQLException;

    /**
     * Find all the items in the archive by a given submitter. The order is
     * indeterminate. Only items with the "in archive" flag set are included.
     *
     * @param context
     *            DSpace context object
     * @param eperson
     *            the submitter
     * @return an iterator over the items submitted by eperson
     * @throws SQLException if database error
     */
    public Iterator<Item> findBySubmitter(Context context, EPerson eperson)
            throws SQLException;

    /**
     * Retrieve the list of items submitted by eperson, ordered by recently submitted, optionally limitable
     * @param context context
     * @param eperson eperson
     * @param limit a positive integer to limit, -1 or null for unlimited
     * @return an iterator over the items submitted by eperson
     * @throws SQLException if database error
     */
    public Iterator<Item> findBySubmitterDateSorted(Context context, EPerson eperson, Integer limit) throws SQLException;

    /**
     * Get all the items in this collection. The order is indeterminate.
     *
     * @param context DSpace context object
     * @param collection Collection (parent)
     * @return an iterator over the items in the collection.
     * @throws SQLException if database error
     */
    public Iterator<Item> findByCollection(Context context, Collection collection) throws SQLException;

    /**
     * Get all the items in this collection. The order is indeterminate.
     *
     * @param context DSpace context object
     * @param collection Collection (parent)
     * @param limit limited number of items
     * @param offset offset value
     * @return an iterator over the items in the collection.
     * @throws SQLException if database error
     */
    public Iterator<Item> findByCollection(Context context, Collection collection, Integer limit, Integer offset) throws SQLException;

    /**
     * Get all Items installed or withdrawn, discoverable, and modified since a Date.
     * @param context context
     * @param since earliest interesting last-modified date, or null for no date test.
     * @return an iterator over the items in the collection.
     * @throws SQLException if database error
     */
    public Iterator<Item> findInArchiveOrWithdrawnDiscoverableModifiedSince(Context context, Date since)
            throws SQLException;

    /**
     * Get all the items in this collection. The order is indeterminate.
     *
     * @param context DSpace context object
     * @param collection Collection (parent)
     * @return an iterator over the items in the collection.
     * @throws SQLException if database error
     */
    public Iterator<Item> findAllByCollection(Context context, Collection collection) throws SQLException;

    /**
     * See whether this Item is contained by a given Collection.
     * @param item Item
     * @param collection Collection (parent
     * @return true if {@code collection} contains this Item.
     * @throws SQLException if database error
     */
    public boolean isIn(Item item, Collection collection) throws SQLException;

    /**
     * Get the communities this item is in. Returns an unordered array of the
     * communities that house the collections this item is in, including parent
     * communities of the owning collections.
     *
     * @param context DSpace context object
     * @param item Item
     * @return the communities this item is in.
     * @throws SQLException if database error
     */
    public List<Community> getCommunities(Context context, Item item) throws SQLException;


    /**
     * Get the bundles matching a bundle name (name corresponds roughly to type)
     *
     * @param item Item
     * @param name
     *            name of bundle (ORIGINAL/TEXT/THUMBNAIL)
     * @throws SQLException if database error
     *
     * @return the bundles in an unordered array
     */
    public List<Bundle> getBundles(Item item, String name) throws SQLException;

    /**
     * Add an existing bundle to this item. This has immediate effect.
     *
     * @param context DSpace context object
     * @param item Item
     * @param bundle
     *            the bundle to add
     * @throws SQLException if database error
     * @throws AuthorizeException if authorization error
     */
    public void addBundle(Context context, Item item, Bundle bundle) throws SQLException, AuthorizeException;

    /**
     * Remove a bundle. This may result in the bundle being deleted, if the
     * bundle is orphaned.
     *
     * @param context DSpace context object
     * @param item Item
     * @param bundle
     *            the bundle to remove
     * @throws SQLException if database error
     * @throws AuthorizeException if authorization error
     * @throws IOException if IO error
     */
    public void removeBundle(Context context, Item item, Bundle bundle) throws SQLException, AuthorizeException,
            IOException;

    /**
     * Remove all bundles linked to this item. This may result in the bundle being deleted, if the
     * bundle is orphaned.
     * @param context DSpace context object
     * @param item
     *            the item from which to remove our bundles
     * @throws SQLException if database error
     * @throws AuthorizeException if authorization error
     * @throws IOException if IO error
     */
    public void removeAllBundles(Context context, Item item) throws AuthorizeException, SQLException, IOException;

    /**
     * Create a single bitstream in a new bundle. Provided as a convenience
     * method for the most common use.
     *
     * @param context DSpace context object
     * @param item Item
     * @param is
     *            the stream to create the new bitstream from
     * @param name
     *            is the name of the bundle (ORIGINAL, TEXT, THUMBNAIL)
     * @return Bitstream that is created
     * @throws AuthorizeException if authorization error
     * @throws IOException if IO error
     * @throws SQLException if database error
     */
    public Bitstream createSingleBitstream(Context context, InputStream is, Item item, String name)
            throws AuthorizeException, IOException, SQLException;

    /**
     * Convenience method, calls createSingleBitstream() with name "ORIGINAL"
     *
     * @param context DSpace context object
     * @param item Item
     * @param is
     *            InputStream
     * @return created bitstream
     * @throws AuthorizeException if authorization error
     * @throws IOException if IO error
     * @throws SQLException if database error
     */
    public Bitstream createSingleBitstream(Context context, InputStream is, Item item)
            throws AuthorizeException, IOException, SQLException;

    /**
     * Get all non-internal bitstreams in the item. This is mainly used for
     * auditing for provenance messages and adding format.* DC values. The order
     * is indeterminate.
     * @param context DSpace context object
     * @param item Item
     * @return non-internal bitstreams.
     * @throws SQLException if database error
     */
    public List<Bitstream> getNonInternalBitstreams(Context context, Item item) throws SQLException;

    /**
     * Remove just the DSpace license from an item This is useful to update the
     * current DSpace license, in case the user must accept the DSpace license
     * again (either the item was rejected, or resumed after saving)
     * <p>
     * This method is used by the org.dspace.submit.step.LicenseStep class
     *
     * @param context DSpace context object
     * @param item Item
     * @throws SQLException if database error
     * @throws AuthorizeException if authorization error
     * @throws IOException if IO error
     */
    public void removeDSpaceLicense(Context context, Item item) throws SQLException, AuthorizeException,
            IOException;

    /**
     * Remove all licenses from an item - it was rejected
     *
     * @param context DSpace context object
     * @param item Item
     * @throws SQLException if database error
     * @throws AuthorizeException if authorization error
     * @throws IOException if IO error
     */
    public void removeLicenses(Context context, Item item) throws SQLException, AuthorizeException, IOException;

    /**
     * Withdraw the item from the archive. It is kept in place, and the content
     * and metadata are not deleted, but it is not publicly accessible.
     *
     * @param context DSpace context object
     * @param item Item
     * @throws SQLException if database error
     * @throws AuthorizeException if authorization error
     */
    public void withdraw(Context context, Item item) throws SQLException, AuthorizeException;


    /**
     * Reinstate a withdrawn item
     *
     * @param context DSpace context object
     * @param item Item
     * @throws SQLException if database error
     * @throws AuthorizeException if authorization error
     */
    public void reinstate(Context context, Item item) throws SQLException, AuthorizeException;

    /**
     * Return true if this Collection 'owns' this item
     *
     * @param item Item
     * @param collection
     *            Collection
     * @return true if this Collection owns this item
     */
    public boolean isOwningCollection(Item item, Collection collection);

    /**
     * remove all of the policies for item and replace them with a new list of
     * policies
     *
     * @param context DSpace context object
     * @param item Item
     * @param newpolicies -
     *            this will be all of the new policies for the item and its
     *            contents
     * @throws SQLException if database error
     * @throws AuthorizeException if authorization error
     */
    public void replaceAllItemPolicies(Context context, Item item, List<ResourcePolicy> newpolicies) throws SQLException,
            AuthorizeException;

    /**
     * remove all of the policies for item's bitstreams and bundles and replace
     * them with a new list of policies
     *
     * @param context DSpace context object
     * @param item Item
     * @param newpolicies -
     *            this will be all of the new policies for the bundle and
     *            bitstream contents
     * @throws SQLException if database error
     * @throws AuthorizeException if authorization error
     */
    public void replaceAllBitstreamPolicies(Context context, Item item, List<ResourcePolicy> newpolicies)
            throws SQLException, AuthorizeException;


    /**
     * remove all of the policies for item's bitstreams and bundles that belong
     * to a given Group
     *
     * @param context DSpace context object
     * @param item Item
     * @param group
     *            Group referenced by policies that needs to be removed
     * @throws SQLException if database error
     * @throws AuthorizeException if authorization error
     */
    public void removeGroupPolicies(Context context, Item item, Group group) throws SQLException, AuthorizeException;

    /**
     * remove all policies on an item and its contents, and replace them with
     * the DEFAULT_ITEM_READ and DEFAULT_BITSTREAM_READ policies belonging to
     * the collection.
     *
     * @param context DSpace context object
     * @param item Item
     * @param collection
     *            Collection
     * @throws SQLException if database error
     *             if an SQL error or if no default policies found. It's a bit
     *             draconian, but default policies must be enforced.
     * @throws AuthorizeException if authorization error
     */
    public void inheritCollectionDefaultPolicies(Context context, Item item, Collection collection)
            throws java.sql.SQLException, AuthorizeException;

    public void adjustBundleBitstreamPolicies(Context context, Item item, Collection collection) throws SQLException, AuthorizeException;


    public void adjustItemPolicies(Context context, Item item, Collection collection) throws SQLException, AuthorizeException;

    /**
     * Moves the item from one collection to another one
     *
     * @param context DSpace context object
     * @param item Item
     * @param from Collection to move from
     * @param to Collection to move to
     * @throws SQLException if database error
     * @throws AuthorizeException if authorization error
     * @throws IOException if IO error
     */
    public void move(Context context, Item item, Collection from, Collection to) throws SQLException, AuthorizeException, IOException;

    /**
     * Moves the item from one collection to another one
     *
     * @param context DSpace context object
     * @param item Item
     * @param from Collection to move from
     * @param to Collection to move to
     * @param inheritDefaultPolicies whether to inherit policies from new collection
     * @throws SQLException if database error
     * @throws AuthorizeException if authorization error
     * @throws IOException if IO error
     */
    public void move (Context context, Item item, Collection from, Collection to, boolean inheritDefaultPolicies) throws SQLException, AuthorizeException, IOException;

    /**
     * Check the bundle ORIGINAL to see if there are any uploaded files
     *
     * @param item Item
     * @return true if there is a bundle named ORIGINAL with one or more
     *         bitstreams inside
     * @throws SQLException if database error
     */
    public boolean hasUploadedFiles(Item item) throws SQLException;

    /**
     * Get the collections this item is not in.
     *
     * @param context DSpace context object
     * @param item Item
     * @return the collections this item is not in, if any.
     * @throws SQLException if database error
     */
    public List<Collection> getCollectionsNotLinked(Context context, Item item) throws SQLException;

    /**
     * return TRUE if context's user can edit item, false otherwise
     *
     * @param context DSpace context object
     * @param item Item
     * @return boolean true = current user can edit item
     * @throws SQLException if database error
     */
    public boolean canEdit(Context context, Item item) throws java.sql.SQLException;
  
    /**
     * return TRUE if context's user can create new version of the item, false
     * otherwise.
     * @return boolean true = current user can create new version of the item
     * @throws SQLException
     */
    public boolean canCreateNewVersion(Context context, Item item) throws SQLException;
     
    /**
     * Returns an iterator of Items possessing the passed metadata field, or only
     * those matching the passed value, if value is not Item.ANY
     *
     * @param context DSpace context object
     * @param schema metadata field schema
     * @param element metadata field element
     * @param qualifier metadata field qualifier
     * @param value field value or Item.ANY to match any value
     * @return an iterator over the items matching that authority value
     * @throws SQLException if database error
     * @throws AuthorizeException if authorization error
     * @throws IOException if IO error
     *
     */
    public Iterator<Item> findByMetadataField(Context context,
                                              String schema, String element, String qualifier, String value)
            throws SQLException, AuthorizeException, IOException;

    public Iterator<Item> findByMetadataQuery(Context context, List<List<MetadataField>> listFieldList, List<String> query_op, List<String> query_val, List<UUID> collectionUuids, String regexClause, int offset, int limit)
       throws SQLException, AuthorizeException, IOException;

    /**
     * Find all the items in the archive with a given authority key value
     * in the indicated metadata field.
     *
     * @param context DSpace context object
     * @param schema metadata field schema
     * @param element metadata field element
     * @param qualifier metadata field qualifier
     * @param value the value of authority key to look for
     * @return an iterator over the items matching that authority value
     * @throws SQLException if database error
     * @throws AuthorizeException if authorization error
     * @throws IOException if IO error
     */
    public Iterator<Item> findByAuthorityValue(Context context,
                                               String schema, String element, String qualifier, String value)
            throws SQLException, AuthorizeException, IOException;


    public Iterator<Item> findByMetadataFieldAuthority(Context context, String mdString, String authority) throws SQLException, AuthorizeException;
>>>>>>> a54bf11b

    /**
     * Service method for knowing if this Item should be visible in the item list.
     * Items only show up in the "item list" if the user has READ permission
     * and if the Item isn't flagged as unlisted.
     * @param context context
     * @param item item
     * @return true or false
     */
    public boolean isItemListedForUser(Context context, Item item);

    /**
     * counts items in the given collection
     *
     * @param context DSpace context object
     * @param collection Collection
     * @return total items
     * @throws SQLException if database error
     */
    public int countItems(Context context, Collection collection) throws SQLException;

    /**
     * Find all Items modified since a Date.
     *
     * @param context context
     * @param last Earliest interesting last-modified date.
     * @return iterator over items
     * @throws SQLException if database error
     */
    public Iterator<Item> findByLastModifiedSince(Context context, Date last)
            throws SQLException;

    /**
     * counts items in the given community
     *
     * @param context DSpace context object
     * @param community Community
     * @return total items
     * @throws SQLException if database error
     */
    public int countItems(Context context, Community community) throws SQLException;

    /**
     * counts all items 
     *
     * @param context DSpace context object
     * @return total items
     * @throws SQLException if database error
     */
    int countTotal(Context context) throws SQLException;

     /**
     * counts all items not in archive
     *
     * @param context DSpace context object
     * @return total items
     * @throws SQLException if database error
     */
    int countNotArchivedItems(Context context) throws SQLException;

     /**
     * counts all withdrawn items
     *
     * @param context DSpace context object
     * @return total items
     * @throws SQLException if database error
     */
    int countWithdrawnItems(Context context) throws SQLException;

	/**
	 * Check if the supplied item is an inprogress submission
	 * @param context
	 * @param item
	 * @return <code>true</code> if the item is linked to a workspaceitem or workflowitem
	 */
    boolean isInProgressSubmission(Context context, Item item) throws SQLException;
}<|MERGE_RESOLUTION|>--- conflicted
+++ resolved
@@ -30,51 +30,6 @@
  */
 public interface ItemService extends DSpaceObjectService<Item>, DSpaceObjectLegacySupportService<Item>
 {
-<<<<<<< HEAD
-    private static Logger log = Logger.getLogger(ItemService.class);
-
-    public static Thumbnail getThumbnail(Context context, int itemId, boolean requireOriginal) throws SQLException
-    {
-        ItemDAO dao = ItemDAOFactory.getInstance(context);
-
-        Bitstream thumbBitstream = null;
-        Bitstream primaryBitstream = dao.getPrimaryBitstream(itemId, "ORIGINAL");
-        if (primaryBitstream != null)
-        {
-            if (primaryBitstream.getFormat().getMIMEType().equals("text/html"))
-            {
-                return null;
-            }
-
-            thumbBitstream = dao.getNamedBitstream(itemId, "THUMBNAIL", primaryBitstream.getName() + ".jpg");
-        }
-        else
-        {
-            if (requireOriginal)
-            {
-                primaryBitstream = dao.getFirstBitstream(itemId, "ORIGINAL");
-            }
-            
-            thumbBitstream   = dao.getFirstBitstream(itemId, "THUMBNAIL");
-        }
-
-        if (thumbBitstream != null)
-        {
-            return new Thumbnail(thumbBitstream, primaryBitstream);
-        }
-
-        return null;
-    }
-
-    public static String getFirstMetadataValue(Item item, String metadataKey) {
-        Metadatum[] Metadatum = item.getMetadataByMetadataString(metadataKey);
-        if(Metadatum.length > 0) {
-            return Metadatum[0].value;
-        } else {
-            return "";
-        }
-    }
-=======
     public Thumbnail getThumbnail(Context context, Item item, boolean requireOriginal) throws SQLException;
 
     /**
@@ -540,7 +495,6 @@
 
 
     public Iterator<Item> findByMetadataFieldAuthority(Context context, String mdString, String authority) throws SQLException, AuthorizeException;
->>>>>>> a54bf11b
 
     /**
      * Service method for knowing if this Item should be visible in the item list.
