--- conflicted
+++ resolved
@@ -9,6 +9,7 @@
 
 import java.io.IOException;
 import java.sql.SQLException;
+import java.util.Iterator;
 import java.util.List;
 
 import org.dspace.authorize.AuthorizeException;
@@ -17,14 +18,6 @@
 import org.dspace.content.MetadataValue;
 import org.dspace.core.Context;
 
-<<<<<<< HEAD
-=======
-import java.io.IOException;
-import java.sql.SQLException;
-import java.util.Iterator;
-import java.util.List;
-
->>>>>>> f6af76c6
 /**
  * Service interface class for the MetadataValue object.
  * The implementation of this class is responsible for all business logic calls for the MetadataValue object and is autowired by spring
