--- conflicted
+++ resolved
@@ -12,7 +12,6 @@
 import java.util.LinkedList;
 import java.util.List;
 
-<<<<<<< HEAD
 import javax.persistence.Column;
 import javax.persistence.Entity;
 import javax.persistence.FetchType;
@@ -26,9 +25,6 @@
 
 import org.apache.log4j.Logger;
 import org.dspace.browse.BrowsableDSpaceObject;
-=======
-import org.apache.commons.collections.CollectionUtils;
->>>>>>> 1b5ada2d
 import org.dspace.content.factory.ContentServiceFactory;
 import org.dspace.content.service.BundleService;
 import org.dspace.content.service.DSpaceObjectService;
@@ -258,8 +254,8 @@
         }
         return bundleService;
     }
-<<<<<<< HEAD
-	@Override
+
+    @Override
 	public String getTypeText() {
 		return Constants.typeText[Constants.BUNDLE];
 	}
@@ -283,7 +279,4 @@
 		}
 		return null;
 	}
-
-=======
->>>>>>> 1b5ada2d
 }