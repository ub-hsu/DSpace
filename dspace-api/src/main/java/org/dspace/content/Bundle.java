/**
 * The contents of this file are subject to the license and copyright
 * detailed in the LICENSE and NOTICE files at the root of the source
 * tree and available online at
 *
 * http://www.dspace.org/license/
 */
package org.dspace.content;

import java.sql.SQLException;
import java.util.*;

import org.dspace.content.factory.ContentServiceFactory;
import org.dspace.content.service.BundleService;
import org.dspace.core.Constants;
import org.dspace.core.Context;
import org.hibernate.proxy.HibernateProxyHelper;

import javax.persistence.*;

/**
 * Class representing bundles of bitstreams stored in the DSpace system
 * <P>
 * The corresponding Bitstream objects are loaded into memory. At present, there
 * is no metadata associated with bundles - they are simple containers. Thus,
 * the <code>update</code> method doesn't do much yet. Creating, adding or
 * removing bitstreams has instant effect in the database.
 * 
 * @author Robert Tansley
 * @version $Revision$
 */
@Entity
@Table(name="bundle")
public class Bundle extends DSpaceObject implements DSpaceObjectLegacySupport
{
    @Column(name="bundle_id", insertable = false, updatable = false)
    private Integer legacyId;

    @OneToOne
    @JoinColumn(name = "primary_bitstream_id")
    private Bitstream primaryBitstream;

    @ManyToMany(fetch = FetchType.LAZY)
    @JoinTable(
            name="bundle2bitstream",
            joinColumns={@JoinColumn(name="bundle_id") },
            inverseJoinColumns={@JoinColumn(name="bitstream_id") }
    )
    @OrderColumn(name="bitstream_order")
    private final List<Bitstream> bitstreams = new ArrayList<>();

    @ManyToMany(fetch = FetchType.LAZY)
    @JoinTable(
            name = "item2bundle",
            joinColumns = {@JoinColumn(name = "bundle_id", referencedColumnName = "uuid") },
            inverseJoinColumns = {@JoinColumn(name = "item_id", referencedColumnName = "uuid") }
    )
    private final List<Item> items = new ArrayList<>();

    @Transient
    protected transient BundleService bundleService;

    /**
     * Protected constructor, create object using:
     * {@link org.dspace.content.service.BundleService#create(Context, Item, String)}
     *
     */
    protected Bundle()
    {
    }

    @Override
    public Integer getLegacyId() {
        return legacyId;
    }

    /**
     * Get the name of the bundle
     * 
     * @return name of the bundle (ORIGINAL, TEXT, THUMBNAIL) or NULL if not set
     */
    @Override
    public String getName()
    {
        return getBundleService().getMetadataFirstValue(this, MetadataSchema.DC_SCHEMA, "title", null, Item.ANY);
    }

    /**
     * Set the name of the bundle
     * 
     * @param context context
     * @param name
     *            string name of the bundle (ORIGINAL, TEXT, THUMBNAIL) are the
     *            values currently used
     * @throws SQLException if database error
     */
    public void setName(Context context, String name) throws SQLException
    {
        getBundleService().setMetadataSingleValue(context, this, MetadataSchema.DC_SCHEMA, "title", null, null, name);
    }

    /**
     * Get the primary bitstream ID of the bundle
     * 
     * @return primary bitstream ID or -1 if not set
     */
    public Bitstream getPrimaryBitstream()
    {
        return primaryBitstream;
    }

    /**
     * Set the primary bitstream ID of the bundle
     * 
     * @param bitstream
     *            primary bitstream (e.g. index html file)
     */
    public void setPrimaryBitstreamID(Bitstream bitstream)
    {
        primaryBitstream = bitstream;
        setModified();
    }

    /**
     * Unset the primary bitstream ID of the bundle
     */
    public void unsetPrimaryBitstreamID()
    {
    	primaryBitstream = null;
    }
    
    /**
     * Get the bitstreams in this bundle
     * 
     * @return the bitstreams
     */
    public List<Bitstream> getBitstreams() {
        return bitstreams;
    }

    void addBitstream(Bitstream bitstream){
        bitstreams.add(bitstream);
    }

    /**
     * Get the items this bundle appears in
     * 
     * @return array of <code>Item</code> s this bundle appears in
     */
    public List<Item> getItems() {
        return items;
    }

    void removeItem(Item item) {
        getItems().remove(item);
    }

    /**
     * Set the item this bundle appears in
     *
<<<<<<< HEAD
     * @param assetstore corresponds to an assetstore in dspace.cfg
     * @param bitstreamPath the path and filename relative to the assetstore 
     * @return  the newly created bitstream
     * @throws IOException
     * @throws SQLException
     */
    public Bitstream registerBitstream(int assetstore, String bitstreamPath)
        throws AuthorizeException, IOException, SQLException
    {
        // check authorisation
        AuthorizeManager.authorizeAction(ourContext, this, Constants.ADD);

        Bitstream b = Bitstream.register(ourContext, assetstore, bitstreamPath, true);

        // FIXME: Set permissions for bitstream

        addBitstream(b);
        return b;
    }

    /**
     * Add an existing bitstream to this bundle
     * 
     * @param b
     *            the bitstream to add
     */
    public void addBitstream(Bitstream b) throws SQLException,
            AuthorizeException
    {
        // Check authorisation
        AuthorizeManager.authorizeAction(ourContext, this, Constants.ADD);

        log.info(LogManager.getHeader(ourContext, "add_bitstream", "bundle_id="
                + getID() + ",bitstream_id=" + b.getID()));

        // First check that the bitstream isn't already in the list
        for (int i = 0; i < bitstreams.size(); i++)
        {
            Bitstream existing = (Bitstream) bitstreams.get(i);

            if (b.getID() == existing.getID())
            {
                // Bitstream is already there; no change
                return;
            }
        }

        // Add the bitstream object
        bitstreams.add(b);

        ourContext.addEvent(new Event(Event.ADD, Constants.BUNDLE, getID(), 
                Constants.BITSTREAM, b.getID(), String.valueOf(b.getSequenceID()),
                getIdentifiers(ourContext)));

        // copy authorization policies from bundle to bitstream
        // FIXME: multiple inclusion is affected by this...
        AuthorizeManager.inheritPolicies(ourContext, this, b);

        //Determine the current highest bitstream order in our bundle2bitstream table 
        //This will always append a newly added bitstream as the last one 
        int bitstreamOrder = 0;  //bitstream order starts at '0' index
        TableRow tableRow = DatabaseManager.querySingle(ourContext, "SELECT MAX(bitstream_order) as max_value FROM bundle2bitstream WHERE bundle_id=?", getID());
        if(tableRow != null){
            bitstreamOrder = tableRow.getIntColumn("max_value") + 1;
        }

        // Add the mapping row to the database
        TableRow mappingRow = DatabaseManager.row("bundle2bitstream");
        mappingRow.setColumn("bundle_id", getID());
        mappingRow.setColumn("bitstream_id", b.getID());
        mappingRow.setColumn("bitstream_order", bitstreamOrder);
        DatabaseManager.insert(ourContext, mappingRow);
    }

    /**
     * Changes bitstream order according to the array
     * @param bitstreamIds the identifiers in the order they are to be set
     * @throws SQLException when an SQL error has occurred (querying DSpace)
     * @throws AuthorizeException If the user can't make the changes
=======
     * @return array of <code>Item</code> s this bundle appears in
>>>>>>> a54bf11b
     */
    void addItem(Item item) {
        getItems().add(item);
    }

    @Override
    public boolean equals(Object obj) {
        if (obj == null)
        {
            return false;
        }
        Class<?> objClass = HibernateProxyHelper.getClassWithoutInitializingProxy(obj);
        if (this.getClass() != objClass)
        {
            return false;
        }
        final Bundle other = (Bundle) obj;
        if (this.getType() != other.getType())
        {
            return false;
        }
        if(!this.getID().equals(other.getID()))
        {
            return false;
        }
        return true;
    }

    @Override
    public int hashCode()
    {
        int hash = 5;
        hash += 71 * hash + getType();
        hash += 71 * hash + getID().hashCode();
        return hash;
    }


    /**
     * return type found in Constants
     * @return bundle type
     */
    @Override
    public int getType()
    {
        return Constants.BUNDLE;
    }

    private BundleService getBundleService()
    {
        if(bundleService == null)
        {
            bundleService = ContentServiceFactory.getInstance().getBundleService();
        }
        return bundleService;
    }

<<<<<<< HEAD
    public List<ResourcePolicy> getBundlePolicies() throws SQLException
    {
        return AuthorizeManager.getPolicies(ourContext, this);
    }

    public List<ResourcePolicy> getBitstreamPolicies() throws SQLException
    {
        List<ResourcePolicy> list = new ArrayList<ResourcePolicy>();
        if (bitstreams != null && bitstreams.size() > 0)
        {
            for (Bitstream bs : bitstreams)
            {
                list.addAll(AuthorizeManager.getPolicies(ourContext, bs));
            }
        }
        return list;
    }
    
    public DSpaceObject getAdminObject(int action) throws SQLException
    {
        DSpaceObject adminObject = null;
        Item[] items = getItems();
        Item item = null;
        Collection collection = null;
        Community community = null;
        if (items != null && items.length > 0)
        {
            item = items[0];
            collection = item.getOwningCollection();
            if (collection != null)
            {
                Community[] communities = collection.getCommunities();
                if (communities != null && communities.length > 0)
                {
                    community = communities[0];
                }
            }
        }
        switch (action)
        {
        case Constants.REMOVE:
            if (AuthorizeConfiguration.canItemAdminPerformBitstreamDeletion())
            {
                adminObject = item;
            }
            else if (AuthorizeConfiguration.canCollectionAdminPerformBitstreamDeletion())
            {
                adminObject = collection;
            }
            else if (AuthorizeConfiguration
                    .canCommunityAdminPerformBitstreamDeletion())
            {
                adminObject = community;
            }
            break;
        case Constants.ADD:
            if (AuthorizeConfiguration.canItemAdminPerformBitstreamCreation())
            {
                adminObject = item;
            }
            else if (AuthorizeConfiguration
                    .canCollectionAdminPerformBitstreamCreation())
            {
                adminObject = collection;
            }
            else if (AuthorizeConfiguration
                    .canCommunityAdminPerformBitstreamCreation())
            {
                adminObject = community;
            }
            break;

        default:
            adminObject = this;
            break;
        }
        return adminObject;
    }
    
    public DSpaceObject getParentObject() throws SQLException
    {
        Item[] items = getItems();
       
        if (items != null && (items.length > 0 && items[0] != null))
        {
            return items[0];
        }
        else
        {
            return null;
        }
    }
    
    public String getTypeText() {
        return Constants.typeText[Constants.BUNDLE];
    }
    
    /**
     * Method that updates the last modified date of the item
     * The modified boolean will be set to true and the actual date update will occur on item.update().
     */
    public void updateLastModified()
    {
        modified = true;
    }
    
    /**
     * Create a new bitstream in this bundle. This method is for registering
     * bitstreams.
     *
     * @param assetstore corresponds to an assetstore in dspace.cfg
     * @param bitstreamPath the path and filename relative to the assetstore 
     * @return  the newly created bitstream
     * @throws IOException
     * @throws SQLException
     */
    public Bitstream registerBitstream(int assetstore, String bitstreamPath, boolean computeMD5)
        throws AuthorizeException, IOException, SQLException
    {
        // check authorisation
        AuthorizeManager.authorizeAction(ourContext, this, Constants.ADD);

        Bitstream b = Bitstream.register(ourContext, assetstore, bitstreamPath, computeMD5);

        // FIXME: Set permissions for bitstream

        addBitstream(b);
        return b;
    }
=======
>>>>>>> a54bf11b
}<|MERGE_RESOLUTION|>--- conflicted
+++ resolved
@@ -158,89 +158,7 @@
     /**
      * Set the item this bundle appears in
      *
-<<<<<<< HEAD
-     * @param assetstore corresponds to an assetstore in dspace.cfg
-     * @param bitstreamPath the path and filename relative to the assetstore 
-     * @return  the newly created bitstream
-     * @throws IOException
-     * @throws SQLException
-     */
-    public Bitstream registerBitstream(int assetstore, String bitstreamPath)
-        throws AuthorizeException, IOException, SQLException
-    {
-        // check authorisation
-        AuthorizeManager.authorizeAction(ourContext, this, Constants.ADD);
-
-        Bitstream b = Bitstream.register(ourContext, assetstore, bitstreamPath, true);
-
-        // FIXME: Set permissions for bitstream
-
-        addBitstream(b);
-        return b;
-    }
-
-    /**
-     * Add an existing bitstream to this bundle
-     * 
-     * @param b
-     *            the bitstream to add
-     */
-    public void addBitstream(Bitstream b) throws SQLException,
-            AuthorizeException
-    {
-        // Check authorisation
-        AuthorizeManager.authorizeAction(ourContext, this, Constants.ADD);
-
-        log.info(LogManager.getHeader(ourContext, "add_bitstream", "bundle_id="
-                + getID() + ",bitstream_id=" + b.getID()));
-
-        // First check that the bitstream isn't already in the list
-        for (int i = 0; i < bitstreams.size(); i++)
-        {
-            Bitstream existing = (Bitstream) bitstreams.get(i);
-
-            if (b.getID() == existing.getID())
-            {
-                // Bitstream is already there; no change
-                return;
-            }
-        }
-
-        // Add the bitstream object
-        bitstreams.add(b);
-
-        ourContext.addEvent(new Event(Event.ADD, Constants.BUNDLE, getID(), 
-                Constants.BITSTREAM, b.getID(), String.valueOf(b.getSequenceID()),
-                getIdentifiers(ourContext)));
-
-        // copy authorization policies from bundle to bitstream
-        // FIXME: multiple inclusion is affected by this...
-        AuthorizeManager.inheritPolicies(ourContext, this, b);
-
-        //Determine the current highest bitstream order in our bundle2bitstream table 
-        //This will always append a newly added bitstream as the last one 
-        int bitstreamOrder = 0;  //bitstream order starts at '0' index
-        TableRow tableRow = DatabaseManager.querySingle(ourContext, "SELECT MAX(bitstream_order) as max_value FROM bundle2bitstream WHERE bundle_id=?", getID());
-        if(tableRow != null){
-            bitstreamOrder = tableRow.getIntColumn("max_value") + 1;
-        }
-
-        // Add the mapping row to the database
-        TableRow mappingRow = DatabaseManager.row("bundle2bitstream");
-        mappingRow.setColumn("bundle_id", getID());
-        mappingRow.setColumn("bitstream_id", b.getID());
-        mappingRow.setColumn("bitstream_order", bitstreamOrder);
-        DatabaseManager.insert(ourContext, mappingRow);
-    }
-
-    /**
-     * Changes bitstream order according to the array
-     * @param bitstreamIds the identifiers in the order they are to be set
-     * @throws SQLException when an SQL error has occurred (querying DSpace)
-     * @throws AuthorizeException If the user can't make the changes
-=======
      * @return array of <code>Item</code> s this bundle appears in
->>>>>>> a54bf11b
      */
     void addItem(Item item) {
         getItems().add(item);
@@ -298,136 +216,4 @@
         return bundleService;
     }
 
-<<<<<<< HEAD
-    public List<ResourcePolicy> getBundlePolicies() throws SQLException
-    {
-        return AuthorizeManager.getPolicies(ourContext, this);
-    }
-
-    public List<ResourcePolicy> getBitstreamPolicies() throws SQLException
-    {
-        List<ResourcePolicy> list = new ArrayList<ResourcePolicy>();
-        if (bitstreams != null && bitstreams.size() > 0)
-        {
-            for (Bitstream bs : bitstreams)
-            {
-                list.addAll(AuthorizeManager.getPolicies(ourContext, bs));
-            }
-        }
-        return list;
-    }
-    
-    public DSpaceObject getAdminObject(int action) throws SQLException
-    {
-        DSpaceObject adminObject = null;
-        Item[] items = getItems();
-        Item item = null;
-        Collection collection = null;
-        Community community = null;
-        if (items != null && items.length > 0)
-        {
-            item = items[0];
-            collection = item.getOwningCollection();
-            if (collection != null)
-            {
-                Community[] communities = collection.getCommunities();
-                if (communities != null && communities.length > 0)
-                {
-                    community = communities[0];
-                }
-            }
-        }
-        switch (action)
-        {
-        case Constants.REMOVE:
-            if (AuthorizeConfiguration.canItemAdminPerformBitstreamDeletion())
-            {
-                adminObject = item;
-            }
-            else if (AuthorizeConfiguration.canCollectionAdminPerformBitstreamDeletion())
-            {
-                adminObject = collection;
-            }
-            else if (AuthorizeConfiguration
-                    .canCommunityAdminPerformBitstreamDeletion())
-            {
-                adminObject = community;
-            }
-            break;
-        case Constants.ADD:
-            if (AuthorizeConfiguration.canItemAdminPerformBitstreamCreation())
-            {
-                adminObject = item;
-            }
-            else if (AuthorizeConfiguration
-                    .canCollectionAdminPerformBitstreamCreation())
-            {
-                adminObject = collection;
-            }
-            else if (AuthorizeConfiguration
-                    .canCommunityAdminPerformBitstreamCreation())
-            {
-                adminObject = community;
-            }
-            break;
-
-        default:
-            adminObject = this;
-            break;
-        }
-        return adminObject;
-    }
-    
-    public DSpaceObject getParentObject() throws SQLException
-    {
-        Item[] items = getItems();
-       
-        if (items != null && (items.length > 0 && items[0] != null))
-        {
-            return items[0];
-        }
-        else
-        {
-            return null;
-        }
-    }
-    
-    public String getTypeText() {
-        return Constants.typeText[Constants.BUNDLE];
-    }
-    
-    /**
-     * Method that updates the last modified date of the item
-     * The modified boolean will be set to true and the actual date update will occur on item.update().
-     */
-    public void updateLastModified()
-    {
-        modified = true;
-    }
-    
-    /**
-     * Create a new bitstream in this bundle. This method is for registering
-     * bitstreams.
-     *
-     * @param assetstore corresponds to an assetstore in dspace.cfg
-     * @param bitstreamPath the path and filename relative to the assetstore 
-     * @return  the newly created bitstream
-     * @throws IOException
-     * @throws SQLException
-     */
-    public Bitstream registerBitstream(int assetstore, String bitstreamPath, boolean computeMD5)
-        throws AuthorizeException, IOException, SQLException
-    {
-        // check authorisation
-        AuthorizeManager.authorizeAction(ourContext, this, Constants.ADD);
-
-        Bitstream b = Bitstream.register(ourContext, assetstore, bitstreamPath, computeMD5);
-
-        // FIXME: Set permissions for bitstream
-
-        addBitstream(b);
-        return b;
-    }
-=======
->>>>>>> a54bf11b
 }