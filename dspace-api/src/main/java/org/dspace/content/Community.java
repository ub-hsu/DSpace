/**
 * The contents of this file are subject to the license and copyright
 * detailed in the LICENSE and NOTICE files at the root of the source
 * tree and available online at
 *
 * http://www.dspace.org/license/
 */
package org.dspace.content;

import org.apache.commons.lang.builder.HashCodeBuilder;
import org.apache.commons.lang3.StringUtils;
import org.apache.log4j.Logger;
import org.dspace.app.util.AuthorizeUtil;
import org.dspace.authorize.AuthorizeConfiguration;
import org.dspace.authorize.AuthorizeException;
import org.dspace.authorize.AuthorizeManager;
import org.dspace.authorize.ResourcePolicy;
import org.dspace.browse.ItemCountException;
import org.dspace.browse.ItemCounter;
import org.dspace.core.*;
import org.dspace.discovery.IGlobalSearchResult;
import org.dspace.eperson.Group;
import org.dspace.event.Event;
import org.dspace.handle.HandleManager;
import org.dspace.storage.rdbms.DatabaseManager;
import org.dspace.storage.rdbms.TableRow;
import org.dspace.storage.rdbms.TableRowIterator;

import java.io.IOException;
import java.io.InputStream;
import java.sql.SQLException;
import java.util.*;
import java.util.StringTokenizer;

/**
 * Class representing a community
 * <P>
 * The community's metadata (name, introductory text etc.) is loaded into'
 * memory. Changes to this metadata are only reflected in the database after
 * <code>update</code> is called.
 * 
 * @author Robert Tansley
 * @version $Revision$
 */
public class Community extends DSpaceObject implements IGlobalSearchResult
{
    /** log4j category */
    private static final Logger log = Logger.getLogger(Community.class);

    /** The table row corresponding to this item */
    private final TableRow communityRow;

    /** The logo bitstream */
    private Bitstream logo;

    /** Handle, if any */
    private String handle;

    /** Flag set when data is modified, for events */
    private boolean modified;

    /** The default group of administrators */
    private Group admins;

    // Keys for accessing Community metadata
    public static final String COPYRIGHT_TEXT = "copyright_text";
    public static final String INTRODUCTORY_TEXT = "introductory_text";
    public static final String SHORT_DESCRIPTION = "short_description";
    public static final String SIDEBAR_TEXT = "side_bar_text";

    /**
     * Construct a community object from a database row.
     * 
     * @param context
     *            the context this object exists in
     * @param row
     *            the corresponding row in the table
     */
    Community(Context context, TableRow row) throws SQLException
    {
        super(context);

        // Ensure that my TableRow is typed.
        if (null == row.getTable())
            row.setTable("community");

        communityRow = row;

        // Get the logo bitstream
        if (communityRow.isColumnNull("logo_bitstream_id"))
        {
            logo = null;
        }
        else
        {
            logo = Bitstream.find(ourContext, communityRow
                    .getIntColumn("logo_bitstream_id"));
        }

        // Get our Handle if any
        handle = HandleManager.findHandle(context, this);

        // Cache ourselves
        context.cache(this, row.getIntColumn("community_id"));

        modified = false;

        admins = groupFromColumn("admin");

        clearDetails();
    }

    /**
     * Get a community from the database. Loads in the metadata
     * 
     * @param context
     *            DSpace context object
     * @param id
     *            ID of the community
     * 
     * @return the community, or null if the ID is invalid.
     */
    public static Community find(Context context, int id) throws SQLException
    {
        // First check the cache
        Community fromCache = (Community) context
                .fromCache(Community.class, id);

        if (fromCache != null)
        {
            return fromCache;
        }

        TableRow row = DatabaseManager.find(context, "community", id);

        if (row == null)
        {
            if (log.isDebugEnabled())
            {
                log.debug(LogManager.getHeader(context, "find_community",
                        "not_found,community_id=" + id));
            }

            return null;
        }
        else
        {
            if (log.isDebugEnabled())
            {
                log.debug(LogManager.getHeader(context, "find_community",
                        "community_id=" + id));
            }

            return new Community(context, row);
        }
    }

    /**
     * Create a new top-level community, with a new ID.
     * 
     * @param context
     *            DSpace context object
     * 
     * @return the newly created community
     */
    public static Community create(Community parent, Context context)
            throws SQLException, AuthorizeException
    {
        return create(parent, context, null);
    }

    /**
     * Create a new top-level community, with a new ID.
     *
     * @param context
     *            DSpace context object
     * @param handle the pre-determined Handle to assign to the new community
     *
     * @return the newly created community
     */
    public static Community create(Community parent, Context context, String handle)
            throws SQLException, AuthorizeException
    {
        if (!(AuthorizeManager.isAdmin(context) ||
              (parent != null && AuthorizeManager.authorizeActionBoolean(context, parent, Constants.ADD))))
        {
            throw new AuthorizeException(
                    "Only administrators can create communities");
        }

        TableRow row = DatabaseManager.create(context, "community");
        Community c = new Community(context, row);
        
        try
        {
            c.handle = (handle == null) ?
                       HandleManager.createHandle(context, c) :
                       HandleManager.createHandle(context, c, handle);
        }
        catch(IllegalStateException ie)
        {
            //If an IllegalStateException is thrown, then an existing object is already using this handle
            //Remove the community we just created -- as it is incomplete
            try
            {
                if(c!=null)
                {
                    c.delete();
                }
            } catch(Exception e) { }

            //pass exception on up the chain
            throw ie;
        }

        if(parent != null)
        {
            parent.addSubcommunity(c);
        }

        // create the default authorization policy for communities
        // of 'anonymous' READ
        Group anonymousGroup = Group.find(context, 0);

        ResourcePolicy myPolicy = ResourcePolicy.create(context);
        myPolicy.setResource(c);
        myPolicy.setAction(Constants.READ);
        myPolicy.setGroup(anonymousGroup);
        myPolicy.update();

        context.addEvent(new Event(Event.CREATE, Constants.COMMUNITY, c.getID(), 
                c.handle, c.getIdentifiers(context)));

        // if creating a top-level Community, simulate an ADD event at the Site.
        if (parent == null)
        {
            context.addEvent(new Event(Event.ADD, Constants.SITE, Site.SITE_ID, 
                    Constants.COMMUNITY, c.getID(), c.handle, 
                    c.getIdentifiers(context)));
        }

        log.info(LogManager.getHeader(context, "create_community",
                "community_id=" + row.getIntColumn("community_id"))
                + ",handle=" + c.handle);

        return c;
    }

    /**
     * Get a list of all communities in the system. These are alphabetically
     * sorted by community name.
     * 
     * @param context
     *            DSpace context object
     * 
     * @return the communities in the system
     */
    public static Community[] findAll(Context context) throws SQLException
    {
        TableRowIterator tri = null;
        try {
            String query = "SELECT c.* FROM community c " +
                    "LEFT JOIN metadatavalue m on (m.resource_id = c.community_id and m.resource_type_id = ? and m.metadata_field_id = ?) ";
            if(DatabaseManager.isOracle()){
                query += " ORDER BY cast(m.text_value as varchar2(128))";
            }else{
                query += " ORDER BY m.text_value";
            }

            tri = DatabaseManager.query(context,
                    query,
                    Constants.COMMUNITY,
                    MetadataField.findByElement(context, MetadataSchema.find(context, MetadataSchema.DC_SCHEMA).getSchemaID(), "title", null).getFieldID()
            );
        } catch (SQLException e) {
            log.error("Find all Communities - ",e);
            throw e;
        }

        List<Community> communities = new ArrayList<Community>();

        try
        {
            while (tri.hasNext())
            {
                TableRow row = tri.next();

                // First check the cache
                Community fromCache = (Community) context.fromCache(
                        Community.class, row.getIntColumn("community_id"));

                if (fromCache != null)
                {
                    communities.add(fromCache);
                }
                else
                {
                    communities.add(new Community(context, row));
                }
            }
        }
        finally
        {
            // close the TableRowIterator to free up resources
            if (tri != null)
            {
                tri.close();
            }
        }

        Community[] communityArray = new Community[communities.size()];
        communityArray = (Community[]) communities.toArray(communityArray);

        return communityArray;
    }

    /**
     * Get a list of all top-level communities in the system. These are
     * alphabetically sorted by community name. A top-level community is one
     * without a parent community.
     * 
     * @param context
     *            DSpace context object
     * 
     * @return the top-level communities in the system
     */
    public static Community[] findAllTop(Context context) throws SQLException
    {
        // get all communities that are not children
        TableRowIterator tri = null;
        try {
            String query = "SELECT c.* FROM community c  "
                    + "LEFT JOIN metadatavalue m on (m.resource_id = c.community_id and m.resource_type_id = ? and m.metadata_field_id = ?) "
                    + "WHERE NOT c.community_id IN (SELECT child_comm_id FROM community2community) ";
            if(DatabaseManager.isOracle()){
                query += " ORDER BY cast(m.text_value as varchar2(128))";
            }else{
                query += " ORDER BY m.text_value";
            }
            tri = DatabaseManager.query(context,
                    query,
                    Constants.COMMUNITY,
                    MetadataField.findByElement(context, MetadataSchema.find(context, MetadataSchema.DC_SCHEMA).getSchemaID(), "title", null).getFieldID()
            );
        } catch (SQLException e) {
            log.error("Find all Top Communities - ",e);
            throw e;
        }

        List<Community> topCommunities = new ArrayList<Community>();

        try
        {
            while (tri.hasNext())
            {
                TableRow row = tri.next();

                // First check the cache
                Community fromCache = (Community) context.fromCache(
                        Community.class, row.getIntColumn("community_id"));

                if (fromCache != null)
                {
                    topCommunities.add(fromCache);
                }
                else
                {
                    topCommunities.add(new Community(context, row));
                }
            }
        }
        finally
        {
            // close the TableRowIterator to free up resources
            if (tri != null)
            {
                tri.close();
            }
        }

        Community[] communityArray = new Community[topCommunities.size()];
        communityArray = (Community[]) topCommunities.toArray(communityArray);

        return communityArray;
    }

    /**
     * Get the internal ID of this collection
     * 
     * @return the internal identifier
     */
    public int getID()
    {
        return communityRow.getIntColumn("community_id");
    }

    /**
     * @see org.dspace.content.DSpaceObject#getHandle()
     */
    public String getHandle()
    {
        if(handle == null) {
        	try {
				handle = HandleManager.findHandle(this.ourContext, this);
			} catch (SQLException e) {
				// TODO Auto-generated catch block
				//e.printStackTrace();
			}
        }
    	return handle;
    }

    /**
     * Get the value of a metadata field
     * 
     * @param field
     *            the name of the metadata field to get
     * 
     * @return the value of the metadata field
     * 
     * @exception IllegalArgumentException
     *                if the requested metadata field doesn't exist
     */
    @Deprecated
    public String getMetadata(String field)
    {
        String[] MDValue = getMDValueByLegacyField(field);
        String value = getMetadataFirstValue(MDValue[0], MDValue[1], MDValue[2], Item.ANY);
        return value == null ? "" : value;
    }

    /**
     * Set a metadata value
     * 
     * @param field
     *            the name of the metadata field to get
     * @param value
     *            value to set the field to
     * 
     * @exception IllegalArgumentException
     *                if the requested metadata field doesn't exist
     * @exception MissingResourceException
     */
    @Deprecated
    public void setMetadata(String field, String value) throws MissingResourceException {
        if ((field.trim()).equals("name")
                && (value == null || value.trim().equals("")))
        {
            try
            {
                value = I18nUtil.getMessage("org.dspace.workflow.WorkflowManager.untitled");
            }
            catch (MissingResourceException e)
            {
                value = "Untitled";
            }
        }

        String[] MDValue = getMDValueByLegacyField(field);

        /*
         * Set metadata field to null if null
         * and trim strings to eliminate excess
         * whitespace.
         */
        if(value == null)
        {
            clearMetadata(MDValue[0], MDValue[1], MDValue[2], Item.ANY);
            modifiedMetadata = true;
        }
        else
        {
            setMetadataSingleValue(MDValue[0], MDValue[1], MDValue[2], null, value);
        }

        addDetails(field);
    }

    public String getName()
    {
        String value = getMetadataFirstValue(MetadataSchema.DC_SCHEMA, "title", null, Item.ANY);
        return value == null ? "" : value;
    }

    /**
     * Get the logo for the community. <code>null</code> is return if the
     * community does not have a logo.
     * 
     * @return the logo of the community, or <code>null</code>
     */
    public Bitstream getLogo()
    {
        return logo;
    }

    /**
     * Give the community a logo. Passing in <code>null</code> removes any
     * existing logo. You will need to set the format of the new logo bitstream
     * before it will work, for example to "JPEG". Note that
     * <code>update(/code> will need to be called for the change to take
     * effect.  Setting a logo and not calling <code>update</code> later may
     * result in a previous logo lying around as an "orphaned" bitstream.
     *
     * @param  is   the stream to use as the new logo
     *
     * @return   the new logo bitstream, or <code>null</code> if there is no
     *           logo (<code>null</code> was passed in)
     */
    public Bitstream setLogo(InputStream is) throws AuthorizeException,
            IOException, SQLException
    {
        // Check authorisation
        // authorized to remove the logo when DELETE rights
        // authorized when canEdit
        if (!((is == null) && AuthorizeManager.authorizeActionBoolean(
                ourContext, this, Constants.DELETE)))
        {
            canEdit();
        }

        // First, delete any existing logo
        if (logo != null)
        {
            log.info(LogManager.getHeader(ourContext, "remove_logo",
                    "community_id=" + getID()));
            communityRow.setColumnNull("logo_bitstream_id");
            logo.delete();
            logo = null;
        }

        if (is != null)
        {
            Bitstream newLogo = Bitstream.create(ourContext, is);
            communityRow.setColumn("logo_bitstream_id", newLogo.getID());
            logo = newLogo;

            // now create policy for logo bitstream
            // to match our READ policy
            List<ResourcePolicy> policies = AuthorizeManager.getPoliciesActionFilter(ourContext, this, Constants.READ);
            AuthorizeManager.addPolicies(ourContext, policies, newLogo);

            log.info(LogManager.getHeader(ourContext, "set_logo",
                    "community_id=" + getID() + "logo_bitstream_id="
                            + newLogo.getID()));
        }

        modified = true;
        return logo;
    }

    /**
     * Update the community metadata (including logo) to the database.
     */
    public void update() throws SQLException, AuthorizeException
    {
        // Check authorisation
        canEdit();

        log.info(LogManager.getHeader(ourContext, "update_community",
                "community_id=" + getID()));

        DatabaseManager.update(ourContext, communityRow);

        if (modified)
        {
            ourContext.addEvent(new Event(Event.MODIFY, Constants.COMMUNITY, 
                    getID(), null, getIdentifiers(ourContext)));
            modified = false;
        }
        if (modifiedMetadata)
        {
            updateMetadata();
            clearDetails();
        }
    }

    /**
     * Create a default administrators group if one does not already exist.
     * Returns either the newly created group or the previously existing one.
     * Note that other groups may also be administrators.
     * 
     * @return the default group of editors associated with this community
     * @throws SQLException
     * @throws AuthorizeException
     */
    public Group createAdministrators() throws SQLException, AuthorizeException
    {
        // Check authorisation - Must be an Admin to create more Admins
        AuthorizeUtil.authorizeManageAdminGroup(ourContext, this);

        if (admins == null)
        {
            //turn off authorization so that Community Admins can create Sub-Community Admins
            ourContext.turnOffAuthorisationSystem();
            admins = Group.create(ourContext);
            ourContext.restoreAuthSystemState();
            
            admins.setName("COMMUNITY_" + getID() + "_ADMIN");
            admins.update();
        }

        AuthorizeManager.addPolicy(ourContext, this, Constants.ADMIN, admins);
        
        // register this as the admin group
        communityRow.setColumn("admin", admins.getID());
        
        modified = true;
        return admins;
    }
    
    /**
     * Remove the administrators group, if no group has already been created 
     * then return without error. This will merely dereference the current 
     * administrators group from the community so that it may be deleted 
     * without violating database constraints.
     */
    public void removeAdministrators() throws SQLException, AuthorizeException
    {
        // Check authorisation - Must be an Admin of the parent community (or system admin) to delete Admin group
        AuthorizeUtil.authorizeRemoveAdminGroup(ourContext, this);

        // just return if there is no administrative group.
        if (admins == null)
        {
            return;
        }

        // Remove the link to the community table.
        communityRow.setColumnNull("admin");
        admins = null;
       
        modified = true;
    }

    /**
     * Get the default group of administrators, if there is one. Note that the
     * authorization system may allow others to be administrators for the
     * community.
     * <P>
     * The default group of administrators for community 100 is the one called
     * <code>community_100_admin</code>.
     * 
     * @return group of administrators, or <code>null</code> if there is no
     *         default group.
     */
    public Group getAdministrators()
    {
        return admins;
    }

    /**
     * Get the collections in this community. Throws an SQLException because
     * creating a community object won't load in all collections.
     * 
     * @return array of Collection objects
     */
    public Collection[] getCollections() throws SQLException
    {
        List<Collection> collections = new ArrayList<Collection>();

        // Get the table rows
        TableRowIterator tri = null;
        try {
            String query = "SELECT c.* FROM community2collection c2c, collection c "
                    + "LEFT JOIN metadatavalue m on (m.resource_id = c.collection_id and m.resource_type_id = ? and m.metadata_field_id = ?) "
                    + "WHERE c2c.collection_id=c.collection_id AND c2c.community_id=? ";
            if(DatabaseManager.isOracle()){
                query += " ORDER BY cast(m.text_value as varchar2(128))";
            }else{
                query += " ORDER BY m.text_value";
            }
            tri = DatabaseManager.query(
                    ourContext,
                    query,
                    Constants.COLLECTION,
                    MetadataField.findByElement(ourContext, MetadataSchema.find(ourContext, MetadataSchema.DC_SCHEMA).getSchemaID(), "title", null).getFieldID(),
                    getID()
            );
        } catch (SQLException e) {
            log.error("Find all Collections for this community - ",e);
            throw e;
        }

        // Make Collection objects
        try
        {
            while (tri.hasNext())
            {
                TableRow row = tri.next();

                // First check the cache
                Collection fromCache = (Collection) ourContext.fromCache(
                        Collection.class, row.getIntColumn("collection_id"));

                if (fromCache != null)
                {
                    collections.add(fromCache);
                }
                else
                {
                    collections.add(new Collection(ourContext, row));
                }
            }
        }
        finally
        {
            // close the TableRowIterator to free up resources
            if (tri != null)
            {
                tri.close();
            }
        }

        // Put them in an array
        Collection[] collectionArray = new Collection[collections.size()];
        collectionArray = (Collection[]) collections.toArray(collectionArray);

        return collectionArray;
    }

    /**
     * Get the immediate sub-communities of this community. Throws an
     * SQLException because creating a community object won't load in all
     * collections.
     * 
     * @return array of Community objects
     */
    public Community[] getSubcommunities() throws SQLException
    {
        List<Community> subcommunities = new ArrayList<Community>();

        // Get the table rows
        TableRowIterator tri = null;
        try {
            String query = "SELECT c.* FROM community2community c2c, community c " +
                    "LEFT JOIN metadatavalue m on (m.resource_id = c.community_id and m.resource_type_id = ? and m.metadata_field_id = ?) " +
                    "WHERE c2c.child_comm_id=c.community_id " +
                    "AND c2c.parent_comm_id= ? ";
            if(DatabaseManager.isOracle()){
                query += " ORDER BY cast(m.text_value as varchar2(128))";
            }else{
                query += " ORDER BY m.text_value";
            }

            tri = DatabaseManager.query(
                    ourContext,
                    query,
                    Constants.COMMUNITY,
                    MetadataField.findByElement(ourContext, MetadataSchema.find(ourContext, MetadataSchema.DC_SCHEMA).getSchemaID(), "title", null).getFieldID(),
                    getID()
            );
        } catch (SQLException e) {
            log.error("Find all Sub Communities - ",e);
            throw e;
        }


        // Make Community objects
        try
        {
            while (tri.hasNext())
            {
                TableRow row = tri.next();

                // First check the cache
                Community fromCache = (Community) ourContext.fromCache(
                        Community.class, row.getIntColumn("community_id"));

                if (fromCache != null)
                {
                    subcommunities.add(fromCache);
                }
                else
                {
                    subcommunities.add(new Community(ourContext, row));
                }
            }
        }
        finally
        {
            // close the TableRowIterator to free up resources
            if (tri != null)
            {
                tri.close();
            }
        }

        // Put them in an array
        Community[] communityArray = new Community[subcommunities.size()];
        communityArray = (Community[]) subcommunities.toArray(communityArray);

        return communityArray;
    }

    /**
     * Return the parent community of this community, or null if the community
     * is top-level
     * 
     * @return the immediate parent community, or null if top-level
     */
    public Community getParentCommunity() throws SQLException
    {
        Community parentCommunity = null;

        // Get the table rows
        TableRowIterator tri = DatabaseManager.queryTable(
                ourContext,"community",
                "SELECT community.* FROM community, community2community WHERE " +
                "community2community.parent_comm_id=community.community_id " +
                "AND community2community.child_comm_id= ? ",
                getID());
        
        // Make Community object
        try
        {
            if (tri.hasNext())
            {
                TableRow row = tri.next();

                // First check the cache
                Community fromCache = (Community) ourContext.fromCache(
                        Community.class, row.getIntColumn("community_id"));

                if (fromCache != null)
                {
                    parentCommunity = fromCache;
                }
                else
                {
                    parentCommunity = new Community(ourContext, row);
                }
            }
        }
        finally
        {
            // close the TableRowIterator to free up resources
            if (tri != null)
            {
                tri.close();
            }
        }

        return parentCommunity;
    }

    /**
     * Return an array of parent communities of this community, in ascending
     * order. If community is top-level, return an empty array.
     * 
     * @return an array of parent communities, empty if top-level
     */
    public Community[] getAllParents() throws SQLException
    {
        List<Community> parentList = new ArrayList<Community>();
        Community parent = getParentCommunity();

        while (parent != null)
        {
            parentList.add(parent);
            parent = parent.getParentCommunity();
        }

        // Put them in an array
        Community[] communityArray = new Community[parentList.size()];
        communityArray = (Community[]) parentList.toArray(communityArray);

        return communityArray;
    }

    /**
     * Return an array of collections of this community and its subcommunities
     * 
     * @return an array of collections
     */

    public Collection[] getAllCollections() throws SQLException
    {
        List<Collection> collectionList = new ArrayList<Collection>();
        for (Community subcommunity : getSubcommunities())
        {
            addCollectionList(subcommunity, collectionList);
        }

        for (Collection collection : getCollections())
        {
            collectionList.add(collection);
        }

        // Put them in an array
        Collection[] collectionArray = new Collection[collectionList.size()];
        collectionArray = (Collection[]) collectionList.toArray(collectionArray);

        return collectionArray;

    }
    /**
     * Internal method to process subcommunities recursively
     */
    private void addCollectionList(Community community, List<Collection> collectionList) throws SQLException
    {
        for (Community subcommunity : community.getSubcommunities())
        {
            addCollectionList(subcommunity, collectionList);
        }

        for (Collection collection : community.getCollections())
        {
            collectionList.add(collection);
        }
    }

    /**
     * Create a new collection within this community. The collection is created
     * without any workflow groups or default submitter group.
     * 
     * @return the new collection
     */
    public Collection createCollection() throws SQLException,
            AuthorizeException
    {
        return createCollection(null);
    }

    /**
     * Create a new collection within this community. The collection is created
     * without any workflow groups or default submitter group.
     *
     * @param handle the pre-determined Handle to assign to the new community
     * @return the new collection
     */
    public Collection createCollection(String handle) throws SQLException,
            AuthorizeException
    {
        // Check authorisation
        AuthorizeManager.authorizeAction(ourContext, this, Constants.ADD);

        Collection c = Collection.create(ourContext, handle);
        addCollection(c);

        return c;
    }

    /**
     * Add an exisiting collection to the community
     * 
     * @param c
     *            collection to add
     */
    public void addCollection(Collection c) throws SQLException,
            AuthorizeException
    {
        // Check authorisation
        AuthorizeManager.authorizeAction(ourContext, this, Constants.ADD);

        log.info(LogManager.getHeader(ourContext, "add_collection",
                "community_id=" + getID() + ",collection_id=" + c.getID()));

        // Find out if mapping exists
        TableRowIterator tri = DatabaseManager.queryTable(ourContext,
                "community2collection",
                "SELECT * FROM community2collection WHERE " +
                "community_id= ? AND collection_id= ? ",getID(),c.getID());

        try
        {
            if (!tri.hasNext())
            {
                // No existing mapping, so add one
                TableRow mappingRow = DatabaseManager.row("community2collection");

                mappingRow.setColumn("community_id", getID());
                mappingRow.setColumn("collection_id", c.getID());

                ourContext.addEvent(new Event(Event.ADD, Constants.COMMUNITY, 
                        getID(), Constants.COLLECTION, c.getID(), c.getHandle(),
                        getIdentifiers(ourContext)));

                DatabaseManager.insert(ourContext, mappingRow);
            }
        }
        finally
        {
            // close the TableRowIterator to free up resources
            if (tri != null)
            {
                tri.close();
            }
        }
    }

    /**
     * Create a new sub-community within this community.
     * 
     * @return the new community
     */
    public Community createSubcommunity() throws SQLException,
            AuthorizeException
    {
        return createSubcommunity(null);
    }

    /**
     * Create a new sub-community within this community.
     *
     * @param handle the pre-determined Handle to assign to the new community
     * @return the new community
     */
    public Community createSubcommunity(String handle) throws SQLException,
            AuthorizeException
    {
        // Check authorisation
        AuthorizeManager.authorizeAction(ourContext, this, Constants.ADD);

        Community c = create(this, ourContext, handle);
        addSubcommunity(c);

        return c;
    }

    /**
     * Add an exisiting community as a subcommunity to the community
     * 
     * @param c
     *            subcommunity to add
     */
    public void addSubcommunity(Community c) throws SQLException,
            AuthorizeException
    {
        // Check authorisation
        AuthorizeManager.authorizeAction(ourContext, this, Constants.ADD);

        log.info(LogManager.getHeader(ourContext, "add_subcommunity",
                "parent_comm_id=" + getID() + ",child_comm_id=" + c.getID()));

        // Find out if mapping exists
        TableRowIterator tri = DatabaseManager.queryTable(ourContext,
                "community2community",
                "SELECT * FROM community2community WHERE parent_comm_id= ? "+
                "AND child_comm_id= ? ",getID(), c.getID());

        try
        {
            if (!tri.hasNext())
            {
                // No existing mapping, so add one
                TableRow mappingRow = DatabaseManager.row("community2community");

                mappingRow.setColumn("parent_comm_id", getID());
                mappingRow.setColumn("child_comm_id", c.getID());

                ourContext.addEvent(new Event(Event.ADD, Constants.COMMUNITY, 
                        getID(), Constants.COMMUNITY, c.getID(), c.getHandle(),
                        getIdentifiers(ourContext)));

                DatabaseManager.insert(ourContext, mappingRow);
            }
        }
        finally
        {
            // close the TableRowIterator to free up resources
            if (tri != null)
            {
                tri.close();
            }
        }
    }

    /**
     * Remove a collection. If it only belongs to one parent community,
     * then it is permanently deleted. If it has more than one parent community,
     * it is simply unmapped from the current community.
     * 
     * @param c
     *            collection to remove
     * @throws SQLException
     * @throws AuthorizeException
     * @throws IOException
     */
    public void removeCollection(Collection c) throws SQLException,
            AuthorizeException, IOException
    {
        // Check authorisation
        AuthorizeManager.authorizeAction(ourContext, this, Constants.REMOVE);

        // Do the removal in a try/catch, so that we can rollback on error
        try
        {
            // Capture ID & Handle of Collection we are removing, so we can trigger events later
            int removedId = c.getID();
            String removedHandle = c.getHandle();
            String[] removedIdentifiers = c.getIdentifiers(ourContext);

            // How many parent(s) does this collection have?
            TableRow trow = DatabaseManager.querySingle(ourContext,
                    "SELECT COUNT(DISTINCT community_id) AS num FROM community2collection WHERE collection_id= ? ",
                    c.getID());
            long numParents = trow.getLongColumn("num");

            // Remove the parent/child mapping with this collection
            // We do this before deletion, so that the deletion doesn't throw database integrity violations
            DatabaseManager.updateQuery(ourContext,
                    "DELETE FROM community2collection WHERE community_id= ? "+
                    "AND collection_id= ? ", getID(), c.getID());

            // As long as this Collection only had one parent, delete it
            // NOTE: if it had multiple parents, we will keep it around,
            // and just remove that single parent/child mapping
            if (numParents == 1)
            {
                c.delete();
            }
        
            // log the removal & trigger any associated event(s)
            log.info(LogManager.getHeader(ourContext, "remove_collection",
                    "community_id=" + getID() + ",collection_id=" + removedId));
        
            ourContext.addEvent(new Event(Event.REMOVE, Constants.COMMUNITY, getID(), 
                    Constants.COLLECTION, removedId, removedHandle, removedIdentifiers));
        }
        catch(SQLException|IOException e)
        {
            // Immediately abort the deletion, rolling back the transaction
            ourContext.abort();
            // Pass exception upwards for additional reporting/handling as needed
            throw e;
        }
    }

    /**
     * Remove a subcommunity. If it only belongs to one parent community,
     * then it is permanently deleted. If it has more than one parent community,
     * it is simply unmapped from the current community.
     * 
     * @param c
     *            subcommunity to remove
     * @throws SQLException
     * @throws AuthorizeException
     * @throws IOException
     */
    public void removeSubcommunity(Community c) throws SQLException,
            AuthorizeException, IOException
    {
        // Check authorisation.
        AuthorizeManager.authorizeAction(ourContext, this, Constants.REMOVE);

        // Do the removal in a try/catch, so that we can rollback on error
        try
        {
            // Capture ID & Handle of Community we are removing, so we can trigger events later
            int removedId = c.getID();
            String removedHandle = c.getHandle();
            String[] removedIdentifiers = c.getIdentifiers(ourContext);
        
            // How many parent(s) does this subcommunity have?
            TableRow trow = DatabaseManager.querySingle(ourContext,
                    "SELECT COUNT(DISTINCT parent_comm_id) AS num FROM community2community WHERE child_comm_id= ? ",
                    c.getID());
            long numParents = trow.getLongColumn("num");

            // Remove the parent/child mapping with this subcommunity
            // We do this before deletion, so that the deletion doesn't throw database integrity violations
            DatabaseManager.updateQuery(ourContext,
                    "DELETE FROM community2community WHERE parent_comm_id= ? " +
                    " AND child_comm_id= ? ", getID(),c.getID());

            // As long as this Community only had one parent, delete it
            // NOTE: if it had multiple parents, we will keep it around,
            // and just remove that single parent/child mapping
            if (numParents == 1)
            {
                c.rawDelete();
            }

            // log the removal & trigger any related event(s)
            log.info(LogManager.getHeader(ourContext, "remove_subcommunity",
                    "parent_comm_id=" + getID() + ",child_comm_id=" + removedId));

            ourContext.addEvent(new Event(Event.REMOVE, Constants.COMMUNITY, getID(), Constants.COMMUNITY, removedId, removedHandle, removedIdentifiers));
        }
        catch(SQLException|IOException e)
        {
            // Immediately abort the deletion, rolling back the transaction
            ourContext.abort();
            // Pass exception upwards for additional reporting/handling as needed
            throw e;
        }
    }

    /**
     * Delete the community, including the metadata and logo. Any children
     * (subcommunities or collections) are also deleted.
     * 
     * @throws SQLException
     * @throws AuthorizeException
     * @throws IOException
     */
    public void delete() throws SQLException, AuthorizeException, IOException
    {
        // Check for a parent Community
        Community parent = getParentCommunity();

        // Check authorisation.
        // MUST have either REMOVE permissions on parent community (if exists)
        // OR have DELETE permissions on current community
        if (parent!= null && !AuthorizeManager.authorizeActionBoolean(ourContext,
                parent, Constants.REMOVE))
        {
            // If we don't have Parent Community REMOVE permissions, then
            // we MUST at least have current Community DELETE permissions
            AuthorizeManager
                    .authorizeAction(ourContext, this, Constants.DELETE);
        }

<<<<<<< HEAD
        // If not a top-level community, have parent remove me; this
        // will call rawDelete() before removing the linkage
        Community parent = getParentCommunity();

        if (parent == null)
        {
            // if removing a top level Community, simulate a REMOVE event at the Site.
            if (getParentCommunity() == null)
            {
                ourContext.addEvent(new Event(Event.REMOVE, Constants.SITE, Site.SITE_ID, 
                        Constants.COMMUNITY, getID(), getHandle()));
            }
        } else {
            // remove the subcommunities first
            Community[] subcommunities = getSubcommunities();
            for (int i = 0; i < subcommunities.length; i++)
            {
                subcommunities[i].delete();
            }
            // now let the parent remove the community
=======
        // Check if this is a top-level Community or not
        if (parent == null)
        {
            // Call rawDelete to clean up all sub-communities & collections
            // under this Community, then delete the Community itself
            rawDelete();

            // Since this is a top level Community, simulate a REMOVE event at the Site.
            ourContext.addEvent(new Event(Event.REMOVE, Constants.SITE, Site.SITE_ID,
                    Constants.COMMUNITY, getID(), getHandle(), getIdentifiers(ourContext)));
        } else {
            // This is a subcommunity, so let the parent remove it
            // NOTE: this essentially just logs event and calls "rawDelete()"
>>>>>>> a9e9432e
            parent.removeSubcommunity(this);
        }
    }
    
    /**
     * Internal method to remove the community and all its children from the
     * database, and perform any pre/post-cleanup
     *
     * @throws SQLException
     * @throws AuthorizeException
     * @throws IOException
     */
    private void rawDelete() throws SQLException, AuthorizeException, IOException
    {
        log.info(LogManager.getHeader(ourContext, "delete_community",
                "community_id=" + getID()));

        // Capture ID & Handle of object we are removing, so we can trigger events later
        int deletedId = getID();
        String deletedHandle = getHandle();
        String[] deletedIdentifiers = getIdentifiers(ourContext);

        // Remove Community object from cache
        ourContext.removeCached(this, getID());

        // Remove any collections directly under this Community
        for (Collection collection : getCollections())
        {
            removeCollection(collection);
        }

        // Remove any SubCommunities under this Community
        for (Community community : getSubcommunities())
        {
            removeSubcommunity(community);
        }

        // Remove the Community logo
        setLogo(null);

        // Remove all associated authorization policies
        AuthorizeManager.removeAllPolicies(ourContext, this);

        // Delete the Dublin Core
        removeMetadataFromDatabase();

        // get rid of the content count cache if it exists
        try
        {
            ItemCounter ic = new ItemCounter(ourContext);
            ic.remove(this);
        }
        catch (ItemCountException e)
        {
            // FIXME: upside down exception handling due to lack of good
            // exception framework
            throw new IllegalStateException(e.getMessage(),e);
        }

        // Unbind any handle associated with this Community
        HandleManager.unbindHandle(ourContext, this);

        // Delete community row (which actually removes the Community)
        DatabaseManager.delete(ourContext, communityRow);

        // Remove Community administrators group (if exists)
        // NOTE: this must happen AFTER deleting community
        Group g = getAdministrators();
        if (g != null)
        {
            g.delete();
        }

        // If everything above worked, then trigger any associated events
        ourContext.addEvent(new Event(Event.DELETE, Constants.COMMUNITY, deletedId, deletedHandle, deletedIdentifiers));
    }

    /**
     * Return <code>true</code> if <code>other</code> is the same Community
     * as this object, <code>false</code> otherwise
     * 
     * @param other
     *            object to compare to
     * 
     * @return <code>true</code> if object passed in represents the same
     *         community as this object
     */
    public boolean equals(Object other)
    {
        if (!(other instanceof Community))
        {
            return false;
        }

        return (getID() == ((Community) other).getID());
    }

    public int hashCode()
    {
        return new HashCodeBuilder().append(getID()).toHashCode();
    }

    /**
     * Utility method for reading in a group from a group ID in a column. If the
     * column is null, null is returned.
     * 
     * @param col
     *            the column name to read
     * @return the group referred to by that column, or null
     * @throws SQLException
     */
    private Group groupFromColumn(String col) throws SQLException
    {
        if (communityRow.isColumnNull(col))
        {
            return null;
        }

        return Group.find(ourContext, communityRow.getIntColumn(col));
    }

    /**
     * return type found in Constants
     */
    public int getType()
    {
        return Constants.COMMUNITY;
    }

    /**
     * return TRUE if context's user can edit community, false otherwise
     * 
     * @return boolean true = current user can edit community
     */
    public boolean canEditBoolean() throws java.sql.SQLException
    {
        try
        {
            canEdit();

            return true;
        }
        catch (AuthorizeException e)
        {
            return false;
        }
    }

    public void canEdit() throws AuthorizeException, SQLException
    {
        Community[] parents = getAllParents();

        for (int i = 0; i < parents.length; i++)
        {
            if (AuthorizeManager.authorizeActionBoolean(ourContext, parents[i],
                    Constants.WRITE))
            {
                return;
            }

            if (AuthorizeManager.authorizeActionBoolean(ourContext, parents[i],
                    Constants.ADD))
            {
                return;
            }
        }

        AuthorizeManager.authorizeAction(ourContext, this, Constants.WRITE);
    }

	/**
     * counts items in this community
     *
     * @return  total items
     */
    public int countItems() throws SQLException
    {       
    	int total = 0;
    	// add collection counts
        Collection[] cols = getCollections();
        for ( int i = 0; i < cols.length; i++)
        {
        	total += cols[i].countItems();
        }
        // add sub-community counts
        Community[] comms = getSubcommunities();
        for ( int j = 0; j < comms.length; j++ )
        {
        	total += comms[j].countItems();
        }
        return total;
    }
    
    public DSpaceObject getAdminObject(int action) throws SQLException
    {
        DSpaceObject adminObject = null;
        switch (action)
        {
        case Constants.REMOVE:
            if (AuthorizeConfiguration.canCommunityAdminPerformSubelementDeletion())
            {
                adminObject = this;
            }
            break;

        case Constants.DELETE:
            if (AuthorizeConfiguration.canCommunityAdminPerformSubelementDeletion())
            {
                adminObject = getParentCommunity();
            }
            break;
        case Constants.ADD:
            if (AuthorizeConfiguration.canCommunityAdminPerformSubelementCreation())
            {
                adminObject = this;
            }
            break;
        default:
            adminObject = this;
            break;
        }
        return adminObject;
    }
    
    public DSpaceObject getParentObject() throws SQLException
    {
        Community pCommunity = getParentCommunity();
        if (pCommunity != null)
        {
            return pCommunity;
        }
        else
        {
            return null;
        }       
    }
    
    public String getTypeText() {
        return Constants.typeText[Constants.COMMUNITY];
    }
    
    /**
     * Method that updates the last modified date of the item
     * The modified boolean will be set to true and the actual date update will occur on item.update().
     */
    public void updateLastModified()
    {
        //Also fire a modified event since the community HAS been modified
        ourContext.addEvent(new Event(Event.MODIFY, Constants.COMMUNITY, 
                getID(), null, getIdentifiers(ourContext)));
        modified = true;
    }

	@Override
	public List<String> getMetadataValue(String mdString) {
		List<String> result = new ArrayList<String>();
		result.add(getMetadata(mdString));
		return result;
	}

	@Override
	public boolean isWithdrawn() {
		return false;
	}

	@Override
	public Metadatum[] getMetadataValueInDCFormat(String mdString) {
		String dcval = getMetadata(mdString);
		
		StringTokenizer dcf = new StringTokenizer(mdString, ".");

		String[] tokens = { "", "", "" };
		int i = 0;
		while (dcf.hasMoreTokens()) {
			tokens[i] = dcf.nextToken().trim();
			i++;
		}
		String schema = tokens[0];
		String element = tokens[1];
		String qualifier = tokens[2];
		
		Metadatum vl = new Metadatum();
		vl.schema = schema;
		vl.element = element;
		vl.qualifier = qualifier;
		vl.value = dcval;
		return new Metadatum[]{vl};
	}
}<|MERGE_RESOLUTION|>--- conflicted
+++ resolved
@@ -1211,28 +1211,6 @@
                     .authorizeAction(ourContext, this, Constants.DELETE);
         }
 
-<<<<<<< HEAD
-        // If not a top-level community, have parent remove me; this
-        // will call rawDelete() before removing the linkage
-        Community parent = getParentCommunity();
-
-        if (parent == null)
-        {
-            // if removing a top level Community, simulate a REMOVE event at the Site.
-            if (getParentCommunity() == null)
-            {
-                ourContext.addEvent(new Event(Event.REMOVE, Constants.SITE, Site.SITE_ID, 
-                        Constants.COMMUNITY, getID(), getHandle()));
-            }
-        } else {
-            // remove the subcommunities first
-            Community[] subcommunities = getSubcommunities();
-            for (int i = 0; i < subcommunities.length; i++)
-            {
-                subcommunities[i].delete();
-            }
-            // now let the parent remove the community
-=======
         // Check if this is a top-level Community or not
         if (parent == null)
         {
@@ -1246,7 +1224,6 @@
         } else {
             // This is a subcommunity, so let the parent remove it
             // NOTE: this essentially just logs event and calls "rawDelete()"
->>>>>>> a9e9432e
             parent.removeSubcommunity(this);
         }
     }
