/**
 * The contents of this file are subject to the license and copyright
 * detailed in the LICENSE and NOTICE files at the root of the source
 * tree and available online at
 *
 * http://www.dspace.org/license/
 */
package org.dspace.content.dao;

import java.sql.SQLException;
import java.util.List;

import org.dspace.content.MetadataField;
import org.dspace.content.MetadataValue;
import org.dspace.core.Context;
import org.dspace.core.GenericDAO;

<<<<<<< HEAD
=======
import java.sql.SQLException;
import java.util.Iterator;
import java.util.List;

>>>>>>> f6af76c6
/**
 * Database Access Object interface class for the IMetadataValue object.
 * The implementation of this class is responsible for all database calls for the IMetadataValue object and is autowired by spring
 * This class should only be accessed from a single service and should never be exposed outside of the API
 *
 * @author kevinvandevelde at atmire.com
 */
public interface MetadataValueDAO extends GenericDAO<MetadataValue> {

    public List<MetadataValue> findByField(Context context, MetadataField fieldId) throws SQLException;

    public Iterator<MetadataValue> findByValueLike(Context context, String value) throws SQLException;

    public void deleteByMetadataField(Context context, MetadataField metadataField) throws SQLException;

    public MetadataValue getMinimum(Context context, int metadataFieldId)
            throws SQLException;

    int countRows(Context context) throws SQLException;

}<|MERGE_RESOLUTION|>--- conflicted
+++ resolved
@@ -8,6 +8,7 @@
 package org.dspace.content.dao;
 
 import java.sql.SQLException;
+import java.util.Iterator;
 import java.util.List;
 
 import org.dspace.content.MetadataField;
@@ -15,13 +16,6 @@
 import org.dspace.core.Context;
 import org.dspace.core.GenericDAO;
 
-<<<<<<< HEAD
-=======
-import java.sql.SQLException;
-import java.util.Iterator;
-import java.util.List;
-
->>>>>>> f6af76c6
 /**
  * Database Access Object interface class for the IMetadataValue object.
  * The implementation of this class is responsible for all database calls for the IMetadataValue object and is autowired by spring
