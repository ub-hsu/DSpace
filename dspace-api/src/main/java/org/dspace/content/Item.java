--- conflicted
+++ resolved
@@ -7,47 +7,6 @@
  */
 package org.dspace.content;
 
-<<<<<<< HEAD
-import java.io.IOException;
-import java.io.InputStream;
-import java.sql.SQLException;
-import java.sql.Timestamp;
-import java.util.ArrayList;
-import java.util.Arrays;
-import java.util.Date;
-import java.util.Iterator;
-import java.util.List;
-
-import org.apache.log4j.Logger;
-import org.dspace.app.util.AuthorizeUtil;
-import org.dspace.authorize.AuthorizeConfiguration;
-import org.dspace.authorize.AuthorizeException;
-import org.dspace.authorize.AuthorizeManager;
-import org.dspace.authorize.ResourcePolicy;
-import org.dspace.browse.BrowsableDSpaceObject;
-import org.dspace.browse.BrowseException;
-import org.dspace.browse.IndexBrowse;
-import org.dspace.content.authority.ChoiceAuthorityManager;
-import org.dspace.content.authority.Choices;
-import org.dspace.core.ConfigurationManager;
-import org.dspace.core.Constants;
-import org.dspace.core.Context;
-import org.dspace.core.LogManager;
-import org.dspace.discovery.IGlobalSearchResult;
-import org.dspace.eperson.EPerson;
-import org.dspace.eperson.Group;
-import org.dspace.event.Event;
-import org.dspace.handle.HandleManager;
-import org.dspace.identifier.IdentifierException;
-import org.dspace.identifier.IdentifierService;
-import org.dspace.storage.rdbms.DatabaseManager;
-import org.dspace.storage.rdbms.TableRow;
-import org.dspace.storage.rdbms.TableRowIterator;
-import org.dspace.utils.DSpace;
-import org.dspace.versioning.VersioningService;
-import org.dspace.workflow.WorkflowItem;
-import org.dspace.xmlworkflow.storedcomponents.XmlWorkflowItem;
-=======
 import org.dspace.content.factory.ContentServiceFactory;
 import org.dspace.content.service.ItemService;
 import org.dspace.core.Constants;
@@ -58,8 +17,8 @@
 import javax.persistence.*;
 import java.util.ArrayList;
 import java.util.Date;
+import java.util.Iterator;
 import java.util.List;
->>>>>>> a54bf11b
 
 /**
  * Class representing an item in DSpace.
@@ -75,277 +34,20 @@
  * @author Martin Hald
  * @version $Revision$
  */
-<<<<<<< HEAD
-public class Item extends DSpaceObject implements BrowsableDSpaceObject
-=======
 @Entity
 @Table(name="item")
 public class Item extends DSpaceObject implements DSpaceObjectLegacySupport
->>>>>>> a54bf11b
 {
     /**
      * Wild card for Dublin Core metadata qualifiers/languages
      */
     public static final String ANY = "*";
 
-<<<<<<< HEAD
-    /** log4j category */
-    private static final Logger log = Logger.getLogger(Item.class);
-
-    /** The table row corresponding to this item */
-    private TableRow itemRow;
-
-    /** The e-person who submitted this item */
-    private EPerson submitter;
-
-    /** The bundles in this item - kept in sync with DB */
-    private List<Bundle> bundles;
-
-
-    /** Handle, if any */
-    private String handle;
-
-    /**
-     * True if anything else was changed since last update()
-     * (to drive event mechanism)
-     */
-    private boolean modified;
-
-    
-    /**
-     * Empty constructor to allow Item proxing
-     */
-    protected Item()
-    {
-        
-    }
-    /**
-     * Construct an item with the given table row
-     *
-     * @param context
-     *            the context this object exists in
-     * @param row
-     *            the corresponding row in the table
-     * @throws SQLException
-     */
-    Item(Context context, TableRow row) throws SQLException
-    {
-        super(context);
-
-        // Ensure that my TableRow is typed.
-        if (null == row.getTable())
-            row.setTable("item");
-
-        itemRow = row;
-        modified = false;
-        clearDetails();
-
-        // Get our Handle if any
-        handle = HandleManager.findHandle(context, this);
-
-        // Cache ourselves
-        context.cache(this, row.getIntColumn("item_id"));
-    }
-
-
-    /**
-     * Get an item from the database. The item, its Dublin Core metadata, and
-     * the bundle and bitstream metadata are all loaded into memory.
-     *
-     * @param context
-     *            DSpace context object
-     * @param id
-     *            Internal ID of the item
-     * @return the item, or null if the internal ID is invalid.
-     * @throws SQLException
-     */
-    public static Item find(Context context, int id) throws SQLException
-    {
-        // First check the cache
-        Item fromCache = (Item) context.fromCache(Item.class, id);
-
-        if (fromCache != null)
-        {
-            if (context.isRequiredItemWrapper())
-            {
-                return fromCache.getWrapper();
-            }
-            else
-            {
-                return fromCache;
-            }
-        }
-
-        TableRow row = DatabaseManager.find(context, "item", id);
-
-        if (row == null)
-        {
-            if (log.isDebugEnabled())
-            {
-                log.debug(LogManager.getHeader(context, "find_item",
-                        "not_found,item_id=" + id));
-            }
-
-            return null;
-        }
-
-        // not null, return item
-        if (log.isDebugEnabled())
-        {
-            log.debug(LogManager.getHeader(context, "find_item", "item_id="
-                    + id));
-        }
-
-        Item item = new Item(context, row);
-        if (!context.isRequiredItemWrapper()) {
-            return item;    
-        }
-        return item.getWrapper();
-    }
-
-    /**
-     * Create a new item, with a new internal ID. This method is not public,
-     * since items need to be created as workspace items. Authorisation is the
-     * responsibility of the caller.
-     *
-     * @param context
-     *            DSpace context object
-     * @return the newly created item
-     * @throws SQLException
-     * @throws AuthorizeException
-     */
-    static Item create(Context context) throws SQLException, AuthorizeException
-    {
-        TableRow row = DatabaseManager.create(context, "item");
-        Item i = new Item(context, row);
-
-        // set discoverable to true (default)
-        i.setDiscoverable(true);
-
-        // Call update to give the item a last modified date. OK this isn't
-        // amazingly efficient but creates don't happen that often.
-        context.turnOffAuthorisationSystem();
-        i.update();
-        context.restoreAuthSystemState();
-
-        context.addEvent(new Event(Event.CREATE, Constants.ITEM, i.getID(), 
-                null, i.getIdentifiers(context)));
-
-        log.info(LogManager.getHeader(context, "create_item", "item_id="
-                + row.getIntColumn("item_id")));
-
-        return i;
-    }
-
-    /**
-     * Get all the items in the archive. Only items with the "in archive" flag
-     * set are included. The order of the list is indeterminate.
-     *
-     * @param context
-     *            DSpace context object
-     * @return an iterator over the items in the archive.
-     * @throws SQLException
-     */
-    public static ItemIterator findAll(Context context) throws SQLException
-    {
-        String myQuery = "SELECT * FROM item WHERE in_archive='1'";
-
-        TableRowIterator rows = DatabaseManager.queryTable(context, "item", myQuery);
-
-        return new ItemIterator(context, rows);
-    }
-
-    /**
-     * Get all "final" items in the archive, both archived ("in archive" flag) or
-     * withdrawn items are included. The order of the list is indeterminate.
-     *
-     * @param context
-     *            DSpace context object
-     * @return an iterator over the items in the archive.
-     * @throws SQLException
-     */
-	public static ItemIterator findAllUnfiltered(Context context) throws SQLException
-    {
-        String myQuery = "SELECT * FROM item WHERE in_archive='1' or withdrawn='1'";
-
-        TableRowIterator rows = DatabaseManager.queryTable(context, "item", myQuery);
-
-        return new ItemIterator(context, rows);
-	}
-
-    public static List<Integer> findAllItemIDsUnfiltered(Context context)
-            throws SQLException
-    {
-        String myQuery = "SELECT * FROM item WHERE in_archive='1' or withdrawn='1'";
-        TableRowIterator rows = null;
-        List<Integer> result = new ArrayList<Integer>();
-        try
-        {
-            rows = DatabaseManager.query(context, myQuery);
-            while (rows.hasNext())
-            {
-                TableRow row = rows.next();
-                result.add(row.getIntColumn("item_id"));
-            }
-        }
-        finally
-        {
-            if (rows != null)
-            {
-                rows.close();
-            }
-        }
-        return result;
-    }
-    
-    public static List<Integer> findAllItemIDs(Context context)
-            throws SQLException
-    {
-        String myQuery = "SELECT item_id FROM item";
-        TableRowIterator rows = null;
-        List<Integer> result = new ArrayList<Integer>();
-        try
-        {
-            rows = DatabaseManager.query(context, myQuery);
-            while (rows.hasNext())
-            {
-                TableRow row = rows.next();
-                result.add(row.getIntColumn("item_id"));
-            }
-        }
-        finally
-        {
-            if (rows != null)
-            {
-                rows.close();
-            }
-        }
-        return result;
-    }
-    
-    /**
-     * Find all the items in the archive by a given submitter. The order is
-     * indeterminate. Only items with the "in archive" flag set are included.
-     *
-     * @param context
-     *            DSpace context object
-     * @param eperson
-     *            the submitter
-     * @return an iterator over the items submitted by eperson
-     * @throws SQLException
-     */
-    public static ItemIterator findBySubmitter(Context context, EPerson eperson)
-            throws SQLException
-    {
-        String myQuery = "SELECT * FROM item WHERE in_archive='1' AND submitter_id="
-                + eperson.getID();
-=======
     @Column(name="item_id", insertable = false, updatable = false)
     private Integer legacyId;
 
     @Column(name= "in_archive")
     private boolean inArchive = false;
->>>>>>> a54bf11b
 
     @Column(name= "discoverable")
     private boolean discoverable = false;
@@ -357,23 +59,9 @@
     @Temporal(TemporalType.TIMESTAMP)
     private Date lastModified = new Date();
 
-<<<<<<< HEAD
-        String query = "SELECT item.* FROM metadatavalue,item WHERE item.in_archive='1' " +
-                "AND item.item_id = metadatavalue.resource_id AND metadatavalue.resource_type_id=2 AND metadata_field_id = ?";
-        TableRowIterator rows = null;
-        if (Item.ANY.equals(authority)) {
-            rows = DatabaseManager.queryTable(context, "item", query, mdf.getFieldID());
-        } else {
-            query += " AND metadatavalue.authority = ?";
-            rows = DatabaseManager.queryTable(context, "item", query, mdf.getFieldID(), authority);
-        }
-        return new ItemIterator(context, rows);
-    }
-=======
     @ManyToOne(fetch = FetchType.LAZY, cascade={CascadeType.PERSIST})
     @JoinColumn(name = "owning_collection")
     private Collection owningCollection;
->>>>>>> a54bf11b
 
     @OneToOne(fetch = FetchType.LAZY, mappedBy = "template")
     private Collection templateItemOf;
@@ -406,27 +94,7 @@
      */
     protected Item()
     {
-<<<<<<< HEAD
-        return itemRow.getIntColumn("item_id");
-    }
-
-    /**
-     * @see org.dspace.content.DSpaceObject#getHandle()
-     */
-    public String getHandle()
-    {
-        if(handle == null) {
-                try {
-                                handle = HandleManager.findHandle(this.ourContext, this);
-                        } catch (SQLException e) {
-                                // TODO Auto-generated catch block
-                                //e.printStackTrace();
-                        }
-        }
-        return handle;
-=======
-
->>>>>>> a54bf11b
+
     }
 
     /**
@@ -615,16 +283,42 @@
     }
 
     /**
-     * Return <code>true</code> if <code>other</code> is the same Item as
-     * this object, <code>false</code> otherwise
-     *
+     * Return <code>true</code> if <code>other</code> is the same Item as this
+     * object, <code>false</code> otherwise
+     *
+     * NOTE:
+     * There is a problem invoking equals() method on CGLIB proxies that are
+     * created by Spring AOP. (the problem is not in CGLIB itself).
+     * 
+     * The problem is, that all calls to equals() on a proxy are filtered by a
+     * special interceptor, which checks for equality of interfaces, advisors
+     * and targets, instead of just checking the targets for equality. (It
+     * invokes AopProxyUtils.equalsInProxy())
+     * 
+     * This can be a problem, when you have the same Object wrapped by different
+     * proxies, and you want the application to identify this as the same
+     * Object. This happens for example, then the same Object is retrieved from
+     * a DB twice by two different calls. Assuming these two Objects are
+     * equals() , they end up being wrapped by different proxies because these
+     * are different calls.
+     * 
+     * workaround:
+     * 
+     * Make the equals() method final. This works, but has 2 problems: You
+     * cannot reference any members inside the method because this refers to the
+     * proxy and not the target (you must use getId() instead of this.id ). You
+     * can never override equals() on extending classes.
+     * 
      * @param obj
      *            object to compare to
-     * @return <code>true</code> if object passed in represents the same item
-     *         as this object
+     * @return <code>true</code> if object passed in represents the same item as
+     *         this object
+     * 
+     * 
+     * 
      */
      @Override
-     public boolean equals(Object obj)
+     public final boolean equals(Object obj)
      {
          if (obj == null)
          {
@@ -665,861 +359,6 @@
     }
 
     @Override
-    public String getName()
-    {
-        return getItemService().getMetadataFirstValue(this, MetadataSchema.DC_SCHEMA, "title", null, Item.ANY);
-    }
-
-    @Override
-    public Integer getLegacyId() {
-        return legacyId;
-    }
-
-    public ItemService getItemService()
-    {
-        if(itemService == null)
-        {
-            itemService = ContentServiceFactory.getInstance().getItemService();
-        }
-<<<<<<< HEAD
-    }
-
-    /**
-     * Remove all licenses from an item - it was rejected
-     *
-     * @throws SQLException
-     * @throws AuthorizeException
-     * @throws IOException
-     */
-    public void removeLicenses() throws SQLException, AuthorizeException,
-            IOException
-    {
-        // Find the License format
-        BitstreamFormat bf = BitstreamFormat.findByShortDescription(ourContext,
-                "License");
-        int licensetype = bf.getID();
-
-        // search through bundles, looking for bitstream type license
-        Bundle[] bunds = getBundles();
-
-        for (int i = 0; i < bunds.length; i++)
-        {
-            boolean removethisbundle = false;
-
-            Bitstream[] bits = bunds[i].getBitstreams();
-
-            for (int j = 0; j < bits.length; j++)
-            {
-                BitstreamFormat bft = bits[j].getFormat();
-
-                if (bft.getID() == licensetype)
-                {
-                    removethisbundle = true;
-                }
-            }
-
-            // probably serious troubles with Authorizations
-            // fix by telling system not to check authorization?
-            if (removethisbundle)
-            {
-                removeBundle(bunds[i]);
-            }
-        }
-    }
-
-    /**
-     * Update the item "in archive" flag and Dublin Core metadata in the
-     * database
-     *
-     * @throws SQLException
-     * @throws AuthorizeException
-     */
-    public void update() throws SQLException, AuthorizeException
-    {
-        // Check authorisation
-        // only do write authorization if user is not an editor
-        if (!canEdit())
-        {
-            AuthorizeManager.authorizeAction(ourContext, this, Constants.WRITE);
-        }
-
-        log.info(LogManager.getHeader(ourContext, "update_item", "item_id="
-                + getID()));
-
-        // Set sequence IDs for bitstreams in item
-        int sequence = 0;
-        Bundle[] bunds = getBundles();
-
-        // find the highest current sequence number
-        for (int i = 0; i < bunds.length; i++)
-        {
-            Bitstream[] streams = bunds[i].getBitstreams();
-
-            for (int k = 0; k < streams.length; k++)
-            {
-                if (streams[k].getSequenceID() > sequence)
-                {
-                    sequence = streams[k].getSequenceID();
-                }
-            }
-        }
-
-        // start sequencing bitstreams without sequence IDs
-        sequence++;
-
-        for (int i = 0; i < bunds.length; i++)
-        {
-            Bitstream[] streams = bunds[i].getBitstreams();
-
-            for (int k = 0; k < streams.length; k++)
-            {
-                if (streams[k].getSequenceID() < 0)
-                {
-                    streams[k].setSequenceID(sequence);
-                    sequence++;
-                    streams[k].update();
-                    modified = true;
-                }
-            }
-        }
-
-        if (modifiedMetadata || modified)
-        {
-            // Set the last modified date
-            itemRow.setColumn("last_modified", new Date());
-
-            // Make sure that withdrawn and in_archive are non-null
-            if (itemRow.isColumnNull("in_archive"))
-            {
-                itemRow.setColumn("in_archive", false);
-            }
-
-            if (itemRow.isColumnNull("withdrawn"))
-            {
-                itemRow.setColumn("withdrawn", false);
-            }
-            
-            if (itemRow.isColumnNull("discoverable"))
-            {
-                itemRow.setColumn("discoverable", false);
-            }
-            DatabaseManager.update(ourContext, itemRow);
-
-            if (modifiedMetadata) {
-                updateMetadata();
-                clearDetails();
-            }
-
-            ourContext.addEvent(new Event(Event.MODIFY, Constants.ITEM, getID(), 
-                    null, getIdentifiers(ourContext)));
-            modified = false;
-        }
-    }
-
-
-    /**
-     * Withdraw the item from the archive. It is kept in place, and the content
-     * and metadata are not deleted, but it is not publicly accessible.
-     *
-     * @throws SQLException
-     * @throws AuthorizeException
-     * @throws IOException
-     */
-    public void withdraw() throws SQLException, AuthorizeException, IOException
-    {
-        // Check permission. User either has to have REMOVE on owning collection
-        // or be COLLECTION_EDITOR of owning collection
-        AuthorizeUtil.authorizeWithdrawItem(ourContext, this);
-
-        String timestamp = DCDate.getCurrent().toString();
-
-        // Add suitable provenance - includes user, date, collections +
-        // bitstream checksums
-        EPerson e = ourContext.getCurrentUser();
-
-        // Build some provenance data while we're at it.
-        StringBuilder prov = new StringBuilder();
-
-        prov.append("Item withdrawn by ").append(e.getFullName()).append(" (")
-                .append(e.getEmail()).append(") on ").append(timestamp).append("\n")
-                .append("Item was in collections:\n");
-
-        Collection[] colls = getCollections();
-
-        for (int i = 0; i < colls.length; i++)
-        {
-            prov.append(colls[i].getMetadata("name")).append(" (ID: ").append(colls[i].getID()).append(")\n");
-        }
-
-        // Set withdrawn flag. timestamp will be set; last_modified in update()
-        itemRow.setColumn("withdrawn", true);
-
-        // in_archive flag is now false
-        itemRow.setColumn("in_archive", false);
-
-        prov.append(InstallItem.getBitstreamProvenanceMessage(this));
-
-        addDC("description", "provenance", "en", prov.toString());
-
-        // Update item in DB
-        update();
-
-        ourContext.addEvent(new Event(Event.MODIFY, Constants.ITEM, getID(), 
-                "WITHDRAW", getIdentifiers(ourContext)));
-
-        // switch all READ authorization policies to WITHDRAWN_READ
-		AuthorizeManager.switchPoliciesAction(ourContext, this, Constants.READ, Constants.WITHDRAWN_READ);
-		for (Bundle bnd : this.getBundles()) {
-			AuthorizeManager.switchPoliciesAction(ourContext, bnd, Constants.READ, Constants.WITHDRAWN_READ);
-			for (Bitstream bs : bnd.getBitstreams()) {
-				AuthorizeManager.switchPoliciesAction(ourContext, bs, Constants.READ, Constants.WITHDRAWN_READ);
-			}
-		}
-
-        // Write log
-        log.info(LogManager.getHeader(ourContext, "withdraw_item", "user="
-                + e.getEmail() + ",item_id=" + getID()));
-    }
-
-
-    /**
-     * Reinstate a withdrawn item
-     *
-     * @throws SQLException
-     * @throws AuthorizeException
-     * @throws IOException
-     */
-    public void reinstate() throws SQLException, AuthorizeException,
-            IOException
-    {
-        // check authorization
-        AuthorizeUtil.authorizeReinstateItem(ourContext, this);
-
-        String timestamp = DCDate.getCurrent().toString();
-
-        // Check permission. User must have ADD on all collections.
-        // Build some provenance data while we're at it.
-        Collection[] colls = getCollections();
-
-        // Add suitable provenance - includes user, date, collections +
-        // bitstream checksums
-        EPerson e = ourContext.getCurrentUser();
-        StringBuilder prov = new StringBuilder();
-        prov.append("Item reinstated by ").append(e.getFullName()).append(" (")
-                .append(e.getEmail()).append(") on ").append(timestamp).append("\n")
-                .append("Item was in collections:\n");
-
-        for (int i = 0; i < colls.length; i++)
-        {
-            prov.append(colls[i].getMetadata("name")).append(" (ID: ").append(colls[i].getID()).append(")\n");
-        }
-        
-        // Clear withdrawn flag
-        itemRow.setColumn("withdrawn", false);
-
-        // in_archive flag is now true
-        itemRow.setColumn("in_archive", true);
-
-        // Add suitable provenance - includes user, date, collections +
-        // bitstream checksums
-        prov.append(InstallItem.getBitstreamProvenanceMessage(this));
-
-        addDC("description", "provenance", "en", prov.toString());
-
-        // Update item in DB
-        update();
-
-        ourContext.addEvent(new Event(Event.MODIFY, Constants.ITEM, getID(), 
-                "REINSTATE", getIdentifiers(ourContext)));
-
-        // restore all WITHDRAWN_READ authorization policies back to READ
-        for (Bundle bnd : this.getBundles()) {
-			AuthorizeManager.switchPoliciesAction(ourContext, bnd, Constants.WITHDRAWN_READ, Constants.READ);
-			for (Bitstream bs : bnd.getBitstreams()) {
-				AuthorizeManager.switchPoliciesAction(ourContext, bs, Constants.WITHDRAWN_READ, Constants.READ);
-			}
-		}
-        
-        // check if the item was withdrawn before the fix DS-3097
-        if (AuthorizeManager.getPoliciesActionFilter(ourContext, this, Constants.WITHDRAWN_READ).size() != 0) {
-        	AuthorizeManager.switchPoliciesAction(ourContext, this, Constants.WITHDRAWN_READ, Constants.READ);
-        }
-        else {
-	        // authorization policies
-	        if (colls.length > 0)
-	        {
-	            // remove the item's policies and replace them with
-	            // the defaults from the collection
-	        	adjustItemPolicies(getOwningCollection());
-	        }
-        }
-        
-        // Write log
-        log.info(LogManager.getHeader(ourContext, "reinstate_item", "user="
-                + e.getEmail() + ",item_id=" + getID()));
-    }
-
-    /**
-     * Delete (expunge) the item. Bundles and bitstreams are also deleted if
-     * they are not also included in another item. The Dublin Core metadata is
-     * deleted.
-     *
-     * @throws SQLException
-     * @throws AuthorizeException
-     * @throws IOException
-     */
-    public void delete() throws SQLException, AuthorizeException, IOException
-    {
-        // Check authorisation here. If we don't, it may happen that we remove the
-        // metadata but when getting to the point of removing the bundles we get an exception
-        // leaving the database in an inconsistent state
-        AuthorizeManager.authorizeAction(ourContext, this, Constants.REMOVE);
-
-        ourContext.addEvent(new Event(Event.DELETE, Constants.ITEM, getID(), 
-                getHandle(), getIdentifiers(ourContext)));
-
-        log.info(LogManager.getHeader(ourContext, "delete_item", "item_id="
-                + getID()));
-
-        // Remove from cache
-        ourContext.removeCached(this, getID());
-
-        // Remove from browse indices, if appropriate
-        /** XXX FIXME
-         ** Although all other Browse index updates are managed through
-         ** Event consumers, removing an Item *must* be done *here* (inline)
-         ** because otherwise, tables are left in an inconsistent state
-         ** and the DB transaction will fail.
-         ** Any fix would involve too much work on Browse code that
-         ** is likely to be replaced soon anyway.   --lcs, Aug 2006
-         **
-         ** NB Do not check to see if the item is archived - withdrawn /
-         ** non-archived items may still be tracked in some browse tables
-         ** for administrative purposes, and these need to be removed.
-         **/
-//               FIXME: there is an exception handling problem here
-        try
-        {
-//               Remove from indices
-            IndexBrowse ib = new IndexBrowse(ourContext);
-            ib.itemRemoved(this);
-        }
-        catch (BrowseException e)
-        {
-            log.error("caught exception: ", e);
-            throw new SQLException(e.getMessage(), e);
-        }
-
-        // Delete the Dublin Core
-        removeMetadataFromDatabase();
-
-        // Remove bundles
-        Bundle[] bunds = getBundles();
-
-        for (int i = 0; i < bunds.length; i++)
-        {
-            removeBundle(bunds[i]);
-        }
-
-        // remove all of our authorization policies
-        AuthorizeManager.removeAllPolicies(ourContext, this);
-        
-        // Remove any Handle
-        HandleManager.unbindHandle(ourContext, this);
-        
-        // remove version attached to the item
-        removeVersion();
-
-
-        // Finally remove item row
-        DatabaseManager.delete(ourContext, itemRow);
-    }
-    
-    private void removeVersion() throws AuthorizeException, SQLException
-    {
-        VersioningService versioningService = new DSpace().getSingletonService(VersioningService.class);
-        if(versioningService.getVersion(ourContext, this)!=null)
-        {
-            versioningService.removeVersion(ourContext, this);
-        }else{
-            IdentifierService identifierService = new DSpace().getSingletonService(IdentifierService.class);
-            try {
-                identifierService.delete(ourContext, this);
-            } catch (IdentifierException e) {
-                throw new RuntimeException(e);
-            }
-        }
-    }
-
-    /**
-     * Remove item and all its sub-structure from the context cache.
-     * Useful in batch processes where a single context has a long,
-     * multi-item lifespan
-     */
-    public void decache() throws SQLException
-    {
-        // Remove item and it's submitter from cache
-        ourContext.removeCached(this, getID());
-        if (submitter != null)
-        {
-                ourContext.removeCached(submitter, submitter.getID());
-        }
-        // Remove bundles & bitstreams from cache if they have been loaded
-        if (bundles != null)
-        {
-                Bundle[] bunds = getBundles();
-                for (int i = 0; i < bunds.length; i++)
-                {
-                        ourContext.removeCached(bunds[i], bunds[i].getID());
-                        Bitstream[] bitstreams = bunds[i].getBitstreams();
-                        for (int j = 0; j < bitstreams.length; j++)
-                        {
-                                ourContext.removeCached(bitstreams[j], bitstreams[j].getID());
-                        }
-                }
-        }
-    }
-
-    /**
-     * Return <code>true</code> if <code>other</code> is the same Item as this
-     * object, <code>false</code> otherwise
-     *
-     * NOTE:
-     * There is a problem invoking equals() method on CGLIB proxies that are
-     * created by Spring AOP. (the problem is not in CGLIB itself).
-     * 
-     * The problem is, that all calls to equals() on a proxy are filtered by a
-     * special interceptor, which checks for equality of interfaces, advisors
-     * and targets, instead of just checking the targets for equality. (It
-     * invokes AopProxyUtils.equalsInProxy())
-     * 
-     * This can be a problem, when you have the same Object wrapped by different
-     * proxies, and you want the application to identify this as the same
-     * Object. This happens for example, then the same Object is retrieved from
-     * a DB twice by two different calls. Assuming these two Objects are
-     * equals() , they end up being wrapped by different proxies because these
-     * are different calls.
-     * 
-     * workaround:
-     * 
-     * Make the equals() method final. This works, but has 2 problems: You
-     * cannot reference any members inside the method because this refers to the
-     * proxy and not the target (you must use getId() instead of this.id ). You
-     * can never override equals() on extending classes.
-     * 
-     * @param obj
-     *            object to compare to
-     * @return <code>true</code> if object passed in represents the same item as
-     *         this object
-     * 
-     * 
-     * 
-     */
-     @Override
-     public final boolean equals(Object obj)
-     {
-         if (obj == null)
-         {
-             return false;
-         }
-         if (getClass() != obj.getClass())
-         {
-             return false;
-         }
-         final Item other = (Item) obj;
-         if (this.getType() != other.getType())
-         {
-             return false;
-         }
-         if (this.getID() != other.getID())
-         {
-             return false;
-         }
-
-         return true;
-     }
-
-     @Override
-     public int hashCode()
-     {
-         int hash = 5;
-         hash = 71 * hash + (this.itemRow != null ? this.itemRow.hashCode() : 0);
-         return hash;
-     }
-
-
-
-
-    /**
-     * Return true if this Collection 'owns' this item
-     *
-     * @param c
-     *            Collection
-     * @return true if this Collection owns this item
-     */
-    public boolean isOwningCollection(Collection c)
-    {
-        int owner_id = itemRow.getIntColumn("owning_collection");
-
-        if (c.getID() == owner_id)
-        {
-            return true;
-        }
-
-        // not the owner
-        return false;
-    }
-
-    /**
-     * return type found in Constants
-     *
-     * @return int Constants.ITEM
-     */
-    public int getType()
-    {
-        return Constants.ITEM;
-    }
-
-    /**
-     * remove all of the policies for item and replace them with a new list of
-     * policies
-     *
-     * @param newpolicies -
-     *            this will be all of the new policies for the item and its
-     *            contents
-     * @throws SQLException
-     * @throws AuthorizeException
-     */
-    public void replaceAllItemPolicies(List<ResourcePolicy> newpolicies) throws SQLException,
-            AuthorizeException
-    {
-        // remove all our policies, add new ones
-        AuthorizeManager.removeAllPolicies(ourContext, this);
-        AuthorizeManager.addPolicies(ourContext, newpolicies, this);
-    }
-
-    /**
-     * remove all of the policies for item's bitstreams and bundles and replace
-     * them with a new list of policies
-     *
-     * @param newpolicies -
-     *            this will be all of the new policies for the bundle and
-     *            bitstream contents
-     * @throws SQLException
-     * @throws AuthorizeException
-     */
-    public void replaceAllBitstreamPolicies(List<ResourcePolicy> newpolicies)
-            throws SQLException, AuthorizeException
-    {
-        // remove all policies from bundles, add new ones
-        // Remove bundles
-        Bundle[] bunds = getBundles();
-
-        for (int i = 0; i < bunds.length; i++)
-        {
-            Bundle mybundle = bunds[i];
-            mybundle.replaceAllBitstreamPolicies(newpolicies);
-        }
-    }
-
-    /**
-     * remove all of the policies for item's bitstreams and bundles that belong
-     * to a given Group
-     *
-     * @param g
-     *            Group referenced by policies that needs to be removed
-     * @throws SQLException
-     */
-    public void removeGroupPolicies(Group g) throws SQLException
-    {
-        // remove Group's policies from Item
-        AuthorizeManager.removeGroupPolicies(ourContext, this, g);
-
-        // remove all policies from bundles
-        Bundle[] bunds = getBundles();
-
-        for (int i = 0; i < bunds.length; i++)
-        {
-            Bundle mybundle = bunds[i];
-
-            Bitstream[] bs = mybundle.getBitstreams();
-
-            for (int j = 0; j < bs.length; j++)
-            {
-                // remove bitstream policies
-                AuthorizeManager.removeGroupPolicies(ourContext, bs[j], g);
-            }
-
-            // change bundle policies
-            AuthorizeManager.removeGroupPolicies(ourContext, mybundle, g);
-        }
-    }
-
-    /**
-     * remove all policies on an item and its contents, and replace them with
-     * the DEFAULT_ITEM_READ and DEFAULT_BITSTREAM_READ policies belonging to
-     * the collection.
-     *
-     * @param c
-     *            Collection
-     * @throws java.sql.SQLException
-     *             if an SQL error or if no default policies found. It's a bit
-     *             draconian, but default policies must be enforced.
-     * @throws AuthorizeException
-     */
-    public void inheritCollectionDefaultPolicies(Collection c)
-            throws java.sql.SQLException, AuthorizeException
-    {
-        adjustItemPolicies(c);
-        adjustBundleBitstreamPolicies(c);
-
-        log.debug(LogManager.getHeader(ourContext, "item_inheritCollectionDefaultPolicies",
-                                                   "item_id=" + getID()));
-    }
-
-    public void adjustBundleBitstreamPolicies(Collection c) throws SQLException, AuthorizeException {
-
-        List<ResourcePolicy> defaultCollectionPolicies = AuthorizeManager.getPoliciesActionFilter(ourContext, c, Constants.DEFAULT_BITSTREAM_READ);
-
-        if (defaultCollectionPolicies.size() < 1){
-            throw new SQLException("Collection " + c.getID()
-                    + " (" + c.getHandle() + ")"
-                    + " has no default bitstream READ policies");
-        }
-
-        // remove all policies from bundles, add new ones
-        // Remove bundles
-        Bundle[] bunds = getBundles();
-        for (int i = 0; i < bunds.length; i++){
-            Bundle mybundle = bunds[i];
-
-            // if come from InstallItem: remove all submission/workflow policies
-            AuthorizeManager.removeAllPoliciesByDSOAndType(ourContext, mybundle, ResourcePolicy.TYPE_SUBMISSION);
-            AuthorizeManager.removeAllPoliciesByDSOAndType(ourContext, mybundle, ResourcePolicy.TYPE_WORKFLOW);
-
-            List<ResourcePolicy> policiesBundleToAdd = filterPoliciesToAdd(defaultCollectionPolicies, mybundle);
-            AuthorizeManager.addPolicies(ourContext, policiesBundleToAdd, mybundle);
-
-            for(Bitstream bitstream : mybundle.getBitstreams()){
-                // if come from InstallItem: remove all submission/workflow policies
-                AuthorizeManager.removeAllPoliciesByDSOAndType(ourContext, bitstream, ResourcePolicy.TYPE_SUBMISSION);
-                AuthorizeManager.removeAllPoliciesByDSOAndType(ourContext, bitstream, ResourcePolicy.TYPE_WORKFLOW);
-
-                List<ResourcePolicy> policiesBitstreamToAdd = filterPoliciesToAdd(defaultCollectionPolicies, bitstream);
-                AuthorizeManager.addPolicies(ourContext, policiesBitstreamToAdd, bitstream);
-            }
-        }
-    }
-
-    public void adjustItemPolicies(Collection c) throws SQLException, AuthorizeException {
-        // read collection's default READ policies
-        List<ResourcePolicy> defaultCollectionPolicies = AuthorizeManager.getPoliciesActionFilter(ourContext, c, Constants.DEFAULT_ITEM_READ);
-
-        // MUST have default policies
-        if (defaultCollectionPolicies.size() < 1)
-        {
-            throw new SQLException("Collection " + c.getID()
-                    + " (" + c.getHandle() + ")"
-                    + " has no default item READ policies");
-        }
-
-        // if come from InstallItem: remove all submission/workflow policies
-        AuthorizeManager.removeAllPoliciesByDSOAndType(ourContext, this, ResourcePolicy.TYPE_SUBMISSION);
-        AuthorizeManager.removeAllPoliciesByDSOAndType(ourContext, this, ResourcePolicy.TYPE_WORKFLOW);
-
-        // add default policies only if not already in place
-        List<ResourcePolicy> policiesToAdd = filterPoliciesToAdd(defaultCollectionPolicies, this);
-        AuthorizeManager.addPolicies(ourContext, policiesToAdd, this);
-    }
-
-    private List<ResourcePolicy> filterPoliciesToAdd(List<ResourcePolicy> defaultCollectionPolicies, DSpaceObject dso) throws SQLException {
-        List<ResourcePolicy> policiesToAdd = new ArrayList<ResourcePolicy>();
-        for (ResourcePolicy rp : defaultCollectionPolicies){
-            rp.setAction(Constants.READ);
-            // if an identical policy is already in place don't add it
-            if(!AuthorizeManager.isAnIdenticalPolicyAlreadyInPlace(ourContext, dso, rp)){
-                rp.setRpType(ResourcePolicy.TYPE_INHERITED);
-                policiesToAdd.add(rp);
-            }
-        }
-        return policiesToAdd;
-    }
-
-    /**
-     * Moves the item from one collection to another one
-     *
-     * @throws SQLException
-     * @throws AuthorizeException
-     * @throws IOException
-     */
-    public void move (Collection from, Collection to) throws SQLException, AuthorizeException, IOException
-    {
-        // Use the normal move method, and default to not inherit permissions
-        this.move(from, to, false);
-    }
-
-    /**
-     * Moves the item from one collection to another one
-     *
-     * @throws SQLException
-     * @throws AuthorizeException
-     * @throws IOException
-     */
-    public void move (Collection from, Collection to, boolean inheritDefaultPolicies) throws SQLException, AuthorizeException, IOException
-    {
-        // Check authorisation on the item before that the move occur
-        // otherwise we will need edit permission on the "target collection" to archive our goal
-        // only do write authorization if user is not an editor
-        if (!canEdit())
-        {
-            AuthorizeManager.authorizeAction(ourContext, this, Constants.WRITE);
-        }
-        
-        // Move the Item from one Collection to the other
-        to.addItem(this);
-        from.removeItem(this);
-
-        // If we are moving from the owning collection, update that too
-        if (isOwningCollection(from))
-        {
-            // Update the owning collection
-            log.info(LogManager.getHeader(ourContext, "move_item",
-                                          "item_id=" + getID() + ", from " +
-                                          "collection_id=" + from.getID() + " to " +
-                                          "collection_id=" + to.getID()));
-            setOwningCollection(to);
-
-            // If applicable, update the item policies
-            if (inheritDefaultPolicies)
-            {
-                log.info(LogManager.getHeader(ourContext, "move_item",
-                         "Updating item with inherited policies"));
-                inheritCollectionDefaultPolicies(to);
-            }
-
-            // Update the item
-            ourContext.turnOffAuthorisationSystem();
-            update();
-            ourContext.restoreAuthSystemState();
-        }
-        else
-        {
-            // Although we haven't actually updated anything within the item
-            // we'll tell the event system that it has, so that any consumers that
-            // care about the structure of the repository can take account of the move
-
-            // Note that updating the owning collection above will have the same effect,
-            // so we only do this here if the owning collection hasn't changed.
-            
-            ourContext.addEvent(new Event(Event.MODIFY, Constants.ITEM, getID(), 
-                    null, getIdentifiers(ourContext)));
-        }
-    }
-    
-    /**
-     * Check the bundle ORIGINAL to see if there are any uploaded files
-     *
-     * @return true if there is a bundle named ORIGINAL with one or more
-     *         bitstreams inside
-     * @throws SQLException
-     */
-    public boolean hasUploadedFiles() throws SQLException
-    {
-        Bundle[] bundles = getBundles("ORIGINAL");
-        if (bundles.length == 0)
-        {
-            // if no ORIGINAL bundle,
-            // return false that there is no file!
-            return false;
-        }
-        else
-        {
-            Bitstream[] bitstreams = bundles[0].getBitstreams();
-            if (bitstreams.length == 0)
-            {
-                // no files in ORIGINAL bundle!
-                return false;
-            }
-        }
-        return true;
-    }
-    
-    /**
-     * Get the collections this item is not in.
-     *
-     * @return the collections this item is not in, if any.
-     * @throws SQLException
-     */
-    public Collection[] getCollectionsNotLinked() throws SQLException
-    {
-        Collection[] allCollections = Collection.findAll(ourContext);
-        Collection[] linkedCollections = getCollections();
-        Collection[] notLinkedCollections = new Collection[allCollections.length - linkedCollections.length];
-
-        if ((allCollections.length - linkedCollections.length) == 0)
-        {
-                return notLinkedCollections;
-        }
-        
-        int i = 0;
-                 
-        for (Collection collection : allCollections)
-        {
-                 boolean alreadyLinked = false;
-                         
-                 for (Collection linkedCommunity : linkedCollections)
-                 {
-                         if (collection.getID() == linkedCommunity.getID())
-                         {
-                                 alreadyLinked = true;
-                                 break;
-                         }
-                 }
-                         
-                 if (!alreadyLinked)
-                 {
-                         notLinkedCollections[i++] = collection;
-                 }
-        }
-        
-        return notLinkedCollections;
-    }
-
-    /**
-     * return TRUE if context's user can edit item, false otherwise
-     *
-     * @return boolean true = current user can edit item
-     * @throws SQLException
-     */
-    public boolean canEdit() throws java.sql.SQLException
-    {
-        // can this person write to the item?
-        if (AuthorizeManager.authorizeActionBoolean(ourContext, this,
-                Constants.WRITE))
-        {
-            return true;
-        }
-
-        // is this collection not yet created, and an item template is created
-        if (getOwningCollection() == null)
-        {
-        	if (!isInProgressSubmission()) {
-        		return true;
-        	}
-        	else {
-        		return false;
-        	}
-        }
-
-        // is this person an COLLECTION_EDITOR for the owning collection?
-        if (getOwningCollection().canEditBoolean(false))
-        {
-            return true;
-        }
-
-        return false;
-    }
-    
     /**
      * Check if the item is an inprogress submission
      * @param context
@@ -1536,253 +375,21 @@
     
     public String getName()
     {
-        return getMetadataFirstValue(MetadataSchema.DC_SCHEMA, "title", null, Item.ANY);
-    }
-
-    /**
-     * Returns an iterator of Items possessing the passed metadata field, or only
-     * those matching the passed value, if value is not Item.ANY
-     *
-     * @param context DSpace context object
-     * @param schema metadata field schema
-     * @param element metadata field element
-     * @param qualifier metadata field qualifier
-     * @param value field value or Item.ANY to match any value
-     * @return an iterator over the items matching that authority value
-     * @throws SQLException, AuthorizeException, IOException
-     *
-     */
-    public static ItemIterator findByMetadataField(Context context,
-               String schema, String element, String qualifier, String value)
-          throws SQLException, AuthorizeException, IOException
-    {
-        MetadataSchema mds = MetadataSchema.find(context, schema);
-        if (mds == null)
+        return getItemService().getMetadataFirstValue(this, MetadataSchema.DC_SCHEMA, "title", null, Item.ANY);
+    }
+
+    @Override
+    public Integer getLegacyId() {
+        return legacyId;
+    }
+
+    public ItemService getItemService()
+    {
+        if(itemService == null)
         {
-            throw new IllegalArgumentException("No such metadata schema: " + schema);
+            itemService = ContentServiceFactory.getInstance().getItemService();
         }
-        MetadataField mdf = MetadataField.findByElement(context, mds.getSchemaID(), element, qualifier);
-        if (mdf == null)
-        {
-            throw new IllegalArgumentException(
-                    "No such metadata field: schema=" + schema + ", element=" + element + ", qualifier=" + qualifier);
-        }
-        
-        String query = "SELECT item.* FROM metadatavalue,item WHERE item.in_archive='1' "+
-                       "AND item.item_id = metadatavalue.resource_id AND metadata_field_id = ? AND resource_type_id = ?";
-        TableRowIterator rows = null;
-        if (Item.ANY.equals(value))
-        {
-                rows = DatabaseManager.queryTable(context, "item", query, mdf.getFieldID(), Constants.ITEM);
-        }
-        else
-        {
-                query += " AND metadatavalue.text_value = ?";
-                rows = DatabaseManager.queryTable(context, "item", query, mdf.getFieldID(),  Constants.ITEM, value);
-        }
-        return new ItemIterator(context, rows);
-     }
-    
-    public DSpaceObject getAdminObject(int action) throws SQLException
-    {
-        DSpaceObject adminObject = null;
-        Collection collection = getOwningCollection();
-        Community community = null;
-        if (collection != null)
-        {
-            Community[] communities = collection.getCommunities();
-            if (communities != null && communities.length > 0)
-            {
-                community = communities[0];
-            }
-        }
-        else
-        {
-            // is a template item?
-            TableRow qResult = DatabaseManager.querySingle(ourContext,
-                       "SELECT collection_id FROM collection " +
-                       "WHERE template_item_id = ?",getID());
-            if (qResult != null)
-            {
-                collection = Collection.find(ourContext, qResult.getIntColumn("collection_id"));
-                Community[] communities = collection.getCommunities();
-                if (communities != null && communities.length > 0)
-                {
-                    community = communities[0];
-                }
-            }
-        }
-        
-        switch (action)
-        {
-            case Constants.ADD:
-                // ADD a cc license is less general than add a bitstream but we can't/won't
-                // add complex logic here to know if the ADD action on the item is required by a cc or
-                // a generic bitstream so simply we ignore it.. UI need to enforce the requirements.
-                if (AuthorizeConfiguration.canItemAdminPerformBitstreamCreation())
-                {
-                    adminObject = this;
-                }
-                else if (AuthorizeConfiguration.canCollectionAdminPerformBitstreamCreation())
-                {
-                    adminObject = collection;
-                }
-                else if (AuthorizeConfiguration.canCommunityAdminPerformBitstreamCreation())
-                {
-                    adminObject = community;
-                }
-                break;
-            case Constants.REMOVE:
-                // see comments on ADD action, same things...
-                if (AuthorizeConfiguration.canItemAdminPerformBitstreamDeletion())
-                {
-                    adminObject = this;
-                }
-                else if (AuthorizeConfiguration.canCollectionAdminPerformBitstreamDeletion())
-                {
-                    adminObject = collection;
-                }
-                else if (AuthorizeConfiguration.canCommunityAdminPerformBitstreamDeletion())
-                {
-                    adminObject = community;
-                }
-                break;
-            case Constants.DELETE:
-                if (getOwningCollection() != null)
-                {
-                    if (AuthorizeConfiguration.canCollectionAdminPerformItemDeletion())
-                    {
-                        adminObject = collection;
-                    }
-                    else if (AuthorizeConfiguration.canCommunityAdminPerformItemDeletion())
-                    {
-                        adminObject = community;
-                    }
-                }
-                else
-                {
-                    if (AuthorizeConfiguration.canCollectionAdminManageTemplateItem())
-                    {
-                        adminObject = collection;
-                    }
-                    else if (AuthorizeConfiguration.canCommunityAdminManageCollectionTemplateItem())
-                    {
-                        adminObject = community;
-                    }
-                }
-                break;
-            case Constants.WRITE:
-                // if it is a template item we need to check the
-                // collection/community admin configuration
-                if (getOwningCollection() == null)
-                {
-                    if (AuthorizeConfiguration.canCollectionAdminManageTemplateItem())
-                    {
-                        adminObject = collection;
-                    }
-                    else if (AuthorizeConfiguration.canCommunityAdminManageCollectionTemplateItem())
-                    {
-                        adminObject = community;
-                    }
-                }
-                else
-                {
-                    adminObject = this;
-                }
-                break;
-            default:
-                adminObject = this;
-                break;
-            }
-        return adminObject;
-    }
-    
-    public Collection getParentObject() throws SQLException
-    {
-        Collection col = getOwningCollection();
-        if (col == null)
-        {
-            // try to check workspaceitem
-            TableRow row = DatabaseManager
-                    .querySingle(
-                            ourContext,
-                            "SELECT collection_id FROM workspaceitem where item_id = ?",
-                            getID());
-            if (row == null)
-            {
-                row = DatabaseManager
-                        .querySingle(
-                                ourContext,
-                                "SELECT collection_id FROM workflowitem where item_id = ?",
-                                getID());
-            }
-
-            if (row != null)
-            {
-                col = Collection.find(ourContext,
-                        row.getIntColumn("collection_id"));
-            }
-            if (col == null)
-            {
-                // is a template item?
-                TableRow qResult = DatabaseManager.querySingle(ourContext,
-                           "SELECT collection_id FROM collection " +
-                           "WHERE template_item_id = ?",getID());
-                if (qResult != null)
-                {
-                    return Collection.find(ourContext,qResult.getIntColumn("collection_id"));
-                }         
-                log.debug(
-                        "Item "
-                                + getID()
-                                + " in uno stato sconosciuto (no owning collection, no workspace, no workflow, no template)");
-            }
-        }
-        return col;
-    }
-
-    /**
-     * Find all the items in the archive with a given authority key value
-     * in the indicated metadata field.
-     *
-     * @param context DSpace context object
-     * @param schema metadata field schema
-     * @param element metadata field element
-     * @param qualifier metadata field qualifier
-     * @param value the value of authority key to look for
-     * @return an iterator over the items matching that authority value
-     * @throws SQLException, AuthorizeException, IOException
-     */
-    public static ItemIterator findByAuthorityValue(Context context,
-            String schema, String element, String qualifier, String value)
-        throws SQLException, AuthorizeException, IOException
-    {
-        MetadataSchema mds = MetadataSchema.find(context, schema);
-        if (mds == null)
-        {
-            throw new IllegalArgumentException("No such metadata schema: " + schema);
-        }
-        MetadataField mdf = MetadataField.findByElement(context, mds.getSchemaID(), element, qualifier);
-        if (mdf == null)
-        {
-            throw new IllegalArgumentException("No such metadata field: schema=" + schema + ", element=" + element + ", qualifier=" + qualifier);
-        }
-
-        TableRowIterator rows = DatabaseManager.queryTable(context, "item",
-            "SELECT item.* FROM metadatavalue,item WHERE item.in_archive='1' "+
-            "AND item.item_id = metadatavalue.resource_id AND metadata_field_id = ? AND authority = ? AND resource_type_id = ?",
-            mdf.getFieldID(), value, Constants.ITEM);
-        return new ItemIterator(context, rows);
-    }
-
-    @Override
-    protected void getAuthoritiesAndConfidences(String fieldKey, String[] values, String[] authorities, int[] confidences, int i) {
-        Choices c = ChoiceAuthorityManager.getManager().getBestMatch(fieldKey, values[i], getOwningCollectionID(), null);
-        authorities[i] = c.values.length > 0 ? c.values[0].authority : null;
-        confidences[i] = c.confidence;
-=======
         return itemService;
->>>>>>> a54bf11b
     }
     
     public String getTypeText() {
