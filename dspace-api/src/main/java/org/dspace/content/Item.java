--- conflicted
+++ resolved
@@ -342,7 +342,7 @@
 
         return matchingBundles;
     }
-
+    
     /**
      * Add a bundle to the item, should not be made public since we don't want to skip business logic
      * @param bundle the bundle to be added
@@ -362,32 +362,9 @@
     }
 
     /**
-     * Return <code>true</code> if <code>other</code> is the same Item as this
-     * object, <code>false</code> otherwise
-     *
-     * NOTE:
-     * There is a problem invoking equals() method on CGLIB proxies that are
-     * created by Spring AOP. (the problem is not in CGLIB itself).
-     * 
-     * The problem is, that all calls to equals() on a proxy are filtered by a
-     * special interceptor, which checks for equality of interfaces, advisors
-     * and targets, instead of just checking the targets for equality. (It
-     * invokes AopProxyUtils.equalsInProxy())
-     * 
-     * This can be a problem, when you have the same Object wrapped by different
-     * proxies, and you want the application to identify this as the same
-     * Object. This happens for example, then the same Object is retrieved from
-     * a DB twice by two different calls. Assuming these two Objects are
-     * equals() , they end up being wrapped by different proxies because these
-     * are different calls.
-     * 
-     * workaround:
-     * 
-     * Make the equals() method final. This works, but has 2 problems: You
-     * cannot reference any members inside the method because this refers to the
-     * proxy and not the target (you must use getId() instead of this.id ). You
-     * can never override equals() on extending classes.
-     * 
+     * Return <code>true</code> if <code>other</code> is the same Item as
+     * this object, <code>false</code> otherwise
+     *
      * @param obj
      *            object to compare to
      * @return <code>true</code> if object passed in represents the same item as
@@ -396,37 +373,6 @@
      * 
      * 
      */
-<<<<<<< HEAD
-     @Override
-     public final boolean equals(Object obj)
-     {
-         if (obj == null)
-         {
-             return false;
-         }
-         Class<?> objClass = HibernateProxyHelper.getClassWithoutInitializingProxy(obj);
-         if (this.getClass() != objClass)
-         {
-             return false;
-         }
-         final Item otherItem = (Item) obj;
-         if (!this.getID().equals(otherItem.getID()))
-         {
-             return false;
-         }
-
-         return true;
-     }
-
-     @Override
-     public int hashCode()
-     {
-         int hash = 5;
-         hash += 71 * hash + getType();
-         hash += 71 * hash + getID().hashCode();
-         return hash;
-     }
-=======
     @Override
     public boolean equals(Object obj)
     {
@@ -456,7 +402,6 @@
         hash += 71 * hash + getID().hashCode();
         return hash;
     }
->>>>>>> 813800ce
 
     /**
      * return type found in Constants
@@ -469,6 +414,7 @@
         return Constants.ITEM;
     }
 
+    @Override
     public String getName()
     {
         return getItemService().getMetadataFirstValue(this, MetadataSchema.DC_SCHEMA, "title", null, Item.ANY);
