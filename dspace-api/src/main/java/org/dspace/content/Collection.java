/**
 * The contents of this file are subject to the license and copyright
 * detailed in the LICENSE and NOTICE files at the root of the source
 * tree and available online at
 *
 * http://www.dspace.org/license/
 */
package org.dspace.content;

import org.apache.commons.lang3.StringUtils;
import org.apache.log4j.Logger;
import org.dspace.app.util.AuthorizeUtil;
import org.dspace.authorize.AuthorizeConfiguration;
import org.dspace.authorize.AuthorizeException;
import org.dspace.authorize.AuthorizeManager;
import org.dspace.authorize.ResourcePolicy;
import org.dspace.browse.BrowseException;
import org.dspace.browse.IndexBrowse;
import org.dspace.browse.ItemCountException;
import org.dspace.browse.ItemCounter;
import org.dspace.core.*;
import org.dspace.discovery.IGlobalSearchResult;
import org.dspace.eperson.Group;
import org.dspace.event.Event;
import org.dspace.handle.HandleManager;
import org.dspace.storage.rdbms.DatabaseManager;
import org.dspace.storage.rdbms.TableRow;
import org.dspace.storage.rdbms.TableRowIterator;
import org.dspace.workflow.WorkflowItem;
import org.dspace.xmlworkflow.storedcomponents.CollectionRole;
import org.dspace.xmlworkflow.storedcomponents.XmlWorkflowItem;

import java.io.Serializable;
import java.io.IOException;
import java.io.InputStream;
import java.sql.PreparedStatement;
import java.sql.ResultSet;
import java.sql.SQLException;
<<<<<<< HEAD
import java.util.ArrayList;
import java.util.Arrays;
import java.util.List;
import java.util.MissingResourceException;
import java.util.StringTokenizer;
=======
import java.util.*;
>>>>>>> b7a469d5

/**
 * Class representing a collection.
 * <P>
 * The collection's metadata (name, introductory text etc), workflow groups, and
 * default group of submitters are loaded into memory. Changes to metadata are
 * not written to the database until <code>update</code> is called. If you
 * create or remove a workflow group, the change is only reflected in the
 * database after calling <code>update</code>. The default group of
 * submitters is slightly different - creating or removing this has instant
 * effect.
 *
 * @author Robert Tansley
 * @version $Revision$
 */
public class Collection extends DSpaceObject implements IGlobalSearchResult
{
    /** log4j category */
    private static final Logger log = Logger.getLogger(Collection.class);

    /** The table row corresponding to this item */
    private final TableRow collectionRow;

    /** The logo bitstream */
    private Bitstream logo;

    /** The item template */
    private Item template;

    /** Our Handle */
    private String handle;

    /** Flag set when data is modified, for events */
    private boolean modified;

    /**
     * Groups corresponding to workflow steps - NOTE these start from one, so
     * workflowGroups[0] corresponds to workflow_step_1.
     */
    private final Group[] workflowGroup;

    /** The default group of submitters */
    private Group submitters;

    /** The default group of administrators */
    private Group admins;

    // Keys for accessing Collection metadata
    public static final String COPYRIGHT_TEXT = "copyright_text";
    public static final String INTRODUCTORY_TEXT = "introductory_text";
    public static final String SHORT_DESCRIPTION = "short_description";
    public static final String SIDEBAR_TEXT = "side_bar_text";
    public static final String PROVENANCE_TEXT = "provenance_description";
    
    /**
     * Construct a collection with the given table row
     *
     * @param context
     *            the context this object exists in
     * @param row
     *            the corresponding row in the table
     * @throws SQLException
     */
    Collection(Context context, TableRow row) throws SQLException
    {
        super(context);

        // Ensure that my TableRow is typed.
        if (null == row.getTable())
            row.setTable("collection");

        collectionRow = row;

        // Get the logo bitstream
        if (collectionRow.isColumnNull("logo_bitstream_id"))
        {
            logo = null;
        }
        else
        {
            logo = Bitstream.find(ourContext, collectionRow
                    .getIntColumn("logo_bitstream_id"));
        }

        // Get the template item
        if (collectionRow.isColumnNull("template_item_id"))
        {
            template = null;
        }
        else
        {
            template = Item.find(ourContext, collectionRow
                    .getIntColumn("template_item_id"));
        }

        // Get the relevant groups
        workflowGroup = new Group[3];

        workflowGroup[0] = groupFromColumn("workflow_step_1");
        workflowGroup[1] = groupFromColumn("workflow_step_2");
        workflowGroup[2] = groupFromColumn("workflow_step_3");

        submitters = groupFromColumn("submitter");
        admins = groupFromColumn("admin");

        // Get our Handle if any
        handle = HandleManager.findHandle(context, this);

        // Cache ourselves
        context.cache(this, row.getIntColumn("collection_id"));

        modified = false;
        clearDetails();
    }

    /**
     * Get a collection from the database. Loads in the metadata
     *
     * @param context
     *            DSpace context object
     * @param id
     *            ID of the collection
     *
     * @return the collection, or null if the ID is invalid.
     * @throws SQLException
     */
    public static Collection find(Context context, int id) throws SQLException
    {
        // First check the cache
        Collection fromCache = (Collection) context.fromCache(Collection.class,
                id);

        if (fromCache != null)
        {
            return fromCache;
        }

        TableRow row = DatabaseManager.find(context, "collection", id);

        if (row == null)
        {
            if (log.isDebugEnabled())
            {
                log.debug(LogManager.getHeader(context, "find_collection",
                        "not_found,collection_id=" + id));
            }

            return null;
        }

        // not null, return Collection
        if (log.isDebugEnabled())
        {
            log.debug(LogManager.getHeader(context, "find_collection",
                    "collection_id=" + id));
        }

        return new Collection(context, row);
    }

    /**
     * Create a new collection, with a new ID. This method is not public, and
     * does not check authorisation.
     *
     * @param context
     *            DSpace context object
     *
     * @return the newly created collection
     * @throws SQLException
     * @throws AuthorizeException
     */
    static Collection create(Context context) throws SQLException,
            AuthorizeException
    {
        return create(context, null);
    }

    /**
     * Create a new collection, with a new ID. This method is not public, and
     * does not check authorisation.
     *
     * @param context
     *            DSpace context object
     *
     * @param handle the pre-determined Handle to assign to the new community
     * @return the newly created collection
     * @throws SQLException
     * @throws AuthorizeException
     */
    static Collection create(Context context, String handle) throws SQLException,
            AuthorizeException
    {
        TableRow row = DatabaseManager.create(context, "collection");
        Collection c = new Collection(context, row);

        try
        {
            c.handle = (handle == null) ?
                       HandleManager.createHandle(context, c) :
                       HandleManager.createHandle(context, c, handle);
        }
        catch(IllegalStateException ie)
        {
            //If an IllegalStateException is thrown, then an existing object is already using this handle
            //Remove the collection we just created -- as it is incomplete
            try
            {
                if(c!=null)
                {
                    c.delete();
                }
            } catch(Exception e) { }

            //pass exception on up the chain
            throw ie;
        }

        // create the default authorization policy for collections
        // of 'anonymous' READ
        Group anonymousGroup = Group.find(context, 0);

        ResourcePolicy myPolicy = ResourcePolicy.create(context);
        myPolicy.setResource(c);
        myPolicy.setAction(Constants.READ);
        myPolicy.setGroup(anonymousGroup);
        myPolicy.update();

        // now create the default policies for submitted items
        myPolicy = ResourcePolicy.create(context);
        myPolicy.setResource(c);
        myPolicy.setAction(Constants.DEFAULT_ITEM_READ);
        myPolicy.setGroup(anonymousGroup);
        myPolicy.update();

        myPolicy = ResourcePolicy.create(context);
        myPolicy.setResource(c);
        myPolicy.setAction(Constants.DEFAULT_BITSTREAM_READ);
        myPolicy.setGroup(anonymousGroup);
        myPolicy.update();

        context.addEvent(new Event(Event.CREATE, Constants.COLLECTION, 
                c.getID(), c.handle, c.getIdentifiers(context)));

        log.info(LogManager.getHeader(context, "create_collection",
                "collection_id=" + row.getIntColumn("collection_id"))
                + ",handle=" + c.handle);

        return c;
    }

    /**
     * Get all collections in the system. These are alphabetically sorted by
     * collection name.
     *
     * @param context
     *            DSpace context object
     *
     * @return the collections in the system
     * @throws SQLException
     */
    public static Collection[] findAll(Context context) throws SQLException
    {
        TableRowIterator tri = null;
        List<Collection> collections = null;
        List<Serializable> params = new ArrayList<Serializable>();
        StringBuffer query = new StringBuffer(
            "SELECT c.*" +
            "FROM collection c " +
            "LEFT JOIN metadatavalue m ON (" +
              "m.resource_id = c.collection_id AND " +
              "m.resource_type_id = ? AND " +
              "m.metadata_field_id = ?" +
            ")"
        );

        if (DatabaseManager.isOracle())
        {
            query.append(" ORDER BY cast(m.text_value as varchar2(128))");
        }
        else
        {
            query.append(" ORDER BY m.text_value");
        }

        params.add(Constants.COLLECTION);
        params.add(
          MetadataField.findByElement(
            context,
            MetadataSchema.find(context, MetadataSchema.DC_SCHEMA).getSchemaID(),
            "title",
            null
          ).getFieldID()
        );

        try
        {
            tri = DatabaseManager.query(
              context, query.toString(), params.toArray()
            );

            collections = new ArrayList<Collection>();

            while (tri.hasNext())
            {
                TableRow row = tri.next();

                // First check the cache
                Collection fromCache = (Collection) context.fromCache(
                        Collection.class, row.getIntColumn("collection_id"));

                if (fromCache != null)
                {
                    collections.add(fromCache);
                }
                else
                {
                    collections.add(new Collection(context, row));
                }
            }
        }
        catch (SQLException e)
        {
            log.error("Find all Collections - ", e);
            throw e;
        }
        finally
        {
            // close the TableRowIterator to free up resources
            if (tri != null)
            {
                tri.close();
            }
        }

        Collection[] collectionArray = new Collection[collections.size()];
        collectionArray = (Collection[]) collections.toArray(collectionArray);

        return collectionArray;
    }

    /**
     * Get all collections in the system. Adds support for limit and offset.
     * @param context
     * @param limit
     * @param offset
     * @return
     * @throws SQLException
     */
    public static Collection[] findAll(Context context, Integer limit, Integer offset) throws SQLException
    {
        TableRowIterator tri = null;
        List<Collection> collections = null;
        List<Serializable> params = new ArrayList<Serializable>();
        StringBuffer query = new StringBuffer(
            "SELECT c.*" +
            "FROM collection c " +
            "LEFT JOIN metadatavalue m ON (" +
              "m.resource_id = c.collection_id AND " +
              "m.resource_type_id = ? AND " +
              "m.metadata_field_id = ?" +
            ")"
        );

        if (DatabaseManager.isOracle())
        {
            query.append(" ORDER BY cast(m.text_value as varchar2(128))");
        }
        else
        {
            query.append(" ORDER BY m.text_value");
        }

        params.add(Constants.COLLECTION);
        params.add(
          MetadataField.findByElement(
            context,
            MetadataSchema.find(context, MetadataSchema.DC_SCHEMA).getSchemaID(),
            "title",
            null
          ).getFieldID()
        );

        DatabaseManager.applyOffsetAndLimit(query, params, offset, limit);

        try
        {
            tri = DatabaseManager.query(
              context, query.toString(), params.toArray()
            );

            collections = new ArrayList<Collection>();

            while (tri.hasNext())
            {
                TableRow row = tri.next();

                // First check the cache
                Collection fromCache = (Collection) context.fromCache(
                        Collection.class, row.getIntColumn("collection_id"));

                if (fromCache != null)
                {
                    collections.add(fromCache);
                }
                else
                {
                    collections.add(new Collection(context, row));
                }
            }
        }
        catch (SQLException e)
        {
            log.error("Find all Collections offset/limit - ", e);
            throw e;
        }
        finally
        {
            // close the TableRowIterator to free up resources
            if (tri != null)
            {
                tri.close();
            }
        }

        Collection[] collectionArray = new Collection[collections.size()];
        collectionArray = (Collection[]) collections.toArray(collectionArray);

        return collectionArray;
    }

    /**
     * Get the in_archive items in this collection. The order is indeterminate.
     *
     * @return an iterator over the items in the collection.
     * @throws SQLException
     */
    public ItemIterator getItems() throws SQLException
    {
        String myQuery = "SELECT item.* FROM item, collection2item WHERE "
                + "item.item_id=collection2item.item_id AND "
                + "collection2item.collection_id= ? "
                + "AND item.in_archive='1'";

        TableRowIterator rows = DatabaseManager.queryTable(ourContext, "item",
                myQuery,getID());

        return new ItemIterator(ourContext, rows);
    }

    /**
     * Get the in_archive items in this collection. The order is indeterminate.
     * Provides the ability to use limit and offset, for efficient paging.
     * @param limit Max number of results in set
     * @param offset Number of results to jump ahead by. 100 = 100th result is first, not 100th page.
     * @return an iterator over the items in the collection.
     * @throws SQLException
     */
    public ItemIterator getItems(Integer limit, Integer offset) throws SQLException
    {
        List<Serializable> params = new ArrayList<Serializable>();
        StringBuffer myQuery = new StringBuffer(
            "SELECT item.* " + 
            "FROM item, collection2item " + 
            "WHERE item.item_id = collection2item.item_id " +
              "AND collection2item.collection_id = ? " +
              "AND item.in_archive = '1'"
        );

        params.add(getID());
        DatabaseManager.applyOffsetAndLimit(myQuery, params, offset, limit);

        TableRowIterator rows = DatabaseManager.query(ourContext,
                myQuery.toString(), params.toArray());

        return new ItemIterator(ourContext, rows);
    }

    /**
     * Get all the items in this collection. The order is indeterminate.
     *
     * @return an iterator over the items in the collection.
     * @throws SQLException
     */
    public ItemIterator getAllItems() throws SQLException
    {
        String myQuery = "SELECT item.* FROM item, collection2item WHERE "
                + "item.item_id=collection2item.item_id AND "
                + "collection2item.collection_id= ? ";

        TableRowIterator rows = DatabaseManager.queryTable(ourContext, "item",
                myQuery,getID());

        return new ItemIterator(ourContext, rows);
    }

     /**
     * Get the internal ID of this collection
     *
     * @return the internal identifier
     */
    public int getID()
    {
        return collectionRow.getIntColumn("collection_id");
    }

    /**
     * @see org.dspace.content.DSpaceObject#getHandle()
     */
    public String getHandle()
    {
        if(handle == null) {
        	try {
				handle = HandleManager.findHandle(this.ourContext, this);
			} catch (SQLException e) {
				// TODO Auto-generated catch block
				//e.printStackTrace();
			}
        }
    	return handle;
    }

    /**
     * Get the value of a metadata field
     *
     * @param field
     *            the name of the metadata field to get
     *
     * @return the value of the metadata field
     *
     * @exception IllegalArgumentException
     *                if the requested metadata field doesn't exist
     */
    @Deprecated
    public String getMetadata(String field)
    {
<<<<<<< HEAD
    	if (StringUtils.equals("dc.title", field)) {
    		field = "name";
    	}
    	else if (StringUtils.equals("dc.description.abstract", field)) {
    		field = "short_description";
    	}
    	else if (StringUtils.equals("dc.description", field)) {
    		field = "introductory_text";
    	}
    	String metadata = collectionRow.getStringColumn(field);
    	return (metadata == null) ? "" : metadata;
=======
        String[] MDValue = getMDValueByLegacyField(field);
        String value = getMetadataFirstValue(MDValue[0], MDValue[1], MDValue[2], Item.ANY);
        return value == null ? "" : value;
>>>>>>> b7a469d5
    }

    /**
     * Set a metadata value
     *
     * @param field
     *            the name of the metadata field to get
     * @param value
     *            value to set the field to
     *
     * @exception IllegalArgumentException
     *                if the requested metadata field doesn't exist
     * @exception MissingResourceException
     */
    @Deprecated
    public void setMetadata(String field, String value) throws MissingResourceException {
        if ((field.trim()).equals("name") && (value == null || value.trim().equals("")))
        {
            try
            {
                value = I18nUtil.getMessage("org.dspace.workflow.WorkflowManager.untitled");
            }
            catch (MissingResourceException e)
            {
                value = "Untitled";
            }
        }

        String[] MDValue = getMDValueByLegacyField(field);

        /*
         * Set metadata field to null if null
         * and trim strings to eliminate excess
         * whitespace.
         */
		if(value == null)
        {
            clearMetadata(MDValue[0], MDValue[1], MDValue[2], Item.ANY);
            modifiedMetadata = true;
        }
        else
        {
            setMetadataSingleValue(MDValue[0], MDValue[1], MDValue[2], null, value);
        }

        addDetails(field);
    }

    public String getName()
    {
        String value = getMetadataFirstValue(MetadataSchema.DC_SCHEMA, "title", null, Item.ANY);
        return value == null ? "" : value;
    }

    /**
     * Get the logo for the collection. <code>null</code> is returned if the
     * collection does not have a logo.
     *
     * @return the logo of the collection, or <code>null</code>
     */
    public Bitstream getLogo()
    {
        return logo;
    }

    /**
     * Give the collection a logo. Passing in <code>null</code> removes any
     * existing logo. You will need to set the format of the new logo bitstream
     * before it will work, for example to "JPEG". Note that
     * <code>update</code> will need to be called for the change to take
     * effect.  Setting a logo and not calling <code>update</code> later may
     * result in a previous logo lying around as an "orphaned" bitstream.
     *
     * @param  is the stream to use as the new logo
     *
     * @return   the new logo bitstream, or <code>null</code> if there is no
     *           logo (<code>null</code> was passed in)
     * @throws AuthorizeException
     * @throws IOException
     * @throws SQLException
     */
    public Bitstream setLogo(InputStream is) throws AuthorizeException,
            IOException, SQLException
    {
        // Check authorisation
        // authorized to remove the logo when DELETE rights
        // authorized when canEdit
        if (!((is == null) && AuthorizeManager.authorizeActionBoolean(
                ourContext, this, Constants.DELETE)))
        {
            canEdit(true);
        }

        // First, delete any existing logo
        if (!collectionRow.isColumnNull("logo_bitstream_id"))
        {
            logo.delete();
        }

        if (is == null)
        {
            collectionRow.setColumnNull("logo_bitstream_id");
            logo = null;

            log.info(LogManager.getHeader(ourContext, "remove_logo",
                    "collection_id=" + getID()));
        }
        else
        {
            Bitstream newLogo = Bitstream.create(ourContext, is);
            collectionRow.setColumn("logo_bitstream_id", newLogo.getID());
            logo = newLogo;

            // now create policy for logo bitstream
            // to match our READ policy
            List<ResourcePolicy> policies = AuthorizeManager.getPoliciesActionFilter(ourContext, this, Constants.READ);
            AuthorizeManager.addPolicies(ourContext, policies, newLogo);

            log.info(LogManager.getHeader(ourContext, "set_logo",
                    "collection_id=" + getID() + "logo_bitstream_id="
                            + newLogo.getID()));
        }

        modified = true;
        return logo;
    }

    /**
     * Create a workflow group for the given step if one does not already exist.
     * Returns either the newly created group or the previously existing one.
     * Note that while the new group is created in the database, the association
     * between the group and the collection is not written until
     * <code>update</code> is called.
     *
     * @param step
     *            the step (1-3) of the workflow to create or get the group for
     *
     * @return the workflow group associated with this collection
     * @throws SQLException
     * @throws AuthorizeException
     */
    public Group createWorkflowGroup(int step) throws SQLException,
            AuthorizeException
    {
        // Check authorisation - Must be an Admin to create Workflow Group
        AuthorizeUtil.authorizeManageWorkflowsGroup(ourContext, this);

        if (workflowGroup[step - 1] == null)
        {
            //turn off authorization so that Collection Admins can create Collection Workflow Groups
            ourContext.turnOffAuthorisationSystem();
            Group g = Group.create(ourContext);
            ourContext.restoreAuthSystemState();

            g.setName("COLLECTION_" + getID() + "_WORKFLOW_STEP_" + step);
            g.update();
            setWorkflowGroup(step, g);

            AuthorizeManager.addPolicy(ourContext, this, Constants.ADD, g);
        }

        return workflowGroup[step - 1];
    }

    /**
     * Set the workflow group corresponding to a particular workflow step.
     * <code>null</code> can be passed in if there should be no associated
     * group for that workflow step; any existing group is NOT deleted.
     *
     * @param step
     *            the workflow step (1-3)
     * @param g
     *            the new workflow group, or <code>null</code>
     */
    public void setWorkflowGroup(int step, Group g)
    {
        workflowGroup[step - 1] = g;

        if (g == null)
        {
            collectionRow.setColumnNull("workflow_step_" + step);
        }
        else
        {
            collectionRow.setColumn("workflow_step_" + step, g.getID());
        }
        modified = true;
    }

    /**
     * Get the the workflow group corresponding to a particular workflow step.
     * This returns <code>null</code> if there is no group associated with
     * this collection for the given step.
     *
     * @param step
     *            the workflow step (1-3)
     *
     * @return the group of reviewers or <code>null</code>
     */
    public Group getWorkflowGroup(int step)
    {
        return workflowGroup[step - 1];
    }

    /**
     * Create a default submitters group if one does not already exist. Returns
     * either the newly created group or the previously existing one. Note that
     * other groups may also be allowed to submit to this collection by the
     * authorization system.
     *
     * @return the default group of submitters associated with this collection
     * @throws SQLException
     * @throws AuthorizeException
     */
    public Group createSubmitters() throws SQLException, AuthorizeException
    {
        // Check authorisation - Must be an Admin to create Submitters Group
        AuthorizeUtil.authorizeManageSubmittersGroup(ourContext, this);

        if (submitters == null)
        {
            //turn off authorization so that Collection Admins can create Collection Submitters
            ourContext.turnOffAuthorisationSystem();
            submitters = Group.create(ourContext);
            ourContext.restoreAuthSystemState();

            submitters.setName("COLLECTION_" + getID() + "_SUBMIT");
            submitters.update();
        }

        // register this as the submitter group
        collectionRow.setColumn("submitter", submitters.getID());

        AuthorizeManager.addPolicy(ourContext, this, Constants.ADD, submitters);

        modified = true;
        return submitters;
    }

    /**
     * Remove the submitters group, if no group has already been created
     * then return without error. This will merely dereference the current
     * submitters group from the collection so that it may be deleted
     * without violating database constraints.
     */
    public void removeSubmitters() throws SQLException, AuthorizeException
    {
    	// Check authorisation - Must be an Admin to delete Submitters Group
        AuthorizeUtil.authorizeManageSubmittersGroup(ourContext, this);

        // just return if there is no administrative group.
        if (submitters == null)
        {
            return;
        }

        // Remove the link to the collection table.
        collectionRow.setColumnNull("submitter");
        submitters = null;

        modified = true;
    }


    /**
     * Get the default group of submitters, if there is one. Note that the
     * authorization system may allow others to submit to the collection, so
     * this is not necessarily a definitive list of potential submitters.
     * <P>
     * The default group of submitters for collection 100 is the one called
     * <code>collection_100_submit</code>.
     *
     * @return the default group of submitters, or <code>null</code> if there
     *         is no default group.
     */
    public Group getSubmitters()
    {
        return submitters;
    }

    /**
     * Create a default administrators group if one does not already exist.
     * Returns either the newly created group or the previously existing one.
     * Note that other groups may also be administrators.
     *
     * @return the default group of editors associated with this collection
     * @throws SQLException
     * @throws AuthorizeException
     */
    public Group createAdministrators() throws SQLException, AuthorizeException
    {
        // Check authorisation - Must be an Admin to create more Admins
        AuthorizeUtil.authorizeManageAdminGroup(ourContext, this);

        if (admins == null)
        {
            //turn off authorization so that Community Admins can create Collection Admins
            ourContext.turnOffAuthorisationSystem();
            admins = Group.create(ourContext);
            ourContext.restoreAuthSystemState();

            admins.setName("COLLECTION_" + getID() + "_ADMIN");
            admins.update();
        }

        AuthorizeManager.addPolicy(ourContext, this,
                Constants.ADMIN, admins);

        // register this as the admin group
        collectionRow.setColumn("admin", admins.getID());

        modified = true;
        return admins;
    }

    /**
     * Remove the administrators group, if no group has already been created
     * then return without error. This will merely dereference the current
     * administrators group from the collection so that it may be deleted
     * without violating database constraints.
     */
    public void removeAdministrators() throws SQLException, AuthorizeException
    {
        // Check authorisation - Must be an Admin of the parent community to delete Admin Group
        AuthorizeUtil.authorizeRemoveAdminGroup(ourContext, this);

        // just return if there is no administrative group.
        if (admins == null)
        {
            return;
        }

        // Remove the link to the collection table.
        collectionRow.setColumnNull("admin");
        admins = null;

        modified = true;
    }

    /**
     * Get the default group of administrators, if there is one. Note that the
     * authorization system may allow others to be administrators for the
     * collection.
     * <P>
     * The default group of administrators for collection 100 is the one called
     * <code>collection_100_admin</code>.
     *
     * @return group of administrators, or <code>null</code> if there is no
     *         default group.
     */
    public Group getAdministrators()
    {
        return admins;
    }

    /**
     * Get the license that users must grant before submitting to this
     * collection. If the collection does not have a specific license, the
     * site-wide default is returned.
     *
     * @return the license for this collection
     */
    public String getLicense()
    {
        String license = getMetadata("license");

        if (license == null || license.trim().equals(""))
        {
            // Fallback to site-wide default
            license = LicenseManager.getDefaultSubmissionLicense();
        }

        return license;
    }

    /**
     * Get the license that users must grant before submitting to this
     * collection.
     *
     * @return the license for this collection
     */
    public String getLicenseCollection()
    {
        return getMetadata("license");
    }

    /**
     * Find out if the collection has a custom license
     *
     * @return <code>true</code> if the collection has a custom license
     */
    public boolean hasCustomLicense()
    {
        String license = getMetadata("license");

        return !( license == null || license.trim().equals("") );
    }

    /**
     * Set the license for this collection. Passing in <code>null</code> means
     * that the site-wide default will be used.
     *
     * @param license
     *            the license, or <code>null</code>
     */
    public void setLicense(String license) {
        setMetadata("license",license);
    }

    /**
     * Get the template item for this collection. <code>null</code> is
     * returned if the collection does not have a template. Submission
     * mechanisms may copy this template to provide a convenient starting point
     * for a submission.
     *
     * @return the item template, or <code>null</code>
     */
    public Item getTemplateItem() throws SQLException
    {
        return template;
    }

    /**
     * Create an empty template item for this collection. If one already exists,
     * no action is taken. Caution: Make sure you call <code>update</code> on
     * the collection after doing this, or the item will have been created but
     * the collection record will not refer to it.
     *
     * @throws SQLException
     * @throws AuthorizeException
     */
    public void createTemplateItem() throws SQLException, AuthorizeException
    {
        // Check authorisation
        AuthorizeUtil.authorizeManageTemplateItem(ourContext, this);

        if (template == null)
        {
            template = Item.create(ourContext);
            collectionRow.setColumn("template_item_id", template.getID());

            log.info(LogManager.getHeader(ourContext, "create_template_item",
                    "collection_id=" + getID() + ",template_item_id="
                            + template.getID()));
        }
        modified = true;
    }

    /**
     * Remove the template item for this collection, if there is one. Note that
     * since this has to remove the old template item ID from the collection
     * record in the database, the collection record will be changed, including
     * any other changes made; in other words, this method does an
     * <code>update</code>.
     *
     * @throws SQLException
     * @throws AuthorizeException
     * @throws IOException
     */
    public void removeTemplateItem() throws SQLException, AuthorizeException,
            IOException
    {
        // Check authorisation
        AuthorizeUtil.authorizeManageTemplateItem(ourContext, this);

        collectionRow.setColumnNull("template_item_id");
        DatabaseManager.update(ourContext, collectionRow);

        if (template != null)
        {
            log.info(LogManager.getHeader(ourContext, "remove_template_item",
                    "collection_id=" + getID() + ",template_item_id="
                            + template.getID()));
            // temporarily turn off auth system, we have already checked the permission on the top of the method
            // check it again will fail because we have already broken the relation between the collection and the item
            ourContext.turnOffAuthorisationSystem();
            template.delete();
            ourContext.restoreAuthSystemState();
            template = null;
        }

        ourContext.addEvent(new Event(Event.MODIFY, Constants.COLLECTION, 
                getID(), "remove_template_item", getIdentifiers(ourContext)));
    }

    /**
     * Add an item to the collection. This simply adds a relationship between
     * the item and the collection - it does nothing like set an issue date,
     * remove a personal workspace item etc. This has instant effect;
     * <code>update</code> need not be called.
     *
     * @param item
     *            item to add
     * @throws SQLException
     * @throws AuthorizeException
     */
    public void addItem(Item item) throws SQLException, AuthorizeException
    {
        // Check authorisation
        AuthorizeManager.authorizeAction(ourContext, this, Constants.ADD);

        log.info(LogManager.getHeader(ourContext, "add_item", "collection_id="
                + getID() + ",item_id=" + item.getID()));

        // Create mapping
        TableRow row = DatabaseManager.row("collection2item");

        row.setColumn("collection_id", getID());
        row.setColumn("item_id", item.getID());

        DatabaseManager.insert(ourContext, row);

        ourContext.addEvent(new Event(Event.ADD, Constants.COLLECTION, getID(), 
                Constants.ITEM, item.getID(), item.getHandle(), 
                getIdentifiers(ourContext)));
    }

    /**
     * Remove an item. If the item is then orphaned, it is deleted.
     *
     * @param item
     *            item to remove
     * @throws SQLException
     * @throws AuthorizeException
     * @throws IOException
     */
    public void removeItem(Item item) throws SQLException, AuthorizeException,
            IOException
    {
        // Check authorisation
        AuthorizeManager.authorizeAction(ourContext, this, Constants.REMOVE);

        // will the item be an orphan? is it in other collections?
        TableRow row = DatabaseManager.querySingle(ourContext,
                "SELECT COUNT(DISTINCT collection_id) AS num FROM collection2item WHERE item_id= ? ",
                item.getID());
        boolean orphan = (row.getLongColumn("num") == 1);

        log.info(LogManager.getHeader(ourContext, "remove_item",
                "collection_id=" + getID() + ",item_id=" + item.getID()));

        // First, remove its association with this collection
        DatabaseManager.updateQuery(ourContext,
                "DELETE FROM collection2item WHERE collection_id= ? "+
                "AND item_id= ? ",
                getID(), item.getID());

        // Then, if it is an orphaned Item, delete it
        if (orphan)
        {
            item.delete();
        }

        ourContext.addEvent(new Event(Event.REMOVE, Constants.COLLECTION, 
                getID(), Constants.ITEM, item.getID(), item.getHandle(),
                getIdentifiers(ourContext)));
    }

    /**
     * Update the collection metadata (including logo and workflow groups) to
     * the database. Inserts if this is a new collection.
     *
     * @throws SQLException
     * @throws IOException
     * @throws AuthorizeException
     */
    @Override
    public void update() throws SQLException, AuthorizeException
    {
        // Check authorisation
        canEdit(true);

        log.info(LogManager.getHeader(ourContext, "update_collection",
                "collection_id=" + getID()));

        DatabaseManager.update(ourContext, collectionRow);

        if (modified)
        {
            ourContext.addEvent(new Event(Event.MODIFY, Constants.COLLECTION, 
                    getID(), null, getIdentifiers(ourContext)));
            modified = false;
        }
        if (modifiedMetadata)
        {
            updateMetadata();
            clearDetails();
        }
    }

    public boolean canEditBoolean() throws java.sql.SQLException
    {
        return canEditBoolean(true);
    }

    public boolean canEditBoolean(boolean useInheritance) throws java.sql.SQLException
    {
        try
        {
            canEdit(useInheritance);

            return true;
        }
        catch (AuthorizeException e)
        {
            return false;
        }
    }

    public void canEdit()  throws AuthorizeException, SQLException
    {
        canEdit(true);
    }

    public void canEdit(boolean useInheritance) throws AuthorizeException, SQLException
    {
        Community[] parents = getCommunities();

        for (int i = 0; i < parents.length; i++)
        {
            if (AuthorizeManager.authorizeActionBoolean(ourContext, parents[i],
                    Constants.WRITE, useInheritance))
            {
                return;
            }

            if (AuthorizeManager.authorizeActionBoolean(ourContext, parents[i],
                    Constants.ADD, useInheritance))
            {
                return;
            }
        }

        AuthorizeManager.authorizeAction(ourContext, this, Constants.WRITE, useInheritance);
    }

    /**
     * Delete the collection, including the metadata and logo. Items that are
     * then orphans are deleted. Groups associated with this collection
     * (workflow participants and submitters) are NOT deleted.
     *
     * @throws SQLException
     * @throws AuthorizeException
     * @throws IOException
     */
    void delete() throws SQLException, AuthorizeException, IOException
    {
        log.info(LogManager.getHeader(ourContext, "delete_collection",
                "collection_id=" + getID()));

        ourContext.addEvent(new Event(Event.DELETE, Constants.COLLECTION, 
                getID(), getHandle(), getIdentifiers(ourContext)));

        // remove subscriptions - hmm, should this be in Subscription.java?
        DatabaseManager.updateQuery(ourContext,
                "DELETE FROM subscription WHERE collection_id= ? ",
                getID());

        // Remove Template Item
        removeTemplateItem();

        // Remove items
        ItemIterator items = getAllItems();

        try
        {
        	while (items.hasNext())
        	{
        		Item item = items.next();
        		IndexBrowse ib = new IndexBrowse(ourContext);

        		if (item.isOwningCollection(this))
        		{
        			// the collection to be deleted is the owning collection, thus remove
        			// the item from all collections it belongs to
        			Collection[] collections = item.getCollections();
        			for (int i=0; i< collections.length; i++)
        			{
        				//notify Browse of removing item.
        				ib.itemRemoved(item);
        				// Browse.itemRemoved(ourContext, itemId);
        				collections[i].removeItem(item);
        			}

        		}
        		// the item was only mapped to this collection, so just remove it
        		else
        		{
        			//notify Browse of removing item mapping.
        			ib.indexItem(item);
        			// Browse.itemChanged(ourContext, item);
        			removeItem(item);
        		}
        	}
        }
        catch (BrowseException e)
        {
        	log.error("caught exception: ", e);
        	throw new IOException(e.getMessage(), e);
        }
        finally
        {
            if (items != null)
            {
                items.close();
            }
        }

        // Delete bitstream logo
        setLogo(null);

        // Remove all authorization policies
        AuthorizeManager.removeAllPolicies(ourContext, this);

        if(ConfigurationManager.getProperty("workflow","workflow.framework").equals("xmlworkflow")){
            // Remove any xml_WorkflowItems
            XmlWorkflowItem[] xmlWfarray = XmlWorkflowItem
                    .findByCollection(ourContext, this);

            for (XmlWorkflowItem aXmlWfarray : xmlWfarray) {
                // remove the workflowitem first, then the item
                Item myItem = aXmlWfarray.getItem();
                aXmlWfarray.deleteWrapper();
                myItem.delete();
            }
        }else{
            // Remove any WorkflowItems
            WorkflowItem[] wfarray = WorkflowItem
                    .findByCollection(ourContext, this);

            for (WorkflowItem aWfarray : wfarray) {
                // remove the workflowitem first, then the item
                Item myItem = aWfarray.getItem();
                aWfarray.deleteWrapper();
                myItem.delete();
            }
        }



        // Remove any WorkspaceItems
        WorkspaceItem[] wsarray = WorkspaceItem.findByCollection(ourContext,
                this);

        for (WorkspaceItem aWsarray : wsarray) {
            aWsarray.deleteAll();
        }

        //  get rid of the content count cache if it exists
        try
        {
        	ItemCounter ic = new ItemCounter(ourContext);
        	ic.remove(this);
        }
        catch (ItemCountException e)
        {
        	// FIXME: upside down exception handling due to lack of good
        	// exception framework
        	throw new IllegalStateException(e.getMessage(), e);
        }

        // Remove any Handle
        HandleManager.unbindHandle(ourContext, this);

        if(ConfigurationManager.getProperty("workflow","workflow.framework").equals("xmlworkflow")){
            // delete all CollectionRoles for this Collection
            for (CollectionRole collectionRole : CollectionRole.findByCollection(ourContext, this.getID())) {
                collectionRole.delete();
            }
        }

        // Remove from cache
        ourContext.removeCached(this, getID());

        // Delete collection row
        DatabaseManager.delete(ourContext, collectionRow);

        // Remove any workflow groups - must happen after deleting collection
        Group g = null;

        g = getWorkflowGroup(1);

        if (g != null)
        {
            g.delete();
        }

        g = getWorkflowGroup(2);

        if (g != null)
        {
            g.delete();
        }

        g = getWorkflowGroup(3);

        if (g != null)
        {
            g.delete();
        }

        // Remove default administrators group
        g = getAdministrators();

        if (g != null)
        {
            g.delete();
        }

        // Remove default submitters group
        g = getSubmitters();

        if (g != null)
        {
            g.delete();
        }

        removeMetadataFromDatabase();
    }

    /**
     * Get the communities this collection appears in
     *
     * @return array of <code>Community</code> objects
     * @throws SQLException
     */
    public Community[] getCommunities() throws SQLException
    {
        // Get the bundle table rows
        TableRowIterator tri = DatabaseManager.queryTable(ourContext,"community",
                        "SELECT community.* FROM community, community2collection WHERE " +
                        "community.community_id=community2collection.community_id " +
                        "AND community2collection.collection_id= ? ",
                        getID());

        // Build a list of Community objects
        List<Community> communities = new ArrayList<Community>();

        try
        {
            while (tri.hasNext())
            {
                TableRow row = tri.next();

                // First check the cache
                Community owner = (Community) ourContext.fromCache(Community.class,
                        row.getIntColumn("community_id"));

                if (owner == null)
                {
                    owner = new Community(ourContext, row);
                }

                communities.add(owner);

                // now add any parent communities
                Community[] parents = owner.getAllParents();
                communities.addAll(Arrays.asList(parents));
            }
        }
        finally
        {
            // close the TableRowIterator to free up resources
            if (tri != null)
            {
                tri.close();
            }
        }

        Community[] communityArray = new Community[communities.size()];
        communityArray = (Community[]) communities.toArray(communityArray);

        return communityArray;
    }

    /**
     * Return <code>true</code> if <code>other</code> is the same Collection
     * as this object, <code>false</code> otherwise
     *
     * @param other
     *            object to compare to
     *
     * @return <code>true</code> if object passed in represents the same
     *         collection as this object
     */
     @Override
     public boolean equals(Object other)
     {
         if (other == null)
         {
             return false;
         }
         if (getClass() != other.getClass())
         {
             return false;
         }
         final Collection otherCollection = (Collection) other;
         if (this.getID() != otherCollection.getID())
         {
             return false;
         }

         return true;
     }

     @Override
     public int hashCode()
     {
         int hash = 7;
         hash = 89 * hash + (this.collectionRow != null ? this.collectionRow.hashCode() : 0);
         return hash;
     }


    /**
     * Utility method for reading in a group from a group ID in a column. If the
     * column is null, null is returned.
     *
     * @param col
     *            the column name to read
     * @return the group referred to by that column, or null
     * @throws SQLException
     */
    private Group groupFromColumn(String col) throws SQLException
    {
        if (collectionRow.isColumnNull(col))
        {
            return null;
        }

        return Group.find(ourContext, collectionRow.getIntColumn(col));
    }

    /**
     * return type found in Constants
     *
     * @return int Constants.COLLECTION
     */
    public int getType()
    {
        return Constants.COLLECTION;
    }

    /**
     * return an array of collections that user has a given permission on
     * (useful for trimming 'select to collection' list) or figuring out which
     * collections a person is an editor for.
     *
     * @param context
     * @param comm
     *            (optional) restrict search to a community, else null
     * @param actionID
     *            of the action
     *
     * @return Collection [] of collections with matching permissions
     * @throws SQLException
     */
    public static Collection[] findAuthorized(Context context, Community comm,
            int actionID) throws java.sql.SQLException
    {
        List<Collection> myResults = new ArrayList<Collection>();

        Collection[] myCollections = null;

        if (comm != null)
        {
            myCollections = comm.getCollections();
        }
        else
        {
            myCollections = Collection.findAll(context);
        }

        // now build a list of collections you have authorization for
        for (int i = 0; i < myCollections.length; i++)
        {
            if (AuthorizeManager.authorizeActionBoolean(context,
                    myCollections[i], actionID))
            {
                myResults.add(myCollections[i]);
            }
        }

        myCollections = new Collection[myResults.size()];
        myCollections = (Collection[]) myResults.toArray(myCollections);

        return myCollections;
    }

    public static Collection[] findAuthorizedOptimized(Context context, int actionID) throws java.sql.SQLException
    {
        if(! ConfigurationManager.getBooleanProperty("org.dspace.content.Collection.findAuthorizedPerformanceOptimize", true)) {
            // Fallback to legacy query if config says so. The rationale could be that a site found a bug.
            return findAuthorized(context, null, actionID);
        }

        List<Collection> myResults = new ArrayList<Collection>();

        if(AuthorizeManager.isAdmin(context))
        {
            return findAll(context);
        }

        //Check eperson->policy
        Collection[] directToCollection = findDirectMapped(context, actionID);
        for (int i = 0; i< directToCollection.length; i++)
        {
            if(!myResults.contains(directToCollection[i]))
            {
                myResults.add(directToCollection[i]);
            }
        }

        //Check eperson->groups->policy
        Collection[] groupToCollection = findGroupMapped(context, actionID);

        for (int i = 0; i< groupToCollection.length; i++)
        {
            if(!myResults.contains(groupToCollection[i]))
            {
                myResults.add(groupToCollection[i]);
            }
        }

        //Check eperson->groups->groups->policy->collection
        //i.e. Malcolm Litchfield is a member of OSU_Press_Embargo,
        // which is a member of: COLLECTION_24_ADMIN, COLLECTION_24_SUBMIT
        Collection[] group2GroupToCollection = findGroup2GroupMapped(context, actionID);

        for (int i = 0; i< group2GroupToCollection.length; i++)
        {
            if(!myResults.contains(group2GroupToCollection[i]))
            {
                myResults.add(group2GroupToCollection[i]);
            }
        }

        //TODO Check eperson->groups->groups->policy->community


        //TODO Check eperson->groups->policy->community
        // i.e. Typical Community Admin -- name.# > COMMUNITY_10_ADMIN > Ohio State University Press

        //Check eperson->comm-admin
        Collection[] group2commCollections = findGroup2CommunityMapped(context);
        for (int i = 0; i< group2commCollections.length; i++)
        {
            if(!myResults.contains(group2commCollections[i]))
            {
                myResults.add(group2commCollections[i]);
            }
        }


        // Return the collections, sorted alphabetically
        Collections.sort(myResults, new CollectionComparator());

        Collection[] myCollections = new Collection[myResults.size()];
        myCollections = (Collection[]) myResults.toArray(myCollections);

        return myCollections;


    }

	/**
     * counts items in this collection
     *
     * @return  total items
     */
     public int countItems()
        throws SQLException
     {
         int itemcount = 0;
         PreparedStatement statement = null;
         ResultSet rs = null;

         try
         {
             String query = "SELECT count(*) FROM collection2item, item WHERE "
                    + "collection2item.collection_id =  ? "
                    + "AND collection2item.item_id = item.item_id "
                    + "AND in_archive ='1' AND item.withdrawn='0' ";

            statement = ourContext.getDBConnection().prepareStatement(query);
            statement.setInt(1,getID());

            rs = statement.executeQuery();
            if (rs != null)
            {
                rs.next();
                itemcount = rs.getInt(1);
            }
         }
         finally
         {
             if (rs != null)
             {
                 try { rs.close(); } catch (SQLException sqle) { }
             }

             if (statement != null)
             {
                 try { statement.close(); } catch (SQLException sqle) { }
             }
         }

        return itemcount;
     }

    public DSpaceObject getAdminObject(int action) throws SQLException
    {
        DSpaceObject adminObject = null;
        Community community = null;
        Community[] communities = getCommunities();
        if (communities != null && communities.length > 0)
        {
            community = communities[0];
        }

        switch (action)
        {
        case Constants.REMOVE:
            if (AuthorizeConfiguration.canCollectionAdminPerformItemDeletion())
            {
                adminObject = this;
            }
            else if (AuthorizeConfiguration.canCommunityAdminPerformItemDeletion())
            {
                adminObject = community;
            }
            break;

        case Constants.DELETE:
            if (AuthorizeConfiguration.canCommunityAdminPerformSubelementDeletion())
            {
                adminObject = community;
            }
            break;
        default:
            adminObject = this;
            break;
        }
        return adminObject;
    }

    @Override
    public DSpaceObject getParentObject() throws SQLException
    {
        Community[] communities = this.getCommunities();
        if (communities != null && (communities.length > 0 && communities[0] != null))
        {
            return communities[0];
        }
        else
        {
            return null;
        }
    }
    
    public String getTypeText() {
        return Constants.typeText[Constants.COLLECTION];
    }

    @Override
    public void updateLastModified()
    {
        //Also fire a modified event since the collection HAS been modified
        ourContext.addEvent(new Event(Event.MODIFY, Constants.COLLECTION, 
                getID(), null, getIdentifiers(ourContext)));
    }

    //TODO replace hard-coded action_id's with constants...
    public static Collection[] findDirectMapped(Context context, int actionID) throws java.sql.SQLException
    {
        //eperson_id -> resourcepolicy.eperson_id
        TableRowIterator tri = DatabaseManager.query(context,
                "SELECT * FROM collection, resourcepolicy, eperson " +
                        "WHERE resourcepolicy.resource_id = collection.collection_id AND " +
                        "eperson.eperson_id = resourcepolicy.eperson_id AND "+
                        "resourcepolicy.resource_type_id = 3 AND "+
                        "( resourcepolicy.action_id = 3 OR resourcepolicy.action_id = 11 ) AND "+
                        "eperson.eperson_id = ?", context.getCurrentUser().getID());
        return produceCollectionsFromQuery(context, tri);
    }

    public static Collection[] findGroupMapped(Context context, int actionID) throws java.sql.SQLException
    {
        //eperson_id -> resourcepolicy.eperson_id
        TableRowIterator tri = DatabaseManager.query(context,
                "SELECT * FROM collection, resourcepolicy, eperson, epersongroup2eperson " +
                        "WHERE resourcepolicy.resource_id = collection.collection_id AND "+
                        "eperson.eperson_id = epersongroup2eperson.eperson_id AND "+
                        "epersongroup2eperson.eperson_group_id = resourcepolicy.epersongroup_id AND "+
                        "resourcepolicy.resource_type_id = 3 AND "+
                        "( resourcepolicy.action_id = 3 OR resourcepolicy.action_id = 11 ) AND "+
                        "eperson.eperson_id = ?", context.getCurrentUser().getID());
        return produceCollectionsFromQuery(context, tri);
    }

    public static Collection[] findGroup2GroupMapped(Context context, int actionID) throws SQLException {
        TableRowIterator tri = DatabaseManager.query(context,
                "SELECT \n" +
                        "  * \n" +
                        "FROM \n" +
                        "  public.eperson, \n" +
                        "  public.epersongroup2eperson, \n" +
                        "  public.epersongroup, \n" +
                        "  public.group2group, \n" +
                        "  public.resourcepolicy rp_parent, \n" +
                        "  public.collection\n" +
                        "WHERE \n" +
                        "  epersongroup2eperson.eperson_id = eperson.eperson_id AND\n" +
                        "  epersongroup.eperson_group_id = epersongroup2eperson.eperson_group_id AND\n" +
                        "  group2group.child_id = epersongroup.eperson_group_id AND\n" +
                        "  rp_parent.epersongroup_id = group2group.parent_id AND\n" +
                        "  collection.collection_id = rp_parent.resource_id AND\n" +
                        "  eperson.eperson_id = ? AND \n" +
                        "  (rp_parent.action_id = 3 OR \n" +
                        "  rp_parent.action_id = 11  \n" +
                        "  )  AND rp_parent.resource_type_id = 3;", context.getCurrentUser().getID());
        return produceCollectionsFromQuery(context, tri);
    }

    public static Collection[] findGroup2CommunityMapped(Context context) throws SQLException {
        TableRowIterator tri = DatabaseManager.query(context,
                "SELECT \n" +
                        "  * \n" +
                        "FROM \n" +
                        "  public.eperson, \n" +
                        "  public.epersongroup2eperson, \n" +
                        "  public.epersongroup, \n" +
                        "  public.community, \n" +
                        "  public.resourcepolicy\n" +
                        "WHERE \n" +
                        "  epersongroup2eperson.eperson_id = eperson.eperson_id AND\n" +
                        "  epersongroup.eperson_group_id = epersongroup2eperson.eperson_group_id AND\n" +
                        "  resourcepolicy.epersongroup_id = epersongroup.eperson_group_id AND\n" +
                        "  resourcepolicy.resource_id = community.community_id AND\n" +
                        " ( resourcepolicy.action_id = 3 OR \n" +
                        "  resourcepolicy.action_id = 11) AND \n" +
                        "  resourcepolicy.resource_type_id = 4 AND eperson.eperson_id = ?", context.getCurrentUser().getID());

        return produceCollectionsFromCommunityQuery(context, tri);
    }

    public static class CollectionComparator implements Comparator<Collection> {
        @Override
        public int compare(Collection collection1, Collection collection2) {
            return collection1.getName().compareTo(collection2.getName());
        }
    }

    public static Collection[] produceCollectionsFromQuery(Context context, TableRowIterator tri) throws SQLException {
        List<Collection> collections = new ArrayList<Collection>();

        while(tri.hasNext()) {
            TableRow row = tri.next();
            Collection collection = Collection.find(context, row.getIntColumn("collection_id"));
            collections.add(collection);
        }

        return collections.toArray(new Collection[0]);
    }

    public static Collection[] produceCollectionsFromCommunityQuery(Context context, TableRowIterator tri) throws SQLException {
        List<Collection> collections = new ArrayList<Collection>();

        while(tri.hasNext()) {
            TableRow commRow = tri.next();
            Community community = Community.find(context, commRow.getIntColumn("community_id"));

            Collection[] comCollections = community.getCollections();
            for(Collection collection : comCollections) {
                collections.add(collection);
            }

            //ugh, handle that communities has subcommunities...
            //TODO  community.getAllCollections();

        }
        return collections.toArray(new Collection[0]);
    }
    
	@Override
	public List<String> getMetadataValue(String mdString) {
		List<String> result = new ArrayList<String>();
		result.add(getMetadata(mdString));
		return result;
	}

	@Override
	public boolean isWithdrawn() {
		return false;
	}

	@Override
	public DCValue[] getMetadataValueInDCFormat(String mdString) {
		String dcval = getMetadata(mdString);
		
		StringTokenizer dcf = new StringTokenizer(mdString, ".");

		String[] tokens = { "", "", "" };
		int i = 0;
		while (dcf.hasMoreTokens()) {
			tokens[i] = dcf.nextToken().trim();
			i++;
		}
		String schema = tokens[0];
		String element = tokens[1];
		String qualifier = tokens[2];
		
		DCValue vl = new DCValue();
		vl.schema = schema;
		vl.element = element;
		vl.qualifier = qualifier;
		vl.value = dcval;
		return new DCValue[]{vl};
	}
}<|MERGE_RESOLUTION|>--- conflicted
+++ resolved
@@ -36,15 +36,8 @@
 import java.sql.PreparedStatement;
 import java.sql.ResultSet;
 import java.sql.SQLException;
-<<<<<<< HEAD
-import java.util.ArrayList;
-import java.util.Arrays;
-import java.util.List;
-import java.util.MissingResourceException;
+import java.util.*;
 import java.util.StringTokenizer;
-=======
-import java.util.*;
->>>>>>> b7a469d5
 
 /**
  * Class representing a collection.
@@ -580,23 +573,9 @@
     @Deprecated
     public String getMetadata(String field)
     {
-<<<<<<< HEAD
-    	if (StringUtils.equals("dc.title", field)) {
-    		field = "name";
-    	}
-    	else if (StringUtils.equals("dc.description.abstract", field)) {
-    		field = "short_description";
-    	}
-    	else if (StringUtils.equals("dc.description", field)) {
-    		field = "introductory_text";
-    	}
-    	String metadata = collectionRow.getStringColumn(field);
-    	return (metadata == null) ? "" : metadata;
-=======
         String[] MDValue = getMDValueByLegacyField(field);
         String value = getMetadataFirstValue(MDValue[0], MDValue[1], MDValue[2], Item.ANY);
         return value == null ? "" : value;
->>>>>>> b7a469d5
     }
 
     /**
