/**
 * The contents of this file are subject to the license and copyright
 * detailed in the LICENSE and NOTICE files at the root of the source
 * tree and available online at
 *
 * http://www.dspace.org/license/
 */
package org.dspace.content;

import java.io.InputStream;
import java.sql.SQLException;
import java.util.ArrayList;
import java.util.Date;
<<<<<<< HEAD
import java.util.HashMap;
=======
>>>>>>> 1b5ada2d
import java.util.List;
import java.util.Map;

import javax.persistence.Column;
import javax.persistence.Entity;
import javax.persistence.FetchType;
import javax.persistence.JoinColumn;
import javax.persistence.ManyToMany;
import javax.persistence.ManyToOne;
import javax.persistence.OneToOne;
import javax.persistence.Table;
import javax.persistence.Transient;

import org.apache.log4j.Logger;
import org.dspace.browse.BrowsableDSpaceObject;
import org.dspace.content.factory.ContentServiceFactory;
import org.dspace.content.service.BitstreamService;
import org.dspace.content.service.DSpaceObjectService;
import org.dspace.core.Constants;
import org.dspace.core.Context;
import org.dspace.handle.factory.HandleServiceFactory;
import org.hibernate.proxy.HibernateProxyHelper;

/**
 * Class representing bitstreams stored in the DSpace system.
 * <P>
 * When modifying the bitstream metadata, changes are not reflected in the
 * database until <code>update</code> is called. Note that you cannot alter
 * the contents of a bitstream; you need to create a new bitstream.
 * 
 * @author Robert Tansley
 * @version $Revision$
 */
@Entity
@Table(name="bitstream")
public class Bitstream extends DSpaceObject implements DSpaceObjectLegacySupport, BrowsableDSpaceObject
{
    /** log4j logger */
    private static Logger log = Logger.getLogger(Bitstream.class);
    
    @Column(name="bitstream_id", insertable = false, updatable = false)
    private Integer legacyId;

    @Column(name = "sequence_id")
    private Integer sequenceId = -1;

    @Column(name = "checksum", length = 64)
    private String checksum;

    @Column(name = "checksum_algorithm", length = 32)
    private String checksumAlgorithm;

    @Column(name = "size_bytes")
    private long sizeBytes;

    @Column(name = "deleted")
    private boolean deleted = false;

    @Column(name = "internal_id", length = 256)
    private String internalId;

    @Column(name = "store_number")
    private int storeNumber;

    @ManyToOne(fetch = FetchType.EAGER)
    @JoinColumn(name = "bitstream_format_id")
    private BitstreamFormat bitstreamFormat;

    @ManyToMany(fetch = FetchType.LAZY, mappedBy = "bitstreams")
    private List<Bundle> bundles = new ArrayList<>();

    @OneToOne(fetch = FetchType.LAZY, mappedBy="logo")
    private Community community;

    @OneToOne(fetch = FetchType.LAZY, mappedBy="logo")
    private Collection collection;

    @Transient
    private transient BitstreamService bitstreamService;


    /**
     * Protected constructor, create object using:
     * {@link org.dspace.content.service.BitstreamService#create(Context, Bundle, InputStream)}
     * or
     * {@link org.dspace.content.service.BitstreamService#create(Context, InputStream)}
     */
    protected Bitstream()
    {
    }

    /**
     * Get the sequence ID of this bitstream
     * 
     * @return the sequence ID
     */
    public int getSequenceID()
    {
        if(sequenceId == null)
        {
            return -1;
        }else{
            return sequenceId;
        }
    }

    /**
     * Set the sequence ID of this bitstream
     * 
     * @param sid
     *            the ID
     */
    public void setSequenceID(int sid)
    {
        sequenceId = sid;
        setMetadataModified();
        addDetails("SequenceID");
    }

    /**
     * Get the name of this bitstream - typically the filename, without any path
     * information
     * 
     * @return the name of the bitstream
     */
    @Override
    public String getName(){
        return getBitstreamService().getMetadataFirstValue(this, MetadataSchema.DC_SCHEMA, "title", null, Item.ANY);
    }

    /**
     * Set the name of the bitstream
     * 
     * @param context context
     * @param n
     *            the new name of the bitstream
     * @throws SQLException if database error
     */
    public void setName(Context context, String n) throws SQLException {
        getBitstreamService().setMetadataSingleValue(context, this, MetadataSchema.DC_SCHEMA, "title", null, null, n);
    }

    /**
     * Get the source of this bitstream - typically the filename with path
     * information (if originally provided) or the name of the tool that
     * generated this bitstream
     * 
     * @return the source of the bitstream
     */
    public String getSource()
    {
        return getBitstreamService().getMetadataFirstValue(this, MetadataSchema.DC_SCHEMA, "source", null, Item.ANY);
    }

    /**
     * Set the source of the bitstream
     * 
     * @param context context
     * @param n
     *            the new source of the bitstream
     * @throws SQLException if database error
     */
    public void setSource(Context context, String n) throws SQLException {
        getBitstreamService().setMetadataSingleValue(context, this, MetadataSchema.DC_SCHEMA, "source", null, null, n);
    }

    /**
     * Get the description of this bitstream - optional free text, typically
     * provided by a user at submission time
     * 
     * @return the description of the bitstream
     */
    public String getDescription()
    {
        return getBitstreamService().getMetadataFirstValue(this, MetadataSchema.DC_SCHEMA, "description", null, Item.ANY);
    }

    /**
     * Set the description of the bitstream
     * 
     * @param context context
     * @param n
     *            the new description of the bitstream
     * @throws SQLException if database error
     */
    public void setDescription(Context context, String n) throws SQLException {
        getBitstreamService().setMetadataSingleValue(context, this, MetadataSchema.DC_SCHEMA, "description", null, null, n);
    }

    /**
     * Get the checksum of the content of the bitstream, for integrity checking
     * 
     * @return the checksum
     */
    public String getChecksum()
    {
        return checksum;
    }

    public void setChecksum(String checksum) {
        this.checksum = checksum;
    }

    /**
     * Get the algorithm used to calculate the checksum
     * 
     * @return the algorithm, e.g. "MD5"
     */
    public String getChecksumAlgorithm()
    {
        return checksumAlgorithm;
    }

    public void setChecksumAlgorithm(String checksumAlgorithm) {
        this.checksumAlgorithm = checksumAlgorithm;
    }

    /**
     * Get the size of the bitstream
     * 
     * @return the size in bytes
     */
    public long getSize()
    {
        return sizeBytes;
    }

    public void setSizeBytes(long sizeBytes) {
        this.sizeBytes = sizeBytes;
    }

    /**
     * Get the user's format description. Returns null if the format is known by
     * the system.
     * 
     * @return the user's format description.
     */
    public String getUserFormatDescription()
    {
        return getBitstreamService().getMetadataFirstValue(this, MetadataSchema.DC_SCHEMA, "format", null, Item.ANY);
    }

    protected BitstreamFormat getBitstreamFormat()
    {
        return bitstreamFormat;
    }

    /**
     * Get the format of the bitstream
     * 
     * @param context context
     * @return the format of this bitstream
     * @throws SQLException if database error
     */
    public BitstreamFormat getFormat(Context context) throws SQLException
    {
        return getBitstreamService().getFormat(context, this);
    }
    
    public BitstreamFormat getFormat() throws SQLException
    {
    	Context context = new Context();
        return getBitstreamService().getFormat(context, this);
    }

    void setFormat(BitstreamFormat bitstreamFormat) {
        this.bitstreamFormat = bitstreamFormat;
        setModified();
    }

    /**
     * Bitstreams are only logically deleted (via a flag in the database).
     * This method allows us to verify is the bitstream is still valid
     *
     * @return true if the bitstream has been deleted
     * @throws SQLException if database error
     */
    public boolean isDeleted() throws SQLException
    {
        return deleted;
    }

    public void setDeleted(boolean deleted) {
        this.deleted = deleted;
    }

    /**
     * Get the bundles this bitstream appears in
     * 
     * @return array of <code>Bundle</code> s this bitstream appears in
     * @throws SQLException if database error
     */
    public List<Bundle> getBundles() throws SQLException
    {
        return bundles;
    }

    void setBundles(List<Bundle> bundles) {
        this.bundles = bundles;
    }


    /**
     * return type found in Constants
     * 
     * @return int Constants.BITSTREAM
     */
    @Override
    public int getType()
    {
        return Constants.BITSTREAM;
    }

    public Collection getCollection() {
        return collection;
    }

    public Community getCommunity() {
        return community;
    }

    /**
     * Get the asset store number where this bitstream is stored
     * 
     * @return the asset store number of the bitstream
     */
    public int getStoreNumber() {
        return storeNumber;
    }

    /**
     * Set the asset store number where this bitstream is stored
     *
     * @param storeNumber asset store number of the bitstream
     */
    public void setStoreNumber(int storeNumber) {
        this.storeNumber = storeNumber;
    }

    public String getInternalId() {
        return internalId;
    }

    public void setInternalId(String internalId) {
        this.internalId = internalId;
    }

    /*
        Getters & setters which should be removed on the long run, they are just here to provide all getters & setters to the item object
     */


    /**
     * Set the user's format description. This implies that the format of the
     * bitstream is uncertain, and the format is set to "unknown."
     *
     * @param context
     *     The relevant DSpace Context.
     * @param desc
     *     the user's description of the format
     * @throws SQLException if database error
     */
    public void setUserFormatDescription(Context context, String desc) throws SQLException
    {
        getBitstreamService().setUserFormatDescription(context, this, desc);
    }

    /**
     * Get the description of the format - either the user's or the description
     * of the format defined by the system.
     *
     * @param context context
     * @return a description of the format.
     * @throws SQLException if database error
     */
    public String getFormatDescription(Context context) throws SQLException
    {
        return getBitstreamService().getFormatDescription(context, this);
    }

    /**
     * Set the format of the bitstream. If the user has supplied a type
     * description, it is cleared. Passing in <code>null</code> sets the type
     * of this bitstream to "unknown".
     *
     * @param context context
     * @param f
     *            the format of this bitstream, or <code>null</code> for
     *            unknown
     * @throws SQLException if database error
     */
    public void setFormat(Context context, BitstreamFormat f) throws SQLException
    {
        getBitstreamService().setFormat(context, this, f);
    }

    @Override
    public Integer getLegacyId() {
        return legacyId;
    }

    public BitstreamService getBitstreamService() {
        if(bitstreamService == null)
        {
            bitstreamService = ContentServiceFactory.getInstance().getBitstreamService();
        }
        return bitstreamService;
    }

    /**
     * Return <code>true</code> if <code>other</code> is the same Bitstream
     * as this object, <code>false</code> otherwise
     *
     * @param other
     *            object to compare to
     *
     * @return <code>true</code> if object passed in represents the same
     *         collection as this object
     */
     @Override
     public boolean equals(Object other)
     {
         if (other == null)
         {
             return false;
         }
         Class<?> objClass = HibernateProxyHelper.getClassWithoutInitializingProxy(other);
         if (this.getClass() != objClass)
         {
             return false;
         }
         final Bitstream otherBitstream = (Bitstream) other;
         if (!this.getID().equals(otherBitstream.getID()))
         {
             return false;
         }

         return true;
     }

     @Override
     public int hashCode()
     {
         int hash = 5;
         hash += 73 * hash + getType();
         hash += 73 * hash + getID().hashCode();
         return hash;
     }

<<<<<<< HEAD
    
    public void setMD5Value(Context context, String valueMD5) {
        this.checksum = valueMD5;
    }

	@Override
	public String getTypeText() {
		return Constants.typeText[Constants.BITSTREAM];
	}

	@Override
	public DSpaceObjectService getDSpaceObjectService() {
		return getBitstreamService();
	}

	@Override
	public boolean haveHierarchy() {
		return true;
	}

	@Override
	public Map<String, Object> getExtraInfo() {
		return new HashMap<>();
	}

	@Override
	public boolean isArchived() {
		return false;
	}

	@Override
	public List<IMetadataValue> getMetadata(String schema, String element, String qualifier, String lang) {
		return getBitstreamService().getMetadata(this, schema, element, qualifier, lang);
	}

	@Override
	public String getMetadata(String field) {
		return getBitstreamService().getMetadata(this, field);
	}

	@Override
	public boolean isDiscoverable() {
		return false;
	}

	@Override
	public String findHandle(Context context) throws SQLException {
		return HandleServiceFactory.getInstance().getHandleService().findHandle(context, this);
	}

	@Override
	public BrowsableDSpaceObject getParentObject() {		
		Context context = new Context();
		try {
			return (BrowsableDSpaceObject)(getBitstreamService().getParentObject(context, this));
		} catch (SQLException e) {
			log.error(e.getMessage(), e);
		}
		return null;
	}

	@Override
	public String getMetadataFirstValue(String schema, String element, String qualifier, String language) {
		return getBitstreamService().getMetadataFirstValue(this, schema, element, qualifier, language);
	}

	@Override
	public Date getLastModified() {
		return new Date();
	}
=======
	/**
	 * Add date for bitstream granted (used into the use case for license grant the {@link LicenseUtils#grantLicense(Context, Item, String, String)}
	 * 
	 * @param context
     *            the dspace context
	 * @param acceptanceDate the granted date
	 * @throws SQLException
	 */
	public void setAcceptanceDate(Context context, DCDate acceptanceDate) throws SQLException {
		getBitstreamService().setMetadataSingleValue(context, this, "dcterms", "accessRights", null, null, acceptanceDate.toString());
	}

>>>>>>> 1b5ada2d
}<|MERGE_RESOLUTION|>--- conflicted
+++ resolved
@@ -11,10 +11,7 @@
 import java.sql.SQLException;
 import java.util.ArrayList;
 import java.util.Date;
-<<<<<<< HEAD
 import java.util.HashMap;
-=======
->>>>>>> 1b5ada2d
 import java.util.List;
 import java.util.Map;
 
@@ -464,78 +461,6 @@
          return hash;
      }
 
-<<<<<<< HEAD
-    
-    public void setMD5Value(Context context, String valueMD5) {
-        this.checksum = valueMD5;
-    }
-
-	@Override
-	public String getTypeText() {
-		return Constants.typeText[Constants.BITSTREAM];
-	}
-
-	@Override
-	public DSpaceObjectService getDSpaceObjectService() {
-		return getBitstreamService();
-	}
-
-	@Override
-	public boolean haveHierarchy() {
-		return true;
-	}
-
-	@Override
-	public Map<String, Object> getExtraInfo() {
-		return new HashMap<>();
-	}
-
-	@Override
-	public boolean isArchived() {
-		return false;
-	}
-
-	@Override
-	public List<IMetadataValue> getMetadata(String schema, String element, String qualifier, String lang) {
-		return getBitstreamService().getMetadata(this, schema, element, qualifier, lang);
-	}
-
-	@Override
-	public String getMetadata(String field) {
-		return getBitstreamService().getMetadata(this, field);
-	}
-
-	@Override
-	public boolean isDiscoverable() {
-		return false;
-	}
-
-	@Override
-	public String findHandle(Context context) throws SQLException {
-		return HandleServiceFactory.getInstance().getHandleService().findHandle(context, this);
-	}
-
-	@Override
-	public BrowsableDSpaceObject getParentObject() {		
-		Context context = new Context();
-		try {
-			return (BrowsableDSpaceObject)(getBitstreamService().getParentObject(context, this));
-		} catch (SQLException e) {
-			log.error(e.getMessage(), e);
-		}
-		return null;
-	}
-
-	@Override
-	public String getMetadataFirstValue(String schema, String element, String qualifier, String language) {
-		return getBitstreamService().getMetadataFirstValue(this, schema, element, qualifier, language);
-	}
-
-	@Override
-	public Date getLastModified() {
-		return new Date();
-	}
-=======
 	/**
 	 * Add date for bitstream granted (used into the use case for license grant the {@link LicenseUtils#grantLicense(Context, Item, String, String)}
 	 * 
@@ -548,5 +473,75 @@
 		getBitstreamService().setMetadataSingleValue(context, this, "dcterms", "accessRights", null, null, acceptanceDate.toString());
 	}
 
->>>>>>> 1b5ada2d
+}
+    
+    public void setMD5Value(Context context, String valueMD5) {
+        this.checksum = valueMD5;
+    }
+
+	@Override
+	public String getTypeText() {
+		return Constants.typeText[Constants.BITSTREAM];
+	}
+
+	@Override
+	public DSpaceObjectService getDSpaceObjectService() {
+		return getBitstreamService();
+	}
+
+	@Override
+	public boolean haveHierarchy() {
+		return true;
+	}
+
+	@Override
+	public Map<String, Object> getExtraInfo() {
+		return new HashMap<>();
+	}
+
+	@Override
+	public boolean isArchived() {
+		return false;
+	}
+
+	@Override
+	public List<IMetadataValue> getMetadata(String schema, String element, String qualifier, String lang) {
+		return getBitstreamService().getMetadata(this, schema, element, qualifier, lang);
+	}
+
+	@Override
+	public String getMetadata(String field) {
+		return getBitstreamService().getMetadata(this, field);
+	}
+
+	@Override
+	public boolean isDiscoverable() {
+		return false;
+	}
+
+	@Override
+	public String findHandle(Context context) throws SQLException {
+		return HandleServiceFactory.getInstance().getHandleService().findHandle(context, this);
+	}
+
+	@Override
+	public BrowsableDSpaceObject getParentObject() {		
+		Context context = new Context();
+		try {
+			return (BrowsableDSpaceObject)(getBitstreamService().getParentObject(context, this));
+		} catch (SQLException e) {
+			log.error(e.getMessage(), e);
+		}
+		return null;
+	}
+
+	@Override
+	public String getMetadataFirstValue(String schema, String element, String qualifier, String language) {
+		return getBitstreamService().getMetadataFirstValue(this, schema, element, qualifier, language);
+	}
+
+	@Override
+	public Date getLastModified() {
+		return new Date();
+	}
 }