/**
 * The contents of this file are subject to the license and copyright
 * detailed in the LICENSE and NOTICE files at the root of the source
 * tree and available online at
 *
 * http://www.dspace.org/license/
 */
package org.dspace.content;

import java.io.InputStream;
import java.sql.SQLException;
import java.util.ArrayList;
import java.util.List;

import org.dspace.content.factory.ContentServiceFactory;
import org.dspace.content.service.BitstreamService;
import org.dspace.core.Constants;
import org.dspace.core.Context;
import org.hibernate.proxy.HibernateProxyHelper;

import javax.persistence.*;

/**
 * Class representing bitstreams stored in the DSpace system.
 * <P>
 * When modifying the bitstream metadata, changes are not reflected in the
 * database until <code>update</code> is called. Note that you cannot alter
 * the contents of a bitstream; you need to create a new bitstream.
 * 
 * @author Robert Tansley
 * @version $Revision$
 */
@Entity
@Table(name="bitstream")
public class Bitstream extends DSpaceObject implements DSpaceObjectLegacySupport
{
    @Column(name="bitstream_id", insertable = false, updatable = false)
    private Integer legacyId;

    @Column(name = "sequence_id")
    private Integer sequenceId = -1;

    @Column(name = "checksum", length = 64)
    private String checksum;

    @Column(name = "checksum_algorithm", length = 32)
    private String checksumAlgorithm;

    @Column(name = "size_bytes")
    private long sizeBytes;

    @Column(name = "deleted")
    private boolean deleted = false;

    @Column(name = "internal_id", length = 256)
    private String internalId;

    @Column(name = "store_number")
    private int storeNumber;

    @ManyToOne(fetch = FetchType.EAGER)
    @JoinColumn(name = "bitstream_format_id")
    private BitstreamFormat bitstreamFormat;

<<<<<<< HEAD
    /**
     * Register a new bitstream, with a new ID.  The checksum and file size
     * are calculated.  This method is not public, and does not check
     * authorisation; other methods such as Bundle.createBitstream() will
     * check authorisation.  The newly created bitstream has the "unknown"
     * format.
     *
     * @param  context DSpace context object
     * @param assetstore corresponds to an assetstore in dspace.cfg
     * @param bitstreamPath the path and filename relative to the assetstore 
     * @return  the newly registered bitstream
     * @throws IOException
     * @throws SQLException
     */
    static Bitstream register(Context context, 
    		int assetstore, String bitstreamPath, boolean computeMD5)
        	throws IOException, SQLException
    {
        // Store the bits
        int bitstreamID = BitstreamStorageManager.register(
        		context, assetstore, bitstreamPath, computeMD5);
=======
    @ManyToMany(fetch = FetchType.LAZY, mappedBy = "bitstreams")
    private List<Bundle> bundles = new ArrayList<>();
>>>>>>> a54bf11b

    @OneToOne(fetch = FetchType.LAZY, mappedBy="logo")
    private Community community;

    @OneToOne(fetch = FetchType.LAZY, mappedBy="logo")
    private Collection collection;

    @Transient
    private transient BitstreamService bitstreamService;


    /**
     * Protected constructor, create object using:
     * {@link org.dspace.content.service.BitstreamService#create(Context, Bundle, InputStream)}
     * or
     * {@link org.dspace.content.service.BitstreamService#create(Context, InputStream)}
     */
    protected Bitstream()
    {
    }

    /**
     * Get the sequence ID of this bitstream
     * 
     * @return the sequence ID
     */
    public int getSequenceID()
    {
        if(sequenceId == null)
        {
            return -1;
        }else{
            return sequenceId;
        }
    }

    /**
     * Set the sequence ID of this bitstream
     * 
     * @param sid
     *            the ID
     */
    public void setSequenceID(int sid)
    {
        sequenceId = sid;
        setMetadataModified();
        addDetails("SequenceID");
    }

    /**
     * Get the name of this bitstream - typically the filename, without any path
     * information
     * 
     * @return the name of the bitstream
     */
    @Override
    public String getName(){
        return getBitstreamService().getMetadataFirstValue(this, MetadataSchema.DC_SCHEMA, "title", null, Item.ANY);
    }

    /**
     * Set the name of the bitstream
     * 
     * @param context context
     * @param n
     *            the new name of the bitstream
     * @throws SQLException if database error
     */
    public void setName(Context context, String n) throws SQLException {
        getBitstreamService().setMetadataSingleValue(context, this, MetadataSchema.DC_SCHEMA, "title", null, null, n);
    }

    /**
     * Get the source of this bitstream - typically the filename with path
     * information (if originally provided) or the name of the tool that
     * generated this bitstream
     * 
     * @return the source of the bitstream
     */
    public String getSource()
    {
        return getBitstreamService().getMetadataFirstValue(this, MetadataSchema.DC_SCHEMA, "source", null, Item.ANY);
    }

    /**
     * Set the source of the bitstream
     * 
     * @param context context
     * @param n
     *            the new source of the bitstream
     * @throws SQLException if database error
     */
    public void setSource(Context context, String n) throws SQLException {
        getBitstreamService().setMetadataSingleValue(context, this, MetadataSchema.DC_SCHEMA, "source", null, null, n);
    }

    /**
     * Get the description of this bitstream - optional free text, typically
     * provided by a user at submission time
     * 
     * @return the description of the bitstream
     */
    public String getDescription()
    {
        return getBitstreamService().getMetadataFirstValue(this, MetadataSchema.DC_SCHEMA, "description", null, Item.ANY);
    }

    /**
     * Set the description of the bitstream
     * 
     * @param context context
     * @param n
     *            the new description of the bitstream
     * @throws SQLException if database error
     */
    public void setDescription(Context context, String n) throws SQLException {
        getBitstreamService().setMetadataSingleValue(context, this, MetadataSchema.DC_SCHEMA, "description", null, null, n);
    }

    /**
     * Get the checksum of the content of the bitstream, for integrity checking
     * 
     * @return the checksum
     */
    public String getChecksum()
    {
        return checksum;
    }

    public void setChecksum(String checksum) {
        this.checksum = checksum;
    }

    /**
     * Get the algorithm used to calculate the checksum
     * 
     * @return the algorithm, e.g. "MD5"
     */
    public String getChecksumAlgorithm()
    {
        return checksumAlgorithm;
    }

    public void setChecksumAlgorithm(String checksumAlgorithm) {
        this.checksumAlgorithm = checksumAlgorithm;
    }

    /**
     * Get the size of the bitstream
     * 
     * @return the size in bytes
     */
    public long getSize()
    {
        return sizeBytes;
    }

    public void setSizeBytes(long sizeBytes) {
        this.sizeBytes = sizeBytes;
    }

    /**
     * Get the user's format description. Returns null if the format is known by
     * the system.
     * 
     * @return the user's format description.
     */
    public String getUserFormatDescription()
    {
        return getBitstreamService().getMetadataFirstValue(this, MetadataSchema.DC_SCHEMA, "format", null, Item.ANY);
    }

    protected BitstreamFormat getBitstreamFormat()
    {
        return bitstreamFormat;
    }

    /**
     * Get the format of the bitstream
     * 
     * @param context context
     * @return the format of this bitstream
     * @throws SQLException if database error
     */
    public BitstreamFormat getFormat(Context context) throws SQLException
    {
        return getBitstreamService().getFormat(context, this);
    }

    void setFormat(BitstreamFormat bitstreamFormat) {
        this.bitstreamFormat = bitstreamFormat;
        setModified();
    }

    /**
     * Bitstreams are only logically deleted (via a flag in the database).
     * This method allows us to verify is the bitstream is still valid
     *
     * @return true if the bitstream has been deleted
     * @throws SQLException if database error
     */
    public boolean isDeleted() throws SQLException
    {
        return deleted;
    }

    public void setDeleted(boolean deleted) {
        this.deleted = deleted;
    }

    /**
     * Get the bundles this bitstream appears in
     * 
     * @return array of <code>Bundle</code> s this bitstream appears in
     * @throws SQLException if database error
     */
    public List<Bundle> getBundles() throws SQLException
    {
        return bundles;
    }

    void setBundles(List<Bundle> bundles) {
        this.bundles = bundles;
    }


    /**
     * return type found in Constants
     * 
     * @return int Constants.BITSTREAM
     */
    @Override
    public int getType()
    {
        return Constants.BITSTREAM;
    }

    public Collection getCollection() {
        return collection;
    }

    public Community getCommunity() {
        return community;
    }

    /**
     * Get the asset store number where this bitstream is stored
     * 
     * @return the asset store number of the bitstream
     */
    public int getStoreNumber() {
        return storeNumber;
    }

    /**
     * Set the asset store number where this bitstream is stored
     *
     * @param storeNumber asset store number of the bitstream
     */
    public void setStoreNumber(int storeNumber) {
        this.storeNumber = storeNumber;
    }

    public String getInternalId() {
        return internalId;
    }

    public void setInternalId(String internalId) {
        this.internalId = internalId;
    }

    /*
        Getters & setters which should be removed on the long run, they are just here to provide all getters & setters to the item object
     */


    /**
     * Set the user's format description. This implies that the format of the
     * bitstream is uncertain, and the format is set to "unknown."
     *
     * @param context
     * @param desc
     *            the user's description of the format
     * @throws SQLException if database error
     */
    public void setUserFormatDescription(Context context, String desc) throws SQLException
    {
        getBitstreamService().setUserFormatDescription(context, this, desc);
    }

    /**
     * Get the description of the format - either the user's or the description
     * of the format defined by the system.
     *
     * @param context context
     * @return a description of the format.
     * @throws SQLException if database error
     */
    public String getFormatDescription(Context context) throws SQLException
    {
        return getBitstreamService().getFormatDescription(context, this);
    }

    /**
     * Set the format of the bitstream. If the user has supplied a type
     * description, it is cleared. Passing in <code>null</code> sets the type
     * of this bitstream to "unknown".
     *
     * @param context context
     * @param f
     *            the format of this bitstream, or <code>null</code> for
     *            unknown
     * @throws SQLException if database error
     */
    public void setFormat(Context context, BitstreamFormat f) throws SQLException
    {
        getBitstreamService().setFormat(context, this, f);
    }

    @Override
    public Integer getLegacyId() {
        return legacyId;
    }

<<<<<<< HEAD
    /**
     * Get the parent object of a bitstream. It can either be an item if this is a normal 
     * bitstream, otherwise it could be a collection or a community if it is a logo.     
     * @return
     * @throws SQLException
     */    
    public DSpaceObject getParentObject() throws SQLException
    {
        Bundle[] bundles = getBundles();
        if (bundles != null && (bundles.length > 0 && bundles[0] != null))
=======
    private BitstreamService getBitstreamService() {
        if(bitstreamService == null)
>>>>>>> a54bf11b
        {
            bitstreamService = ContentServiceFactory.getInstance().getBitstreamService();
        }
        return bitstreamService;
    }
<<<<<<< HEAD
    
    public String getTypeText() {
        return Constants.typeText[Constants.BITSTREAM];
    }
    
    /**
     * Method that updates the last modified date of the item
     * The modified boolean will be set to true and the actual date update will occur on item.update().
     */
    public void updateLastModified()
    {
        //Also fire a modified event since the bitstream HAS been modified
        ourContext.addEvent(new Event(Event.MODIFY, Constants.BITSTREAM, getID(), null, getIdentifiers(ourContext)));
        modified = true;
    }
    
    public void setMD5Value(String valueMD5) {
        bRow.setColumn("checksum", valueMD5);
        modified = true;
    }
=======

    /**
     * Return <code>true</code> if <code>other</code> is the same Bitstream
     * as this object, <code>false</code> otherwise
     *
     * @param other
     *            object to compare to
     *
     * @return <code>true</code> if object passed in represents the same
     *         collection as this object
     */
     @Override
     public boolean equals(Object other)
     {
         if (other == null)
         {
             return false;
         }
         Class<?> objClass = HibernateProxyHelper.getClassWithoutInitializingProxy(other);
         if (this.getClass() != objClass)
         {
             return false;
         }
         final Bitstream otherBitstream = (Bitstream) other;
         if (!this.getID().equals(otherBitstream.getID()))
         {
             return false;
         }

         return true;
     }

     @Override
     public int hashCode()
     {
         int hash = 5;
         hash += 73 * hash + getType();
         hash += 73 * hash + getID().hashCode();
         return hash;
     }

>>>>>>> a54bf11b
}<|MERGE_RESOLUTION|>--- conflicted
+++ resolved
@@ -62,32 +62,8 @@
     @JoinColumn(name = "bitstream_format_id")
     private BitstreamFormat bitstreamFormat;
 
-<<<<<<< HEAD
-    /**
-     * Register a new bitstream, with a new ID.  The checksum and file size
-     * are calculated.  This method is not public, and does not check
-     * authorisation; other methods such as Bundle.createBitstream() will
-     * check authorisation.  The newly created bitstream has the "unknown"
-     * format.
-     *
-     * @param  context DSpace context object
-     * @param assetstore corresponds to an assetstore in dspace.cfg
-     * @param bitstreamPath the path and filename relative to the assetstore 
-     * @return  the newly registered bitstream
-     * @throws IOException
-     * @throws SQLException
-     */
-    static Bitstream register(Context context, 
-    		int assetstore, String bitstreamPath, boolean computeMD5)
-        	throws IOException, SQLException
-    {
-        // Store the bits
-        int bitstreamID = BitstreamStorageManager.register(
-        		context, assetstore, bitstreamPath, computeMD5);
-=======
     @ManyToMany(fetch = FetchType.LAZY, mappedBy = "bitstreams")
     private List<Bundle> bundles = new ArrayList<>();
->>>>>>> a54bf11b
 
     @OneToOne(fetch = FetchType.LAZY, mappedBy="logo")
     private Community community;
@@ -412,48 +388,13 @@
         return legacyId;
     }
 
-<<<<<<< HEAD
-    /**
-     * Get the parent object of a bitstream. It can either be an item if this is a normal 
-     * bitstream, otherwise it could be a collection or a community if it is a logo.     
-     * @return
-     * @throws SQLException
-     */    
-    public DSpaceObject getParentObject() throws SQLException
-    {
-        Bundle[] bundles = getBundles();
-        if (bundles != null && (bundles.length > 0 && bundles[0] != null))
-=======
     private BitstreamService getBitstreamService() {
         if(bitstreamService == null)
->>>>>>> a54bf11b
         {
             bitstreamService = ContentServiceFactory.getInstance().getBitstreamService();
         }
         return bitstreamService;
     }
-<<<<<<< HEAD
-    
-    public String getTypeText() {
-        return Constants.typeText[Constants.BITSTREAM];
-    }
-    
-    /**
-     * Method that updates the last modified date of the item
-     * The modified boolean will be set to true and the actual date update will occur on item.update().
-     */
-    public void updateLastModified()
-    {
-        //Also fire a modified event since the bitstream HAS been modified
-        ourContext.addEvent(new Event(Event.MODIFY, Constants.BITSTREAM, getID(), null, getIdentifiers(ourContext)));
-        modified = true;
-    }
-    
-    public void setMD5Value(String valueMD5) {
-        bRow.setColumn("checksum", valueMD5);
-        modified = true;
-    }
-=======
 
     /**
      * Return <code>true</code> if <code>other</code> is the same Bitstream
@@ -495,5 +436,8 @@
          return hash;
      }
 
->>>>>>> a54bf11b
+    
+    public void setMD5Value(Context context, String valueMD5) {
+        getBitstreamService().setChecksum(context, this, valueMD5);
+    }
 }