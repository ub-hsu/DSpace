--- conflicted
+++ resolved
@@ -28,11 +28,7 @@
     /**  The canonical text value to insert into IMetadataValue's text field */
     public String value = null;
 
-<<<<<<< HEAD
-    public Map<String, String> extras = new HashMap<String,String>();
-=======
     public Map<String, String> extras = new HashMap<String, String>();
->>>>>>> 1b5ada2d
 
     public Choice()
     {
