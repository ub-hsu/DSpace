/**
 * The contents of this file are subject to the license and copyright
 * detailed in the LICENSE and NOTICE files at the root of the source
 * tree and available online at
 *
 * http://www.dspace.org/license/
 */
package org.dspace.content.authority;

import java.io.File;
import java.util.ArrayList;
import java.util.Arrays;
import java.util.List;

import javax.xml.xpath.XPath;
import javax.xml.xpath.XPathConstants;
import javax.xml.xpath.XPathExpressionException;
import javax.xml.xpath.XPathFactory;

import org.apache.commons.lang.ArrayUtils;
import org.apache.commons.lang.StringUtils;
import org.apache.log4j.Logger;
import org.dspace.content.Collection;
import org.dspace.core.SelfNamedPlugin;
import org.dspace.services.ConfigurationService;
import org.dspace.services.factory.DSpaceServicesFactory;
import org.w3c.dom.Node;
import org.w3c.dom.NodeList;
import org.xml.sax.InputSource;

/**
 * ChoiceAuthority source that reads the JSPUI-style hierarchical vocabularies
 * from {@code ${dspace.dir}/config/controlled-vocabularies/*.xml} and turns
 * them into autocompleting authorities.
 *
 * Configuration: This MUST be configured as a self-named plugin, e.g.: {@code
 *     plugin.selfnamed.org.dspace.content.authority.ChoiceAuthority = \
 *        org.dspace.content.authority.DSpaceControlledVocabulary
 *   }
 *
 * It AUTOMATICALLY configures a plugin instance for each XML file in the
 * controlled vocabularies directory. The name of the plugin is the basename of
 * the file; e.g., {@code ${dspace.dir}/config/controlled-vocabularies/nsi.xml}
 * would generate a plugin called "nsi".
 *
 * Each configured plugin comes with three configuration options: {@code
 *   vocabulary.plugin._plugin_.hierarchy.store = <true|false>
    # Store entire hierarchy along with selected value. Default: TRUE
 *   vocabulary.plugin._plugin_.hierarchy.suggest = 
<true|false>  # Display entire hierarchy in the suggestion list.  Default: TRUE
 *   vocabulary.plugin._plugin_.delimiter = "<string>"
              # Delimiter to use when building hierarchy strings. Default: "::"
 *  }
 *
 * @author Michael B. Klein
 *
 */

<<<<<<< HEAD
public class DSpaceControlledVocabulary extends SelfNamedPlugin implements ChoiceAuthority
{

    private static Logger log = Logger.getLogger(DSpaceControlledVocabulary.class);
    protected static String xpathTemplate = "//node[contains(translate(@label,'ABCDEFGHIJKLMNOPQRSTUVWXYZ','abcdefghijklmnopqrstuvwxyz'),'%s')]";
    protected final static String xpathTemplate_ALL = "//node";               
    protected static String idTemplate = "//node[@id = '%s']";
    protected static String pluginNames[] = null;

    protected String vocabularyName = null;
    protected InputSource vocabulary = null;
    protected Boolean suggestHierarchy = true;
    protected Boolean storeHierarchy = true;
    protected String hierarchyDelimiter = "::";

    public DSpaceControlledVocabulary()
    {
    	super();
    }

    public static String[] getPluginNames()
    {
        if (pluginNames == null)
        {
            initPluginNames();
        }
        
        return (String[]) ArrayUtils.clone(pluginNames);
    }

    private static synchronized void initPluginNames()
    {
        if (pluginNames == null)
        {
            class xmlFilter implements java.io.FilenameFilter
            {
                @Override
                public boolean accept(File dir, String name)
                {
                    return name.endsWith(".xml");
                }
            }
            String vocabulariesPath = DSpaceServicesFactory.getInstance().getConfigurationService().getProperty("dspace.dir")
                    + "/config/controlled-vocabularies/";
            String[] xmlFiles = (new File(vocabulariesPath)).list(new xmlFilter());
            List<String> names = new ArrayList<String>();
            for (String filename : xmlFiles)
            {
                names.add((new File(filename)).getName().replace(".xml", ""));
            }
            pluginNames = names.toArray(new String[names.size()]);
            log.info("Got plugin names = " + Arrays.deepToString(pluginNames));
        }
    }

    protected void init()
    {
    	if (vocabulary == null)
        {
            ConfigurationService config = DSpaceServicesFactory.getInstance().getConfigurationService();

        	log.info("Initializing " + this.getClass().getName());
        	vocabularyName = this.getPluginInstanceName();
            String vocabulariesPath = config.getProperty("dspace.dir") + "/config/controlled-vocabularies/";
            String configurationPrefix = "vocabulary.plugin." + vocabularyName;
            storeHierarchy = config.getBooleanProperty(configurationPrefix + ".hierarchy.store", storeHierarchy);
            suggestHierarchy = config.getBooleanProperty(configurationPrefix + ".hierarchy.suggest", suggestHierarchy);
            String configuredDelimiter = config.getProperty(configurationPrefix + ".delimiter");
            if (configuredDelimiter != null)
            {
            	hierarchyDelimiter = configuredDelimiter.replaceAll("(^\"|\"$)","");
            }
        	String filename = vocabulariesPath + vocabularyName + ".xml";
        	log.info("Loading " + filename);
            vocabulary = new InputSource(filename);
    	}
    }

    protected String buildString(Node node)
    {
    	if (node.getNodeType() == Node.DOCUMENT_NODE)
        {
    		return("");
    	}
        else
        {
    		String parentValue = buildString(node.getParentNode());
    		Node currentLabel = node.getAttributes().getNamedItem("label");
    		if (currentLabel != null)
            {
    			String currentValue = currentLabel.getNodeValue();
    			if (parentValue.equals(""))
                {
    				return currentValue;
    			}
                else
                {
    				return(parentValue + this.hierarchyDelimiter + currentValue);
    			}
    		}
            else
            {
    			return(parentValue);
    		}
    	}
    }

    @Override
    public Choices getMatches(String field, String text, Collection collection, int start, int limit, String locale)
    {
    	init();
    	log.debug("Getting matches for '" + text + "'");
    	String xpathExpression;
    	
    	if (text != null) {
    		xpathExpression = String.format(xpathTemplate, text.replaceAll("'", "&apos;").toLowerCase());
    	}
    	else {
    		xpathExpression = xpathTemplate_ALL;
    	}
    	XPath xpath = XPathFactory.newInstance().newXPath();
    	Choice[] choices;
    	try {
            NodeList results = (NodeList) xpath.evaluate(xpathExpression,
                    vocabulary, XPathConstants.NODESET);
            String[] authorities = new String[results.getLength()];
            String[] values = new String[results.getLength()];
            String[] labels = new String[results.getLength()];
            for (int i = 0; i < results.getLength(); i++)
            {
                Node node = results.item(i);
                String hierarchy = this.buildString(node);
                if (this.suggestHierarchy)
                {
                    labels[i] = hierarchy;
                }
                else
                {
                    labels[i] = node.getAttributes().getNamedItem("label").getNodeValue();
                }
                if (this.storeHierarchy)
                {
                    values[i] = hierarchy;
                }
                else
                {
                    values[i] = node.getAttributes().getNamedItem("label").getNodeValue();
                }
                Node idAttr = node.getAttributes().getNamedItem("id");
                if (null != idAttr) // 'id' is optional
                    authorities[i] = idAttr.getNodeValue();
            }
            int resultCount = labels.length - start;
            if ((limit > 0) && (resultCount > limit)) // limit = 0 means no limit
                resultCount = limit;
            choices = new Choice[resultCount];
            if (resultCount > 0)
            {
                for (int i = 0; i < resultCount; i++)
                {
                    choices[i] = new Choice(authorities[start + i], values[start
                            + i], labels[start + i]);
                }
            }
    	} catch(XPathExpressionException e) {
    		choices = new Choice[0];
    	}
    	return new Choices(choices, 0, choices.length, Choices.CF_AMBIGUOUS, false);
    }

    @Override
    public Choices getBestMatch(String field, String text, Collection collection, String locale)
    {
    	init();
    	log.debug("Getting best match for '" + text + "'");
        return getMatches(field, text, collection, 0, 2, locale);
    }

    @Override
    public String getLabel(String field, String key, String locale)
    {
    	init();
    	String xpathExpression = String.format(idTemplate, key);
    	XPath xpath = XPathFactory.newInstance().newXPath();
    	try {
    		Node node = (Node)xpath.evaluate(xpathExpression, vocabulary, XPathConstants.NODE);
    		return node.getAttributes().getNamedItem("label").getNodeValue();
    	} catch(XPathExpressionException e) {
    		return("");
    	}
    }
=======
public class DSpaceControlledVocabulary extends SelfNamedPlugin implements ChoiceAuthority {

	private static Logger log = Logger.getLogger(DSpaceControlledVocabulary.class);
	protected static String xpathTemplate = "//node[contains(translate(@label,'ABCDEFGHIJKLMNOPQRSTUVWXYZ','abcdefghijklmnopqrstuvwxyz'),'%s')]";
	protected static String idTemplate = "//node[@id = '%s']";
	protected static String idParentTemplate = "//node[@id = '%s']/parent::isComposedBy";
	protected static String pluginNames[] = null;

	protected String vocabularyName = null;
	protected InputSource vocabulary = null;
	protected Boolean suggestHierarchy = true;
	protected Boolean storeHierarchy = true;
	protected String hierarchyDelimiter = "::";

	public DSpaceControlledVocabulary() {
		super();
	}

	public static String[] getPluginNames() {
		if (pluginNames == null) {
			initPluginNames();
		}

		return (String[]) ArrayUtils.clone(pluginNames);
	}

	private static synchronized void initPluginNames() {
		if (pluginNames == null) {
			class xmlFilter implements java.io.FilenameFilter {
				@Override
				public boolean accept(File dir, String name) {
					return name.endsWith(".xml");
				}
			}
			String vocabulariesPath = DSpaceServicesFactory.getInstance().getConfigurationService()
					.getProperty("dspace.dir") + "/config/controlled-vocabularies/";
			String[] xmlFiles = (new File(vocabulariesPath)).list(new xmlFilter());
			List<String> names = new ArrayList<String>();
			for (String filename : xmlFiles) {
				names.add((new File(filename)).getName().replace(".xml", ""));
			}
			pluginNames = names.toArray(new String[names.size()]);
			log.info("Got plugin names = " + Arrays.deepToString(pluginNames));
		}
	}

	protected void init() {
		if (vocabulary == null) {
			ConfigurationService config = DSpaceServicesFactory.getInstance().getConfigurationService();

			log.info("Initializing " + this.getClass().getName());
			vocabularyName = this.getPluginInstanceName();
			String vocabulariesPath = config.getProperty("dspace.dir") + "/config/controlled-vocabularies/";
			String configurationPrefix = "vocabulary.plugin." + vocabularyName;
			storeHierarchy = config.getBooleanProperty(configurationPrefix + ".hierarchy.store", storeHierarchy);
			suggestHierarchy = config.getBooleanProperty(configurationPrefix + ".hierarchy.suggest", suggestHierarchy);
			String configuredDelimiter = config.getProperty(configurationPrefix + ".delimiter");
			if (configuredDelimiter != null) {
				hierarchyDelimiter = configuredDelimiter.replaceAll("(^\"|\"$)", "");
			}
			String filename = vocabulariesPath + vocabularyName + ".xml";
			log.info("Loading " + filename);
			vocabulary = new InputSource(filename);
		}
	}

	protected String buildString(Node node) {
		if (node.getNodeType() == Node.DOCUMENT_NODE) {
			return ("");
		} else {
			String parentValue = buildString(node.getParentNode());
			Node currentLabel = node.getAttributes().getNamedItem("label");
			if (currentLabel != null) {
				String currentValue = currentLabel.getNodeValue();
				if (parentValue.equals("")) {
					return currentValue;
				} else {
					return (parentValue + this.hierarchyDelimiter + currentValue);
				}
			} else {
				return (parentValue);
			}
		}
	}

	@Override
	public Choices getMatches(String field, String text, Collection collection, int start, int limit, String locale) {
		init();
		log.debug("Getting matches for '" + text + "'");
		String xpathExpression = String.format(xpathTemplate, text.replaceAll("'", "&apos;").toLowerCase());
		XPath xpath = XPathFactory.newInstance().newXPath();
		Choice[] choices;
		try {
			NodeList results = (NodeList) xpath.evaluate(xpathExpression, vocabulary, XPathConstants.NODESET);
			String[] authorities = new String[results.getLength()];
			String[] values = new String[results.getLength()];
			String[] labels = new String[results.getLength()];
			String[] parent = new String[results.getLength()];
			String[] notes = new String[results.getLength()];
			for (int i = 0; i < results.getLength(); i++) {
				Node node = results.item(i);
				readNode(authorities, values, labels, parent, notes, i, node);
			}
			int resultCount = labels.length - start;
			if ((limit > 0) && (resultCount > limit)) // limit = 0 means no
														// limit
				resultCount = limit;
			choices = new Choice[resultCount];
			if (resultCount > 0) {
				for (int i = 0; i < resultCount; i++) {
					choices[i] = new Choice(authorities[start + i], values[start + i], labels[start + i]);
					if (StringUtils.isNotBlank(parent[i])) {
						choices[i].extras.put("parent", parent[i]);
					}
					if (StringUtils.isNotBlank(notes[i])) {
						choices[i].extras.put("note", notes[i]);
					}
				}
			}
		} catch (XPathExpressionException e) {
			choices = new Choice[0];
		}
		return new Choices(choices, 0, choices.length, Choices.CF_AMBIGUOUS, false);
	}

	@Override
	public Choices getBestMatch(String field, String text, Collection collection, String locale) {
		init();
		log.debug("Getting best match for '" + text + "'");
		return getMatches(field, text, collection, 0, 2, locale);
	}

	@Override
	public String getLabel(String field, String key, String locale) {
		init();
		String xpathExpression = String.format(idTemplate, key);
		XPath xpath = XPathFactory.newInstance().newXPath();
		try {
			Node node = (Node) xpath.evaluate(xpathExpression, vocabulary, XPathConstants.NODE);
			return node.getAttributes().getNamedItem("label").getNodeValue();
		} catch (XPathExpressionException e) {
			return ("");
		}
	}

	@Override
	public boolean isHierarchical() {
		return true;
	}

	@Override
	public Choice getChoice(String fieldKey, String authKey, String locale) {
		init();
		log.debug("Getting matches for '" + authKey + "'");
		String xpathExpression = String.format(idTemplate, authKey);
		XPath xpath = XPathFactory.newInstance().newXPath();
		try {
			Node node = (Node) xpath.evaluate(xpathExpression, vocabulary, XPathConstants.NODE);
			if (node != null) {
				String[] authorities = new String[1];
				String[] values = new String[1];
				String[] labels = new String[1];
				String[] parent = new String[1];
				String[] note = new String[1];
				readNode(authorities, values, labels, parent, note, 0, node);

				if (values.length > 0) {
					Choice choice = new Choice(authorities[0], values[0], labels[0]);
					if (StringUtils.isNotBlank(parent[0])) {
						choice.extras.put("parent", parent[0]);
					}
					if (StringUtils.isNotBlank(note[0])) {
						choice.extras.put("note", note[0]);
					}
					return choice;
				}
			}
		} catch (XPathExpressionException e) {
			log.warn(e.getMessage(), e);
		}
		return new Choice("", "", "");
	}

	private void readNode(String[] authorities, String[] values, String[] labels, String[] parent, String[] notes,
			int i, Node node) {
		String hierarchy = this.buildString(node);
		if (this.suggestHierarchy) {
			labels[i] = hierarchy;
		} else {
			labels[i] = node.getAttributes().getNamedItem("label").getNodeValue();
		}
		if (this.storeHierarchy) {
			values[i] = hierarchy;
		} else {
			values[i] = node.getAttributes().getNamedItem("label").getNodeValue();
		}

		NodeList childNodes = node.getChildNodes();
		for (int ci = 0; ci < childNodes.getLength(); ci++) {
			Node firstChild = childNodes.item(ci);
			if (firstChild != null && "hasNote".equals(firstChild.getNodeName())) {
				String nodeValue = firstChild.getTextContent();
				if (StringUtils.isNotBlank(nodeValue)) {
					notes[i] = nodeValue;
				}
			}
		}
		Node idAttr = node.getAttributes().getNamedItem("id");
		if (null != idAttr) { // 'id' is optional
			authorities[i] = idAttr.getNodeValue();
			if (isHierarchical()) {
				Node parentN = node.getParentNode();
				if (parentN != null) {
					parentN = parentN.getParentNode();
					if (parentN != null) {
						Node parentIdAttr = parentN.getAttributes().getNamedItem("id");
						if (null != parentIdAttr) {
							parent[i] = parentIdAttr.getNodeValue();
						}
					}
				}
			}
		} else {
			authorities[i] = null;
			parent[i] = null;
		}
	}

>>>>>>> 1b5ada2d
}<|MERGE_RESOLUTION|>--- conflicted
+++ resolved
@@ -56,199 +56,6 @@
  *
  */
 
-<<<<<<< HEAD
-public class DSpaceControlledVocabulary extends SelfNamedPlugin implements ChoiceAuthority
-{
-
-    private static Logger log = Logger.getLogger(DSpaceControlledVocabulary.class);
-    protected static String xpathTemplate = "//node[contains(translate(@label,'ABCDEFGHIJKLMNOPQRSTUVWXYZ','abcdefghijklmnopqrstuvwxyz'),'%s')]";
-    protected final static String xpathTemplate_ALL = "//node";               
-    protected static String idTemplate = "//node[@id = '%s']";
-    protected static String pluginNames[] = null;
-
-    protected String vocabularyName = null;
-    protected InputSource vocabulary = null;
-    protected Boolean suggestHierarchy = true;
-    protected Boolean storeHierarchy = true;
-    protected String hierarchyDelimiter = "::";
-
-    public DSpaceControlledVocabulary()
-    {
-    	super();
-    }
-
-    public static String[] getPluginNames()
-    {
-        if (pluginNames == null)
-        {
-            initPluginNames();
-        }
-        
-        return (String[]) ArrayUtils.clone(pluginNames);
-    }
-
-    private static synchronized void initPluginNames()
-    {
-        if (pluginNames == null)
-        {
-            class xmlFilter implements java.io.FilenameFilter
-            {
-                @Override
-                public boolean accept(File dir, String name)
-                {
-                    return name.endsWith(".xml");
-                }
-            }
-            String vocabulariesPath = DSpaceServicesFactory.getInstance().getConfigurationService().getProperty("dspace.dir")
-                    + "/config/controlled-vocabularies/";
-            String[] xmlFiles = (new File(vocabulariesPath)).list(new xmlFilter());
-            List<String> names = new ArrayList<String>();
-            for (String filename : xmlFiles)
-            {
-                names.add((new File(filename)).getName().replace(".xml", ""));
-            }
-            pluginNames = names.toArray(new String[names.size()]);
-            log.info("Got plugin names = " + Arrays.deepToString(pluginNames));
-        }
-    }
-
-    protected void init()
-    {
-    	if (vocabulary == null)
-        {
-            ConfigurationService config = DSpaceServicesFactory.getInstance().getConfigurationService();
-
-        	log.info("Initializing " + this.getClass().getName());
-        	vocabularyName = this.getPluginInstanceName();
-            String vocabulariesPath = config.getProperty("dspace.dir") + "/config/controlled-vocabularies/";
-            String configurationPrefix = "vocabulary.plugin." + vocabularyName;
-            storeHierarchy = config.getBooleanProperty(configurationPrefix + ".hierarchy.store", storeHierarchy);
-            suggestHierarchy = config.getBooleanProperty(configurationPrefix + ".hierarchy.suggest", suggestHierarchy);
-            String configuredDelimiter = config.getProperty(configurationPrefix + ".delimiter");
-            if (configuredDelimiter != null)
-            {
-            	hierarchyDelimiter = configuredDelimiter.replaceAll("(^\"|\"$)","");
-            }
-        	String filename = vocabulariesPath + vocabularyName + ".xml";
-        	log.info("Loading " + filename);
-            vocabulary = new InputSource(filename);
-    	}
-    }
-
-    protected String buildString(Node node)
-    {
-    	if (node.getNodeType() == Node.DOCUMENT_NODE)
-        {
-    		return("");
-    	}
-        else
-        {
-    		String parentValue = buildString(node.getParentNode());
-    		Node currentLabel = node.getAttributes().getNamedItem("label");
-    		if (currentLabel != null)
-            {
-    			String currentValue = currentLabel.getNodeValue();
-    			if (parentValue.equals(""))
-                {
-    				return currentValue;
-    			}
-                else
-                {
-    				return(parentValue + this.hierarchyDelimiter + currentValue);
-    			}
-    		}
-            else
-            {
-    			return(parentValue);
-    		}
-    	}
-    }
-
-    @Override
-    public Choices getMatches(String field, String text, Collection collection, int start, int limit, String locale)
-    {
-    	init();
-    	log.debug("Getting matches for '" + text + "'");
-    	String xpathExpression;
-    	
-    	if (text != null) {
-    		xpathExpression = String.format(xpathTemplate, text.replaceAll("'", "&apos;").toLowerCase());
-    	}
-    	else {
-    		xpathExpression = xpathTemplate_ALL;
-    	}
-    	XPath xpath = XPathFactory.newInstance().newXPath();
-    	Choice[] choices;
-    	try {
-            NodeList results = (NodeList) xpath.evaluate(xpathExpression,
-                    vocabulary, XPathConstants.NODESET);
-            String[] authorities = new String[results.getLength()];
-            String[] values = new String[results.getLength()];
-            String[] labels = new String[results.getLength()];
-            for (int i = 0; i < results.getLength(); i++)
-            {
-                Node node = results.item(i);
-                String hierarchy = this.buildString(node);
-                if (this.suggestHierarchy)
-                {
-                    labels[i] = hierarchy;
-                }
-                else
-                {
-                    labels[i] = node.getAttributes().getNamedItem("label").getNodeValue();
-                }
-                if (this.storeHierarchy)
-                {
-                    values[i] = hierarchy;
-                }
-                else
-                {
-                    values[i] = node.getAttributes().getNamedItem("label").getNodeValue();
-                }
-                Node idAttr = node.getAttributes().getNamedItem("id");
-                if (null != idAttr) // 'id' is optional
-                    authorities[i] = idAttr.getNodeValue();
-            }
-            int resultCount = labels.length - start;
-            if ((limit > 0) && (resultCount > limit)) // limit = 0 means no limit
-                resultCount = limit;
-            choices = new Choice[resultCount];
-            if (resultCount > 0)
-            {
-                for (int i = 0; i < resultCount; i++)
-                {
-                    choices[i] = new Choice(authorities[start + i], values[start
-                            + i], labels[start + i]);
-                }
-            }
-    	} catch(XPathExpressionException e) {
-    		choices = new Choice[0];
-    	}
-    	return new Choices(choices, 0, choices.length, Choices.CF_AMBIGUOUS, false);
-    }
-
-    @Override
-    public Choices getBestMatch(String field, String text, Collection collection, String locale)
-    {
-    	init();
-    	log.debug("Getting best match for '" + text + "'");
-        return getMatches(field, text, collection, 0, 2, locale);
-    }
-
-    @Override
-    public String getLabel(String field, String key, String locale)
-    {
-    	init();
-    	String xpathExpression = String.format(idTemplate, key);
-    	XPath xpath = XPathFactory.newInstance().newXPath();
-    	try {
-    		Node node = (Node)xpath.evaluate(xpathExpression, vocabulary, XPathConstants.NODE);
-    		return node.getAttributes().getNamedItem("label").getNodeValue();
-    	} catch(XPathExpressionException e) {
-    		return("");
-    	}
-    }
-=======
 public class DSpaceControlledVocabulary extends SelfNamedPlugin implements ChoiceAuthority {
 
 	private static Logger log = Logger.getLogger(DSpaceControlledVocabulary.class);
@@ -477,5 +284,4 @@
 		}
 	}
 
->>>>>>> 1b5ada2d
 }