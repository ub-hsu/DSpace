/**
 * The contents of this file are subject to the license and copyright
 * detailed in the LICENSE and NOTICE files at the root of the source
 * tree and available online at
 *
 * http://www.dspace.org/license/
 */
package org.dspace.content;

import org.dspace.content.factory.ContentServiceFactory;
import org.dspace.content.service.SiteService;
import org.dspace.core.ConfigurationManager;
import org.dspace.core.Constants;
import org.dspace.core.Context;

import javax.persistence.Entity;
import javax.persistence.Table;
import javax.persistence.Transient;

/**
 * Represents the root of the DSpace Archive.
 * By default, the handle suffix "0" represents the Site, e.g. "1721.1/0"
 */
@Entity
@Table(name = "site")
public class Site extends DSpaceObject
{

    @Transient
    private transient SiteService siteService;

    /**
     * Protected constructor, create object using:
     * {@link org.dspace.content.service.SiteService#createSite(Context)}
     *
     */
    protected Site()
    {

    }

    /**
     * Get the type of this object, found in Constants
     *
     * @return type of the object
     */
    @Override
    public int getType()
    {
        return Constants.SITE;
    }

    @Override
    public String getName()
    {
        return getSiteService().getName(this);
    }

    public String getURL()
    {
        return ConfigurationManager.getProperty("dspace.url");
    }

    private SiteService getSiteService() {
        if(siteService == null)
        {
            siteService = ContentServiceFactory.getInstance().getSiteService();
        }
        return siteService;
    }

<<<<<<< HEAD
    public String getName()
    {
        return ConfigurationManager.getProperty("dspace.name");
    }

    @Override
    public void updateLastModified()
    {

    }

    public String getURL()
    {
        return ConfigurationManager.getProperty("dspace.url");
    }
    
    public String getTypeText() {
        return Constants.typeText[Constants.SITE];
    }
=======
>>>>>>> a54bf11b
}<|MERGE_RESOLUTION|>--- conflicted
+++ resolved
@@ -69,26 +69,4 @@
         return siteService;
     }
 
-<<<<<<< HEAD
-    public String getName()
-    {
-        return ConfigurationManager.getProperty("dspace.name");
-    }
-
-    @Override
-    public void updateLastModified()
-    {
-
-    }
-
-    public String getURL()
-    {
-        return ConfigurationManager.getProperty("dspace.url");
-    }
-    
-    public String getTypeText() {
-        return Constants.typeText[Constants.SITE];
-    }
-=======
->>>>>>> a54bf11b
 }