/**
 * The contents of this file are subject to the license and copyright
 * detailed in the LICENSE and NOTICE files at the root of the source
 * tree and available online at
 *
 * http://www.dspace.org/license/
 */
package org.dspace.content;

import java.io.Serializable;
import java.util.*;

import org.apache.commons.lang.builder.HashCodeBuilder;
import org.dspace.content.factory.ContentServiceFactory;
import org.dspace.content.service.ItemService;
import org.dspace.sort.OrderFormat;

/**
<<<<<<< HEAD
 * Compare two Items by their Metadatums.
 * 
 * The Metadatums to be compared are specified by the element, qualifier and
=======
 * Compare two Items by their DCValues.
 *
 * The DCValues to be compared are specified by the element, qualifier and
>>>>>>> a54bf11b
 language parameters to the constructor. If the Item has more than one
 matching Metadatum, then the max parameter to the constructor specifies whether
 the maximum or minimum lexicographic value will be used.
 *
 * @author Peter Breton
 * @version $Revision$
 */
public class ItemComparator implements Comparator, Serializable
{
    /** Dublin Core element */
    protected String element;

    /** Dublin Core qualifier */
    protected String qualifier;

    /** Language */
    protected String language;

    /** Whether maximum or minimum value will be used */
    protected boolean max;

    protected transient ItemService itemService
            = ContentServiceFactory.getInstance().getItemService();

    /**
     * Constructor.
     *
     * @param element
     *            The Dublin Core element
     * @param qualifier
     *            The Dublin Core qualifier
     * @param language
     *            The language for the Metadatums
     * @param max
     *            If true, and there is more than one Metadatum for element,
            qualifier and language, then use the maximum value
            lexicographically; otherwise use the minimum value.
     */
    public ItemComparator(String element, String qualifier, String language,
            boolean max)
    {
        this.element = element;
        this.qualifier = qualifier;
        this.language = language;
        this.max = max;
    }

    /**
     * Compare two Items by checking their Metadatums for element, qualifier, and
     * language.
     *
     * <p>
     * Return greater than or equal to 1 if the first is lexicographically greater than the second; 
     * less than or equal to -1 if the second is lexicographically greater than the first, and 0
     * otherwise.
     * </p>
     *
     * @param first
     *            The first object to compare. Must be an object of type
     *            org.dspace.content.Item.
     * @param second
     *            The second object to compare. Must be an object of type
     *            org.dspace.content.Item.
     * @return greater than or equal 1 if the first is lexicographically greater than the second; 
     *         less than or equal -1 if the second is lexicographically greater than the first, and
     *         0 otherwise.
     */
    @Override
    public int compare(Object first, Object second)
    {
        if ((!(first instanceof Item)) || (!(second instanceof Item)))
        {
            throw new IllegalArgumentException("Arguments must be Items");
        }

        // Retrieve a chosen value from the array for comparison
        String firstValue = getValue((Item) first);
        String secondValue = getValue((Item) second);

        if (firstValue == null && secondValue == null)
        {
            return 0;
        }

        if (firstValue == null)
        {
            return -1;
        }

        if (secondValue == null)
        {
            return 1;
        }

        // See the javadoc for java.lang.String for an explanation
        // of the return value.
        return firstValue.compareTo(secondValue);
    }

    /**
     * Return true if the object is equal to this one, false otherwise. Another
     * object is equal to this one if it is also an ItemComparator, and has the
     * same values for element, qualifier, language, and max.
     *
     * @param obj
     *            The object to compare to.
     * @return True if the other object is equal to this one, false otherwise.
     */
    @Override
    public boolean equals(Object obj)
    {
        if (!(obj instanceof ItemComparator))
        {
            return false;
        }

        ItemComparator other = (ItemComparator) obj;

        return equalsWithNull(element, other.element)
                && equalsWithNull(qualifier, other.qualifier)
                && equalsWithNull(language, other.language) && (max == other.max);
    }

    @Override
    public int hashCode()
    {
        return new HashCodeBuilder().append(element).append(qualifier).append(language).append(max).toHashCode();
    }

    /**
     * @param first
     * @param second
     * @return true if the first string is equal to the second. Either or both
     * may be null.
     */
    protected boolean equalsWithNull(String first, String second)
    {
        if (first == null && second == null)
        {
            return true;
        }

        if (first == null || second == null)
        {
            return false;
        }

        return first.equals(second);
    }

    /**
     * Choose the canonical value from an item for comparison. If there are no
     * values, null is returned. If there is exactly one value, then it is
     * returned. Otherwise, either the maximum or minimum lexicographical value
     * is returned; the parameter to the constructor says which.
     *
     * @param item
     *            The item to check
     * @return The chosen value, or null
     */
    protected String getValue(Item item)
    {
        // The overall array and each element are guaranteed non-null
<<<<<<< HEAD
        Metadatum[] Metadatums = item.getDC(element, qualifier, language);

        if (Metadatums.length == 0)
=======
        List<MetadataValue> dcvalues = itemService.getMetadata(item, MetadataSchema.DC_SCHEMA, element, qualifier, language);

        if (dcvalues.isEmpty())
>>>>>>> a54bf11b
        {
            return null;
        }

<<<<<<< HEAD
        if (Metadatums.length == 1)
        {
            return normalizeTitle(Metadatums[0]);
=======
        if (dcvalues.size() == 1)
        {
            return normalizeTitle(dcvalues.get(0));
>>>>>>> a54bf11b
        }

        // We want to sort using Strings, but also keep track of
        // which Metadatum the value came from.
        Map<String, Integer> values = new HashMap<>();

<<<<<<< HEAD
        for (int i = 0; i < Metadatums.length; i++)
        {
            String value = Metadatums[i].value;
=======
        for (int i = 0; i < dcvalues.size(); i++)
        {
            String value = dcvalues.get(i).getValue();
>>>>>>> a54bf11b

            if (value != null)
            {
                values.put(value, i);
            }
        }

        if (values.isEmpty())
        {
            return null;
        }

        Set<String> valueSet = values.keySet();
        String chosen = max ? Collections.max(valueSet)
                : Collections.min(valueSet);

        int index = values.get(chosen);

<<<<<<< HEAD
        return normalizeTitle(Metadatums[index]);
=======
        return normalizeTitle(dcvalues.get(index));
>>>>>>> a54bf11b
    }

    /**
     * Normalize the title of a Metadatum.
     * @param value
     * @return normalized title
     */
    protected String normalizeTitle(MetadataValue value)
    {
        if (!"title".equals(element))
        {
            return value.getValue();
        }

        return OrderFormat.makeSortString(value.getValue(), value.getLanguage(), OrderFormat.TITLE);
    }
}<|MERGE_RESOLUTION|>--- conflicted
+++ resolved
@@ -16,15 +16,9 @@
 import org.dspace.sort.OrderFormat;
 
 /**
-<<<<<<< HEAD
- * Compare two Items by their Metadatums.
- * 
- * The Metadatums to be compared are specified by the element, qualifier and
-=======
  * Compare two Items by their DCValues.
  *
  * The DCValues to be compared are specified by the element, qualifier and
->>>>>>> a54bf11b
  language parameters to the constructor. If the Item has more than one
  matching Metadatum, then the max parameter to the constructor specifies whether
  the maximum or minimum lexicographic value will be used.
@@ -57,7 +51,7 @@
      * @param qualifier
      *            The Dublin Core qualifier
      * @param language
-     *            The language for the Metadatums
+     *            The language for the DCValues
      * @param max
      *            If true, and there is more than one Metadatum for element,
             qualifier and language, then use the maximum value
@@ -73,7 +67,7 @@
     }
 
     /**
-     * Compare two Items by checking their Metadatums for element, qualifier, and
+     * Compare two Items by checking their DCValues for element, qualifier, and
      * language.
      *
      * <p>
@@ -188,43 +182,25 @@
     protected String getValue(Item item)
     {
         // The overall array and each element are guaranteed non-null
-<<<<<<< HEAD
-        Metadatum[] Metadatums = item.getDC(element, qualifier, language);
-
-        if (Metadatums.length == 0)
-=======
         List<MetadataValue> dcvalues = itemService.getMetadata(item, MetadataSchema.DC_SCHEMA, element, qualifier, language);
 
         if (dcvalues.isEmpty())
->>>>>>> a54bf11b
         {
             return null;
         }
 
-<<<<<<< HEAD
-        if (Metadatums.length == 1)
-        {
-            return normalizeTitle(Metadatums[0]);
-=======
         if (dcvalues.size() == 1)
         {
             return normalizeTitle(dcvalues.get(0));
->>>>>>> a54bf11b
         }
 
         // We want to sort using Strings, but also keep track of
         // which Metadatum the value came from.
         Map<String, Integer> values = new HashMap<>();
 
-<<<<<<< HEAD
-        for (int i = 0; i < Metadatums.length; i++)
-        {
-            String value = Metadatums[i].value;
-=======
         for (int i = 0; i < dcvalues.size(); i++)
         {
             String value = dcvalues.get(i).getValue();
->>>>>>> a54bf11b
 
             if (value != null)
             {
@@ -243,11 +219,7 @@
 
         int index = values.get(chosen);
 
-<<<<<<< HEAD
-        return normalizeTitle(Metadatums[index]);
-=======
         return normalizeTitle(dcvalues.get(index));
->>>>>>> a54bf11b
     }
 
     /**
