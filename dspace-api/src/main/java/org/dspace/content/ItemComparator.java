/**
 * The contents of this file are subject to the license and copyright
 * detailed in the LICENSE and NOTICE files at the root of the source
 * tree and available online at
 *
 * http://www.dspace.org/license/
 */
package org.dspace.content;

import java.io.Serializable;
import java.util.Collections;
import java.util.Comparator;
import java.util.HashMap;
import java.util.List;
import java.util.Map;
import java.util.Set;

import org.apache.commons.lang.builder.HashCodeBuilder;
import org.dspace.content.factory.ContentServiceFactory;
import org.dspace.content.service.ItemService;
import org.dspace.sort.OrderFormat;

/**
 * Compare two Items by their DCValues.
 *
 * The DCValues to be compared are specified by the element, qualifier and
 language parameters to the constructor. If the Item has more than one
 matching IMetadataValue, then the max parameter to the constructor specifies whether
 the maximum or minimum lexicographic value will be used.
 *
 * @author Peter Breton
 * @version $Revision$
 */
public class ItemComparator implements Comparator, Serializable
{
    /** Dublin Core element */
    protected String element;

    /** Dublin Core qualifier */
    protected String qualifier;

    /** Language */
    protected String language;

    /** Whether maximum or minimum value will be used */
    protected boolean max;

    protected transient ItemService itemService
            = ContentServiceFactory.getInstance().getItemService();

    /**
     * Constructor.
     *
     * @param element
     *            The Dublin Core element
     * @param qualifier
     *            The Dublin Core qualifier
     * @param language
     *            The language for the DCValues
     * @param max
     *            If true, and there is more than one IMetadataValue for element,
            qualifier and language, then use the maximum value
            lexicographically; otherwise use the minimum value.
     */
    public ItemComparator(String element, String qualifier, String language,
            boolean max)
    {
        this.element = element;
        this.qualifier = qualifier;
        this.language = language;
        this.max = max;
    }

    /**
     * Compare two Items by checking their DCValues for element, qualifier, and
     * language.
     *
     * <p>
     * Return greater than or equal to 1 if the first is lexicographically greater than the second; 
     * less than or equal to -1 if the second is lexicographically greater than the first, and 0
     * otherwise.
     * </p>
     *
     * @param first
     *            The first object to compare. Must be an object of type
     *            org.dspace.content.Item.
     * @param second
     *            The second object to compare. Must be an object of type
     *            org.dspace.content.Item.
     * @return greater than or equal 1 if the first is lexicographically greater than the second; 
     *         less than or equal -1 if the second is lexicographically greater than the first, and
     *         0 otherwise.
     */
    @Override
    public int compare(Object first, Object second)
    {
        if ((!(first instanceof Item)) || (!(second instanceof Item)))
        {
            throw new IllegalArgumentException("Arguments must be Items");
        }

        // Retrieve a chosen value from the array for comparison
        String firstValue = getValue((Item) first);
        String secondValue = getValue((Item) second);

        if (firstValue == null && secondValue == null)
        {
            return 0;
        }

        if (firstValue == null)
        {
            return -1;
        }

        if (secondValue == null)
        {
            return 1;
        }

        // See the javadoc for java.lang.String for an explanation
        // of the return value.
        return firstValue.compareTo(secondValue);
    }

    /**
     * Return true if the object is equal to this one, false otherwise. Another
     * object is equal to this one if it is also an ItemComparator, and has the
     * same values for element, qualifier, language, and max.
     *
     * @param obj
     *            The object to compare to.
     * @return True if the other object is equal to this one, false otherwise.
     */
    @Override
    public boolean equals(Object obj)
    {
        if (!(obj instanceof ItemComparator))
        {
            return false;
        }

        ItemComparator other = (ItemComparator) obj;

        return equalsWithNull(element, other.element)
                && equalsWithNull(qualifier, other.qualifier)
                && equalsWithNull(language, other.language) && (max == other.max);
    }

    @Override
    public int hashCode()
    {
        return new HashCodeBuilder().append(element).append(qualifier).append(language).append(max).toHashCode();
    }

    /**
     * @param first first operand
     * @param second second operand
     * @return true if the first string is equal to the second. Either or both
     * may be null.
     */
    protected boolean equalsWithNull(String first, String second)
    {
        if (first == null && second == null)
        {
            return true;
        }

        if (first == null || second == null)
        {
            return false;
        }

        return first.equals(second);
    }

    /**
     * Choose the canonical value from an item for comparison. If there are no
     * values, null is returned. If there is exactly one value, then it is
     * returned. Otherwise, either the maximum or minimum lexicographical value
     * is returned; the parameter to the constructor says which.
     *
     * @param item
     *            The item to check
     * @return The chosen value, or null
     */
    protected String getValue(Item item)
    {
        // The overall array and each element are guaranteed non-null
        List<IMetadataValue> dcvalues = itemService.getMetadata(item, MetadataSchema.DC_SCHEMA, element, qualifier, language);

        if (dcvalues.isEmpty())
        {
            return null;
        }

        if (dcvalues.size() == 1)
        {
            return normalizeTitle(dcvalues.get(0));
        }

        // We want to sort using Strings, but also keep track of
        // which IMetadataValue the value came from.
        Map<String, Integer> values = new HashMap<>();

        for (int i = 0; i < dcvalues.size(); i++)
        {
            String value = dcvalues.get(i).getValue();

            if (value != null)
            {
                values.put(value, i);
            }
        }

        if (values.isEmpty())
        {
            return null;
        }

        Set<String> valueSet = values.keySet();
        String chosen = max ? Collections.max(valueSet)
                : Collections.min(valueSet);

        int index = values.get(chosen);

        return normalizeTitle(dcvalues.get(index));
    }

    /**
<<<<<<< HEAD
     * Normalize the title of a IMetadataValue.
     * @param value
=======
     * Normalize the title of a Metadatum.
     * 
     * @param value metadata value
>>>>>>> 1b5ada2d
     * @return normalized title
     */
    protected String normalizeTitle(IMetadataValue value)
    {
        if (!"title".equals(element))
        {
            return value.getValue();
        }

        return OrderFormat.makeSortString(value.getValue(), value.getLanguage(), OrderFormat.TITLE);
    }
}<|MERGE_RESOLUTION|>--- conflicted
+++ resolved
@@ -228,14 +228,9 @@
     }
 
     /**
-<<<<<<< HEAD
      * Normalize the title of a IMetadataValue.
-     * @param value
-=======
-     * Normalize the title of a Metadatum.
      * 
      * @param value metadata value
->>>>>>> 1b5ada2d
      * @return normalized title
      */
     protected String normalizeTitle(IMetadataValue value)
