--- conflicted
+++ resolved
@@ -52,11 +52,7 @@
             throws IOException, SQLException
     {
         // Drop the constraint associated with "item_id" column of "metadatavalue"
-<<<<<<< HEAD
-        checksum = MigrationUtils.dropDBConstraint(connection, "metadatavalue", "item_id");
-=======
     	checksum = MigrationUtils.dropDBConstraint(connection, "metadatavalue", "item_id", "fkey");
->>>>>>> da936b65
     }
 
     /**
