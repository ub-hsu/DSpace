/**
 * The contents of this file are subject to the license and copyright
 * detailed in the LICENSE and NOTICE files at the root of the source
 * tree and available online at
 *
 * http://www.dspace.org/license/
 */
package org.dspace.storage.rdbms;

import java.io.BufferedReader;
import java.io.File;
import java.io.IOException;
import java.io.InputStreamReader;
import java.sql.Connection;
import java.sql.DatabaseMetaData;
import java.sql.PreparedStatement;
import java.sql.ResultSet;
import java.sql.SQLException;
import java.sql.Types;
import java.util.ArrayList;
import java.util.List;
import java.util.Locale;
import java.util.regex.Matcher;
import java.util.regex.Pattern;

import javax.sql.DataSource;

import org.apache.commons.lang.ArrayUtils;
import org.apache.commons.lang.StringUtils;
import org.apache.log4j.Logger;
import org.dspace.core.Context;
import org.dspace.discovery.IndexingService;
import org.dspace.discovery.SearchServiceException;
import org.dspace.services.ConfigurationService;
import org.dspace.services.factory.DSpaceServicesFactory;
import org.dspace.workflow.factory.WorkflowServiceFactory;
import org.flywaydb.core.Flyway;
import org.flywaydb.core.api.FlywayException;
import org.flywaydb.core.api.MigrationInfo;
import org.flywaydb.core.api.callback.FlywayCallback;
import org.flywaydb.core.internal.dbsupport.DbSupport;
import org.flywaydb.core.internal.dbsupport.DbSupportFactory;
import org.flywaydb.core.internal.dbsupport.SqlScript;
import org.flywaydb.core.internal.info.MigrationInfoDumper;

/**
 * Utility class used to manage the Database. This class is used by the
 * DatabaseManager to initialize/upgrade/migrate the Database. It can also
 * be called via the commandline as necessary to get information about
 * the database.
 * <p>
 * Currently, we use Flyway DB (http://flywaydb.org/) for database management.
 *
 * @see org.dspace.storage.rdbms.DatabaseUtils
 * @author Tim Donohue
 */
public class DatabaseUtils
{
    /** log4j category */
    private static final Logger log = Logger.getLogger(DatabaseUtils.class);

    // Our Flyway DB object (initialized by setupFlyway())
    private static Flyway flywaydb;

    // When this temp file exists, the "checkReindexDiscovery()" method will auto-reindex Discovery
    // Reindex flag file is at [dspace]/solr/search/conf/reindex.flag
    // See also setReindexDiscovery()/getReindexDiscover()
    private static final String reindexDiscoveryFilePath = DSpaceServicesFactory.getInstance().getConfigurationService().getProperty("dspace.dir") +
                            File.separator + "solr" +
                            File.separator + "search" +
                            File.separator + "conf" +
                            File.separator + "reindex.flag";
    
    private static final String rebuildCrisConfigFilePath = DSpaceServicesFactory.getInstance().getConfigurationService().getProperty("dspace.dir") +
            File.separator + "etc" +
            File.separator + "rebuildcrisconfiguration.flag";            

    // Types of databases supported by DSpace. See getDbType()
    public static final String DBMS_POSTGRES="postgres";
    public static final String DBMS_ORACLE="oracle";
    public static final String DBMS_H2="h2";

    /**
     * Commandline tools for managing database changes, etc.
     * @param argv the command line arguments given
     */
    public static void main(String[] argv)
    {
        // Usage checks
        if (argv.length < 1)
        {
            System.out.println("\nDatabase action argument is missing.");
            System.out.println("Valid actions: 'test', 'info', 'migrate', 'repair', 'validate', 'clean', 'install-example-cris-base'");
            System.out.println("\nOr, type 'database help' for more information.\n");
            System.exit(1);
        }

        try
        {
            // Get a reference to our configured DataSource
            DataSource dataSource = getDataSource();

            // Point Flyway API to our database
            Flyway flyway = setupFlyway(dataSource);

            // "test" = Test Database Connection
            if (argv[0].equalsIgnoreCase("test"))
            {
                // Try to connect to the database
                System.out.println("\nAttempting to connect to database");
                try(Connection connection = dataSource.getConnection())
                {
                    System.out.println("Connected successfully!");

                    // Print basic database connection information
                    printDBInfo(connection);

                    // Print any database warnings/errors found (if any)
                    boolean issueFound = printDBIssues(connection);

                    // If issues found, exit with an error status (even if connection succeeded).
                    if (issueFound)
                        System.exit(1);
                    else
                        System.exit(0);
                }
                catch (SQLException sqle)
                {
                    System.err.println("\nError running 'test': ");
                    System.err.println(" - " + sqle);
                    System.err.println("\nPlease see the DSpace documentation for assistance.\n");
                    sqle.printStackTrace();
                    System.exit(1);
                }
            }
            else if (argv[0].equalsIgnoreCase("info") || argv[0].equalsIgnoreCase("status"))
            {
                try(Connection connection = dataSource.getConnection())
                {
                    // Print basic Database info
                    printDBInfo(connection);

                    // Get info table from Flyway
                    System.out.println("\n" + MigrationInfoDumper.dumpToAsciiTable(flyway.info().all()));

                    // If Flyway is NOT yet initialized, also print the determined version information
                    // NOTE: search is case sensitive, as flyway table name is ALWAYS lowercase,
                    // See: http://flywaydb.org/documentation/faq.html#case-sensitive
                    if (!tableExists(connection, flyway.getTable(), true))
                    {
                        System.out.println("\nNOTE: This database is NOT yet initialized for auto-migrations (via Flyway).");
                        // Determine which version of DSpace this looks like
                        String dbVersion = determineDBVersion(connection);
                        if (dbVersion!=null)
                        {
                            System.out.println("\nYour database looks to be compatible with DSpace version " + dbVersion);
                            System.out.println("All upgrades *after* version " + dbVersion + " will be run during the next migration.");
                            System.out.println("\nIf you'd like to upgrade now, simply run 'dspace database migrate'.");
                        }
                    }

                    // Print any database warnings/errors found (if any)
                    boolean issueFound = printDBIssues(connection);

                    // If issues found, exit with an error status
                    if (issueFound)
                        System.exit(1);
                    else
                        System.exit(0);
                }
                catch (SQLException e)
                {
                    System.err.println("Info exception:");
                    e.printStackTrace();
                    System.exit(1);
                }
            }
            else if (argv[0].equalsIgnoreCase("migrate"))
            {
                try (Connection connection = dataSource.getConnection())
                {
                    System.out.println("\nDatabase URL: " + connection.getMetaData().getURL());

                    // "migrate" allows for an OPTIONAL second argument:
                    //    - "ignored" = Also run any previously "ignored" migrations during the migration
                    //    - [version] = ONLY run migrations up to a specific DSpace version (ONLY FOR TESTING)
                    if (argv.length==2)
                    {
                        if (argv[1].equalsIgnoreCase("ignored"))
                        {
                            System.out.println("Migrating database to latest version AND running previously \"Ignored\" migrations... (Check logs for details)");
                            // Update the database to latest version, but set "outOfOrder=true"
                            // This will ensure any old migrations in the "ignored" state are now run
                            updateDatabase(dataSource, connection, null, true);
                        }
                        else
                        {
                            // Otherwise, we assume "argv[1]" is a valid migration version number
                            // This is only for testing! Never specify for Production!
                            String migrationVersion = argv[1];
                            BufferedReader input = new BufferedReader(new InputStreamReader(System.in));

                            System.out.println("You've specified to migrate your database ONLY to version " + migrationVersion + " ...");
                            System.out.println("\nWARNING: It is highly likely you will see errors in your logs when the Metadata");
                            System.out.println("or Bitstream Format Registry auto-update. This is because you are attempting to");
                            System.out.println("use an OLD version " + migrationVersion + " Database with a newer DSpace API. NEVER do this in a");
                            System.out.println("PRODUCTION scenario. The resulting old DB is only useful for migration testing.\n");

                            System.out.print("Are you SURE you only want to migrate your database to version " + migrationVersion + "? [y/n]: ");
                            String choiceString = input.readLine();
                            input.close();

                            if (choiceString.equalsIgnoreCase("y"))
                            {
                                System.out.println("Migrating database ONLY to version " + migrationVersion + " ... (Check logs for details)");
                                // Update the database, to the version specified.
                                updateDatabase(dataSource, connection, migrationVersion, false);
                            }
                            else
                            {
                                System.out.println("No action performed.");
                            }
                        }
                    }
                    else
                    {
                        System.out.println("Migrating database to latest version... (Check dspace logs for details)");
                        updateDatabase(dataSource, connection);
                    }
                    System.out.println("Done.");
                    System.exit(0);
                }
                catch(SQLException e)
                {
                    System.err.println("Migration exception:");
                    e.printStackTrace();
                    System.exit(1);
                }
            }
            // "repair" = Run Flyway repair script
            else if (argv[0].equalsIgnoreCase("repair"))
            {
                try (Connection connection = dataSource.getConnection();)
                {
                    System.out.println("\nDatabase URL: " + connection.getMetaData().getURL());
                    System.out.println("Attempting to repair any previously failed migrations (or mismatched checksums) via FlywayDB... (Check dspace logs for details)");
                    flyway.repair();
                    System.out.println("Done.");
                    System.exit(0);
                }
                catch(SQLException|FlywayException e)
                {
                    System.err.println("Repair exception:");
                    e.printStackTrace();
                    System.exit(1);
                }
            }
            // "validate" = Run Flyway validation to check for database errors/issues
            else if (argv[0].equalsIgnoreCase("validate"))
            {
                try (Connection connection = dataSource.getConnection();)
                {
                    System.out.println("\nDatabase URL: " + connection.getMetaData().getURL());
                    System.out.println("Attempting to validate database status (and migration checksums) via FlywayDB...");
                    flyway.validate();
                    System.out.println("No errors thrown. Validation succeeded. (Check dspace logs for more details)");
                    System.exit(0);
                }
                catch(SQLException|FlywayException e)
                {
                    System.err.println("Validation exception:");
                    e.printStackTrace();
                    System.exit(1);
                }
            }
            // "clean" = Run Flyway clean script
            else if (argv[0].equalsIgnoreCase("clean"))
            {
                // If clean is disabled, return immediately
                if (flyway.isCleanDisabled())
                {
                    System.out.println("\nWARNING: 'clean' command is currently disabled, as it is dangerous to run in Production scenarios!");
                    System.out.println("\nIn order to run a 'clean' you first must enable it in your DSpace config by specifying 'db.cleanDisabled=false'.\n");
                    System.exit(1);
                }

                try (Connection connection = dataSource.getConnection())
                {
                    String dbType = getDbType(connection);

                    // Not all Postgres user accounts will be able to run a 'clean',
                    // as only 'superuser' accounts can remove the 'pgcrypto' extension.
                    if (dbType.equals(DBMS_POSTGRES))
                    {
                        // Check if database user has permissions suitable to run a clean
                        if (!PostgresUtils.checkCleanPermissions(connection))
                        {
                            String username = connection.getMetaData().getUserName();
                            // Exit immediately, providing a descriptive error message
                            System.out.println("\nERROR: The database user '" + username + "' does not have sufficient privileges to run a 'database clean' (via Flyway).");
                            System.out.println("\nIn order to run a 'clean', the database user MUST have 'superuser' privileges");
                            System.out.println("OR the '" + PostgresUtils.PGCRYPTO + "' extension must be installed in a separate schema (see documentation).");
                            System.out.println("\nOptionally, you could also manually remove the '" + PostgresUtils.PGCRYPTO + "' extension first (DROP EXTENSION " + PostgresUtils.PGCRYPTO + " CASCADE;), then rerun the 'clean'");
                            System.exit(1);
                        }
                    }

                    BufferedReader input = new BufferedReader(new InputStreamReader(System.in));

                    System.out.println("\nDatabase URL: " + connection.getMetaData().getURL());
                    System.out.println("\nWARNING: ALL DATA AND TABLES IN YOUR DATABASE WILL BE PERMANENTLY DELETED.\n");
                    System.out.println("There is NO turning back from this action. Backup your DB before continuing.");
                    if (dbType.equals(DBMS_ORACLE))
                    {
                        System.out.println("\nORACLE WARNING: your RECYCLEBIN will also be PURGED.\n");
                    }
                    else if (dbType.equals(DBMS_POSTGRES))
                    {
                        System.out.println("\nPOSTGRES WARNING: the '" + PostgresUtils.PGCRYPTO + "' extension will be dropped if it is in the same schema as the DSpace database.\n");
                    }
                    System.out.print("Do you want to PERMANENTLY DELETE everything from your database? [y/n]: ");
                    String choiceString = input.readLine();
                    input.close();

                    if (choiceString.equalsIgnoreCase("y"))
                    {
                        System.out.println("Scrubbing database clean... (Check dspace logs for details)");
                        cleanDatabase(flyway, dataSource);
                        System.out.println("Done.");
                        System.exit(0);
                    }
                    else
                    {
                        System.out.println("No action performed.");
                    }
                }
                catch(SQLException e)
                {
                    System.err.println("Clean exception:");
                    e.printStackTrace();
                    System.exit(1);
                }
            }
            else
            {
                System.out.println("\nUsage: database [action]");
                System.out.println("Valid actions: 'test', 'info', 'migrate', 'repair' or 'clean'");
                System.out.println(" - test          = Performs a test connection to database to validate connection settings");
                System.out.println(" - info / status = Describe basic info/status about database, including validating the compatibility of this database");
                System.out.println(" - migrate       = Migrate the database to the latest version");
                System.out.println(" - repair        = Attempt to repair any previously failed database migrations or checksum mismatches (via Flyway repair)");
                System.out.println(" - validate      = Validate current database's migration status (via Flyway validate), validating all migration checksums.");
                System.out.println(" - clean         = DESTROY all data and tables in database (WARNING there is no going back!). Requires 'db.cleanDisabled=false' setting in config.");
                System.out.println(" - install-example-cris-base  = Install base cris configuration");                
                System.out.println("");
                System.exit(0);
            }

        }
        catch (Exception e)
        {
            System.err.println("Caught exception:");
            e.printStackTrace();
            System.exit(1);
        }
    }

    /**
     * Print basic information about the current database to System.out.
     * This is utilized by both the 'test' and 'info' commandline options.
     * @param connection current database connection
     * @throws SQLException if database error occurs
     */
    private static void printDBInfo(Connection connection) throws SQLException
    {
        // Get basic Database info from connection
        DatabaseMetaData meta = connection.getMetaData();
        String dbType = getDbType(connection);
        System.out.println("\nDatabase Type: " + dbType);
        System.out.println("Database URL: " + meta.getURL());
        System.out.println("Database Schema: " + getSchemaName(connection));
        System.out.println("Database Username: " + meta.getUserName());
        System.out.println("Database Software: " + meta.getDatabaseProductName() + " version " + meta.getDatabaseProductVersion());
        System.out.println("Database Driver: " + meta.getDriverName() + " version " + meta.getDriverVersion());

        // For Postgres, report whether pgcrypto is installed
        // (If it isn't, we'll also write out warnings...see below)
        if (dbType.equals(DBMS_POSTGRES))
        {
            boolean pgcryptoUpToDate = PostgresUtils.isPgcryptoUpToDate();
            Double pgcryptoVersion = PostgresUtils.getPgcryptoInstalledVersion(connection);
            System.out.println("PostgreSQL '" + PostgresUtils.PGCRYPTO + "' extension installed/up-to-date? " + pgcryptoUpToDate  + " " + ((pgcryptoVersion!=null) ? "(version=" + pgcryptoVersion + ")" : "(not installed)"));
        }
    }

	/**
     * Print any warnings about current database setup to System.err (if any).
     * This is utilized by both the 'test' and 'info' commandline options.
     * @param connection current database connection
     * @return boolean true if database issues found, false otherwise
     * @throws SQLException if database error occurs
     */
    private static boolean printDBIssues(Connection connection) throws SQLException
    {
        boolean issueFound = false;

        // Get the DB Type
        String dbType = getDbType(connection);

        // For PostgreSQL databases, we need to check for the 'pgcrypto' extension.
        // If it is NOT properly installed, we'll need to warn the user, as DSpace will be unable to proceed.
        if (dbType.equals(DBMS_POSTGRES))
        {
            // Get version of pgcrypto available in this postgres instance
            Double pgcryptoAvailable = PostgresUtils.getPgcryptoAvailableVersion(connection);

            // Generic requirements message
            String requirementsMsg = "\n** DSpace REQUIRES PostgreSQL >= " + PostgresUtils.POSTGRES_VERSION + " AND " + PostgresUtils.PGCRYPTO + " extension >= " + PostgresUtils.PGCRYPTO_VERSION + " **\n";

            // Check if installed in PostgreSQL & a supported version
            if (pgcryptoAvailable!=null && pgcryptoAvailable.compareTo(PostgresUtils.PGCRYPTO_VERSION)>=0)
            {
                // We now know it's available in this Postgres. Let's see if it is installed in this database.
                Double pgcryptoInstalled = PostgresUtils.getPgcryptoInstalledVersion(connection);

                // Check if installed in database, but outdated version
                if (pgcryptoInstalled!=null && pgcryptoInstalled.compareTo(PostgresUtils.PGCRYPTO_VERSION)<0)
                {
                    System.out.println("\nWARNING: Required PostgreSQL '" + PostgresUtils.PGCRYPTO + "' extension is OUTDATED (installed version=" + pgcryptoInstalled + ", available version = " + pgcryptoAvailable + ").");
                    System.out.println(requirementsMsg);
                    System.out.println("To update it, please connect to your DSpace database as a 'superuser' and manually run the following command: ");
                    System.out.println("\n  ALTER EXTENSION " + PostgresUtils.PGCRYPTO + " UPDATE TO '" + pgcryptoAvailable + "';\n");
                    issueFound = true;
                }
                else if (pgcryptoInstalled==null) // If it's not installed in database
                {
                    System.out.println("\nWARNING: Required PostgreSQL '" + PostgresUtils.PGCRYPTO + "' extension is NOT INSTALLED on this database.");
                    System.out.println(requirementsMsg);
                    System.out.println("To install it, please connect to your DSpace database as a 'superuser' and manually run the following command: ");
                    System.out.println("\n  CREATE EXTENSION " + PostgresUtils.PGCRYPTO + ";\n");
                    issueFound = true;
                }
            }
            // Check if installed in Postgres, but an unsupported version
            else if (pgcryptoAvailable!=null && pgcryptoAvailable.compareTo(PostgresUtils.PGCRYPTO_VERSION)<0)
            {
                System.out.println("\nWARNING: UNSUPPORTED version of PostgreSQL '" + PostgresUtils.PGCRYPTO + "' extension found (version=" + pgcryptoAvailable + ").");
                System.out.println(requirementsMsg);
                System.out.println("Make sure you are running a supported version of PostgreSQL, and then install " + PostgresUtils.PGCRYPTO + " version >= " + PostgresUtils.PGCRYPTO_VERSION);
                System.out.println("The '" + PostgresUtils.PGCRYPTO + "' extension is often provided in the 'postgresql-contrib' package for your operating system.");
                issueFound = true;
            }
            else if (pgcryptoAvailable==null) // If it's not installed in Postgres
            {
                System.out.println("\nWARNING: PostgreSQL '" + PostgresUtils.PGCRYPTO + "' extension is NOT AVAILABLE. Please install it into this PostgreSQL instance.");
                System.out.println(requirementsMsg);
                System.out.println("The '" + PostgresUtils.PGCRYPTO + "' extension is often provided in the 'postgresql-contrib' package for your operating system.");
                System.out.println("Once the extension is installed globally, please connect to your DSpace database as a 'superuser' and manually run the following command: ");
                System.out.println("\n  CREATE EXTENSION " + PostgresUtils.PGCRYPTO + ";\n");
                issueFound = true;
            }
        }
        return issueFound;
    }

    /**
     * Setup/Initialize the Flyway API to run against our DSpace database
     * and point at our migration scripts.
     *
     * @param datasource
     *      DataSource object initialized by DatabaseManager
     * @return initialized Flyway object
     */
    private synchronized static Flyway setupFlyway(DataSource datasource)
    {
        ConfigurationService config = DSpaceServicesFactory.getInstance().getConfigurationService();

        if (flywaydb==null)
        {
            try(Connection connection = datasource.getConnection())
            {
                // Initialize Flyway DB API (http://flywaydb.org/), used to perform DB migrations
                flywaydb = new Flyway();
                flywaydb.setDataSource(datasource);
                flywaydb.setEncoding("UTF-8");

                // Default cleanDisabled to "true" (which disallows the ability to run 'database clean')
                flywaydb.setCleanDisabled(config.getBooleanProperty("db.cleanDisabled", true));

                // Migration scripts are based on DBMS Keyword (see full path below)
                String dbType = getDbType(connection);
                connection.close();

                // Determine location(s) where Flyway will load all DB migrations
                ArrayList<String> scriptLocations = new ArrayList<String>();

                // First, add location for custom SQL migrations, if any (based on DB Type)
                // e.g. [dspace.dir]/etc/[dbtype]/
                // (We skip this for H2 as it's only used for unit testing)
                if(!dbType.equals(DBMS_H2))
                {
                    scriptLocations.add("filesystem:" + config.getProperty("dspace.dir") +
                                        "/etc/" + dbType);
                }

                // Also add the Java package where Flyway will load SQL migrations from (based on DB Type)
                scriptLocations.add("classpath:org.dspace.storage.rdbms.sqlmigration." + dbType);

                // Also add the Java package where Flyway will load Java migrations from
                // NOTE: this also loads migrations from any sub-package
                scriptLocations.add("classpath:org.dspace.storage.rdbms.migration");

                //Add all potential workflow migration paths
                List<String> workflowFlywayMigrationLocations = WorkflowServiceFactory.getInstance().getWorkflowService().getFlywayMigrationLocations();
                scriptLocations.addAll(workflowFlywayMigrationLocations);

                // Now tell Flyway which locations to load SQL / Java migrations from
                log.info("Loading Flyway DB migrations from: " + StringUtils.join(scriptLocations, ", "));
                flywaydb.setLocations(scriptLocations.toArray(new String[scriptLocations.size()]));

                // Set flyway callbacks (i.e. classes which are called post-DB migration and similar)
                // In this situation, we have a Registry Updater that runs PRE-migration
                // NOTE: DatabaseLegacyReindexer only indexes in Legacy Lucene & RDBMS indexes. It can be removed once those are obsolete.
                List<FlywayCallback> flywayCallbacks = DSpaceServicesFactory.getInstance().getServiceManager().getServicesByType(FlywayCallback.class);
                flywaydb.setCallbacks(flywayCallbacks.toArray(new FlywayCallback[flywayCallbacks.size()]));
            }
            catch(SQLException e)
            {
                log.error("Unable to setup Flyway against DSpace database", e);
            }
        }

        return flywaydb;
    }

    /**
     * Ensures the current database is up-to-date with regards
     * to the latest DSpace DB schema. If the scheme is not up-to-date,
     * then any necessary database migrations are performed.
     * <P>
     * FlywayDB (http://flywaydb.org/) is used to perform database migrations.
     * If a Flyway DB migration fails it will be rolled back to the last
     * successful migration, and any errors will be logged.
     *
     * @throws SQLException if database error
     *      If database cannot be upgraded.
     */
    public static synchronized void updateDatabase()
            throws SQLException
    {
        // Get our configured dataSource
        DataSource dataSource = getDataSource();
        if (null == dataSource) {
            throw new SQLException("The DataSource is a null reference -- cannot continue.");
        }

        try(Connection connection = dataSource.getConnection())
        {
            // Upgrade database to the latest version of our schema
            updateDatabase(dataSource, connection);
        }
    }

    /**
     * Ensures the current database is up-to-date with regards
     * to the latest DSpace DB schema. If the scheme is not up-to-date,
     * then any necessary database migrations are performed.
     * <P>
     * FlywayDB (http://flywaydb.org/) is used to perform database migrations.
     * If a Flyway DB migration fails it will be rolled back to the last
     * successful migration, and any errors will be logged.
     *
     * @param datasource
     *      DataSource object (retrieved from DatabaseManager())
     * @param connection
     *      Database connection
     * @throws SQLException if database error
     *      If database cannot be upgraded.
     */
    protected static synchronized void updateDatabase(DataSource datasource, Connection connection)
            throws SQLException
    {
        // By default, upgrade to the *latest* version and never run migrations out-of-order
        updateDatabase(datasource, connection, null, false);
    }

    /**
     * Ensures the current database is up-to-date with regards
     * to the latest DSpace DB schema. If the scheme is not up-to-date,
     * then any necessary database migrations are performed.
     * <P>
     * FlywayDB (http://flywaydb.org/) is used to perform database migrations.
     * If a Flyway DB migration fails it will be rolled back to the last
     * successful migration, and any errors will be logged.
     *
     * @param datasource
     *      DataSource object (retrieved from DatabaseManager())
     * @param connection
     *      Database connection
     * @param targetVersion
     *      If specified, only migrate the database to a particular *version* of DSpace. This is mostly just useful for testing.
     *      If null, the database is migrated to the latest version.
     * @param outOfOrder
     *      If true, Flyway will run any lower version migrations that were previously "ignored".
     *      If false, Flyway will only run new migrations with a higher version number.
     * @throws SQLException if database error
     *      If database cannot be upgraded.
     */
    protected static synchronized void updateDatabase(DataSource datasource,
            Connection connection, String targetVersion, boolean outOfOrder)
            throws SQLException
    {
        if (null == datasource) {
            throw new SQLException("The datasource is a null reference -- cannot continue.");
        }

        try
        {
            // Setup Flyway API against our database
            Flyway flyway = setupFlyway(datasource);

            // Set whethe Flyway will run migrations "out of order". By default, this is false,
            // and Flyway ONLY runs migrations that have a higher version number.
            flyway.setOutOfOrder(outOfOrder);

            // If a target version was specified, tell Flyway to ONLY migrate to that version
            // (i.e. all later migrations are left as "pending"). By default we always migrate to latest version.
            if(!StringUtils.isBlank(targetVersion))
            {
                flyway.setTargetAsString(targetVersion);
            }

            // Does the necessary Flyway table ("schema_version") exist in this database?
            // If not, then this is the first time Flyway has run, and we need to initialize
            // NOTE: search is case sensitive, as flyway table name is ALWAYS lowercase,
            // See: http://flywaydb.org/documentation/faq.html#case-sensitive
            if(!tableExists(connection, flyway.getTable(), true))
            {
                // Try to determine our DSpace database version, so we know what to tell Flyway to do
                String dbVersion = determineDBVersion(connection);

                // If this is a fresh install, dbVersion will be null
                if (dbVersion==null)
                {
                    // Initialize the Flyway database table with defaults (version=1)
                    flyway.baseline();
                }
                else
                {
                    // Otherwise, pass our determined DB version to Flyway to initialize database table
                    flyway.setBaselineVersionAsString(dbVersion);
                    flyway.setBaselineDescription("Initializing from DSpace " + dbVersion + " database schema");
                    flyway.baseline();
                }
            }

            // Determine pending Database migrations
            MigrationInfo[] pending = flyway.info().pending();

            // As long as there are pending migrations, log them and run migrate()
            if (pending!=null && pending.length>0)
            {
                log.info("Pending DSpace database schema migrations:");
                for (MigrationInfo info : pending)
                {
                    log.info("\t" + info.getVersion() + " " + info.getDescription() + " " + info.getType() + " " + info.getState());
                }

                // Run all pending Flyway migrations to ensure the DSpace Database is up to date
                flyway.migrate();

                // Flag that Discovery will need reindexing, since database was updated
                setReindexDiscovery(true);
                setRebuildCrisConfiguration(true);
            }
            else
                log.info("DSpace database schema is up to date");
        }
        catch(FlywayException fe)
        {
            // If any FlywayException (Runtime) is thrown, change it to a SQLException
            throw new SQLException("Flyway migration error occurred", fe);
        }
    }

    /**
     * Clean the existing database, permanently removing all data and tables
     * <P>
     * FlywayDB (http://flywaydb.org/) is used to clean the database
     *
     * @param flyway
     *      Initialized Flyway object
     * @param dataSource
     *      Initialized DataSource
     * @throws SQLException if database error
     *      If database cannot be cleaned.
     */
    private static synchronized void cleanDatabase(Flyway flyway, DataSource dataSource)
            throws SQLException
    {
        try
        {
            // First, run Flyway's clean command on database.
            // For MOST database types, this takes care of everything
            flyway.clean();

            try(Connection connection = dataSource.getConnection())
            {
                // Get info about which database type we are using
                String dbType = getDbType(connection);

                // If this is Oracle, the only way to entirely clean the database
                // is to also purge the "Recyclebin". See:
                // http://docs.oracle.com/cd/B19306_01/server.102/b14200/statements_9018.htm
                if (dbType.equals(DBMS_ORACLE))
                {
                    PreparedStatement statement = null;
                    try
                    {
                        statement = connection.prepareStatement("PURGE RECYCLEBIN");
                        statement.executeQuery();
                    }
                    finally
                    {
                        if (statement!=null && !statement.isClosed())
                            statement.close();
                    }
                }
            }
        }
        catch(FlywayException fe)
        {
            // If any FlywayException (Runtime) is thrown, change it to a SQLException
            throw new SQLException("Flyway clean error occurred", fe);
        }
    }

    /**
     * Attempt to determine the version of our DSpace database,
     * so that we are able to properly migrate it to the latest schema
     * via Flyway
     * <P>
     * This determination is performed by checking which table(s) exist in
     * your database and matching them up with known tables that existed in
     * different versions of DSpace.
     *
     * @param connection
     *          Current Database Connection
     * @throws SQLException if DB status cannot be determined
     * @return DSpace version as a String (e.g. "4.0"), or null if database is empty
     */
    private static String determineDBVersion(Connection connection)
            throws SQLException
    {
        // First, is this a "fresh_install"?  Check for an "item" table.
        if (!tableExists(connection, "Item"))
        {
            // Item table doesn't exist. This database must be a fresh install
            return null;
        }

        // First, is this a migration from DSpace to DSpace-CRIS? If the DSpace was already migrated with flyway check for an "cris_rpage" table.
        if(!tableExists(connection, "cris_rpage"))
        {
            // Item table exist. This database must be a DSpace already migrated on DSpace 3.x/4.x/5.x
            return checkOldVersion(connection, true);
        }
        
        if(tableColumnExists(connection, "cris_orcid_history", "orcid", null, null)) {
            return "5.8.0.0";
        }
        
        if(tableExists(connection, "cris_rp_box2policygroup")) {
            if(tableColumnExists(connection, "imp_bitstream", "md5value", null, null)) {
                return "5.7.0.0";
            }
            if(tableColumnExists(connection, "cris_rp_box2policygroup", "authorizedgroup_id", null, null)) {
                return "5.6.0.1";
            }            
            return "5.6.0.0";
        }        
        
        if(tableColumnExists(connection, "imp_record_to_item", "imp_sourceref", null, null)) {
            return "5.5.1.2";
        }
        
        if(tableExists(connection, "imp_record")) {
            return "5.5.1.1";
        }
        
        if(tableExists(connection, "dedup_reject")) {
            return "5.5.1.0";
        }
        
        if(tableColumnExists(connection, "cris_metrics", "last", null, null)) {
            return "5.4.0.1";
        }
        
        if(tableColumnExists(connection, "jdyna_widget_text", "displayformat", Types.VARCHAR, 4000)) {
            return "5.4.0.0";
        }
        
        if(tableExists(connection, "cris_metrics")) {
            if(!tableColumnExists(connection, "cris_pmc_citation", "numcitations", null, null)) {
                return "5.3.1.1";
            }
            return "5.3.1.0";
        }
        
        if(tableExists(connection, "cris_orcid_queue")) {
        	if(tableColumnExists(connection, "cris_orcid_queue", "itemid", null, null)) {
        		return "5.3.0.0";
        	} else if(tableColumnExists(connection, "cris_orcid_history", "owner", null, null)) {
        		return "5.3.0.4";
        	} else if(tableColumnExists(connection, "cris_orcid_queue", "fastlookupobjectname", null, null)) {
        		return "5.3.0.3";
        	} else if(tableColumnExists(connection, "cris_orcid_history", "entityuuid", null, null)) {
        		return "5.3.0.5";
        	} else {
        		return "5.3.0.2";
        	}
        }
        	
        // We will now check prior versions in reverse chronological order, looking
        // for specific tables or columns that were newly created in each version.
        if(tableExists(connection, "jdyna_widget_boolean"))
        {
        	
        	//WARNING!!! DOUBLE CHECK BECAUSE JDYNA_WIDGET_BOOLEAN COMES ALSO WITH DSPACECRIS_4.3.1 (no flyway in version prior the 5_x_x)  
        	        	
            // Is this pre-DSpace 5.0 (with Metadata 4 All changes)? Look for the "resource_id" column in the "metadatavalue" table
            if(tableColumnExists(connection, "metadatavalue", "resource_id", null, null))
            {
                return "5.0.2014.09.26"; // This version matches the version in the SQL migration for this feature
            }

            // Is this pre-DSpace 5.0 (with Helpdesk plugin)? Look for the "request_message" column in the "requestitem" table
            if(tableColumnExists(connection, "requestitem", "request_message", null, null))
            {
                return "5.0.2014.08.08"; // This version matches the version in the SQL migration for this feature
            }        	
            return "5.3.0.0";
        }
        
        // Is this pre-DSpace 5.0 (with Metadata 4 All changes)? Look for the "resource_id" column in the "metadatavalue" table
        if(tableColumnExists(connection, "metadatavalue", "resource_id", null, null))
        {
            return "5.0.2014.09.26"; // This version matches the version in the SQL migration for this feature
        }

        // Is this pre-DSpace 5.0 (with Helpdesk plugin)? Look for the "request_message" column in the "requestitem" table
        if(tableColumnExists(connection, "requestitem", "request_message", null, null))
        {
            return "5.0.2014.08.08"; // This version matches the version in the SQL migration for this feature
        }
        
        // Is this DSpace 4.x? Look for the "Webapp" table created in that version.
        if (tableExists(connection, "Webapp"))
        {
            if(tableColumnExists(connection, "jdyna_widget_text", "displayFormat", null, null))
            {
                return "4.3.0.0";
            }
            if(tableColumnExists(connection, "cris_rpage", "sourceRef", null, null))
            {
                return "4.1.0.0";
            }
            return "4.0";
        }

        // Is this DSpace 3.x? Look for the "versionitem" table created in that version.
        if (tableExists(connection, "versionitem"))
        {
            if(tableColumnExists(connection, "cris_rp_wpointer", "urlPath", null, null))
            {
                return "3.2.1.0";
            }
            return "3.0";
        }

        // Is this DSpace 1.8.x? Look for the "bitstream_order" column in the "bundle2bitstream" table
        if(tableColumnExists(connection, "bundle2bitstream", "bitstream_order", null, null))
        {
            if(tableExists(connection, "cris_rpage"))
            {
                return "1.8.2.0";
            }
            return "1.8";
        }

        return checkOldVersion(connection, false);
    }



    private static String checkOldVersion(Connection connection, boolean check18)
            throws SQLException
    {
        if(check18) {
            // Is this DSpace 1.8.x? Look for the "bitstream_order" column in the "bundle2bitstream" table
            if(tableColumnExists(connection, "bundle2bitstream", "bitstream_order", null, null))
            {               
                return "1.8";
            }
        }
        // Is this DSpace 1.7.x? Look for the "dctyperegistry_seq" to NOT exist (it was deleted in 1.7)
        // NOTE: DSPACE 1.7.x only differs from 1.6 in a deleted sequence.
        if (!sequenceExists(connection, "dctyperegistry_seq"))
        {
            return "1.7";
        }

        // Is this DSpace 1.6.x? Look for the "harvested_collection" table created in that version.
        if (tableExists(connection, "harvested_collection"))
        {
            return "1.6";
        }

        // Is this DSpace 1.5.x? Look for the "collection_item_count" table created in that version.
        if (tableExists(connection, "collection_item_count"))
        {
            return "1.5";
        }

        // Is this DSpace 1.4.x? Look for the "Group2Group" table created in that version.
        if (tableExists(connection, "Group2Group"))
        {
            return "1.4";
        }

        // Is this DSpace 1.3.x? Look for the "epersongroup2workspaceitem" table created in that version.
        if (tableExists(connection, "epersongroup2workspaceitem"))
        {
            return "1.3";
        }

        // Is this DSpace 1.2.x? Look for the "Community2Community" table created in that version.
        if (tableExists(connection, "Community2Community"))
        {
            return "1.2";
        }

        // Is this DSpace 1.1.x? Look for the "Community" table created in that version.
        if (tableExists(connection, "Community"))
        {
            return "1.1";
        }

        // IF we get here, something went wrong! This database is missing a LOT of DSpace tables
        throw new SQLException("CANNOT AUTOUPGRADE DSPACE DATABASE, AS IT DOES NOT LOOK TO BE A VALID DSPACE DATABASE.");
    }

    /**
     * Determine if a particular database table exists in our database
     *
     * @param connection
     *          Current Database Connection
     * @param tableName
     *          The name of the table
     * @return true if table of that name exists, false otherwise
     */
    public static boolean tableExists(Connection connection, String tableName)
    {
        //By default, do a case-insensitive search
        return tableExists(connection, tableName, false);
    }

    /**
     * Determine if a particular database table exists in our database
     *
     * @param connection
     *          Current Database Connection
     * @param tableName
     *          The name of the table
     * @param caseSensitive
     *          When "true", the case of the tableName will not be changed.
     *          When "false, the name may be uppercased or lowercased based on DB type.
     * @return true if table of that name exists, false otherwise
     */
    public static boolean tableExists(Connection connection, String tableName, boolean caseSensitive)
    {
        boolean exists = false;
        ResultSet results = null;

        try
        {
            // Get the name of the Schema that the DSpace Database is using
            // (That way we can search the right schema)
            String schema = getSchemaName(connection);

            // Get information about our database.
            DatabaseMetaData meta = connection.getMetaData();

            // If this is not a case sensitive search
            if (!caseSensitive)
            {
                // Canonicalize everything to the proper case based on DB type
                schema = canonicalize(connection, schema);
                tableName = canonicalize(connection, tableName);
            }

            // Search for a table of the given name in our current schema
            results = meta.getTables(null, schema, tableName, null);
            if (results!=null && results.next())
            {
                exists = true;
            }
        }
        catch(SQLException e)
        {
            log.error("Error attempting to determine if table " + tableName + " exists", e);
        }
        finally
        {
            try
            {
                // ensure the ResultSet gets closed
                if (results!=null && !results.isClosed())
                    results.close();
            }
            catch(SQLException e)
            {
                // ignore it
            }
        }

        return exists;
    }

    /**
     * Determine if a particular database column exists in our database
     *
     * @param connection
     *          Current Database Connection
     * @param tableName
     *          The name of the table
     * @param columnName
     *          The name of the column in the table
     * @param type 
     *          The type of the column
     * @param precision TODO
     * @return true if column of that name exists, false otherwise
     */
    public static boolean tableColumnExists(Connection connection, String tableName, String columnName, Integer type, Integer length)
    {
        boolean exists = false;
        ResultSet results = null;

        try
        {
            // Get the name of the Schema that the DSpace Database is using
            // (That way we can search the right schema)
            String schema = getSchemaName(connection);

            // Canonicalize everything to the proper case based on DB type
            schema = canonicalize(connection, schema);
            tableName = canonicalize(connection, tableName);
            columnName = canonicalize(connection, columnName);

            // Get information about our database.
            DatabaseMetaData meta = connection.getMetaData();

            // Search for a column of that name in the specified table & schema
            results = meta.getColumns(null, schema, tableName, columnName);
            if (results!=null && results.next())
            {
                exists = true;
                if(type!=null) {
                    if(type.equals(results.getMetaData().getColumnType(1))) {
                        if(length!=null) {
                            if(length.equals(results.getMetaData().getPrecision(1))) {
                                 return true;
                            }
                            else {
                                return false;
                            }
                        }
                    } else {
                        return false;
                    }
                }
            }
        }
        catch(SQLException e)
        {
            log.error("Error attempting to determine if column " + columnName + " exists", e);
        }
        finally
        {
            try
            {
                // ensure the ResultSet gets closed
                if (results!=null && !results.isClosed())
                    results.close();
            }
            catch(SQLException e)
            {
                // ignore it
            }
        }

        return exists;
    }

    /*
     * Determine if a particular database sequence exists in our database
     *
     * @param connection
     *          Current Database Connection
     * @param sequenceName
     *          The name of the table
     * @return true if sequence of that name exists, false otherwise
     */
    public static boolean sequenceExists(Connection connection, String sequenceName)
    {
        boolean exists = false;
        PreparedStatement statement = null;
        ResultSet results = null;
        // Whether or not to filter query based on schema (this is DB Type specific)
        boolean schemaFilter = false;

        try
        {
            // Get the name of the Schema that the DSpace Database is using
            // (That way we can search the right schema)
            String schema = getSchemaName(connection);

            // Canonicalize everything to the proper case based on DB type
            schema = canonicalize(connection, schema);
            sequenceName = canonicalize(connection, sequenceName);

            // Different database types store sequence information in different tables
            String dbtype = getDbType(connection);
            String sequenceSQL = null;
            switch(dbtype)
            {
                case DBMS_POSTGRES:
                    // Default schema in PostgreSQL is "public"
                    if (schema == null)
                    {
                        schema = "public";
                    }
                    // PostgreSQL specific query for a sequence in a particular schema
                    sequenceSQL = "SELECT COUNT(1) FROM pg_class, pg_namespace " +
                                    "WHERE pg_class.relnamespace=pg_namespace.oid " +
                                    "AND pg_class.relkind='S' " +
                                    "AND pg_class.relname=? " +
                                    "AND pg_namespace.nspname=?";
                    // We need to filter by schema in PostgreSQL
                    schemaFilter = true;
                    break;
                case DBMS_ORACLE:
                    // Oracle specific query for a sequence owned by our current DSpace user
                    // NOTE: No need to filter by schema for Oracle, as Schema = User
                    sequenceSQL = "SELECT COUNT(1) FROM user_sequences WHERE sequence_name=?";
                    break;
                case DBMS_H2:
                    // In H2, sequences are listed in the "information_schema.sequences" table
                    // SEE: http://www.h2database.com/html/grammar.html#information_schema
                    sequenceSQL = "SELECT COUNT(1) " +
                                    "FROM INFORMATION_SCHEMA.SEQUENCES " +
                                    "WHERE SEQUENCE_NAME = ?";
                    break;
                default:
                    throw new SQLException("DBMS " + dbtype + " is unsupported.");
            }

            // If we have a SQL query to run for the sequence, then run it
            if (sequenceSQL!=null)
            {
                // Run the query, passing it our parameters
                statement = connection.prepareStatement(sequenceSQL);
                statement.setString(1, sequenceName);
                if (schemaFilter)
                {
                    statement.setString(2, schema);
                }
                results = statement.executeQuery();

                // If results are non-zero, then this sequence exists!
                if (results!=null && results.next() && results.getInt(1)>0)
                {
                    exists = true;
                }
            }
        }
        catch(SQLException e)
        {
            log.error("Error attempting to determine if sequence " + sequenceName + " exists", e);
        }
        finally
        {
            try
            {
                // Ensure statement gets closed
                if (statement!=null && !statement.isClosed())
                    statement.close();
                // Ensure ResultSet gets closed
                if (results!=null && !results.isClosed())
                    results.close();
            }
            catch(SQLException e)
            {
                // ignore it
            }
        }

        return exists;
    }

    /**
     * Execute a block of SQL against the current database connection.
     * <P>
     * The SQL is executed using the Flyway SQL parser.
     *
     * @param connection
     *            Current Database Connection
     * @param sqlToExecute
     *            The actual SQL to execute as a String
     * @throws SQLException if database error
     *            If a database error occurs
     */
    public static void executeSql(Connection connection, String sqlToExecute) throws SQLException
    {
        try
        {
            // Create a Flyway DbSupport object (based on our connection)
            // This is how Flyway determines the database *type* (e.g. Postgres vs Oracle)
            DbSupport dbSupport = DbSupportFactory.createDbSupport(connection, false);

            // Load our SQL string & execute via Flyway's SQL parser
            SqlScript script = new SqlScript(sqlToExecute, dbSupport);
            script.execute(dbSupport.getJdbcTemplate());
        }
        catch(FlywayException fe)
        {
            // If any FlywayException (Runtime) is thrown, change it to a SQLException
            throw new SQLException("Flyway executeSql() error occurred", fe);
        }
    }

    /**
     * Get the Database Schema Name in use by this Connection, so that it can
     * be used to limit queries in other methods (e.g. tableExists()).
     *
     * @param connection
     *     Current Database Connection
     * @return Schema name as a string, or "null" if cannot be determined or unspecified
     * @throws SQLException
     *     An exception that provides information on a database access error or other errors.
     */
    public static String getSchemaName(Connection connection)
            throws SQLException
    {
        String schema = null;
        
        // Try to get the schema from the DB connection itself.
        // As long as the Database driver supports JDBC4.1, there should be a getSchema() method
        // If this method is unimplemented or doesn't exist, it will throw an exception (likely an AbstractMethodError)
        try
        {
            schema = connection.getSchema();
        }
        catch (Exception|AbstractMethodError e)
        {
        }

        // If we don't know our schema, let's try the schema in the DSpace configuration
        if (StringUtils.isBlank(schema))
        {
            schema = canonicalize(connection, DSpaceServicesFactory.getInstance().getConfigurationService().getProperty("db.schema"));
        }
            
        // Still blank? Ok, we'll find a "sane" default based on the DB type
        if (StringUtils.isBlank(schema))
        {
            String dbType = getDbType(connection);

            if (dbType.equals(DBMS_POSTGRES))
            {
                // For PostgreSQL, the default schema is named "public"
                // See: http://www.postgresql.org/docs/9.0/static/ddl-schemas.html
                schema = "public";
            }
            else if (dbType.equals(DBMS_ORACLE))
            {
                // For Oracle, default schema is actually the user account
                // See: http://stackoverflow.com/a/13341390
                DatabaseMetaData meta = connection.getMetaData();
                schema = meta.getUserName();
            }
            else // For H2 (in memory), there is no such thing as a schema
                schema = null;
        }

        return schema;
    }

    /**
     * Return the canonical name for a database identifier based on whether this
     * database defaults to storing identifiers in uppercase or lowercase.
     *
     * @param connection 
     *     Current Database Connection
     * @param dbIdentifier 
     *     Identifier to canonicalize (may be a table name, column name, etc)
     * @return The canonical name of the identifier.
     * @throws SQLException
     *     An exception that provides information on a database access error or other errors.
     */
    public static String canonicalize(Connection connection, String dbIdentifier)
            throws SQLException
    {
        // Avoid any null pointers
        if (dbIdentifier==null)
            return null;
        
        DatabaseMetaData meta = connection.getMetaData();

        // Check how this database stores its identifiers, etc.
        // i.e. lowercase vs uppercase (by default we assume mixed case)
        if (meta.storesLowerCaseIdentifiers())
        {
            return StringUtils.lowerCase(dbIdentifier);
            
        }
        else if (meta.storesUpperCaseIdentifiers())
        {
            return StringUtils.upperCase(dbIdentifier);
        }
        else // Otherwise DB doesn't care about case
        {    
            return dbIdentifier;
        }
    }
    
    /**
     * Whether or not to tell Discovery to reindex itself based on the updated
     * database.
     * <P>
     * Whenever a DB migration occurs this is set to "true" to ensure the
     * Discovery index is updated. When Discovery initializes it calls
     * checkReindexDiscovery() to reindex if this flag is true.
     * <P>
     * Because the DB migration may be initialized by commandline or any one of
     * the many DSpace webapps, setting this to "true" actually writes a temporary
     * file which lets Solr know when reindex is needed.
     * @param reindex true or false
     */
    public static synchronized void setReindexDiscovery(boolean reindex)
    {
        File reindexFlag = new File(reindexDiscoveryFilePath);

        // If we need to flag Discovery to reindex, we'll create a temporary file to do so.
        if (reindex)
        {
            try
            {
                //If our flag file doesn't exist, create it as writeable to all
                if (!reindexFlag.exists())
                {
                    reindexFlag.createNewFile();
                    reindexFlag.setWritable(true, false);
                }
            }
            catch(IOException io)
            {
                log.error("Unable to create Discovery reindex flag file " + reindexFlag.getAbsolutePath() + ". You may need to reindex manually.", io);
            }
        }
        else // Otherwise, Discovery doesn't need to reindex. Delete the temporary file if it exists
        {
            //If our flag file exists, delete it
            if (reindexFlag.exists())
            {
                boolean deleted = reindexFlag.delete();
                if (!deleted)
                    log.error("Unable to delete Discovery reindex flag file " + reindexFlag.getAbsolutePath() + ". You may need to delete it manually.");
            }
        }
    }

    public static synchronized void setRebuildCrisConfiguration(boolean reindex)
    {
        
        File reindexFlag = new File(rebuildCrisConfigFilePath);

        // If we need to flag Cris Configuration to rebuild, we'll create a temporary file to do so.
        if(reindex)
        {
            try
            {
                //If our flag file doesn't exist, create it as writeable to all
                if(!reindexFlag.exists())
                {
                    reindexFlag.createNewFile();
                    reindexFlag.setWritable(true, false);
                }
            }
            catch(IOException io)
            {
                log.error("Unable to create Cris Configuration rebuild flag file " + reindexFlag.getAbsolutePath() + ". You may need to rebuild manually.", io);
            }
        }
        else // Otherwise, CRIS configuration doesn't need to reindex. Delete the temporary file if it exists
        {
            //If our flag file exists, delete it
            if(reindexFlag.exists())
            {
                boolean deleted = reindexFlag.delete();
                if(!deleted)
                    log.error("Unable to delete Cris Configuration rebuild flag file " + reindexFlag.getAbsolutePath() + ". You may need to delete it manually.");
            }
        }
    }
    
    /**
     * Whether or not reindexing is required in Discovery.
     * <P>
     * Because the DB migration may be initialized by commandline or any one of
     * the many DSpace webapps, this checks for the existence of a temporary
     * file to know when Discovery/Solr needs reindexing.
     * @return whether reindex flag is true/false
     */
    public static boolean getReindexDiscovery()
    {
        // Simply check if the flag file exists
        File reindexFlag = new File(reindexDiscoveryFilePath);
        return reindexFlag.exists();
    }

    public static boolean getRebuildCrisConfiguration()
    {
        // Simply check if the flag file exists
        File reindexFlag = new File(rebuildCrisConfigFilePath);
        return reindexFlag.exists();
    }
    
    /**
     * Method to check whether we need to reindex in Discovery (i.e. Solr). If
     * reindexing is necessary, it is performed. If not, nothing happens.
     * <P>
     * This method is called by Discovery whenever it initializes a connection
     * to Solr.
     *
     * @param indexer
     *          The actual indexer to use to reindex Discovery, if needed
     * @see org.dspace.discovery.SolrServiceImpl
     */
    public static synchronized void checkReindexDiscovery(IndexingService indexer)
    {
        // We only do something if the reindexDiscovery flag has been triggered
        if (getReindexDiscovery())
        {
            // Kick off a custom thread to perform the reindexing in Discovery
            // (See ReindexerThread nested class below)
            ReindexerThread go = new ReindexerThread(indexer);
            go.start();
        }
    }
    
    /**
     * Internal class to actually perform re-indexing in a separate thread.
     * (See checkReindexDiscovery() method)>
     */
    private static class ReindexerThread extends Thread
    {
        private final IndexingService indexer;

        /**
         * Constructor. Pass it an existing IndexingService
         * @param is
         */
        ReindexerThread(IndexingService is)
        {
            this.indexer = is;
        }

        /**
         * Actually perform Reindexing in Discovery/Solr.
         * This is synchronized so that only one thread can get in at a time.
         */
        @Override
        public void run()
        {
            synchronized(this.indexer)
            {
                // Make sure reindexDiscovery flag is still true
                // If multiple threads get here we only want to reindex ONCE
                if (DatabaseUtils.getReindexDiscovery())
                {
                    Context context = null;
                    try
                    {
                        context = new Context();
                        context.turnOffAuthorisationSystem();
                        log.info("Post database migration, reindexing all content in Discovery search and browse engine");

                        // Reindex Discovery completely
                        // Force clean all content
                        this.indexer.cleanIndex(true);
                        // Recreate the entire index (overwriting existing one)
                        this.indexer.createIndex(context);
                        // Rebuild spell checker (which is based on index)
                        this.indexer.buildSpellCheck();

                        log.info("Reindexing is complete");
                    }
                    catch(SearchServiceException sse)
                    {
                        log.warn("Unable to reindex content in Discovery search and browse engine. You may need to reindex manually.", sse);
                    }
                    catch(SQLException | IOException e)
                    {
                        log.error("Error attempting to reindex all contents for search/browse", e);
                    }
                    finally
                    {
                        // Reset our indexing flag. Indexing is done or it threw an error,
                        // Either way, we shouldn't try again.
                        DatabaseUtils.setReindexDiscovery(false);

                        // Clean up our context, if it still exists
                        if (context!=null && context.isValid())
                            context.abort();
                    }
                }
            }
        }
    }

    /**
     * Determine the type of Database, based on the DB connection.
     * 
     * @param connection current DB Connection
     * @return a DB keyword/type (see DatabaseUtils.DBMS_* constants)
     * @throws SQLException if database error
     */
    public static String getDbType(Connection connection)
            throws SQLException
    {
        DatabaseMetaData meta = connection.getMetaData();
        String prodName = meta.getDatabaseProductName();
        String dbms_lc = prodName.toLowerCase(Locale.ROOT);
        if (dbms_lc.contains("postgresql"))
        {
            return DBMS_POSTGRES;
        }
        else if (dbms_lc.contains("oracle"))
        {
            return DBMS_ORACLE;
        }
        else if (dbms_lc.contains("h2")) // Used for unit testing only
        {
            return DBMS_H2;
        }
        else
        {
            return dbms_lc;
        }
    }

    /**
     * Get a reference to the configured DataSource (which can be used to
     * initialize the database using Flyway).
     * The DataSource is configured via our ServiceManager (i.e. via Spring).
     * <P>
     * This is NOT public, as we discourage direct connections to the database
     * which bypass Hibernate. Only Flyway should be allowed a direct connection.
     * @return DataSource
     */
    protected static DataSource getDataSource()
    {
<<<<<<< HEAD
        // DataSource is configured via our ServiceManager (i.e. via Spring).
        return DSpaceServicesFactory.getInstance().getServiceManager().getServiceByName("dataSourceDSpace", BasicDataSource.class);
=======
        DataSource dataSource = DSpaceServicesFactory.getInstance()
                .getServiceManager()
                .getServiceByName("dataSource", DataSource.class);
        if (null == dataSource) {
            log.error("The service manager could not find the DataSource.");
        }
        return dataSource;
>>>>>>> fb8eb032
    }

    /**
     * In case of a unit test the flyway db is cached to long leading to exceptions, we need to clear the object
     */
    public static void clearFlywayDBCache()
    {
        flywaydb = null;
    }

    /**
     * Returns the current Flyway schema_version being used by the given database.
     * (i.e. the version of the highest numbered migration that this database has run)
     * @param connection current DB Connection
     * @return version as string
     * @throws SQLException if database error occurs
     */
    public static String getCurrentFlywayState(Connection connection) throws SQLException {
        PreparedStatement statement = connection.prepareStatement("SELECT \"version\" FROM \"schema_version\" ORDER BY \"version\" desc");
        ResultSet resultSet = statement.executeQuery();
        resultSet.next();
        return resultSet.getString("version");
    }

    /**
     * Return the DSpace version that this Flyway-enabled database reports to be compatible with.
     * The version is retrieved from Flyway, and parsed into a Double to represent an actual
     * DSpace version number (e.g. 5.0, 6.0, etc)
     * @param connection current DB Connection
     * @return reported DSpace version as a Double
     * @throws SQLException if database error occurs
     */
    public static Double getCurrentFlywayDSpaceState(Connection connection) throws SQLException
    {
        String flywayState = getCurrentFlywayState(connection);
        Matcher matcher = Pattern.compile("^([0-9]*\\.[0-9]*)(\\.)?.*").matcher(flywayState);
        if (matcher.matches())
        {
            return Double.parseDouble(matcher.group(1));
        }
        return null;
    }
}<|MERGE_RESOLUTION|>--- conflicted
+++ resolved
@@ -1571,18 +1571,13 @@
      */
     protected static DataSource getDataSource()
     {
-<<<<<<< HEAD
         // DataSource is configured via our ServiceManager (i.e. via Spring).
-        return DSpaceServicesFactory.getInstance().getServiceManager().getServiceByName("dataSourceDSpace", BasicDataSource.class);
-=======
-        DataSource dataSource = DSpaceServicesFactory.getInstance()
-                .getServiceManager()
-                .getServiceByName("dataSource", DataSource.class);
+		DataSource dataSource = DSpaceServicesFactory.getInstance().getServiceManager()
+				.getServiceByName("dataSourceDSpace", DataSource.class);
         if (null == dataSource) {
             log.error("The service manager could not find the DataSource.");
         }
         return dataSource;
->>>>>>> fb8eb032
     }
 
     /**
