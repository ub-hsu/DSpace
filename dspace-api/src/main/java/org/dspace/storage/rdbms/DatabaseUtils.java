--- conflicted
+++ resolved
@@ -835,21 +835,13 @@
         }
         
         // Is this pre-DSpace 5.0 (with Metadata 4 All changes)? Look for the "resource_id" column in the "metadatavalue" table
-<<<<<<< HEAD
         if(tableColumnExists(connection, "metadatavalue", "resource_id", null, null))
-=======
-        if (tableColumnExists(connection, "metadatavalue", "resource_id"))
->>>>>>> 1b5ada2d
         {
             return "5.0.2014.09.26"; // This version matches the version in the SQL migration for this feature
         }
 
         // Is this pre-DSpace 5.0 (with Helpdesk plugin)? Look for the "request_message" column in the "requestitem" table
-<<<<<<< HEAD
         if(tableColumnExists(connection, "requestitem", "request_message", null, null))
-=======
-        if (tableColumnExists(connection, "requestitem", "request_message"))
->>>>>>> 1b5ada2d
         {
             return "5.0.2014.08.08"; // This version matches the version in the SQL migration for this feature
         }
@@ -879,11 +871,7 @@
         }
 
         // Is this DSpace 1.8.x? Look for the "bitstream_order" column in the "bundle2bitstream" table
-<<<<<<< HEAD
         if(tableColumnExists(connection, "bundle2bitstream", "bitstream_order", null, null))
-=======
-        if (tableColumnExists(connection, "bundle2bitstream", "bitstream_order"))
->>>>>>> 1b5ada2d
         {
             if(tableExists(connection, "cris_rpage"))
             {
