--- conflicted
+++ resolved
@@ -51,11 +51,7 @@
             throws IOException, SQLException
     {
         // Drop the constraint associated with "name" column of "community"
-<<<<<<< HEAD
-        checksum = MigrationUtils.dropDBConstraint(connection, "community", "name");
-=======
     	checksum = MigrationUtils.dropDBConstraint(connection, "community", "name", "key");
->>>>>>> da936b65
     }
 
     /**
