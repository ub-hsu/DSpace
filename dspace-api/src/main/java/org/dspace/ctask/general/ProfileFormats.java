/**
 * The contents of this file are subject to the license and copyright
 * detailed in the LICENSE and NOTICE files at the root of the source
 * tree and available online at
 *
 * http://www.dspace.org/license/
 */
package org.dspace.ctask.general;

import java.io.IOException;
import java.sql.SQLException;
import java.util.HashMap;
import java.util.Map;

import org.dspace.content.*;
import org.dspace.content.factory.ContentServiceFactory;
import org.dspace.content.service.BitstreamFormatService;
import org.dspace.curate.AbstractCurationTask;
import org.dspace.curate.Curator;
import org.dspace.curate.Distributive;

/**
 * ProfileFormats is a task that creates a distribution table of Bitstream 
 * formats for it's passed object. Primarily a curation task demonstrator.
 *
 * @author richardrodgers
 */
@Distributive
public class ProfileFormats extends AbstractCurationTask
{
    // map of formats to occurrences
    protected Map<String, Integer> fmtTable = new HashMap<String, Integer>();
    protected BitstreamFormatService bitstreamFormatService = ContentServiceFactory.getInstance().getBitstreamFormatService();

    /**
     * Perform the curation task upon passed DSO
     *
     * @param dso the DSpace object
     * @throws IOException if IO error
     */
    @Override
    public int perform(DSpaceObject dso) throws IOException
    {
        fmtTable.clear();
        distribute(dso);
        formatResults();
        return Curator.CURATE_SUCCESS;
    }
    
    @Override
    protected void performItem(Item item) throws SQLException, IOException
    {
        for (Bundle bundle : item.getBundles())
        {
            for (Bitstream bs : bundle.getBitstreams())
            {
                String fmt = bs.getFormat(Curator.curationContext()).getShortDescription();
                Integer count = fmtTable.get(fmt);
                if (count == null)
                {
                    count = 1;
                }
                else
                {
                    count += 1;
                }
                fmtTable.put(fmt, count);
            }           
        }
    }
    
    private void formatResults() throws IOException
    {
    	Context c = null;
        try
        {
<<<<<<< HEAD
            c = new Context();
=======
>>>>>>> a54bf11b
            StringBuilder sb = new StringBuilder();
            for (String fmt : fmtTable.keySet())
            {
                BitstreamFormat bsf = bitstreamFormatService.findByShortDescription(Curator.curationContext(), fmt);
                sb.append(String.format("%6d", fmtTable.get(fmt))).append(" (").
                append(bitstreamFormatService.getSupportLevelText(bsf).charAt(0)).append(") ").
                append(bsf.getDescription()).append("\n");
            }
            report(sb.toString());
            setResult(sb.toString());
        }
        catch (SQLException sqlE)
        {
            throw new IOException(sqlE.getMessage(), sqlE);
        }
        finally {
        	if (c != null && c.isValid()) {
        		c.abort();
        	}
        }
    }
}<|MERGE_RESOLUTION|>--- conflicted
+++ resolved
@@ -71,13 +71,8 @@
     
     private void formatResults() throws IOException
     {
-    	Context c = null;
         try
         {
-<<<<<<< HEAD
-            c = new Context();
-=======
->>>>>>> a54bf11b
             StringBuilder sb = new StringBuilder();
             for (String fmt : fmtTable.keySet())
             {
@@ -93,10 +88,5 @@
         {
             throw new IOException(sqlE.getMessage(), sqlE);
         }
-        finally {
-        	if (c != null && c.isValid()) {
-        		c.abort();
-        	}
-        }
     }
 }