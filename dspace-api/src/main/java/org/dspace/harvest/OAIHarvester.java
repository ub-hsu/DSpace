/**
 * The contents of this file are subject to the license and copyright
 * detailed in the LICENSE and NOTICE files at the root of the source
 * tree and available online at
 *
 * http://www.dspace.org/license/
 */
package org.dspace.harvest;

import java.io.ByteArrayInputStream;
import java.io.FileNotFoundException;
import java.io.IOException;
import java.io.PrintWriter;
import java.io.StringWriter;
import java.net.ConnectException;
import java.sql.SQLException;
import java.text.SimpleDateFormat;
import java.util.ArrayList;
import java.util.Calendar;
import java.util.Date;
import java.util.HashSet;
import java.util.List;
import java.util.Locale;
import java.util.Set;
import java.util.TimeZone;

import javax.xml.parsers.ParserConfigurationException;
import javax.xml.transform.TransformerException;

import org.apache.commons.lang.StringUtils;
import org.apache.log4j.Logger;
import org.dspace.authorize.AuthorizeException;
import org.dspace.content.Bitstream;
import org.dspace.content.BitstreamFormat;
import org.dspace.content.Bundle;
import org.dspace.content.Collection;
import org.dspace.content.DCDate;
import org.dspace.content.DSpaceObject;
import org.dspace.content.IMetadataValue;
import org.dspace.content.Item;
import org.dspace.content.IMetadataValue;
import org.dspace.content.WorkspaceItem;
import org.dspace.content.crosswalk.CrosswalkException;
import org.dspace.content.crosswalk.IngestionCrosswalk;
import org.dspace.content.factory.ContentServiceFactory;
import org.dspace.content.service.BitstreamFormatService;
import org.dspace.content.service.BitstreamService;
import org.dspace.content.service.BundleService;
import org.dspace.content.service.CollectionService;
import org.dspace.content.service.InstallItemService;
import org.dspace.content.service.ItemService;
import org.dspace.content.service.WorkspaceItemService;
import org.dspace.core.Constants;
import org.dspace.core.Context;
import org.dspace.core.Email;
import org.dspace.core.I18nUtil;
import org.dspace.core.Utils;
import org.dspace.core.factory.CoreServiceFactory;
import org.dspace.core.service.PluginService;
import org.dspace.handle.factory.HandleServiceFactory;
import org.dspace.handle.service.HandleService;
import org.dspace.harvest.factory.HarvestServiceFactory;
import org.dspace.harvest.service.HarvestedCollectionService;
import org.dspace.harvest.service.HarvestedItemService;
import org.dspace.services.ConfigurationService;
import org.dspace.services.factory.DSpaceServicesFactory;
import org.jdom.Document;
import org.jdom.Element;
import org.jdom.Namespace;
import org.jdom.input.DOMBuilder;
import org.jdom.output.XMLOutputter;
import org.xml.sax.SAXException;

import ORG.oclc.oai.harvester2.verb.GetRecord;
import ORG.oclc.oai.harvester2.verb.Identify;
import ORG.oclc.oai.harvester2.verb.ListIdentifiers;
import ORG.oclc.oai.harvester2.verb.ListMetadataFormats;
import ORG.oclc.oai.harvester2.verb.ListRecords;


/**
 * This class handles OAI harvesting of externally located records into this repository.
 *
 * @author Alexey Maslov
 */


public class OAIHarvester {


    /** log4j category */
    private static Logger log = Logger.getLogger(OAIHarvester.class);

    private static final Namespace ATOM_NS = Namespace.getNamespace("http://www.w3.org/2005/Atom");
    private static final Namespace ORE_NS = Namespace.getNamespace("http://www.openarchives.org/ore/terms/");
    private static final Namespace OAI_NS = Namespace.getNamespace("http://www.openarchives.org/OAI/2.0/");

    public static final String OAI_ADDRESS_ERROR = "invalidAddress";
    public static final String OAI_SET_ERROR = "noSuchSet";
    public static final String OAI_DMD_ERROR = "metadataNotSupported";
    public static final String OAI_ORE_ERROR = "oreNotSupported";
    protected BitstreamService bitstreamService;
    protected BitstreamFormatService bitstreamFormatService;
    protected BundleService bundleService;
    protected CollectionService collectionService;
    protected HarvestedCollectionService harvestedCollection;
    protected InstallItemService installItemService;
    protected ItemService itemService;
    protected HandleService handleService;
    protected HarvestedItemService harvestedItemService;
    protected WorkspaceItemService workspaceItemService;
    protected PluginService pluginService;
    protected ConfigurationService configurationService;


    //  The collection this harvester instance is dealing with
    Collection targetCollection;
    HarvestedCollection harvestRow;

    // our context
    Context ourContext;

    // Namespace used by the ORE serialization format
    // Set in dspace.cfg as oai.harvester.oreSerializationFormat.{ORESerialKey} = {ORESerialNS}
    private Namespace ORESerialNS;
    private String ORESerialKey;

    // Namespace of the descriptive metadata that should be harvested in addition to the ORE
    // Set in dspace.cfg as oai.harvester.metadataformats.{MetadataKey} = {MetadataNS},{Display Name}
    private Namespace metadataNS;
    private String metadataKey;

    // DOMbuilder class for the DOM -> JDOM conversions
    private static DOMBuilder db = new DOMBuilder();
    // The point at which this thread should terminate itself

    /* Initialize the harvester with a collection object */
    public OAIHarvester(Context c, DSpaceObject dso, HarvestedCollection hc) throws HarvestingException, SQLException
    {
        bitstreamService = ContentServiceFactory.getInstance().getBitstreamService();
        bitstreamFormatService = ContentServiceFactory.getInstance().getBitstreamFormatService();
        bundleService = ContentServiceFactory.getInstance().getBundleService();
        collectionService = ContentServiceFactory.getInstance().getCollectionService();
        handleService = HandleServiceFactory.getInstance().getHandleService();
        harvestedCollection = HarvestServiceFactory.getInstance().getHarvestedCollectionService();
        harvestedItemService = HarvestServiceFactory.getInstance().getHarvestedItemService();
        itemService = ContentServiceFactory.getInstance().getItemService();
        installItemService = ContentServiceFactory.getInstance().getInstallItemService();

        workspaceItemService = ContentServiceFactory.getInstance().getWorkspaceItemService();
        pluginService = CoreServiceFactory.getInstance().getPluginService();

        configurationService = DSpaceServicesFactory.getInstance().getConfigurationService();


        if (dso.getType() != Constants.COLLECTION)
        {
            throw new HarvestingException("OAIHarvester can only harvest collections");
        }

        ourContext = c;
        targetCollection = (Collection)dso;

        harvestRow = hc;
        if (harvestRow == null || !harvestedCollection.isHarvestable(harvestRow))
        {
            throw new HarvestingException("Provided collection is not set up for harvesting");
        }

        // Set the ORE options
        Namespace ORESerializationNamespace = OAIHarvester.getORENamespace();

        //No need to worry about ORESerializationNamespace, this can never be null
        ORESerialNS = Namespace.getNamespace(ORESerializationNamespace.getURI());
        ORESerialKey = ORESerializationNamespace.getPrefix();

        // Set the metadata options
        metadataKey = harvestRow.getHarvestMetadataConfig();
        metadataNS = OAIHarvester.getDMDNamespace(metadataKey);

        if (metadataNS == null) {
            log.error("No matching metadata namespace found for \"" + metadataKey + "\", see oai.cfg option \"oai.harvester.metadataformats.{MetadataKey} = {MetadataNS},{Display Name}\"");
            throw new HarvestingException("Metadata declaration not found");
        }
    }


    /**
     * Search the configuration options and find the ORE serialization string
     * @return Namespace of the supported ORE format. Returns null if not found.
     */
    private static Namespace getORENamespace() {
        String ORESerializationString = null;
        String ORESeialKey = null;
        String oreString = "oai.harvester.oreSerializationFormat";

        List<String> keys = DSpaceServicesFactory.getInstance().getConfigurationService().getPropertyKeys(oreString);

        for(String key : keys)
        {
            ORESeialKey = key.substring(oreString.length()+1);
            ORESerializationString = DSpaceServicesFactory.getInstance().getConfigurationService().getProperty(key);

            return Namespace.getNamespace(ORESeialKey, ORESerializationString);
        }

        // Fallback if the configuration option is not present
        return Namespace.getNamespace("ore", ATOM_NS.getURI());
    }


    /**
     * Cycle through the options and find the metadata namespace matching the provided key.
     * @param metadataKey
     * @return Namespace of the designated metadata format. Returns null of not found.
     */
    private static Namespace getDMDNamespace(String metadataKey) {
        String metadataString = null;
        String metaString = "oai.harvester.metadataformats";

        List<String> keys = DSpaceServicesFactory.getInstance().getConfigurationService().getPropertyKeys(metaString);

        for(String key : keys)
        {
            if (key.substring(metaString.length()+1).equals((metadataKey))) {
                metadataString = DSpaceServicesFactory.getInstance().getConfigurationService().getProperty(key);
                String namespacePiece;
                if (metadataString.indexOf(',') != -1)
                {
                    namespacePiece = metadataString.substring(0, metadataString.indexOf(','));
                }
                else
                {
                    namespacePiece = metadataString;
                }

                return Namespace.getNamespace(namespacePiece);
            }
        }
        return null;
    }


    /**
     * Performs a harvest cycle on this collection. This will query the remote OAI-PMH provider, check for updates since last
     * harvest, and ingest the returned items.
     *
     * @throws IOException
     *     A general class of exceptions produced by failed or interrupted I/O operations.
     * @throws SQLException
     *     An exception that provides information on a database access error or other errors.
     * @throws AuthorizeException
     *     Exception indicating the current user of the context does not have permission
     *     to perform a particular action.
     */
<<<<<<< HEAD
	public void runHarvest() throws SQLException, IOException, AuthorizeException
	{
		Context.Mode originalMode = ourContext.getCurrentMode();
		ourContext.setMode(Context.Mode.BATCH_EDIT);

		// figure out the relevant parameters
		String oaiSource = harvestRow.getOaiSource();
		String oaiSetId = harvestRow.getOaiSetId();
=======
     public void runHarvest() throws SQLException, IOException, AuthorizeException
     {
        Context.Mode originalMode = ourContext.getCurrentMode();
        ourContext.setMode(Context.Mode.BATCH_EDIT);

        // figure out the relevant parameters
        String oaiSource = harvestRow.getOaiSource();
        String oaiSetId = harvestRow.getOaiSetId();

>>>>>>> 1b5ada2d
        //If we have all selected then make sure that we do not include a set filter
        if ("all".equals(oaiSetId))
        {
            oaiSetId = null;
        }

        Date lastHarvestDate = harvestRow.getHarvestDate();
        String fromDate = null;
        if (lastHarvestDate != null)
        {
            fromDate = processDate(harvestRow.getHarvestDate());
        }

        long totalListSize = 0;
        long currentRecord = 0;
        Date startTime = new Date();
        String toDate = processDate(startTime,0);

        String dateGranularity;

        try
        {
            // obtain the desired descriptive metadata format and verify that the OAI server actually provides it
            // do the same thing for ORE, which should be encoded in Atom and carry its namespace
            String descMDPrefix = null;
            String OREPrefix;
            try {
                dateGranularity = oaiGetDateGranularity(oaiSource);
                if (fromDate != null)
                {
                    fromDate = fromDate.substring(0, dateGranularity.length());
                }
                toDate = toDate.substring(0, dateGranularity.length());

                descMDPrefix = oaiResolveNamespaceToPrefix(oaiSource, metadataNS.getURI());
                OREPrefix = oaiResolveNamespaceToPrefix(oaiSource, ORESerialNS.getURI());
            }
            catch (FileNotFoundException fe) {
                log.error("The OAI server did not respond.");
                throw new HarvestingException("The OAI server did not respond.", fe);
            }
            catch (ConnectException fe) {
                log.error("The OAI server did not respond.");
                throw new HarvestingException("The OAI server did not respond.", fe);
            }
            if (descMDPrefix == null) {
                log.error("The OAI server does not support this metadata format");
                throw new HarvestingException("The OAI server does not support this metadata format: " + metadataNS.getURI());
            }
            if (OREPrefix == null && harvestRow.getHarvestType() != HarvestedCollection.TYPE_DMD) {
                throw new HarvestingException("The OAI server does not support ORE dissemination in the configured serialization format: " + ORESerialNS.getURI());
            }

            Document oaiResponse = null;
            Element root = null;
            String resumptionToken;

            // set the status indicating the collection is currently being processed
            harvestRow.setHarvestStatus(HarvestedCollection.STATUS_BUSY);
            harvestRow.setHarvestMessage("Collection harvesting is initializing...");
            harvestRow.setHarvestStartTime(startTime);
            harvestedCollection.update(ourContext, harvestRow);
            intermediateCommit();

            // expiration timer starts
            int expirationInterval = configurationService.getIntProperty("oai.harvester.threadTimeout");
            if (expirationInterval == 0)
            {
                expirationInterval = 24;
            }

            Calendar calendar = Calendar.getInstance();
            calendar.setTime(startTime);
            calendar.add(Calendar.HOUR, expirationInterval);
            Date expirationTime = calendar.getTime();

            // main loop to keep requesting more objects until we're done
            List<Element> records;
            Set<String> errorSet = new HashSet<String>();

            ListRecords listRecords = new ListRecords(oaiSource, fromDate, toDate, oaiSetId, descMDPrefix);
            log.debug("Harvesting request parameters: listRecords " + oaiSource + " " + fromDate + " " + toDate + " " + oaiSetId + " " + descMDPrefix);
            if (listRecords != null)
            {
                log.info("HTTP Request: " + listRecords.getRequestURL());
            }

            while (listRecords != null)
            {
                records = new ArrayList<Element>();
                oaiResponse = db.build(listRecords.getDocument());

                if (listRecords.getErrors() != null && listRecords.getErrors().getLength() > 0)
                {
                    for (int i=0; i<listRecords.getErrors().getLength(); i++)
                    {
                        String errorCode = listRecords.getErrors().item(i).getAttributes().getNamedItem("code").getTextContent();
                        errorSet.add(errorCode);
                    }
                    if (errorSet.contains("noRecordsMatch"))
                    {
                        log.info("noRecordsMatch: OAI server did not contain any updates");
                        harvestRow.setHarvestStartTime(new Date());
                        harvestRow.setHarvestMessage("OAI server did not contain any updates");
                        harvestRow.setHarvestStatus(HarvestedCollection.STATUS_READY);
                        harvestedCollection.update(ourContext, harvestRow);
                        return;
                    } else {
                        throw new HarvestingException(errorSet.toString());
                    }
                }
                else
                {
                    root = oaiResponse.getRootElement();
                    records.addAll(root.getChild("ListRecords", OAI_NS).getChildren("record", OAI_NS));

                    Element resumptionElement = root.getChild("ListRecords", OAI_NS).getChild("resumptionToken", OAI_NS);
                    if (resumptionElement != null && resumptionElement.getAttribute("completeListSize") != null) {
                        String value = resumptionElement.getAttribute("completeListSize").getValue();
                        if (StringUtils.isNotBlank(value)) {
                            totalListSize = Long.parseLong(value);
                        }
                    }
                }

                // Process the obtained records
                if (records != null && records.size()>0)
                {
                    log.info("Found " + records.size() + " records to process");
                    for (Element record : records) {
                        // check for STOP interrupt from the scheduler
                        if (HarvestScheduler.getInterrupt() == HarvestScheduler.HARVESTER_INTERRUPT_STOP)
                        {
                            throw new HarvestingException("Harvest process for " + targetCollection.getID() + " interrupted by stopping the scheduler.");
                        }
                        // check for timeout
                        if (expirationTime.before(new Date()))
                        {
                            throw new HarvestingException("runHarvest method timed out for collection " + targetCollection.getID());
                        }

                        currentRecord++;

                        processRecord(record, OREPrefix, currentRecord, totalListSize);
                        ourContext.dispatchEvents();

                        intermediateCommit();
                    }
                }

                // keep going if there are more records to process
                resumptionToken = listRecords.getResumptionToken();
                if (resumptionToken == null || resumptionToken.length() == 0) {
                    listRecords = null;
                }
                else {
                    listRecords = new ListRecords(oaiSource, resumptionToken);
                }
                ourContext.turnOffAuthorisationSystem();
                try {
                    collectionService.update(ourContext, targetCollection);

                    harvestRow.setHarvestMessage(String.format("Collection is currently being harvested (item %d of %d)", currentRecord, totalListSize));
                    harvestedCollection.update(ourContext, harvestRow);
                } finally {
                    //In case of an exception, make sure to restore our authentication state to the previous state
                    ourContext.restoreAuthSystemState();
                }

                ourContext.dispatchEvents();
                intermediateCommit();
            }
        }
        catch (HarvestingException hex) {
            log.error("Harvesting error occurred while processing an OAI record: " + hex.getMessage(), hex);
            harvestRow.setHarvestMessage("Error occurred while processing an OAI record");

            // if the last status is also an error, alert the admin
            if (harvestRow.getHarvestMessage().contains("Error")) {
                alertAdmin(HarvestedCollection.STATUS_OAI_ERROR, hex);
            }
            harvestRow.setHarvestStatus(HarvestedCollection.STATUS_OAI_ERROR);
            harvestedCollection.update(ourContext, harvestRow);
            ourContext.complete();
            return;
        }
        catch (Exception ex) {
            harvestRow.setHarvestMessage("Unknown error occurred while generating an OAI response");
            harvestRow.setHarvestStatus(HarvestedCollection.STATUS_UNKNOWN_ERROR);
            harvestedCollection.update(ourContext, harvestRow);
            alertAdmin(HarvestedCollection.STATUS_UNKNOWN_ERROR, ex);
            log.error("Error occurred while generating an OAI response: " + ex.getMessage() + " " + ex.getCause(), ex);
            ourContext.complete();
            return;
        }
        finally {
            harvestedCollection.update(ourContext, harvestRow);
            ourContext.turnOffAuthorisationSystem();
<<<<<<< HEAD
			collectionService.update(ourContext, targetCollection);
			ourContext.restoreAuthSystemState();
		}

		// If we got to this point, it means the harvest was completely successful
		Date finishTime = new Date();
		long timeTaken = finishTime.getTime() - startTime.getTime();
		harvestRow.setHarvestStartTime(startTime);
		harvestRow.setHarvestMessage("Harvest from " + oaiSource + " successful");
		harvestRow.setHarvestStatus(HarvestedCollection.STATUS_READY);
		log.info("Harvest from " + oaiSource + " successful. The process took " + timeTaken + " milliseconds. Harvested " + currentRecord + " items.");
		harvestedCollection.update(ourContext, harvestRow);

		ourContext.setMode(originalMode);
	}

	private void intermediateCommit() throws SQLException {
		ourContext.commit();
		reloadRequiredEntities();
	}

	private void reloadRequiredEntities() throws SQLException {
		//Reload our objects in our cache
		targetCollection = ourContext.reloadEntity(targetCollection);
		harvestRow = ourContext.reloadEntity(harvestRow);
	}

	/**
=======
            collectionService.update(ourContext, targetCollection);
            ourContext.restoreAuthSystemState();
        }

        // If we got to this point, it means the harvest was completely successful
        Date finishTime = new Date();
        long timeTaken = finishTime.getTime() - startTime.getTime();
        harvestRow.setHarvestStartTime(startTime);
        harvestRow.setHarvestMessage("Harvest from " + oaiSource + " successful");
        harvestRow.setHarvestStatus(HarvestedCollection.STATUS_READY);
        log.info("Harvest from " + oaiSource + " successful. The process took " + timeTaken + " milliseconds. Harvested " + currentRecord + " items.");
        harvestedCollection.update(ourContext, harvestRow);

        ourContext.setMode(originalMode);
    }

    private void intermediateCommit() throws SQLException {
        ourContext.commit();
        reloadRequiredEntities();
    }

    private void reloadRequiredEntities() throws SQLException {
        //Reload our objects in our cache
        targetCollection = ourContext.reloadEntity(targetCollection);
        harvestRow = ourContext.reloadEntity(harvestRow);
    }

    /**
>>>>>>> 1b5ada2d
     * Process an individual PMH record, making (or updating) a corresponding DSpace Item.
     *
     * @param record a JDOM Element containing the actual PMH record with descriptive metadata.
     * @param OREPrefix the metadataprefix value used by the remote PMH server to disseminate ORE. Only used for collections set up to harvest content.
     * @param currentRecord current record number to log
     * @param totalListSize The total number of records that this Harvest contains
     *
     * @throws SQLException
     *     An exception that provides information on a database access error or other errors.
     * @throws AuthorizeException
     *     Exception indicating the current user of the context does not have permission
     *     to perform a particular action.
     * @throws IOException
     *     A general class of exceptions produced by failed or interrupted I/O operations.
     * @throws CrosswalkException if crosswalk error
     * @throws HarvestingException if harvesting error
     * @throws ParserConfigurationException XML parsing error
     * @throws SAXException if XML processing error
     * @throws TransformerException if XML transformer error
     */
    protected void processRecord(Element record, String OREPrefix, final long currentRecord, long totalListSize)
        throws SQLException, AuthorizeException, IOException, CrosswalkException, HarvestingException, ParserConfigurationException, SAXException, TransformerException
    {
        WorkspaceItem wi = null;
        Date timeStart = new Date();

        // grab the oai identifier
        String itemOaiID = record.getChild("header", OAI_NS).getChild("identifier", OAI_NS).getText();
        Element header = record.getChild("header",OAI_NS);

<<<<<<< HEAD
    	ourContext.turnOffItemWrapper();
    	// look up the item corresponding to the OAI identifier
    	Item item = harvestedItemService.getItemByOAIId(ourContext, itemOaiID, targetCollection);
=======
        // look up the item corresponding to the OAI identifier
        Item item = harvestedItemService.getItemByOAIId(ourContext, itemOaiID, targetCollection);
>>>>>>> 1b5ada2d

        // Make sure the item hasn't been deleted in the mean time
        if (header.getAttribute("status") != null && header.getAttribute("status").getValue().equals("deleted")) {
            log.info("Item " + itemOaiID + " has been marked as deleted on the OAI server.");
            if (item != null)
            {
                collectionService.removeItem(ourContext, targetCollection, item);
            }

            ourContext.restoreAuthSystemState();
            return;
        }

        // If we are only harvesting descriptive metadata, the record should already contain all we need
        List<Element> descMD = record.getChild("metadata", OAI_NS).getChildren();
        IngestionCrosswalk MDxwalk = (IngestionCrosswalk)pluginService.getNamedPlugin(IngestionCrosswalk.class, this.metadataKey);

        // Otherwise, obtain the ORE ReM and initiate the ORE crosswalk
        IngestionCrosswalk ORExwalk = null;
        Element oreREM = null;
        if (harvestRow.getHarvestType() > 1) {
            oreREM = getMDrecord(harvestRow.getOaiSource(), itemOaiID, OREPrefix).get(0);
            ORExwalk = (IngestionCrosswalk)pluginService.getNamedPlugin(IngestionCrosswalk.class, this.ORESerialKey);
        }

        // Ignore authorization
        ourContext.turnOffAuthorisationSystem();

        HarvestedItem hi;

        if (item != null) // found an item so we modify
        {
            log.debug("Item " + item.getHandle() + " was found locally. Using it to harvest " + itemOaiID + ".");

            // FIXME: check for null pointer if for some odd reason we don't have a matching hi
            hi = harvestedItemService.find(ourContext, item);

            // Compare last-harvest on the item versus the last time the item was updated on the OAI provider side
            // If ours is more recent, forgo this item, since it's probably a left-over from a previous harvesting attempt
            Date OAIDatestamp = Utils.parseISO8601Date(header.getChildText("datestamp", OAI_NS));
            Date itemLastHarvest = hi.getHarvestDate();
            if (itemLastHarvest != null && OAIDatestamp.before(itemLastHarvest)) {
                log.info("Item " + item.getHandle() + " was harvested more recently than the last update time reported by the OAI server; skipping.");
                return;
            }

            // Otherwise, clear and re-import the metadata and bitstreams
            itemService.clearMetadata(ourContext, item, Item.ANY, Item.ANY, Item.ANY, Item.ANY);
            if (descMD.size() == 1)
            {
                MDxwalk.ingest(ourContext, item, descMD.get(0), true);
            }
            else
            {
                MDxwalk.ingest(ourContext, item, descMD, true);
            }

            // Import the actual bitstreams
            if (harvestRow.getHarvestType() == 3) {
                log.info("Running ORE ingest on: " + item.getHandle());

                List<Bundle> allBundles = item.getBundles();
                for (Bundle bundle : allBundles) {
                    itemService.removeBundle(ourContext, item, bundle);
                }
                ORExwalk.ingest(ourContext, item, oreREM, true);
            }
        }
        else
            // NOTE: did not find, so we create (presumably, there will never be a case where an item already
            // exists in a harvest collection but does not have an OAI_id)
        {
            wi = workspaceItemService.create(ourContext, targetCollection, false);
            item = wi.getItem();

            hi = harvestedItemService.create(ourContext, item, itemOaiID);
            //item.setOaiID(itemOaiID);

            if (descMD.size() == 1)
            {
                MDxwalk.ingest(ourContext, item, descMD.get(0), true);
            }
            else
            {
                MDxwalk.ingest(ourContext, item, descMD, true);
            }

            if (harvestRow.getHarvestType() == 3) {
                ORExwalk.ingest(ourContext, item, oreREM, true);
            }

            // see if a handle can be extracted for the item
            String handle = extractHandle(item);

            if (handle != null)
            {
                DSpaceObject dso = handleService.resolveToObject(ourContext, handle);
                if (dso != null)
                {
                    throw new HarvestingException("Handle collision: attempted to re-assign handle '" + handle + "' to an incoming harvested item '" + hi.getOaiID() + "'.");
                }
            }

            try {
                item = installItemService.installItem(ourContext, wi, handle);
                //item = InstallItem.installItem(ourContext, wi);
            }
            // clean up the workspace item if something goes wrong before
            catch(SQLException | IOException | AuthorizeException se) {
                workspaceItemService.deleteWrapper(ourContext, wi);
                throw se;
            }
        }

        // Now create the special ORE bundle and drop the ORE document in it
        if (harvestRow.getHarvestType() == 2 || harvestRow.getHarvestType() == 3)
        {
            Bundle OREBundle = null;
            List<Bundle> OREBundles = itemService.getBundles(item, "ORE");
            Bitstream OREBitstream = null;

            if ( OREBundles.size() > 0 )
                OREBundle = OREBundles.get(0);
            else
                OREBundle = bundleService.create(ourContext, item, "ORE");

            XMLOutputter outputter = new XMLOutputter();
            String OREString = outputter.outputString(oreREM);
            ByteArrayInputStream OREStream = new ByteArrayInputStream(OREString.getBytes());

            OREBitstream = bundleService.getBitstreamByName(OREBundle, "ORE.xml");

            if ( OREBitstream != null )
                bundleService.removeBitstream(ourContext, OREBundle, OREBitstream);

            OREBitstream = bitstreamService.create(ourContext, OREBundle, OREStream);
            OREBitstream.setName(ourContext, "ORE.xml");

            BitstreamFormat bf = bitstreamFormatService.guessFormat(ourContext, OREBitstream);
            bitstreamService.setFormat(ourContext, OREBitstream, bf);
            bitstreamService.update(ourContext, OREBitstream);

            bundleService.addBitstream(ourContext, OREBundle, OREBitstream);
            bundleService.update(ourContext, OREBundle);
        }

        //item.setHarvestDate(new Date());
        hi.setHarvestDate(new Date());

        // Add provenance that this item was harvested via OAI
        String provenanceMsg = "Item created via OAI harvest from source: "
                                + this.harvestRow.getOaiSource() + " on " +  new DCDate(hi.getHarvestDate())
                                + " (GMT).  Item's OAI Record identifier: " + hi.getOaiID();
        itemService.addMetadata(ourContext, item, "dc", "description", "provenance", "en", provenanceMsg);

        itemService.update(ourContext, item);
        harvestedItemService.update(ourContext, hi);
        long timeTaken = new Date().getTime() - timeStart.getTime();
        log.info(String.format("Item %s (%s) has been ingested (item %d of %d). The whole process took: %d ms.",
                item.getHandle(), item.getID(), currentRecord, totalListSize, timeTaken));

    	//Clear the context cache
		ourContext.uncacheEntity(wi);
		ourContext.uncacheEntity(hi);
		ourContext.uncacheEntity(item);

		//Clear the context cache
		ourContext.uncacheEntity(wi);
		ourContext.uncacheEntity(hi);
		ourContext.uncacheEntity(item);

    	// Stop ignoring authorization
    	ourContext.restoreAuthSystemState();
    	ourContext.restoreItemWrapperState();
    }



    /**
     * Scan an item's metadata, looking for the value "identifier.*". If it meets the parameters that identify it as valid handle
     * as set in dspace.cfg (harvester.acceptedHandleServer and harvester.rejectedHandlePrefix), use that handle instead of
     * minting a new one.
     * @param item a newly created, but not yet installed, DSpace Item
     * @return null or the handle to be used.
     */
    protected String extractHandle(Item item)
    {
        String[] acceptedHandleServers = configurationService.getArrayProperty("oai.harvester.acceptedHandleServer");
        if (acceptedHandleServers == null)
        {
            acceptedHandleServers = new String[]{"hdl.handle.net"};
        }

        String[] rejectedHandlePrefixes = configurationService.getArrayProperty("oai.harvester.rejectedHandlePrefix");
        if (rejectedHandlePrefixes == null)
        {
            rejectedHandlePrefixes = new String[]{"123456789"};
        }

<<<<<<< HEAD
    	List<IMetadataValue> values = itemService.getMetadata(item, "dc", "identifier", Item.ANY, Item.ANY);

    	if (values.size() > 0 && acceptedHandleServers != null)
    	{
    		for (IMetadataValue value : values)
    		{
    			//     0   1       2         3   4
    			//   http://hdl.handle.net/1234/12
    			String[] urlPieces = value.getValue().split("/");
    			if (urlPieces.length != 5)
=======
        List<MetadataValue> values = itemService.getMetadata(item, "dc", "identifier", Item.ANY, Item.ANY);

        if (values.size() > 0 && acceptedHandleServers != null)
        {
            for (MetadataValue value : values)
            {
                //     0   1       2         3   4
                //   http://hdl.handle.net/1234/12
                String[] urlPieces = value.getValue().split("/");
                if (urlPieces.length != 5)
>>>>>>> 1b5ada2d
                {
                    continue;
                }

                for (String server : acceptedHandleServers) {
                    if (urlPieces[2].equals(server)) {
                        for (String prefix : rejectedHandlePrefixes) {
                            if (!urlPieces[3].equals(prefix))
                            {
                                return urlPieces[3] + "/" + urlPieces[4];
                            }
                        }

                    }
                }
            }
        }

        return null;
    }


       /**
        * Process a date, converting it to RFC3339 format, setting the timezone to UTC and subtracting time padding
        * from the config file.
        * @param date source Date
        * @return a string in the format 'yyyy-mm-ddThh:mm:ssZ' and converted to UTC timezone
        */
    private String processDate(Date date) {
        Integer timePad = configurationService.getIntProperty("oai.harvester.timePadding");

        if (timePad == 0) {
            timePad = 120;
        }

        return processDate(date, timePad);
    }

    /**
        * Process a date, converting it to RFC3339 format, setting the timezone to UTC and subtracting time padding
        * from the config file.
        * @param date source Date
        * @param secondsPad number of seconds to subtract from the date
        * @return a string in the format 'yyyy-mm-ddThh:mm:ssZ' and converted to UTC timezone
        */
    private String processDate(Date date, int secondsPad) {

        SimpleDateFormat formatter = new SimpleDateFormat("yyyy-MM-dd'T'HH:mm:ss'Z'");
        formatter.setTimeZone(TimeZone.getTimeZone("UTC"));

        Calendar calendar = Calendar.getInstance();
        calendar.setTime(date);
        calendar.add(Calendar.SECOND, -1*secondsPad);
        date = calendar.getTime();

        return formatter.format(date);
    }


    /**
     * Query OAI-PMH server for the granularity of its datestamps.
     * @throws IOException if IO error
     * @throws SAXException if XML processing error
     * @throws ParserConfigurationException XML parsing error
     * @throws TransformerException if XML transformer error
     */
    private String oaiGetDateGranularity(String oaiSource) throws IOException, ParserConfigurationException, SAXException, TransformerException
    {
        Identify iden = new Identify(oaiSource);
        return iden.getDocument().getElementsByTagNameNS(OAI_NS.getURI(), "granularity").item(0).getTextContent();
    }

    /**
     * Query the OAI-PMH server for its mapping of the supplied namespace and metadata prefix.
     * For example for a typical OAI-PMH server a query "http://www.openarchives.org/OAI/2.0/oai_dc/" would return "oai_dc".
     * @param oaiSource the address of the OAI-PMH provider
     * @param MDNamespace the namespace that we are trying to resolve to the metadataPrefix
     * @return metadataPrefix the OAI-PMH provider has assigned to the supplied namespace
     *
     * @throws IOException
     *     A general class of exceptions produced by failed or interrupted I/O operations.
     * @throws ParserConfigurationException XML parsing error
     * @throws SAXException if XML processing error
     * @throws TransformerException if XML transformer error
     * @throws ConnectException if could not connect to OAI server
     */
    public static String oaiResolveNamespaceToPrefix(String oaiSource, String MDNamespace) throws IOException, ParserConfigurationException, SAXException, TransformerException, ConnectException
    {
        String metaPrefix = null;

        // Query the OAI server for the metadata
        ListMetadataFormats lmf = new ListMetadataFormats(oaiSource);

        if (lmf != null) {
            Document lmfResponse = db.build(lmf.getDocument());
            List<Element> mdFormats = lmfResponse.getRootElement().getChild("ListMetadataFormats", OAI_NS).getChildren("metadataFormat", OAI_NS);

            for (Element mdFormat : mdFormats) {
                if (MDNamespace.equals(mdFormat.getChildText("metadataNamespace", OAI_NS)))
                {
                    metaPrefix = mdFormat.getChildText("metadataPrefix", OAI_NS);
                    break;
                }
            }
        }

        return metaPrefix;
    }

    /**
     * Generate and send an email to the administrator. Prompted by errors encountered during harvesting.
     * @param status the current status of the collection, usually HarvestedCollection.STATUS_OAI_ERROR or HarvestedCollection.STATUS_UNKNOWN_ERROR
     * @param ex the Exception that prompted this action
     */
    protected void alertAdmin(int status, Exception ex)
    {
        try {
            String recipient = configurationService.getProperty("alert.recipient");

            if (StringUtils.isNotBlank(recipient)) {
                Email email = Email.getEmail(I18nUtil.getEmailFilename(Locale.getDefault(), "harvesting_error"));
                email.addRecipient(recipient);
                email.addArgument(targetCollection.getID());
                email.addArgument(new Date());
                email.addArgument(status);

                String stackTrace;

                if (ex != null) {
                    email.addArgument(ex.getMessage());

                    StringWriter sw = new StringWriter();
                    PrintWriter pw = new PrintWriter(sw);
                    ex.printStackTrace(pw);
                    pw.flush();
                    stackTrace = sw.toString();
                } else {
                    stackTrace = "No exception";
                }

                email.addArgument(stackTrace);
                email.send();
            }
        } catch (Exception e) {
            log.warn("Unable to send email alert", e);
        }

    }



    /**
     * Query the OAI-PMH provider for a specific metadata record.
     * @param oaiSource the address of the OAI-PMH provider
     * @param itemOaiId the OAI identifier of the target item
     * @param metadataPrefix the OAI metadataPrefix of the desired metadata
     * @return list of JDOM elements corresponding to the metadata entries in the located record.
     *
     * @throws IOException
     *     A general class of exceptions produced by failed or interrupted I/O operations.
     * @throws ParserConfigurationException XML parsing error
     * @throws SAXException if XML processing error
     * @throws TransformerException if XML transformer error
     * @throws HarvestingException if harvesting error
     */
    protected List<Element> getMDrecord(String oaiSource, String itemOaiId, String metadataPrefix) throws IOException, ParserConfigurationException, SAXException, TransformerException, HarvestingException
    {
        GetRecord getRecord = new GetRecord(oaiSource,itemOaiId,metadataPrefix);
        Set<String> errorSet = new HashSet<String>();
        // If the metadata is not available for this item, can the whole thing
        if (getRecord != null && getRecord.getErrors() != null && getRecord.getErrors().getLength() > 0) {
            for (int i=0; i<getRecord.getErrors().getLength(); i++) {
                String errorCode = getRecord.getErrors().item(i).getAttributes().getNamedItem("code").getTextContent();
                errorSet.add(errorCode);
            }
            throw new HarvestingException("OAI server returned the following errors during getDescMD execution: " + errorSet.toString());
        }

        Document record = db.build(getRecord.getDocument());
        Element root = record.getRootElement();

        return root.getChild("GetRecord",OAI_NS).getChild("record", OAI_NS).getChild("metadata",OAI_NS).getChildren();
    }


    /**
     * Verify OAI settings for the current collection
     * @return list of errors encountered during verification. Empty list indicates a "success" condition.
     */
    public List<String> verifyOAIharvester() {
        String oaiSource = harvestRow.getOaiSource();
        String oaiSetId = harvestRow.getOaiSetId();
        String metaPrefix = harvestRow.getHarvestMetadataConfig();

        return verifyOAIharvester(oaiSource, oaiSetId, metaPrefix, true);
    }

    /**
     * Verify the existence of an OAI server with the specified set and
     * supporting the provided metadata formats.
     *
     * @param oaiSource
     *     the address of the OAI-PMH provider
     * @param oaiSetId
     *     OAI set identifier
     * @param metaPrefix
     *     OAI metadataPrefix
     * @param testORE whether the method should also check the PMH provider for ORE support
     * @return list of errors encountered during verification. Empty list indicates a "success" condition.
     */
    public static List<String> verifyOAIharvester(String oaiSource,
            String oaiSetId, String metaPrefix, boolean testORE)
    {
        List<String> errorSet = new ArrayList<String>();

        // First, see if we can contact the target server at all.
        try {
            new Identify(oaiSource);
        }
        catch (Exception ex) {
            errorSet.add(OAI_ADDRESS_ERROR + ": OAI server could not be reached.");
            return errorSet;
        }

        // Next, make sure the metadata we need is supported by the target server
        Namespace DMD_NS = OAIHarvester.getDMDNamespace(metaPrefix);
        if (null == DMD_NS)
        {
            errorSet.add(OAI_DMD_ERROR + ":  " + metaPrefix);
            return errorSet;
        }

        String OREOAIPrefix = null;
        String DMDOAIPrefix = null;

        try {
            OREOAIPrefix = OAIHarvester.oaiResolveNamespaceToPrefix(oaiSource, getORENamespace().getURI());
            DMDOAIPrefix = OAIHarvester.oaiResolveNamespaceToPrefix(oaiSource, DMD_NS.getURI());
        }
        catch (Exception ex) {
            errorSet.add(OAI_ADDRESS_ERROR
                    + ": OAI did not respond to ListMetadataFormats query  ("
                    + ORE_NS.getPrefix() + ":" + OREOAIPrefix + " ; "
                    + DMD_NS.getPrefix() + ":" + DMDOAIPrefix + "):  "
                    + ex.getMessage());
            return errorSet;
        }

        if (testORE && OREOAIPrefix == null)
        {
            errorSet.add(OAI_ORE_ERROR + ": The OAI server does not support ORE dissemination");
        }
        if (DMDOAIPrefix == null)
        {
            errorSet.add(OAI_DMD_ERROR + ": The OAI server does not support dissemination in this format");
        }

        // Now scan the sets and make sure the one supplied is in the list
        boolean foundSet = false;
        try {
            //If we do not want to harvest from one set, then skip this.
            if (!"all".equals(oaiSetId)) {
                ListIdentifiers ls = new ListIdentifiers(oaiSource, null, null, oaiSetId, DMDOAIPrefix);

                // The only error we can really get here is "noSetHierarchy"
                if (ls.getErrors() != null && ls.getErrors().getLength() > 0) {
                    for (int i=0; i<ls.getErrors().getLength(); i++) {
                        String errorCode = ls.getErrors().item(i).getAttributes().getNamedItem("code").getTextContent();
                        errorSet.add(OAI_SET_ERROR + ": The OAI server does not have a set with the specified setSpec (" + errorCode + ")");
                    }
                }
                else {
                    // Drilling down to /OAI-PMH/ListSets/set
                    Document reply = db.build(ls.getDocument());
                    Element root = reply.getRootElement();
                    //Check if we can find items, if so this indicates that we have children and our sets exist
                    foundSet = 0 < root.getChild("ListIdentifiers",OAI_NS).getChildren().size();

                    if (!foundSet) {
                        errorSet.add(OAI_SET_ERROR + ": The OAI server does not have a set with the specified setSpec");
                    }
                }
            }
        }
        catch (RuntimeException re) {
            throw re;
        }
        catch (Exception e)
        {
            errorSet.add(OAI_ADDRESS_ERROR + ": OAI server could not be reached");
            return errorSet;
        }

        return errorSet;
    }
}<|MERGE_RESOLUTION|>--- conflicted
+++ resolved
@@ -253,16 +253,6 @@
      *     Exception indicating the current user of the context does not have permission
      *     to perform a particular action.
      */
-<<<<<<< HEAD
-	public void runHarvest() throws SQLException, IOException, AuthorizeException
-	{
-		Context.Mode originalMode = ourContext.getCurrentMode();
-		ourContext.setMode(Context.Mode.BATCH_EDIT);
-
-		// figure out the relevant parameters
-		String oaiSource = harvestRow.getOaiSource();
-		String oaiSetId = harvestRow.getOaiSetId();
-=======
      public void runHarvest() throws SQLException, IOException, AuthorizeException
      {
         Context.Mode originalMode = ourContext.getCurrentMode();
@@ -272,7 +262,6 @@
         String oaiSource = harvestRow.getOaiSource();
         String oaiSetId = harvestRow.getOaiSetId();
 
->>>>>>> 1b5ada2d
         //If we have all selected then make sure that we do not include a set filter
         if ("all".equals(oaiSetId))
         {
@@ -471,36 +460,6 @@
         finally {
             harvestedCollection.update(ourContext, harvestRow);
             ourContext.turnOffAuthorisationSystem();
-<<<<<<< HEAD
-			collectionService.update(ourContext, targetCollection);
-			ourContext.restoreAuthSystemState();
-		}
-
-		// If we got to this point, it means the harvest was completely successful
-		Date finishTime = new Date();
-		long timeTaken = finishTime.getTime() - startTime.getTime();
-		harvestRow.setHarvestStartTime(startTime);
-		harvestRow.setHarvestMessage("Harvest from " + oaiSource + " successful");
-		harvestRow.setHarvestStatus(HarvestedCollection.STATUS_READY);
-		log.info("Harvest from " + oaiSource + " successful. The process took " + timeTaken + " milliseconds. Harvested " + currentRecord + " items.");
-		harvestedCollection.update(ourContext, harvestRow);
-
-		ourContext.setMode(originalMode);
-	}
-
-	private void intermediateCommit() throws SQLException {
-		ourContext.commit();
-		reloadRequiredEntities();
-	}
-
-	private void reloadRequiredEntities() throws SQLException {
-		//Reload our objects in our cache
-		targetCollection = ourContext.reloadEntity(targetCollection);
-		harvestRow = ourContext.reloadEntity(harvestRow);
-	}
-
-	/**
-=======
             collectionService.update(ourContext, targetCollection);
             ourContext.restoreAuthSystemState();
         }
@@ -529,7 +488,6 @@
     }
 
     /**
->>>>>>> 1b5ada2d
      * Process an individual PMH record, making (or updating) a corresponding DSpace Item.
      *
      * @param record a JDOM Element containing the actual PMH record with descriptive metadata.
@@ -560,14 +518,9 @@
         String itemOaiID = record.getChild("header", OAI_NS).getChild("identifier", OAI_NS).getText();
         Element header = record.getChild("header",OAI_NS);
 
-<<<<<<< HEAD
     	ourContext.turnOffItemWrapper();
     	// look up the item corresponding to the OAI identifier
     	Item item = harvestedItemService.getItemByOAIId(ourContext, itemOaiID, targetCollection);
-=======
-        // look up the item corresponding to the OAI identifier
-        Item item = harvestedItemService.getItemByOAIId(ourContext, itemOaiID, targetCollection);
->>>>>>> 1b5ada2d
 
         // Make sure the item hasn't been deleted in the mean time
         if (header.getAttribute("status") != null && header.getAttribute("status").getValue().equals("deleted")) {
@@ -728,11 +681,6 @@
         long timeTaken = new Date().getTime() - timeStart.getTime();
         log.info(String.format("Item %s (%s) has been ingested (item %d of %d). The whole process took: %d ms.",
                 item.getHandle(), item.getID(), currentRecord, totalListSize, timeTaken));
-
-    	//Clear the context cache
-		ourContext.uncacheEntity(wi);
-		ourContext.uncacheEntity(hi);
-		ourContext.uncacheEntity(item);
 
 		//Clear the context cache
 		ourContext.uncacheEntity(wi);
@@ -767,7 +715,6 @@
             rejectedHandlePrefixes = new String[]{"123456789"};
         }
 
-<<<<<<< HEAD
     	List<IMetadataValue> values = itemService.getMetadata(item, "dc", "identifier", Item.ANY, Item.ANY);
 
     	if (values.size() > 0 && acceptedHandleServers != null)
@@ -778,18 +725,6 @@
     			//   http://hdl.handle.net/1234/12
     			String[] urlPieces = value.getValue().split("/");
     			if (urlPieces.length != 5)
-=======
-        List<MetadataValue> values = itemService.getMetadata(item, "dc", "identifier", Item.ANY, Item.ANY);
-
-        if (values.size() > 0 && acceptedHandleServers != null)
-        {
-            for (MetadataValue value : values)
-            {
-                //     0   1       2         3   4
-                //   http://hdl.handle.net/1234/12
-                String[] urlPieces = value.getValue().split("/");
-                if (urlPieces.length != 5)
->>>>>>> 1b5ada2d
                 {
                     continue;
                 }
