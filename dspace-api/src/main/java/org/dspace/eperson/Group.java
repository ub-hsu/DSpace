/**
 * The contents of this file are subject to the license and copyright
 * detailed in the LICENSE and NOTICE files at the root of the source
 * tree and available online at
 *
 * http://www.dspace.org/license/
 */
package org.dspace.eperson;

import java.sql.SQLException;
import java.util.ArrayList;
import java.util.HashMap;
import java.util.HashSet;
import java.util.Iterator;
import java.util.List;
import java.util.Map;
import java.util.Set;

import org.apache.log4j.Logger;
import org.dspace.authorize.AuthorizeConfiguration;
import org.dspace.authorize.AuthorizeException;
import org.dspace.authorize.AuthorizeManager;
import org.dspace.content.*;
import org.dspace.core.ConfigurationManager;
import org.dspace.core.Constants;
import org.dspace.core.Context;
import org.dspace.core.LogManager;
import org.dspace.event.Event;
import org.dspace.storage.rdbms.DatabaseManager;
import org.dspace.storage.rdbms.TableRow;
import org.dspace.storage.rdbms.TableRowIterator;

/**
 * Class representing a group of e-people.
 * 
 * @author David Stuve
 * @version $Revision$
 */
public class Group extends DSpaceObject
{
    // findAll sortby types
    public static final int ID = 0; // sort by ID

    public static final int NAME = 1; // sort by NAME (default)

    /** log4j logger */
    private static final Logger log = Logger.getLogger(Group.class);

    /** ID of Anonymous Group */
    public static final int ANONYMOUS_ID = 0;

    /** ID of Administrator Group */
    public static final int ADMIN_ID = 1;

    /** The row in the table representing this object */
    private final TableRow myRow;

    /** lists of epeople and groups in the group */
    private List<EPerson> epeople = new ArrayList<EPerson>();

    private List<Group> groups = new ArrayList<Group>();

    /** lists that need to be written out again */
    private boolean epeopleChanged = false;

    private boolean groupsChanged = false;

    /** is this just a stub, or is all data loaded? */
    private boolean isDataLoaded = false;


    /** Flag set when data is modified, for events */
    private boolean modified;

    
    /**
     * Construct a Group from a given context and tablerow
     * 
     * @param context
     * @param row
     */
    Group(Context context, TableRow row) throws SQLException
    {
        super(context);

        // Ensure that my TableRow is typed.
        if (null == row.getTable())
            row.setTable("epersongroup");

        myRow = row;

        // Cache ourselves
        context.cache(this, row.getIntColumn("eperson_group_id"));

        clearDetails();
    }

    /**
     * Populate Group with eperson and group objects
     * 
     * @throws SQLException
     */
    public void loadData()
    {
        // only populate if not already populated
        if (!isDataLoaded)
        {
            // naughty thing to do - swallowing SQL exception and throwing it as
            // a RuntimeException - a hack to avoid changing the API all over
            // the place
            try
            {
                // get epeople objects
                TableRowIterator tri = DatabaseManager.queryTable(ourContext,"eperson",
                                "SELECT eperson.* FROM eperson, epersongroup2eperson WHERE " +
                                "epersongroup2eperson.eperson_id=eperson.eperson_id AND " +
                                "epersongroup2eperson.eperson_group_id= ?",
                                myRow.getIntColumn("eperson_group_id"));

                try
                {
                    while (tri.hasNext())
                    {
                        TableRow r = (TableRow) tri.next();

                        // First check the cache
                        EPerson fromCache = (EPerson) ourContext.fromCache(
                                EPerson.class, r.getIntColumn("eperson_id"));

                        if (fromCache != null)
                        {
                            epeople.add(fromCache);
                        }
                        else
                        {
                            epeople.add(new EPerson(ourContext, r));
                        }
                    }
                }
                finally
                {
                    // close the TableRowIterator to free up resources
                    if (tri != null)
                    {
                        tri.close();
                    }
                }

                // now get Group objects
                tri = DatabaseManager.queryTable(ourContext,"epersongroup",
                                "SELECT epersongroup.* FROM epersongroup, group2group WHERE " +
                                "group2group.child_id=epersongroup.eperson_group_id AND "+
                                "group2group.parent_id= ? ",
                                myRow.getIntColumn("eperson_group_id"));

                try
                {
                    while (tri.hasNext())
                    {
                        TableRow r = (TableRow) tri.next();

                        // First check the cache
                        Group fromCache = (Group) ourContext.fromCache(Group.class,
                                r.getIntColumn("eperson_group_id"));

                        if (fromCache != null)
                        {
                            groups.add(fromCache);
                        }
                        else
                        {
                            groups.add(new Group(ourContext, r));
                        }
                    }
                }
                finally
                {
                    // close the TableRowIterator to free up resources
                    if (tri != null)
                    {
                        tri.close();
                    }
                }

            }
            catch (Exception e)
            {
                throw new IllegalStateException(e);
            }
            isDataLoaded = true;
        }
    }

    /**
     * Create a new group
     * 
     * @param context
     *            DSpace context object
     */
    public static Group create(Context context) throws SQLException,
            AuthorizeException
    {
        // FIXME - authorization?
        if (!AuthorizeManager.isAdmin(context))
        {
            throw new AuthorizeException(
                    "You must be an admin to create an EPerson Group");
        }

        // Create a table row
        TableRow row = DatabaseManager.create(context, "epersongroup");

        Group g = new Group(context, row);

        log.info(LogManager.getHeader(context, "create_group", "group_id="
                + g.getID()));

        context.addEvent(new Event(Event.CREATE, Constants.GROUP, g.getID(),
                null, g.getIdentifiers(context)));

        return g;
    }

    /**
     * get the ID of the group object
     * 
     * @return id
     */
    public int getID()
    {
        return myRow.getIntColumn("eperson_group_id");
    }

    /**
     * get name of group
     * 
     * @return name
     */
    public String getName()
    {
        return getMetadataFirstValue(MetadataSchema.DC_SCHEMA, "title", null, Item.ANY);
    }

    /**
     * set name of group
     * 
     * @param name
     *            new group name
     */
    public void setName(String name) {
        setMetadataSingleValue(MetadataSchema.DC_SCHEMA, "title", null, null, name);
    }

    /**
     * add an eperson member
     * 
     * @param e
     *            eperson
     */
    public void addMember(EPerson e)
    {
        loadData(); // make sure Group has data loaded

        if (isMember(e))
        {
            return;
        }

        epeople.add(e);
        epeopleChanged = true;

        ourContext.addEvent(new Event(Event.ADD, Constants.GROUP, getID(), Constants.EPERSON, e.getID(), e.getEmail(), getIdentifiers(ourContext)));
    }

    /**
     * add group to this group
     * 
     * @param g
     */
    public void addMember(Group g)
    {
        loadData(); // make sure Group has data loaded

        // don't add if it's already a member
        // and don't add itself
        if (isMember(g) || getID()==g.getID())
        {
            return;
        }

        groups.add(g);
        groupsChanged = true;

        ourContext.addEvent(new Event(Event.ADD, Constants.GROUP, getID(), Constants.GROUP, g.getID(), g.getName(), getIdentifiers(ourContext)));
    }

    /**
     * remove an eperson from a group
     * 
     * @param e
     *            eperson
     */
    public void removeMember(EPerson e)
    {
        loadData(); // make sure Group has data loaded

        if (epeople.remove(e))
        {
            epeopleChanged = true;
            ourContext.addEvent(new Event(Event.REMOVE, Constants.GROUP, getID(), Constants.EPERSON, e.getID(), e.getEmail(), getIdentifiers(ourContext)));
        }
    }

    /**
     * remove group from this group
     * 
     * @param g
     */
    public void removeMember(Group g)
    {
        loadData(); // make sure Group has data loaded

        if (groups.remove(g))
        {
            groupsChanged = true;
            ourContext.addEvent(new Event(Event.REMOVE, Constants.GROUP, getID(), Constants.GROUP, g.getID(), g.getName(), getIdentifiers(ourContext)));
        }
    }

    /**
     * check to see if an eperson is a direct member.
     * If the eperson is a member via a subgroup will be returned <code>false</code>
     * 
     * @param e
     *            eperson to check membership
     */
    public boolean isMember(EPerson e)
    {
        // special, group 0 is anonymous
        if (getID() == Group.ANONYMOUS_ID)
        {
            return true;
        }

        loadData(); // make sure Group has data loaded

        return epeople.contains(e);
    }

    /**
     * check to see if g is a direct group member.
     * If g is a subgroup via another group will be returned <code>false</code>
     * 
     * @param g
     *            group to check
     * @return
     */
    public boolean isMember(Group g)
    {
        loadData(); // make sure Group has data loaded

        return groups.contains(g);
    }

    /**
     * fast check to see if the current EPerson is a member of a Group.  Does
     * database lookup without instantiating all of the EPerson objects and is
     * thus a static method.
     * 
     * @param c
     *            context
     * @param groupid
     *            group ID to check
     */
    public static boolean isMember(Context c, int groupid) throws SQLException
    {
        // special, everyone is member of group 0 (anonymous)
        if (groupid == 0)
        {
            return true;
        }

        EPerson currentuser = c.getCurrentUser();

        return epersonInGroup(c, groupid, currentuser);
    }

    /**
<<<<<<< HEAD
     * Get all of the groups that an eperson is a member of
=======
     * Fast check to see if a given EPerson is a member of a Group.
     * Does database lookup without instantiating all of the EPerson objects and
     * is thus a static method.
     *
     * @param c current DSpace context.
     * @param eperson candidate to test for membership.
     * @param groupid group whose membership is to be tested.
     * @return true if {@link eperson} is a member of Group {@link groupid}.
     * @throws SQLException passed through
     */
    public static boolean isMember(Context c, EPerson eperson, int groupid)
            throws SQLException
    {
        // Every EPerson is a member of Anonymous
        if (groupid == 0)
        {
            return true;
        }

        return epersonInGroup(c, groupid, eperson);
    }

    /**
     * Get all of the groups that an eperson is a member of.
>>>>>>> 50ac3b68
     * 
     * @param c
     * @param e
     * @return
     * @throws SQLException
     */
    public static Group[] allMemberGroups(Context c, EPerson e)
            throws SQLException
    {
        List<Group> groupList = new ArrayList<Group>();

        Set<Integer> myGroups = allMemberGroupIDs(c, e);
        // now convert those Integers to Groups
        Iterator<Integer> i = myGroups.iterator();

        while (i.hasNext())
        {
            groupList.add(Group.find(c, (i.next()).intValue()));
        }

        return groupList.toArray(new Group[groupList.size()]);
    }

    /**
     * get Set of Integers all of the group memberships for an eperson
     * 
     * @param c
     * @param e
     * @return Set of Integer groupIDs
     * @throws SQLException
     */
    public static Set<Integer> allMemberGroupIDs(Context c, EPerson e)
            throws SQLException
    {
        Set<Integer> groupIDs = new HashSet<Integer>();
        
        if (e != null)
        {
            // two queries - first to get groups eperson is a member of
            // second query gets parent groups for groups eperson is a member of

            TableRowIterator tri = DatabaseManager.queryTable(c,
                    "epersongroup2eperson",
                    "SELECT * FROM epersongroup2eperson WHERE eperson_id= ?", e
                            .getID());

            try
            {
                while (tri.hasNext())
                {
                    TableRow row = tri.next();

                    int childID = row.getIntColumn("eperson_group_id");

                    groupIDs.add(Integer.valueOf(childID));
                }
            }
            finally
            {
                // close the TableRowIterator to free up resources
                if (tri != null)
                {
                    tri.close();
                }
            }
        }
        // Also need to get all "Special Groups" user is a member of!
        // Otherwise, you're ignoring the user's membership to these groups!
        // However, we only do this is we are looking up the special groups
        // of the current user, as we cannot look up the special groups
        // of a user who is not logged in.
        if ((c.getCurrentUser() == null) || (((c.getCurrentUser() != null) && (c.getCurrentUser().getID() == e.getID()))))
        {
            Group[] specialGroups = c.getSpecialGroups();
            for(Group special : specialGroups)
            {
                groupIDs.add(Integer.valueOf(special.getID()));
            }
        }

        // all the users are members of the anonymous group 
        groupIDs.add(Integer.valueOf(0));
        
        // now we have all owning groups, also grab all parents of owning groups
        // yes, I know this could have been done as one big query and a union,
        // but doing the Oracle port taught me to keep to simple SQL!

        StringBuilder groupQuery = new StringBuilder();
        groupQuery.append("SELECT * FROM group2groupcache WHERE ");

        Iterator<Integer> i = groupIDs.iterator();

        // Build a list of query parameters
        Object[] parameters = new Object[groupIDs.size()];
        int idx = 0;
        while (i.hasNext())
        {
            int groupID = (i.next()).intValue();

            parameters[idx++] = Integer.valueOf(groupID);
            
            groupQuery.append("child_id= ? ");
            if (i.hasNext())
            {
                groupQuery.append(" OR ");
            }
        }

        // was member of at least one group
        // NOTE: even through the query is built dynamically, all data is
        // separated into the parameters array.
        TableRowIterator tri = DatabaseManager.queryTable(c, "group2groupcache",
                groupQuery.toString(),
                parameters);

        try
        {
            while (tri.hasNext())
            {
                TableRow row = tri.next();

                int parentID = row.getIntColumn("parent_id");

                groupIDs.add(Integer.valueOf(parentID));
            }
        }
        finally
        {
            // close the TableRowIterator to free up resources
            if (tri != null)
            {
                tri.close();
            }
        }

        return groupIDs;
    }
    
    
    /**
     * Get all of the epeople who are a member of the
     * specified group, or a member of a sub-group of the
     * specified group, etc.
     * 
     * @param c   
     *          DSpace context
     * @param g   
     *          Group object
     * @return   Array of EPerson objects
     * @throws SQLException
     */
    public static EPerson[] allMembers(Context c, Group g)
            throws SQLException
    {
        List<EPerson> epersonList = new ArrayList<EPerson>();

        Set<Integer> myEpeople = allMemberIDs(c, g);
        // now convert those Integers to EPerson objects
        Iterator<Integer> i = myEpeople.iterator();

        while (i.hasNext())
        {
            epersonList.add(EPerson.find(c, (i.next()).intValue()));
        }

        return epersonList.toArray(new EPerson[epersonList.size()]);
    }

    /**
     * Get Set of all Integers all of the epeople
     * members for a group
     * 
     * @param c
     *          DSpace context
     * @param g
     *          Group object
     * @return Set of Integer epersonIDs
     * @throws SQLException
     */
    public static Set<Integer> allMemberIDs(Context c, Group g)
            throws SQLException
    {
        // two queries - first to get all groups which are a member of this group
        // second query gets all members of each group in the first query
        Set<Integer> epeopleIDs = new HashSet<Integer>();
        
        // Get all groups which are a member of this group
        TableRowIterator tri = DatabaseManager.queryTable(c, "group2groupcache",
                "SELECT * FROM group2groupcache WHERE parent_id= ? ",
                g.getID());
        
        Set<Integer> groupIDs = new HashSet<Integer>();

        try
        {
            while (tri.hasNext())
            {
                TableRow row = tri.next();

                int childID = row.getIntColumn("child_id");

                groupIDs.add(Integer.valueOf(childID));
            }
        }
        finally
        {
            // close the TableRowIterator to free up resources
            if (tri != null)
            {
                tri.close();
            }
        }

        // now we have all the groups (including this one)
        // it is time to find all the EPeople who belong to those groups
        // and filter out all duplicates

        Object[] parameters = new Object[groupIDs.size()+1];
        int idx = 0;
        Iterator<Integer> i = groupIDs.iterator();

        // don't forget to add the current group to this query!
        parameters[idx++] = Integer.valueOf(g.getID());

        StringBuilder epersonQuery = new StringBuilder();
        epersonQuery.append("SELECT * FROM epersongroup2eperson WHERE ");
        epersonQuery.append("eperson_group_id= ? ");

        if (i.hasNext())
        {
            epersonQuery.append(" OR ");
        }
        
        while (i.hasNext())
        {
            int groupID = (i.next()).intValue();
            parameters[idx++] = Integer.valueOf(groupID);
            
            epersonQuery.append("eperson_group_id= ? ");
            if (i.hasNext())
            {
                epersonQuery.append(" OR ");
            }
        }

        //get all the EPerson IDs
        // Note: even through the query is dynamically built all data is separated
        // into the parameters array.
        tri = DatabaseManager.queryTable(c, "epersongroup2eperson",
                epersonQuery.toString(),
                parameters);

        try
        {
            while (tri.hasNext())
            {
                TableRow row = tri.next();

                int epersonID = row.getIntColumn("eperson_id");

                epeopleIDs.add(Integer.valueOf(epersonID));
            }
        }
        finally
        {
            // close the TableRowIterator to free up resources
            if (tri != null)
            {
                tri.close();
            }
        }

        return epeopleIDs;
    }

    private static boolean epersonInGroup(Context c, int groupID, EPerson e)
            throws SQLException
    {
        Set<Integer> groupIDs = Group.allMemberGroupIDs(c, e);

        return groupIDs.contains(Integer.valueOf(groupID));
    }

    /**
     * find the group by its ID
     * 
     * @param context
     * @param id
     */
    public static Group find(Context context, int id) throws SQLException
    {
        // First check the cache
        Group fromCache = (Group) context.fromCache(Group.class, id);

        if (fromCache != null)
        {
            return fromCache;
        }

        TableRow row = DatabaseManager.find(context, "epersongroup", id);

        if (row == null)
        {
            return null;
        }
        else
        {
            return new Group(context, row);
        }
    }

    /**
     * Find the group by its name - assumes name is unique
     * 
     * @param context
     * @param name
     * 
     * @return the named Group, or null if not found
     */
    public static Group findByName(Context context, String name)
            throws SQLException
    {
        String query = "select * from epersongroup e " +
                "LEFT JOIN metadatavalue m on (m.resource_id = e.eperson_group_id and m.resource_type_id = ? and m.metadata_field_id = ?) " +
                "where ";
        if(DatabaseManager.isOracle()) {
            query += " dbms_lob.substr(m.text_value) = ?";
        }else{
            query += " m.text_value = ?";

        }
        TableRow row = DatabaseManager.querySingle(context, query,
                Constants.GROUP,
                MetadataField.findByElement(context, MetadataSchema.find(context, MetadataSchema.DC_SCHEMA).getSchemaID(), "title", null).getFieldID(),
                name
        );

        if (row == null)
        {
            return null;
        }
        else
        {
            // First check the cache
            Group fromCache = (Group) context.fromCache(Group.class, row
                    .getIntColumn("eperson_group_id"));

            if (fromCache != null)
            {
                return fromCache;
            }
            else
            {
                // Force the row to be a Group row, as it has all epersongroup
                // columns but also some others, so could not be typed using
                // querySingleTable.
                row.setTable("epersongroup");
                return new Group(context, row);
            }
        }
    }

    /**
     * Finds all groups in the site
     * 
     * @param context
     *            DSpace context
     * @param sortField
     *            field to sort by -- Group.ID or Group.NAME
     * 
     * @return array of all groups in the site
     */
    public static Group[] findAll(Context context, int sortField)
            throws SQLException
    {
        String s;

        switch (sortField)
        {
        case ID:
            s = "e.eperson_group_id";

            break;

        case NAME:
            s = "m_text_value";

            break;

        default:
            s = "m_text_value";
        }

        // NOTE: The use of 's' in the order by clause can not cause an SQL 
        // injection because the string is derived from constant values above.
        TableRowIterator rows = DatabaseManager.query(
                context,
                "select e.* from epersongroup e " +
                        "LEFT JOIN metadatavalue m on (m.resource_id = e.eperson_group_id and m.resource_type_id = ? and m.metadata_field_id = ?) " +
                        "order by ?",
                Constants.GROUP,
                MetadataField.findByElement(context, MetadataSchema.find(context, MetadataSchema.DC_SCHEMA).getSchemaID(), "title", null).getFieldID(),
                s
        );


        try
        {
            List<TableRow> gRows = rows.toList();

            Group[] groups = new Group[gRows.size()];

            for (int i = 0; i < gRows.size(); i++)
            {
                TableRow row = gRows.get(i);

                // First check the cache
                Group fromCache = (Group) context.fromCache(Group.class, row
                        .getIntColumn("eperson_group_id"));

                if (fromCache != null)
                {
                    groups[i] = fromCache;
                }
                else
                {
                    groups[i] = new Group(context, row);
                }
            }

            return groups;
        }
        finally
        {
            if (rows != null)
            {
                rows.close();
            }
        }
    }
    
    
    /**
     * Find the groups that match the search query across eperson_group_id or name
     * 
     * @param context
     *            DSpace context
     * @param query
     *            The search string
     * 
     * @return array of Group objects
     */
    public static Group[] search(Context context, String query)
    		throws SQLException
	{
	    return search(context, query, -1, -1);
	}
    
    /**
     * Find the groups that match the search query across eperson_group_id or name
     * 
     * @param context
     *            DSpace context
     * @param query
     *            The search string
     * @param offset
     *            Inclusive offset 
     * @param limit
     *            Maximum number of matches returned
     * 
     * @return array of Group objects
     */
    public static Group[] search(Context context, String query, int offset, int limit)
    		throws SQLException
	{
		String params = "%"+query.toLowerCase()+"%";
        StringBuffer queryBuf = new StringBuffer();
		queryBuf.append("SELECT * FROM epersongroup " +
                "LEFT JOIN metadatavalue m on (m.resource_id = epersongroup.eperson_group_id and m.resource_type_id = ? and m.metadata_field_id = ?) " +
                "WHERE LOWER(m.text_value) LIKE LOWER(?) OR eperson_group_id = ? ");

        if(DatabaseManager.isOracle()){
            queryBuf.append(" ORDER BY cast(m.text_value as varchar2(128))");
        }else{
            queryBuf.append(" ORDER BY m.text_value");
        }
        queryBuf.append(" ASC");

        // Add offset and limit restrictions - Oracle requires special code
        if (DatabaseManager.isOracle())
        {
            // First prepare the query to generate row numbers
            if (limit > 0 || offset > 0)
            {
                queryBuf.insert(0, "SELECT /*+ FIRST_ROWS(n) */ rec.*, ROWNUM rnum  FROM (");
                queryBuf.append(") ");
            }

            // Restrict the number of rows returned based on the limit
            if (limit > 0)
            {
                queryBuf.append("rec WHERE rownum<=? ");
                // If we also have an offset, then convert the limit into the maximum row number
                if (offset > 0)
                {
                    limit += offset;
                }
            }

            // Return only the records after the specified offset (row number)
            if (offset > 0)
            {
                queryBuf.insert(0, "SELECT * FROM (");
                queryBuf.append(") WHERE rnum>?");
            }
        }
        else
        {
            if (limit > 0)
            {
                queryBuf.append(" LIMIT ? ");
            }

            if (offset > 0)
            {
                queryBuf.append(" OFFSET ? ");
            }
        }

        String dbquery = queryBuf.toString();

        // When checking against the eperson-id, make sure the query can be made into a number
		Integer int_param;
		try {
			int_param = Integer.valueOf(query);
		}
		catch (NumberFormatException e) {
			int_param = Integer.valueOf(-1);
		}

        // Create the parameter array, including limit and offset if part of the query

        int metadataFieldId = MetadataField.findByElement(context, MetadataSchema.find(context, MetadataSchema.DC_SCHEMA).getSchemaID(), "title", null).getFieldID();

        Object[] paramArr = new Object[]{Constants.GROUP, metadataFieldId, params, int_param};
        if (limit > 0 && offset > 0)
        {
            paramArr = new Object[]{Constants.GROUP, metadataFieldId,params, int_param, limit, offset};
        }
        else if (limit > 0)
        {
            paramArr = new Object[]{Constants.GROUP, metadataFieldId,params, int_param, limit};
        }
        else if (offset > 0)
        {
            paramArr = new Object[]{Constants.GROUP, metadataFieldId,params, int_param, offset};
        }

        TableRowIterator rows =
			DatabaseManager.query(context, dbquery, paramArr);

        try
        {
            List<TableRow> groupRows = rows.toList();
            Group[] groups = new Group[groupRows.size()];

            for (int i = 0; i < groupRows.size(); i++)
            {
                TableRow row = groupRows.get(i);

                // First check the cache
                Group fromCache = (Group) context.fromCache(Group.class, row
                        .getIntColumn("eperson_group_id"));

                if (fromCache != null)
                {
                    groups[i] = fromCache;
                }
                else
                {
                    groups[i] = new Group(context, row);
                }
            }
            return groups;
        }
        finally
        {
            if (rows != null)
            {
                rows.close();
            }
        }
	}

    /**
     * Returns the total number of groups returned by a specific query, without the overhead 
     * of creating the Group objects to store the results.
     * 
     * @param context
     *            DSpace context
     * @param query
     *            The search string
     * 
     * @return the number of groups matching the query
     */
    public static int searchResultCount(Context context, String query)
    	throws SQLException
	{
		String params = "%"+query.toLowerCase()+"%";
		String dbquery = "SELECT count(*) as gcount FROM epersongroup " +
                "LEFT JOIN metadatavalue m on (m.resource_id = epersongroup.eperson_group_id and m.resource_type_id = ? and m.metadata_field_id = ?) " +
                "WHERE LOWER(m.text_value) LIKE LOWER(?) OR eperson_group_id = ? ";
		
		// When checking against the eperson-id, make sure the query can be made into a number
		Integer int_param;
		try {
			int_param = Integer.valueOf(query);
		}
		catch (NumberFormatException e) {
			int_param = Integer.valueOf(-1);
		}
		
		// Get all the epeople that match the query
		TableRow row = DatabaseManager.querySingle(
                context,
                dbquery,
                new Object[] {
                        Constants.GROUP,
                        MetadataField.findByElement(context, MetadataSchema.find(context, MetadataSchema.DC_SCHEMA).getSchemaID(), "title", null).getFieldID(),
                        params,
                        int_param
                }
        );
		
		// use getIntColumn for Oracle count data
		Long count;
        if (DatabaseManager.isOracle())
        {
            count = Long.valueOf(row.getIntColumn("gcount"));
        }
        else  //getLongColumn works for postgres
        {
            count = Long.valueOf(row.getLongColumn("gcount"));
        }

		return count.intValue();
	}
    
    
    /**
     * Delete a group
     * 
     */
    public void delete() throws SQLException
    {
        // FIXME: authorizations

        ourContext.addEvent(new Event(Event.DELETE, Constants.GROUP, getID(), getName(), getIdentifiers(ourContext)));

        // Remove from cache
        ourContext.removeCached(this, getID());

        // Remove any ResourcePolicies that reference this group
        AuthorizeManager.removeGroupPolicies(ourContext, getID());

        // Remove any group memberships first
        DatabaseManager.updateQuery(ourContext,
                "DELETE FROM EPersonGroup2EPerson WHERE eperson_group_id= ? ",
                getID());

        // remove any group2groupcache entries
        DatabaseManager.updateQuery(ourContext,
                "DELETE FROM group2groupcache WHERE parent_id= ? OR child_id= ? ",
                getID(),getID());

        // Now remove any group2group assignments
        DatabaseManager.updateQuery(ourContext,
                "DELETE FROM group2group WHERE parent_id= ? OR child_id= ? ",
                getID(),getID());

        // Delete the Dublin Core
        removeMetadataFromDatabase();

        // don't forget the new table
        deleteEpersonGroup2WorkspaceItem();

        // Remove ourself
        DatabaseManager.delete(ourContext, myRow);

        epeople.clear();

        log.info(LogManager.getHeader(ourContext, "delete_group", "group_id="
                + getID()));

    }

    /**
     * @throws SQLException
     */
    private void deleteEpersonGroup2WorkspaceItem() throws SQLException
    {
        DatabaseManager.updateQuery(ourContext,
                "DELETE FROM EPersonGroup2WorkspaceItem WHERE eperson_group_id= ? ",
                getID());
    }

    /**
     * Return EPerson members of a Group
     */
    public EPerson[] getMembers()
    {
        loadData(); // make sure all data is loaded

        EPerson[] myArray = new EPerson[epeople.size()];
        myArray = (EPerson[]) epeople.toArray(myArray);

        return myArray;
    }
   
    /**
     * Return Group members of a Group
     * 
     * @return
     */
    public Group[] getMemberGroups()
    {
        loadData(); // make sure all data is loaded

        Group[] myArray = new Group[groups.size()];
        myArray = (Group[]) groups.toArray(myArray);

        return myArray;
    }
    
    /**
     * Return true if group has no direct or indirect members
     */
    public boolean isEmpty()
    {
        loadData(); // make sure all data is loaded
        
        // the only fast check available is on epeople... 
        boolean hasMembers = (epeople.size() != 0);
        
        if (hasMembers)
        {
            return false;
        }
        else
        {
            // well, groups is never null...
            for (Group subGroup : groups){
                hasMembers = !subGroup.isEmpty();
                if (hasMembers){
                    return false;
                }
            }
            return !hasMembers;
        }
    }

    /**
     * Update the group - writing out group object and EPerson list if necessary
     */
    public void update() throws SQLException, AuthorizeException
    {
        // FIXME: Check authorisation
        DatabaseManager.update(ourContext, myRow);

        if (modifiedMetadata)
        {
            updateMetadata();
            clearDetails();
        }

        // Redo eperson mappings if they've changed
        if (epeopleChanged)
        {
            // Remove any existing mappings
            DatabaseManager.updateQuery(ourContext,
                    "delete from epersongroup2eperson where eperson_group_id= ? ",
                    getID());

            // Add new mappings
            Iterator<EPerson> i = epeople.iterator();

            while (i.hasNext())
            {
                EPerson e = i.next();

                TableRow mappingRow = DatabaseManager.row("epersongroup2eperson");
                mappingRow.setColumn("eperson_id", e.getID());
                mappingRow.setColumn("eperson_group_id", getID());
                DatabaseManager.insert(ourContext, mappingRow);
            }

            epeopleChanged = false;
        }

        // Redo Group mappings if they've changed
        if (groupsChanged)
        {
            // Remove any existing mappings
            DatabaseManager.updateQuery(ourContext,
                    "delete from group2group where parent_id= ? ",
                    getID());

            // Add new mappings
            Iterator<Group> i = groups.iterator();

            while (i.hasNext())
            {
                Group g = i.next();

                TableRow mappingRow = DatabaseManager.row("group2group");
                mappingRow.setColumn("parent_id", getID());
                mappingRow.setColumn("child_id", g.getID());
                DatabaseManager.insert(ourContext, mappingRow);
            }

            // groups changed, now change group cache
            rethinkGroupCache();

            groupsChanged = false;
        }

        log.info(LogManager.getHeader(ourContext, "update_group", "group_id="
                + getID()));
    }

    /**
     * Return <code>true</code> if <code>other</code> is the same Group as
     * this object, <code>false</code> otherwise
     * 
     * @param obj
     *            object to compare to
     * 
     * @return <code>true</code> if object passed in represents the same group
     *         as this object
     */
     @Override
     public boolean equals(Object obj)
     {
         if (obj == null)
         {
             return false;
         }
         if (getClass() != obj.getClass())
         {
             return false;
         }
         final Group other = (Group) obj;
         if(this.getID() != other.getID())
         {
             return false;
         }
         return true;
     }

     @Override
     public int hashCode()
     {
         int hash = 7;
         hash = 59 * hash + (this.myRow != null ? this.myRow.hashCode() : 0);
         return hash;
     }



    public int getType()
    {
        return Constants.GROUP;
    }

    public String getHandle()
    {
        return null;
    }

    /**
     * Regenerate the group cache AKA the group2groupcache table in the database -
     * meant to be called when a group is added or removed from another group
     * 
     */
    private void rethinkGroupCache() throws SQLException
    {
        // read in the group2group table
        TableRowIterator tri = DatabaseManager.queryTable(ourContext, "group2group",
                "SELECT * FROM group2group");

        Map<Integer,Set<Integer>> parents = new HashMap<Integer,Set<Integer>>();

        try
        {
            while (tri.hasNext())
            {
                TableRow row = (TableRow) tri.next();

                Integer parentID = Integer.valueOf(row.getIntColumn("parent_id"));
                Integer childID = Integer.valueOf(row.getIntColumn("child_id"));

                // if parent doesn't have an entry, create one
                if (!parents.containsKey(parentID))
                {
                    Set<Integer> children = new HashSet<Integer>();

                    // add child id to the list
                    children.add(childID);
                    parents.put(parentID, children);
                }
                else
                {
                    // parent has an entry, now add the child to the parent's record
                    // of children
                    Set<Integer> children =  parents.get(parentID);
                    children.add(childID);
                }
            }
        }
        finally
        {
            // close the TableRowIterator to free up resources
            if (tri != null)
            {
                tri.close();
            }
        }

        // now parents is a hash of all of the IDs of groups that are parents
        // and each hash entry is a hash of all of the IDs of children of those
        // parent groups
        // so now to establish all parent,child relationships we can iterate
        // through the parents hash
        for (Map.Entry<Integer, Set<Integer>> parent : parents.entrySet())
        {
            Set<Integer> myChildren = getChildren(parents, parent.getKey());
            parent.getValue().addAll(myChildren);
        }

        // empty out group2groupcache table
        DatabaseManager.updateQuery(ourContext,
                "DELETE FROM group2groupcache WHERE id >= 0");

        // write out new one
        for (Map.Entry<Integer, Set<Integer>> parent : parents.entrySet())
        {
            int parentID = parent.getKey().intValue();

            for (Integer child : parent.getValue())
            {
                TableRow row = DatabaseManager.row("group2groupcache");

                row.setColumn("parent_id", parentID);
                row.setColumn("child_id", child);

                DatabaseManager.insert(ourContext, row);
            }
        }
    }

    /**
     * Used recursively to generate a map of ALL of the children of the given
     * parent
     * 
     * @param parents
     *            Map of parent,child relationships
     * @param parent
     *            the parent you're interested in
     * @return Map whose keys are all of the children of a parent
     */
    private Set<Integer> getChildren(Map<Integer,Set<Integer>> parents, Integer parent)
    {
        Set<Integer> myChildren = new HashSet<Integer>();

        // degenerate case, this parent has no children
        if (!parents.containsKey(parent))
        {
            return myChildren;
        }

        // got this far, so we must have children
        Set<Integer> children =  parents.get(parent);

        // now iterate over all of the children
        Iterator<Integer> i = children.iterator();

        while (i.hasNext())
        {
            Integer childID = i.next();

            // add this child's ID to our return set
            myChildren.add(childID);

            // and now its children
            myChildren.addAll(getChildren(parents, childID));
        }

        return myChildren;
    }
    
    public DSpaceObject getParentObject() throws SQLException
    {
        // could a collection/community administrator manage related groups?
        // check before the configuration options could give a performance gain
        // if all group management are disallowed
        if (AuthorizeConfiguration.canCollectionAdminManageAdminGroup()
                || AuthorizeConfiguration.canCollectionAdminManageSubmitters()
                || AuthorizeConfiguration.canCollectionAdminManageWorkflows()
                || AuthorizeConfiguration.canCommunityAdminManageAdminGroup()
                || AuthorizeConfiguration
                        .canCommunityAdminManageCollectionAdminGroup()
                || AuthorizeConfiguration
                        .canCommunityAdminManageCollectionSubmitters()
                || AuthorizeConfiguration
                        .canCommunityAdminManageCollectionWorkflows())
        {
            // is this a collection related group?
            TableRow qResult = DatabaseManager
                    .querySingle(
                            ourContext,
                            "SELECT collection_id, workflow_step_1, workflow_step_2, " +
                            " workflow_step_3, submitter, admin FROM collection "
                                    + " WHERE workflow_step_1 = ? OR "
                                    + " workflow_step_2 = ? OR "
                                    + " workflow_step_3 = ? OR "
                                    + " submitter =  ? OR " + " admin = ?",
                            getID(), getID(), getID(), getID(), getID());
            if (qResult != null)
            {
                Collection collection = Collection.find(ourContext, qResult
                        .getIntColumn("collection_id"));
                
                if ((qResult.getIntColumn("workflow_step_1") == getID() ||
                        qResult.getIntColumn("workflow_step_2") == getID() ||
                        qResult.getIntColumn("workflow_step_3") == getID()))
                {
                    if (AuthorizeConfiguration.canCollectionAdminManageWorkflows())
                    {
                        return collection;
                    }
                    else if (AuthorizeConfiguration.canCommunityAdminManageCollectionWorkflows())
                    {
                        return collection.getParentObject();
                    }
                }
                if (qResult.getIntColumn("submitter") == getID())
                {
                    if (AuthorizeConfiguration.canCollectionAdminManageSubmitters())
                    {
                        return collection;
                    }
                    else if (AuthorizeConfiguration.canCommunityAdminManageCollectionSubmitters())
                    {
                        return collection.getParentObject();
                    }
                }
                if (qResult.getIntColumn("admin") == getID())
                {
                    if (AuthorizeConfiguration.canCollectionAdminManageAdminGroup())
                    {
                        return collection;
                    }
                    else if (AuthorizeConfiguration.canCommunityAdminManageCollectionAdminGroup())
                    {
                        return collection.getParentObject();
                    }
                }
            }
            // is the group related to a community and community administrator allowed
            // to manage it?
            else if (AuthorizeConfiguration.canCommunityAdminManageAdminGroup())
            {
                qResult = DatabaseManager.querySingle(ourContext,
                        "SELECT community_id FROM community "
                                + "WHERE admin = ?", getID());

                if (qResult != null)
                {
                    Community community = Community.find(ourContext, qResult
                            .getIntColumn("community_id"));
                    return community;
                }
            }
        }
        return null;
    }
    
    public String getTypeText() {
        return Constants.typeText[Constants.GROUP];
    }
    
    /**
     * Method that updates the last modified date of the item
     * The modified boolean will be set to true and the actual date update will occur on item.update().
     */
    public void updateLastModified()
    {
        modified = true;
    }

    /**
     * Main script used to set the group names for anonymous group & admin group, only to be called once on DSpace fresh_install
     * @param args not used
     * @throws SQLException database exception
     * @throws AuthorizeException should not occur since we disable authentication for this method.
     */
    public static void main(String[] args) throws SQLException, AuthorizeException {
        Context context = new Context();
        context.turnOffAuthorisationSystem();

        initDefaultGroupNames(context);

        //Clear the events to avoid the consumers which aren't needed at this time
        context.getEvents().clear();
        context.complete();
    }

    /**
     * Initializes the group names for anymous & administrator
     * @param context the dspace context
     * @throws SQLException database exception
     * @throws AuthorizeException
     */
    public static void initDefaultGroupNames(Context context) throws SQLException, AuthorizeException {
        // Check for Anonymous group. If not found, create it
        Group anonymousGroup = Group.find(context, ANONYMOUS_ID);
        if(anonymousGroup==null)
        {
            anonymousGroup = Group.create(context);
        }
        anonymousGroup.setName("Anonymous");
        anonymousGroup.update();

        // Check for Administrator group. If not found, create it
        Group adminGroup = Group.find(context, ADMIN_ID);
        if(adminGroup==null)
        {
            adminGroup = Group.create(context);
        }
        adminGroup.setName("Administrator");
        adminGroup.update();
    }
    
    public boolean isNotRelevant() {
        return getMetadataFirstValue(MetadataSchema.GROUP_SCHEMA, "notrelevant", null, Item.ANY)!=null;
    }
}<|MERGE_RESOLUTION|>--- conflicted
+++ resolved
@@ -386,9 +386,6 @@
     }
 
     /**
-<<<<<<< HEAD
-     * Get all of the groups that an eperson is a member of
-=======
      * Fast check to see if a given EPerson is a member of a Group.
      * Does database lookup without instantiating all of the EPerson objects and
      * is thus a static method.
@@ -413,7 +410,6 @@
 
     /**
      * Get all of the groups that an eperson is a member of.
->>>>>>> 50ac3b68
      * 
      * @param c
      * @param e
