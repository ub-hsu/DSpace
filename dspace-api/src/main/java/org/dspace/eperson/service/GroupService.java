/**
 * The contents of this file are subject to the license and copyright
 * detailed in the LICENSE and NOTICE files at the root of the source
 * tree and available online at
 *
 * http://www.dspace.org/license/
 */
package org.dspace.eperson.service;

import org.dspace.authorize.AuthorizeException;
import org.dspace.content.MetadataField;
import org.dspace.content.service.DSpaceObjectLegacySupportService;
import org.dspace.content.service.DSpaceObjectService;
import org.dspace.core.Context;
import org.dspace.eperson.EPerson;
import org.dspace.eperson.Group;

import java.sql.SQLException;
import java.util.List;
import java.util.Set;
<<<<<<< HEAD
import java.util.UUID;
=======
>>>>>>> 1b5ada2d

/**
 * Service interface class for the Group object.
 * The implementation of this class is responsible for all business logic calls for the Group object and is autowired by spring
 *
 * @author kevinvandevelde at atmire.com
 */
public interface GroupService extends DSpaceObjectService<Group>, DSpaceObjectLegacySupportService<Group> {

    public static final int NAME = 1; // sort by NAME (default)

    public Group find(Context context, UUID id) throws SQLException;
    
    /**
     * Create a new group
     *
     * @param context
     *            DSpace context object
     * @return group
     * @throws SQLException if database error
     * @throws AuthorizeException if authorization error
     */
    public Group create(Context context) throws SQLException, AuthorizeException;

    /**
     * set name of group
     *
     * @param group DSpace group
     * @param name
     *            new group name
     * @throws SQLException if database error
     */
    public void setName(Group group, String name) throws SQLException;

    /**
     * add an eperson member
     *
     * @param context
     *            DSpace context object
     * @param group DSpace group
     * @param e
     *            eperson
     */
    public void addMember(Context context, Group group, EPerson e);

    /**
     * add group to this group
     *
     * @param context
     *            DSpace context object
     * @param groupParent parent group
     * @param groupChild child group
     * @throws SQLException if database error
     */
    public void addMember(Context context, Group groupParent, Group groupChild) throws SQLException;

    /**
     * remove an eperson from a group
     *
     * @param context
     *            DSpace context object
     * @param group DSpace group
     * @param ePerson
     *            eperson
     */
    public void removeMember(Context context, Group group, EPerson ePerson);


    /**
     * remove group from this group
     *
     * @param context
     *            DSpace context object
     * @param groupParent parent group
     * @param childGroup child group
     * @throws SQLException if database error
     */
    public void removeMember(Context context, Group groupParent, Group childGroup) throws SQLException;

    /**
     * check to see if an eperson is a direct member.
     * If the eperson is a member via a subgroup will be returned <code>false</code>
     *
     * @param group DSpace group
     * @param ePerson
     *            eperson to check membership
     * @return true or false
     */
    public boolean isDirectMember(Group group, EPerson ePerson);

    /**
     * Check to see if childGroup is a direct group member of owningGroup.
     * If childGroup is a subgroup via another group will be returned <code>false</code>
     *
     * @param owningGroup parent group
     * @param childGroup child group
     * @return true or false
     */
    public boolean isMember(Group owningGroup, Group childGroup);

    /**
     * Check to see if parentGroup is a direct or in-direct parent of a childGroup.
     *
     * @param parentGroup parent group
     * @param childGroup child group
     * @return true or false
     */
    public boolean isParentOf(Context context, Group parentGroup, Group childGroup) throws SQLException;

    /**
     * fast check to see if an eperson is a member called with eperson id, does
     * database lookup without instantiating all of the epeople objects and is
     * thus a static method
     *
     * @param context
     *            context
     * @param group
     *            group to check
     * @return true or false
     * @throws SQLException if database error
     */
    public boolean isMember(Context context, Group group) throws SQLException;

    /**
     * fast check to see if an eperson is a member called with eperson id, does
     * database lookup without instantiating all of the epeople objects and is
     * thus a static method. This method uses context.getCurrentUser() as
     * eperson whos membership should be checked.
     *
     * @param context
     *            context
     * @param groupName
     *            the name of the group to check
     * @return true or false
     * @throws SQLException if database error
     */
    public boolean isMember(Context context, String groupName) throws SQLException;

    /**
     * fast check to see if an eperson is a member called with eperson id, does
     * database lookup without instantiating all of the epeople objects and is
     * thus a static method. The eperson whos membership should be checked must
     * be defined as method attribute.
     *
     * @param context
     *            context
     * @param groupName
     *            the name of the group to check
     * @return true or false
     * @throws SQLException if database error
     */
    public boolean isMember(Context context, EPerson epersonToCheck, String groupName) throws SQLException;

    /**
     * fast check to see if an eperson is a member called with eperson id, does
     * database lookup without instantiating all of the epeople objects and is
     * thus a static method
     *
     * @param context DSpace context object.
     * @param eperson EPerson whos membership should be checked.
     * @param group The group to check against.
     * @return true or false
     * @throws SQLException if database error
     */
    public boolean isMember(Context context, EPerson eperson, Group group) throws SQLException;

    /**
     * Get all of the groups that an eperson is a member of.
     *
     * @param context DSpace contenxt
     * @param ePerson ePerson object
     * @return list of Group objects
     * @throws SQLException if database error
     */
    public List<Group> allMemberGroups(Context context, EPerson ePerson) throws SQLException;

    Set<Group> allMemberGroupsSet(Context context, EPerson ePerson) throws SQLException;

    /**
     * Get all of the epeople who are a member of the
     * specified group, or a member of a sub-group of the
     * specified group, etc.
     *
     * @param context
     *     The relevant DSpace Context.
     * @param group
     *     Group object
     * @return List of EPerson objects
     * @throws SQLException if error
     */
    public List<EPerson> allMembers(Context context, Group group) throws SQLException;

    /**
     * Find the group by its name - assumes name is unique
     *
     * @param context
     *     The relevant DSpace Context.
     * @param name
     *     Group name to search for
     *
     * @return the named Group, or null if not found
     * @throws SQLException if error
     */
    public Group findByName(Context context, String name) throws SQLException;

    /**
     * Finds all groups in the site
     *
     * @param context
     *     The relevant DSpace Context.
     * @param metadataSortFields
     *     metadata fields to sort by, leave empty to sort by Name
     * @param pageSize
     *     how many results return
     * @param offset
     * 	   the position of the first result to return   
     * @return List of all groups in the site
     * @throws SQLException if error
     */
    public List<Group> findAll(Context context, List<MetadataField> metadataSortFields, int pageSize, int offset) throws SQLException;

    /**
     * @deprecated Please use {@code findAll(Context context, List<MetadataField> metadataFieldsSort, int pageSize, int offset)} instead
     *
     * @param context
     *     The relevant DSpace Context.
     * @param metadataSortFields
     *     metadata fields to sort by, leave empty to sort by Name
     *
     * @return List of all groups in the site
     * @throws SQLException if error
     */
    public List<Group> findAll(Context context, List<MetadataField> metadataSortFields) throws SQLException;

    /**
     * DEPRECATED: Please use {@code findAll(Context context, List<MetadataField> metadataFieldsSort)} instead
     * @param context DSpace context
     * @param sortField sort field index
     * @return List of all groups in the site
     * @throws SQLException if error
     * @deprecated
     */
    @Deprecated
    public List<Group> findAll(Context context, int sortField) throws SQLException;

    /**
     * Find the groups that match the search query across eperson_group_id or name
     *
     * @param context
     *            DSpace context
     * @param groupIdentifier
     *            The group name or group ID
     *
     * @return array of Group objects
     * @throws SQLException if error
     */
    public List<Group> search(Context context, String groupIdentifier) throws SQLException;

    /**
     * Find the groups that match the search query across eperson_group_id or name
     *
     * @param context
     *            DSpace context
     * @param groupIdentifier
     *            The group name or group ID
     * @param offset
     *            Inclusive offset
     * @param limit
     *            Maximum number of matches returned
     *
     * @return array of Group objects
     * @throws SQLException if error
     */
    public List<Group> search(Context context, String groupIdentifier, int offset, int limit) throws SQLException;

    /**
     * Returns the total number of groups returned by a specific query, without the overhead
     * of creating the Group objects to store the results.
     *
     * @param context
     *            DSpace context
     * @param query
     *            The search string
     *
     * @return the number of groups matching the query
     * @throws SQLException if error
     */
    public int searchResultCount(Context context, String query)	throws SQLException;

    /**
     * Return true if group has no direct or indirect members
     * @param group DSpace group
     * @return true or false
     */
    public boolean isEmpty(Group group);

    /**
     * Initializes the group names for anonymous and administrator, and marks them
     * "permanent".
     *
     * @param context the DSpace context
     * @throws SQLException database exception
     * @throws AuthorizeException authorization error
     */
    public void initDefaultGroupNames(Context context) throws SQLException, AuthorizeException;

    /**
     * Find all empty groups in DSpace
     * @param context The DSpace context
     * @return All empty groups
     * @throws SQLException database exception
     */
    List<Group> getEmptyGroups(Context context) throws SQLException;

    /**
     * Count the total number of groups in DSpace
     * @param context The DSpace context
     * @return The total number of groups
     * @throws SQLException database exception
     */
    int countTotal(Context context) throws SQLException;

    /**
     * Look up groups based on their value for a certain metadata field
     * (NOTE: name is not stored as metadata)
     *
     * @param context The DSpace context
     * @param searchValue The value to match
     * @param metadataField The metadata field to search in
     * @return The groups that have a matching value for specified metadata field
     * @throws SQLException database exception
     */
    List<Group> findByMetadataField(Context context, String searchValue, MetadataField metadataField) throws SQLException;
}<|MERGE_RESOLUTION|>--- conflicted
+++ resolved
@@ -18,10 +18,7 @@
 import java.sql.SQLException;
 import java.util.List;
 import java.util.Set;
-<<<<<<< HEAD
 import java.util.UUID;
-=======
->>>>>>> 1b5ada2d
 
 /**
  * Service interface class for the Group object.
