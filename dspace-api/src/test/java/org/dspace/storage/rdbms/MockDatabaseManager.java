/**
 * The contents of this file are subject to the license and copyright
 * detailed in the LICENSE and NOTICE files at the root of the source
 * tree and available online at
 *
 * http://www.dspace.org/license/
 */
package org.dspace.storage.rdbms;

<<<<<<< HEAD
import java.io.BufferedReader;
import java.io.File;
import java.io.FileReader;
import java.io.IOException;
import java.io.Reader;
import java.io.StringReader;
import java.sql.Connection;
import java.sql.DatabaseMetaData;
import java.sql.Date;
import java.sql.DriverManager;
import java.sql.PreparedStatement;
import java.sql.ResultSet;
import java.sql.ResultSetMetaData;
import java.sql.SQLException;
import java.sql.SQLWarning;
import java.sql.Statement;
import java.sql.Time;
import java.sql.Timestamp;
import java.sql.Types;
import java.util.ArrayList;
import java.util.Collection;
import java.util.HashMap;
import java.util.HashSet;
import java.util.List;
import java.util.Map;
import java.util.Set;
import java.util.regex.Pattern;

import mockit.Mock;
import mockit.MockUp;

import org.apache.commons.dbcp.ConnectionFactory;
import org.apache.commons.dbcp.DriverManagerConnectionFactory;
import org.apache.commons.dbcp.PoolableConnectionFactory;
import org.apache.commons.dbcp.PoolingDriver;
import org.apache.commons.pool.ObjectPool;
import org.apache.commons.pool.impl.GenericKeyedObjectPool;
import org.apache.commons.pool.impl.GenericKeyedObjectPoolFactory;
import org.apache.commons.pool.impl.GenericObjectPool;
import org.apache.log4j.Logger;
import org.apache.log4j.Level;
import org.dspace.core.ConfigurationManager;
import org.dspace.core.Context;

/**
 * Mocks a DatabaseManager so unit tests can be run without a real DB connection
 * The code is basically the same as the original DatabaseManager but it
 * establishes a connection to an in-memory database.
 *
 * @author pvillega
 */
public class MockDatabaseManager
        extends MockUp<DatabaseManager>
{
    /** log4j category */
    private static final Logger log = Logger.getLogger(DatabaseManager.class);

    /** True if initialization has been done */
    private static boolean initialized = false;

    private static final Map<String, String> insertSQL = new HashMap<String, String>();
    
    private static boolean isOracle = false;
    private static boolean isPostgres = false;

    static
    {
        if ("oracle".equals(ConfigurationManager.getProperty("db.name")))
        {
            isOracle = true;
            isPostgres = false;
        }
        else
        {
            isOracle = false;
            isPostgres = true;
        }
    }
    
    /** Name to use for the pool */
    private static String poolName = "dspacepool";

    /**
     * This regular expression is used to perform sanity checks
     * on database names (i.e. tables and columns).
     *
     * Regular expressions can be slow to solve this in the future we should
     * probably create a system where we don't pass in column and table names to these low
     * level database methods. This approach is highly exploitable for injection
     * type attacks because we are unable to determine where the input came from. Instead
     * we could pass in static integer constants which are then mapped to their sql name.
     */
    private static final Pattern DB_SAFE_NAME = Pattern.compile("^[a-zA-Z_1-9.]+$");

    /**
     * A map of database column information. The key is the table name, a
     * String; the value is an array of ColumnInfo objects.
     */
    private static final Map<String, Map<String, ColumnInfo>> info = new HashMap<String, Map<String, ColumnInfo>>();

    /**
     * It allows us to print information on the pool, for debugging purposes
     */
    private static ObjectPool connectionPool;

    /**
     * Constructor
     */
    @Mock
    public void $init()
    {
    }

    /**
     * Static initializer
     */
    @Mock
    public void $clinit()
    {
    }

    /**
     * Set the constraint check to deferred (commit time)
     *
     * @param context
     *            The context object
     * @param constraintName
     *            the constraint name to deferred
     * @throws SQLException
     */
    @Mock
    public static void setConstraintDeferred(Context context,
            String constraintName) throws SQLException
    {
        Statement statement = null;
        try
        {
            statement = context.getDBConnection().createStatement();
            statement
                    .execute("SET REFERENTIAL_INTEGRITY FALSE");
            statement.close();

        }
        finally
        {
            if (statement != null)
            {
                try
                {
                    statement.close();
                }
                catch (SQLException sqle)
                {
                }
            }
        }
    }

    /**
     * Set the constraint check to immediate (every query)
     *
     * @param context
     *            The context object
     * @param constraintName
     *            the constraint name to check immediately after every query
     * @throws SQLException
     */
    @Mock
    public static void setConstraintImmediate(Context context,
            String constraintName) throws SQLException
    {
        Statement statement = null;
        try
        {
            statement = context.getDBConnection().createStatement();
            statement.execute("SET REFERENTIAL_INTEGRITY TRUE");
            statement.close();
        }
        finally
        {
            if (statement != null)
            {
                try
                {
                    statement.close();
                }
                catch (SQLException sqle)
                {
                }
            }
        }
    }

    /**
     * Return an iterator with the results of the query. The table parameter
     * indicates the type of result. If table is null, the column names are read
     * from the ResultSetMetaData.
     *
     * @param context
     *            The context object
     * @param table
     *            The name of the table which results
     * @param query
     *            The SQL query
     * @param parameters
     * 			  A set of SQL parameters to be included in query. The order of
     * 			  the parameters must correspond to the order of their reference
     * 			  within the query.
     * @return A TableRowIterator with the results of the query
     * @exception SQLException
     *                If a database error occurs
     */
    @Mock
    public static TableRowIterator queryTable(Context context, String table, String query, Object... parameters ) throws SQLException
    {
        if (log.isDebugEnabled())
        {
            StringBuilder sb = new StringBuilder("Running query \"").append(query).append("\"  with parameters: ");
            for (int i = 0; i < parameters.length; i++)
            {
                if (i > 0)
               {
                       sb.append(",");
               }
                sb.append(parameters[i].toString());
            }
            log.debug(sb.toString());
        }

        PreparedStatement statement = context.getDBConnection().prepareStatement(query);
        try
        {
            loadParameters(statement, parameters);

            TableRowIterator retTRI = new TableRowIterator(statement.executeQuery(), canonicalize(table));

            retTRI.setStatement(statement);
            return retTRI;
        }
        catch (SQLException sqle)
        {
            if (statement != null)
            {
                try
                {
                    statement.close();
                }
                catch (SQLException s)
                {
                }
            }

            throw sqle;
        }
    }

    /**
     * Return an iterator with the results of the query.
     *
     * @param context
     *            The context object
     * @param query
     *            The SQL query
     * @param parameters
     * 			  A set of SQL parameters to be included in query. The order of
     * 			  the parameters must correspond to the order of their reference
     * 			  within the query.
     * @return A TableRowIterator with the results of the query
     * @exception SQLException
     *                If a database error occurs
     */
    @Mock
    public static TableRowIterator query(Context context, String query,
            Object... parameters) throws SQLException
    {
        if (log.isDebugEnabled())
        {
            StringBuilder sb = new StringBuilder();
            for (int i = 0; i < parameters.length; i++)
            {
                if (i > 0)
               {
                       sb.append(",");
               }
                sb.append(parameters[i].toString());
            }
            log.debug("Running query \"" + query + "\"  with parameters: " + sb.toString());
        }

        PreparedStatement statement = context.getDBConnection().prepareStatement(query);
        try
        {
            loadParameters(statement,parameters);

            TableRowIterator retTRI = new TableRowIterator(statement.executeQuery());

            retTRI.setStatement(statement);
            return retTRI;
        }
        catch (SQLException sqle)
        {
            if (statement != null)
                try { statement.close(); } catch (SQLException s) { }

            throw sqle;
        }
    }

    /**
     * Return the single row result to this query, or null if no result. If more
     * than one row results, only the first is returned.
     *
     * @param context
     *            Current DSpace context
     * @param query
     *            The SQL query
     * @param parameters
     * 			  A set of SQL parameters to be included in query. The order of
     * 			  the parameters must correspond to the order of their reference
     * 			  within the query.

     * @return A TableRow object, or null if no result
     * @exception SQLException
     *                If a database error occurs
     */
    @Mock
    public static TableRow querySingle(Context context, String query,
            Object... parameters) throws SQLException
    {
        TableRow retRow = null;
        TableRowIterator iterator = null;
        try
        {
            iterator = query(context, query, parameters);
            retRow = (!iterator.hasNext()) ? null : iterator.next();
        }
        finally
        {
            if (iterator != null)
                iterator.close();
        }

        return (retRow);
    }

    /**
     * Return the single row result to this query, or null if no result. If more
     * than one row results, only the first is returned.
     *
     * @param context
     *            Current DSpace context
     * @param table
     *            The name of the table which results
     * @param query
     *            The SQL query
     * @param parameters
     * 			  A set of SQL parameters to be included in query. The order of
     * 			  the parameters must correspond to the order of their reference
     * 			  within the query.
     * @return A TableRow object, or null if no result
     * @exception SQLException
     *                If a database error occurs
     */
    @Mock
    public static TableRow querySingleTable(Context context, String table,
            String query, Object... parameters) throws SQLException
    {
        TableRow retRow = null;
        TableRowIterator iterator = queryTable(context, canonicalize(table), query, parameters);

        try
        {
            retRow = (!iterator.hasNext()) ? null : iterator.next();
        }
        finally
        {
            if (iterator != null)
                iterator.close();
        }
        return (retRow);
    }

    /**
     * Execute an update, insert or delete query. Returns the number of rows
     * affected by the query.
     *
     * @param context
     *            Current DSpace context
     * @param query
     *            The SQL query to execute
     * @param parameters
     * 			  A set of SQL parameters to be included in query. The order of
     * 			  the parameters must correspond to the order of their reference
     * 			  within the query.
     * @return The number of rows affected by the query.
     * @exception SQLException
     *                If a database error occurs
     */
    @Mock
    public static int updateQuery(Context context, String query, Object... parameters) throws SQLException
    {
        PreparedStatement statement = null;

        if (log.isDebugEnabled())
        {
            StringBuilder sb = new StringBuilder("Running query \"").append(query).append("\"  with parameters: ");
            for (int i = 0; i < parameters.length; i++)
            {
                if (i > 0)
               {
                       sb.append(",");
               }
                sb.append(parameters[i].toString());
            }
            log.debug(sb.toString());
        }

        try
        {
        	statement = context.getDBConnection().prepareStatement(query);
        	loadParameters(statement,parameters);

        	return statement.executeUpdate();
        }
        finally
        {
            if (statement != null)
            {
                try
                {
                    statement.close();
                }
                catch (SQLException sqle)
                {
                }
            }
        }
    }

    /**
     * Create a new row in the given table, and assigns a unique id.
     *
     * @param context
     *            Current DSpace context
     * @param table
     *            The RDBMS table in which to create the new row
     * @return The newly created row
     */
    @Mock
    public static TableRow create(Context context, String table)
            throws SQLException
    {
        TableRow row = new TableRow(canonicalize(table), getColumnNames(table));
        insert(context, row);

        return row;
    }

    /**
     * Find a table row by its primary key. Returns the row, or null if no row
     * with that primary key value exists.
     *
     * @param context
     *            Current DSpace context
     * @param table
     *            The table in which to find the row
     * @param id
     *            The primary key value
     * @return The row resulting from the query, or null if no row with that
     *         primary key value exists.
     * @exception SQLException
     *                If a database error occurs
     */
    @Mock
    public static TableRow find(Context context, String table, int id)
            throws SQLException
    {
        String ctable = canonicalize(table);

        return findByUnique(context, ctable, getPrimaryKeyColumn(ctable),
                new Integer(id));
    }

    /**
     * Find a table row by a unique value. Returns the row, or null if no row
     * with that primary key value exists. If multiple rows with the value
     * exist, one is returned.
     *
     * @param context
     *            Current DSpace context
     * @param table
     *            The table to use to find the object
     * @param column
     *            The name of the unique column
     * @param value
     *            The value of the unique column
     * @return The row resulting from the query, or null if no row with that
     *         value exists.
     * @exception SQLException
     *                If a database error occurs
     */
    @Mock
    public static TableRow findByUnique(Context context, String table,
            String column, Object value) throws SQLException
    {
        String ctable = canonicalize(table);

        if ( ! DB_SAFE_NAME.matcher(ctable).matches())
        	throw new SQLException("Unable to execute select query because table name ("+ctable+") contains non alphanumeric characters.");

        if ( ! DB_SAFE_NAME.matcher(column).matches())
        	throw new SQLException("Unable to execute select query because column name ("+column+") contains non alphanumeric characters.");

        StringBuilder sql = new StringBuilder("select * from ").append(ctable).append(" where ").append(column).append(" = ? ");
        return querySingleTable(context, ctable, sql.toString(), value);
    }

    /**
     * Delete a table row via its primary key. Returns the number of rows
     * deleted.
     *
     * @param context
     *            Current DSpace context
     * @param table
     *            The table to delete from
     * @param id
     *            The primary key value
     * @return The number of rows deleted
     * @exception SQLException
     *                If a database error occurs
     */
    @Mock
    public static int delete(Context context, String table, int id)
            throws SQLException
    {
        String ctable = canonicalize(table);

        return deleteByValue(context, ctable, getPrimaryKeyColumn(ctable),
                new Integer(id));
    }

    /**
     * Delete all table rows with the given value. Returns the number of rows
     * deleted.
     *
     * @param context
     *            Current DSpace context
     * @param table
     *            The table to delete from
     * @param column
     *            The name of the column
     * @param value
     *            The value of the column
     * @return The number of rows deleted
     * @exception SQLException
     *                If a database error occurs
     */
    @Mock
    public static int deleteByValue(Context context, String table,
            String column, Object value) throws SQLException
    {
        String ctable = canonicalize(table);

        if ( ! DB_SAFE_NAME.matcher(ctable).matches())
        	throw new SQLException("Unable to execute delete query because table name ("+ctable+") contains non alphanumeric characters.");

        if ( ! DB_SAFE_NAME.matcher(column).matches())
        	throw new SQLException("Unable to execute delete query because column name ("+column+") contains non alphanumeric characters.");

        StringBuilder sql = new StringBuilder("delete from ").append(ctable).append(" where ").append(column).append(" = ? ");
        return updateQuery(context, sql.toString(), value);
    }

    /**
     * Obtain an RDBMS connection.
     *
     * @return A new database connection.
     * @exception SQLException
     *                If a database error occurs, or a connection cannot be
     *                obtained.
     */
    @Mock
    public static Connection getConnection() throws SQLException
    {
        initialize();

        //we need to find who creates so many connections
        Throwable t = new Throwable();
        StackTraceElement[] elements = t.getStackTrace();
        String callers = "";
        for(int i = 0; i < Math.min(elements.length,4); i++)
        {
            callers += " > "+elements[i].getClassName()+":"+elements[i].getMethodName();
        }
        //uncomment to see the infromation on callers
        //log.info(callers+" ("+connectionPool.getNumActive()+" "+connectionPool.getNumIdle()+")");

        return DriverManager
                .getConnection("jdbc:apache:commons:dbcp:" + poolName);
    }

    /**
     * Release resources associated with this connection.
     *
     * @param c
     *            The connection to release
     */
    @Mock
    public static void freeConnection(Connection c)
    {
        //we check who frees the connection
        Throwable t = new Throwable();
        StackTraceElement[] elements = t.getStackTrace();
        String callers = "";
        for(int i = 0; i < Math.min(elements.length,4); i++)
        {
            callers += " > "+elements[i].getClassName()+":"+elements[i].getMethodName();
        }
        //uncomment to see the infromation on callers
        //log.info(callers+" ("+connectionPool.getNumActive()+" "+connectionPool.getNumIdle()+")");

        try
        {
            if (c != null)
            {
                c.close();
            }
        }
        catch (SQLException e)
        {
            log.warn(e.getMessage());
        }
    }

    /**
     * Create a table row object that can be passed into the insert method, not
     * commonly used unless the table has a referential integrity constraint.
     *
     * @param table
     *            The RDBMS table in which to create the new row
     * @return The newly created row
     * @throws SQLException
     */
    @Mock
    public static TableRow row(String table) throws SQLException
    {
        return new TableRow(canonicalize(table), getColumnNames(table));
    }

    /**
     * Insert a table row into the RDBMS.
     *
     * @param context
     *            Current DSpace context
     * @param row
     *            The row to insert
     * @exception SQLException
     *                If a database error occurs
     */
    @Mock
    public static void insert(Context context, TableRow row) throws SQLException
    {
        int newID = -1;
        String table = row.getTable();
        Statement statement = null;
        ResultSet rs = null;

        try
        {
            // Get an ID (primary key) for this row by using the "getnextid"
            // SQL function in H2 database
            String myQuery = "SELECT NEXTVAL('" + table + "_seq') AS result";

            statement = context.getDBConnection().createStatement();
            rs = statement.executeQuery(myQuery);

            rs.next();

            newID = rs.getInt(1);
        }
        finally
        {
            if (rs != null)
            {
                try { rs.close(); } catch (SQLException sqle) { }
            }

            if (statement != null)
            {
                try { statement.close(); } catch (SQLException sqle) { }
            }
        }

        if (newID < 0)
            throw new SQLException("Unable to retrieve sequence ID");

        // Set the ID in the table row object
        row.setColumn(getPrimaryKeyColumn(table), newID);
        Collection<ColumnInfo> info = getColumnInfo(table);

        String sql = insertSQL.get(table);
        if (sql == null)
        {
            StringBuilder sqlBuilder = new StringBuilder().append("INSERT INTO ").append(table).append(" ( ");

            boolean firstColumn = true;
            for (ColumnInfo col : info)
            {
                if (firstColumn)
                {
                    sqlBuilder.append(col.getName());
                    firstColumn = false;
                }
                else
                {
                    sqlBuilder.append(",").append(col.getName());
                }
            }

            sqlBuilder.append(") VALUES ( ");

            // Values to insert
            firstColumn = true;
            for (int i = 0; i < info.size(); i++)
            {
                if (firstColumn)
                {
                    sqlBuilder.append("?");
                    firstColumn = false;
                }
                else
                {
                    sqlBuilder.append(",").append("?");
                }
            }

            // Watch the syntax
            sqlBuilder.append(")");
            sql = sqlBuilder.toString();
            insertSQL.put(table, sql);
        }

        execute(context.getDBConnection(), sql.toString(), info, row);
    }

    /**
     * Update changes to the RDBMS. Note that if the update fails, the values in
     * the row will NOT be reverted.
     *
     * @param context
     *            Current DSpace context
     * @param row
     *            The row to update
     * @return The number of rows affected (1 or 0)
     * @exception SQLException
     *                If a database error occurs
     */
    @Mock
    public static int update(Context context, TableRow row) throws SQLException
    {
        String table = row.getTable();

        StringBuilder sql = new StringBuilder().append("update ").append(table)
                .append(" set ");

        List<ColumnInfo> columns = new ArrayList<ColumnInfo>();
        ColumnInfo pk = getPrimaryKeyColumnInfo(table);
        Collection<ColumnInfo> info = getColumnInfo(table);

        String separator = "";
        for (ColumnInfo col : info)
        {
            // Only update this column if it has changed
            if (!col.isPrimaryKey())
            {
                if (row.hasColumnChanged(col.getName()))
                {
                    sql.append(separator).append(col.getName()).append(" = ?");
                    columns.add(col);
                    separator = ", ";
                }
            }
        }

        // Only execute the update if there is anything to update
        if (columns.size() > 0)
        {
            sql.append(" where ").append(pk.getName()).append(" = ?");
            columns.add(pk);

            return executeUpdate(context.getDBConnection(), sql.toString(), columns, row);
        }

        return 1;
    }

    /**
     * Delete row from the RDBMS.
     *
     * @param context
     *            Current DSpace context
     * @param row
     *            The row to delete
     * @return The number of rows affected (1 or 0)
     * @exception SQLException
     *                If a database error occurs
     */
    @Mock
    public static int delete(Context context, TableRow row) throws SQLException
    {
        String pk = getPrimaryKeyColumn(row);

        if (row.isColumnNull(pk))
        {
            throw new IllegalArgumentException("Primary key value is null");
        }

        return delete(context, row.getTable(), row.getIntColumn(pk));
    }

    /**
     * Return metadata about a table.
     *
     * @param table
     *            The name of the table
     * @return An array of ColumnInfo objects
     * @exception SQLException
     *                If a database error occurs
     */
    @Mock
    static Collection<ColumnInfo> getColumnInfo(String table) throws SQLException
    {
        Map<String, ColumnInfo> cinfo = getColumnInfoInternal(table);

        return (cinfo == null) ? null : cinfo.values();
    }

    /**
     * Return info about column in table.
     *
     * @param table
     *            The name of the table
     * @param column
     *            The name of the column
     * @return Information about the column
     * @exception SQLException
     *                If a database error occurs
     */
    @Mock
    static ColumnInfo getColumnInfo(String table, String column)
            throws SQLException
    {
        Map<String, ColumnInfo> info = getColumnInfoInternal(table);

        return (info == null) ? null : info.get(column);
    }

    /**
     * Return the names of all the columns of the given table.
     *
     * @param table
     *            The name of the table
     * @return The names of all the columns of the given table, as a List. Each
     *         element of the list is a String.
     * @exception SQLException
     *                If a database error occurs
     */
    @Mock
    static List<String> getColumnNames(String table) throws SQLException
    {
        List<String> results = new ArrayList<String>();
        Collection<ColumnInfo> info = getColumnInfo(table);

        for (ColumnInfo col : info)
        {
            results.add(col.getName());
        }

        return results;
    }

    /**
     * Return the names of all the columns of the ResultSet.
     *
     * @param meta
     *            The ResultSetMetaData
     * @return The names of all the columns of the given table, as a List. Each
     *         element of the list is a String.
     * @exception SQLException
     *                If a database error occurs
     */
    @Mock
    static List<String> getColumnNames(ResultSetMetaData meta) throws SQLException
    {
        List<String> results = new ArrayList<String>();
        int columns = meta.getColumnCount();

        for (int i = 0; i < columns; i++)
        {
            results.add(meta.getColumnLabel(i + 1));
        }

        return results;
    }

    /**
     * Return the canonical name for a table.
     *
     * @param table
     *            The name of the table.
     * @return The canonical name of the table.
     */
    @Mock
    static String canonicalize(String table)
    {
        // Oracle expects upper-case table names
        if (isOracle)
        {
            return (table == null) ? null : table.toUpperCase();
        }

        // default database postgres wants lower-case table names
        return (table == null) ? null : table.toLowerCase();
    }

    ////////////////////////////////////////
    // SQL loading methods
    ////////////////////////////////////////

    /**
     * Load SQL into the RDBMS.
     *
     * @param sql
     *            The SQL to load.
     * throws SQLException
     *            If a database error occurs
     */
    @Mock
    public static void loadSql(String sql) throws SQLException
    {
        try
        {
            loadSql(new StringReader(sql));
        }
        catch (IOException ioe)
        {
        }
    }

    /**
     * Load SQL from a reader into the RDBMS.
     *
     * @param r
     *            The Reader from which to read the SQL.
     * @throws SQLException
     *            If a database error occurs
     * @throws IOException
     *            If an error occurs obtaining data from the reader
     */
    @Mock
    public static void loadSql(Reader r) throws SQLException, IOException
    {
        BufferedReader reader = new BufferedReader(r);
        StringBuffer sql = new StringBuffer();
        String SQL = null;

        String line = null;

        Connection connection = null;
        Statement statement = null;

        try
        {
            connection = getConnection();
            connection.setAutoCommit(true);
            statement = connection.createStatement();

            boolean inquote = false;

            while ((line = reader.readLine()) != null)
            {
                // Look for comments
                int commentStart = line.indexOf("--");

                String input = (commentStart != -1) ? line.substring(0,
                        commentStart) : line;

                // Empty line, skip
                if (input.trim().equals(""))
                {
                    continue;
                }

                // Put it on the SQL buffer
                sql.append(input.replace(';', ' ')); // remove all semicolons
                                                     // from sql file!

                // Add a space
                sql.append(" ");

                // More to come?
                // Look for quotes
                int index = 0;
                int count = 0;
                int inputlen = input.length();

                while ((index = input.indexOf("'", count)) != -1)
                {
                    // Flip the value of inquote
                    inquote = !inquote;

                    // Move the index
                    count = index + 1;

                    // Make sure we do not exceed the string length
                    if (count >= inputlen)
                    {
                        break;
                    }
                }

                // If we are in a quote, keep going
                // Note that this is STILL a simple heuristic that is not
                // guaranteed to be correct
                if (inquote)
                {
                    continue;
                }

                int endMarker = input.indexOf(";", index);

                if (endMarker == -1)
                {
                    continue;
                }

                if (log.isDebugEnabled())
                {
                    log.debug("Running database query \"" + sql + "\"");
                }

                SQL = sql.toString();

                try
                {
                    // Use execute, not executeQuery (which expects results) or
                    // executeUpdate
                    boolean succeeded = statement.execute(SQL);
                }
                catch (SQLWarning sqlw)
                {
                    if (log.isDebugEnabled())
                    {
                        log.debug("Got SQL Warning: " + sqlw, sqlw);
                    }
                }
                catch (SQLException sqle)
                {
                    String msg = "Got SQL Exception: " + sqle;
                    String sqlmessage = sqle.getMessage();

                    // These are Postgres-isms:
                    // There's no easy way to check if a table exists before
                    // creating it, so we always drop tables, then create them
                    boolean isDrop = ((SQL != null) && (sqlmessage != null)
                            && (SQL.toUpperCase().startsWith("DROP")) && (sqlmessage
                            .indexOf("does not exist") != -1));

                    // Creating a view causes a bogus warning
                    boolean isNoResults = ((SQL != null)
                            && (sqlmessage != null)
                            && ((SQL.toUpperCase().startsWith("CREATE VIEW")) || (SQL
                                    .toUpperCase()
                                    .startsWith("CREATE FUNCTION"))) && (sqlmessage
                            .indexOf("No results were returned") != -1));

                    // If the messages are bogus, give them a low priority
                    if (isDrop || isNoResults)
                    {
                        if (log.isDebugEnabled())
                        {
                            log.debug(msg, sqle);
                        }
                    }
                    // Otherwise, we need to know!
                    else
                    {
                        if (log.isEnabledFor(Level.WARN))
                        {
                            log.warn(msg, sqle);
                        }
                    }
                }

                // Reset SQL buffer
                sql = new StringBuffer();
                SQL = null;
            }
        }
        finally
        {
            if (connection != null)
            {
                connection.close();
            }

            if (statement != null)
            {
                statement.close();
            }
        }
    }

    ////////////////////////////////////////
    // Helper methods
    ////////////////////////////////////////

    /**
     * Convert the current row in a ResultSet into a TableRow object.
     *
     * @param results
     *            A ResultSet to process
     * @param table
     *            The name of the table
     * @return A TableRow object with the data from the ResultSet
     * @exception SQLException
     *                If a database error occurs
     */
    @Mock
    static TableRow process(ResultSet results, String table)
            throws SQLException
    {
        return process(results, table, null);
    }

    /**
     * Convert the current row in a ResultSet into a TableRow object.
     *
     * @param results
     *            A ResultSet to process
     * @param table
     *            The name of the table
     * @param pColumnNames
     *            The name of the columns in this resultset
     * @return A TableRow object with the data from the ResultSet
     * @exception SQLException
     *                If a database error occurs
     */
    @Mock
    static TableRow process(ResultSet results, String table, List<String> pColumnNames) throws SQLException
    {
        String dbName =ConfigurationManager.getProperty("db.name");
        ResultSetMetaData meta = results.getMetaData();
        int columns = meta.getColumnCount() + 1;

        // If we haven't been passed the column names try to generate them from the metadata / table
        List<String> columnNames = pColumnNames != null ? pColumnNames :
                                        ((table == null) ? getColumnNames(meta) : getColumnNames(table));

        TableRow row = new TableRow(canonicalize(table), columnNames);

        // Process the columns in order
        // (This ensures maximum backwards compatibility with
        // old JDBC drivers)
        for (int i = 1; i < columns; i++)
        {
            String name = meta.getColumnName(i);
            int jdbctype = meta.getColumnType(i);

            if (jdbctype == Types.BIT || jdbctype == Types.BOOLEAN)
            {
                row.setColumn(name, results.getBoolean(i));
            }
            else if ((jdbctype == Types.INTEGER) || (jdbctype == Types.NUMERIC)
                    || (jdbctype == Types.DECIMAL))
            {
                // If we are using oracle
                if ("oracle".equals(dbName))
                {
                    // Test the value from the record set. If it can be represented using an int, do so.
                    // Otherwise, store it as long
                    long longValue = results.getLong(i);
                    if (longValue <= (long)Integer.MAX_VALUE)
                        row.setColumn(name, (int)longValue);
                    else
                        row.setColumn(name, longValue);
                }
                else
                row.setColumn(name, results.getInt(i));
            }
            else if (jdbctype == Types.BIGINT)
            {
                row.setColumn(name, results.getLong(i));
            }
            else if (jdbctype == Types.DOUBLE)
            {
                row.setColumn(name, results.getDouble(i));
            }
            else if (jdbctype == Types.CLOB && "oracle".equals(dbName))
            {
                // Support CLOBs in place of TEXT columns in Oracle
                row.setColumn(name, results.getString(i));
            }
            else if (jdbctype == Types.VARCHAR)
            {
                /*try
                {
                    byte[] bytes = results.getBytes(i);

                    if (bytes != null)
                    {
                        String mystring = new String(results.getBytes(i),
                                "UTF-8");
                        row.setColumn(name, mystring);
                    }
                    else
                    {
                        row.setColumn(name, results.getString(i));
                    }

                }
                catch (UnsupportedEncodingException e)
                {
                    // do nothing, UTF-8 is built in!
                }*/
                //removing issue with H2 and getBytes
                row.setColumn(name, results.getString(i));
            }
            else if (jdbctype == Types.DATE)
            {
                row.setColumn(name, results.getDate(i));
            }
            else if (jdbctype == Types.TIME)
            {
                row.setColumn(name, results.getTime(i));
            }
            else if (jdbctype == Types.TIMESTAMP)
            {
                row.setColumn(name, results.getTimestamp(i));
            }
            else
            {
                throw new IllegalArgumentException("Unsupported JDBC type: "
                        + jdbctype +" ("+name+")");
            }

            if (results.wasNull())
            {
                row.setColumnNull(name);
            }
        }
=======
import java.sql.ResultSet;
import java.sql.ResultSetMetaData;
import java.sql.SQLException;
import java.sql.Statement;
import java.sql.Types;
import java.util.List;
import mockit.Invocation;
>>>>>>> a9e9432e

import mockit.Mock;
import mockit.MockUp;

import org.apache.log4j.Logger;
import org.dspace.core.Context;

import static org.dspace.storage.rdbms.DatabaseManager.getColumnNames;

/**
 * Mocks a DatabaseManager to add some custom logic / queries to support the
 * H2 in-memory database for Unit Testing. By default DSpace does not fully
 * support H2, so this MockDatabaseManager modifies some methods of DatabaseManager
 * which are currently problematic in H2.
 * <P>
 * Any methods which are NOT "mocked" below are just used as-is from the
 * original DatabaseManager class. Also note that, in order to support running
 * Unit Tests on PostgreSQL & Oracle, any H2-specific logic is only executed
 * after verifying your Unit Testing database reports that it is indeed H2.
 *
 * @author pvillega
 * @author tdonohue
 */
public final class MockDatabaseManager
        extends MockUp<DatabaseManager>
{
    // Set our logger to specify the Mock class, so we know which logs are from the "real" vs "mock" class
    private static final Logger log = Logger.getLogger(MockDatabaseManager.class);

    /**
     * Override/Mock the default "setConstraintDeferred()" method in order to
     * add some custom H2-specific code (look for the comments with "H2" in them).
     *
     * Set the constraint check to deferred (commit time)
     *
     * @param context
     *            The context object
     * @param constraintName
     *            the constraint name to deferred
     * @throws SQLException
     */
    @Mock
    public static void setConstraintDeferred(Invocation inv, Context context,
            String constraintName) throws SQLException
    {
        // What type of database is this?
        String databaseType = DatabaseManager.getDbKeyword();

        if(databaseType!=null && !databaseType.equals(DatabaseManager.DBMS_H2))
        {
            // If we are unit testing with a non-H2 database, just proceed to
            // DatabaseManager method of the same name
            inv.proceed(context, constraintName);
        }
        else
        {
            // Otherwise, we'll run slightly customized code in order to support H2
            log.debug("Mocked setContraintDeferred() method for H2 database");

            Statement statement = null;
            try
            {
                statement = context.getDBConnection().createStatement();
                //statement.execute("SET CONSTRAINTS " + constraintName + " DEFERRED");
                // H2 does NOT support "SET CONSTRAINTS" syntax.
                // Instead it requires the following SQL
                statement.execute("SET REFERENTIAL_INTEGRITY FALSE");
                statement.close();

            }
            finally
            {
                if (statement != null)
                {
                    try
                    {
                        statement.close();
                    }
                    catch (SQLException sqle)
                    {
                    }
                }
            }
        }
    }

    /**
     * Override/Mock the default "setConstraintImmediate()" method in order to
     * add some custom H2-specific code (look for the comments with "H2" in them).
     *
     * Set the constraint check to immediate (every query)
     *
     * @param context
     *            The context object
     * @param constraintName
     *            the constraint name to check immediately after every query
     * @throws SQLException
     */
    @Mock
    public static void setConstraintImmediate(Invocation inv, Context context,
            String constraintName) throws SQLException
    {
        // What type of database is this?
        String databaseType = DatabaseManager.getDbKeyword();

        if(databaseType!=null && !databaseType.equals(DatabaseManager.DBMS_H2))
        {
            // If we are unit testing with a non-H2 database, just proceed to
            // DatabaseManager method of the same name
            inv.proceed(context, constraintName);
        }
        else
        {
            // Otherwise, we'll run slightly customized code in order to support H2
            log.debug("Mocked setContraintImmediate() method for H2 database");

            Statement statement = null;
            try
            {
                statement = context.getDBConnection().createStatement();
                //statement.execute("SET CONSTRAINTS " + constraintName + " IMMEDIATE");
                // H2 does NOT support "SET CONSTRAINTS" syntax.
                // Instead it requires the following SQL
                statement.execute("SET REFERENTIAL_INTEGRITY TRUE");
                statement.close();
            }
            finally
            {
                if (statement != null)
                {
                    try
                    {
                        statement.close();
                    }
                    catch (SQLException sqle)
                    {
                    }
                }
            }
        }
    }

    /**
     * Override/Mock the default "process()" method in order to add some custom
     * H2-specific code (look for the comments with "H2" in them below).
     *
     * Convert the current row in a ResultSet into a TableRow object.
     *
     * @param results
     *            A ResultSet to process
     * @param table
     *            The name of the table
     * @param pColumnNames
     *            The name of the columns in this resultset
     * @return A TableRow object with the data from the ResultSet
     * @exception SQLException
     *                If a database error occurs
     */
    @Mock
    static TableRow process(Invocation inv, ResultSet results, String table, List<String> pColumnNames) throws SQLException
    {
        // What type of database is this?
        String databaseType = DatabaseManager.getDbKeyword();
        // Also, is it Oracle-like?
        boolean isOracle = DatabaseManager.isOracle();

        if(databaseType!=null && !databaseType.equals(DatabaseManager.DBMS_H2))
        {
            // If we are unit testing with a non-H2 database, just proceed to
            // DatabaseManager method of the same name
            return inv.proceed(results, table, pColumnNames);
        }
        else
        {
            // Otherwise, we'll run slightly customized code in order to support H2
            log.debug("Mocked process() method for H2 database");

            ResultSetMetaData meta = results.getMetaData();
            int columns = meta.getColumnCount() + 1;

            // If we haven't been passed the column names try to generate them from the metadata / table
            List<String> columnNames = pColumnNames != null ? pColumnNames :
                                            ((table == null) ? getColumnNames(meta) : getColumnNames(table));

            TableRow row = new TableRow(DatabaseManager.canonicalize(table), columnNames);

            // Process the columns in order
            // (This ensures maximum backwards compatibility with
            // old JDBC drivers)
            for (int i = 1; i < columns; i++)
            {
                String name = meta.getColumnName(i);
                int jdbctype = meta.getColumnType(i);

                // Added for H2 debugging
                log.debug("In mocked process(), column '" + name + "' is of SQL Type " + jdbctype);

                switch (jdbctype)
                {
                    case Types.BOOLEAN:
                    case Types.BIT:
                        row.setColumn(name, results.getBoolean(i));
                        break;

                    case Types.INTEGER:
                        if (isOracle)
                        {
                            long longValue = results.getLong(i);
                            if (longValue <= (long)Integer.MAX_VALUE)
                            {
                                row.setColumn(name, (int) longValue);
                            }
                            else
                            {
                                row.setColumn(name, longValue);
                            }
                        }
                        else
                        {
                            row.setColumn(name, results.getInt(i));
                        }
                        break;

                    case Types.NUMERIC:
                    case Types.DECIMAL:
                        row.setColumn(name, results.getBigDecimal(i));
                        break;

                    case Types.BIGINT:
                        row.setColumn(name, results.getLong(i));
                        break;

                    case Types.DOUBLE:
                        row.setColumn(name, results.getDouble(i));
                        break;

                    case Types.CLOB:
                        if (isOracle)
                        {
                            row.setColumn(name, results.getString(i));
                        }
                        else
                        {
                            throw new IllegalArgumentException("Unsupported JDBC type: " + jdbctype);
                        }
                        break;

                    case Types.VARCHAR:
                        /*try
                        {
                            byte[] bytes = results.getBytes(i);

                            if (bytes != null)
                            {
                                String mystring = new String(results.getBytes(i), "UTF-8");
                                row.setColumn(name, mystring);
                            }
                            else
                            {
                                row.setColumn(name, results.getString(i));
                            }
                        }
                        catch (UnsupportedEncodingException e)
                        {
                            log.error("Unable to parse text from database", e);
                        }*/

                        // H2 assumes that "getBytes()" should return hexidecimal.
                        // So, the above commented out code will throw a JdbcSQLException:
                        // "Hexadecimal string contains non-hex character"
                        // Instead, we just want to get the value as a string.
                        row.setColumn(name, results.getString(i));
                        // END ADDED for H2
                        break;

                    case Types.DATE:
                        row.setColumn(name, results.getDate(i));
                        break;

                    case Types.TIME:
                        row.setColumn(name, results.getTime(i));
                        break;

                    case Types.TIMESTAMP:
                        row.setColumn(name, results.getTimestamp(i));
                        break;

                    default:
                        throw new IllegalArgumentException("Unsupported JDBC type: " + jdbctype);
                }

                // Determines if the last column was null, and sets the tablerow accordingly
                if (results.wasNull())
                {
                    row.setColumnNull(name);
                }
            }
            // Now that we've prepped the TableRow, reset the flags so that we can detect which columns have changed
            row.resetChanged();
            return row;
        }
    }
}<|MERGE_RESOLUTION|>--- conflicted
+++ resolved
@@ -7,1259 +7,6 @@
  */
 package org.dspace.storage.rdbms;
 
-<<<<<<< HEAD
-import java.io.BufferedReader;
-import java.io.File;
-import java.io.FileReader;
-import java.io.IOException;
-import java.io.Reader;
-import java.io.StringReader;
-import java.sql.Connection;
-import java.sql.DatabaseMetaData;
-import java.sql.Date;
-import java.sql.DriverManager;
-import java.sql.PreparedStatement;
-import java.sql.ResultSet;
-import java.sql.ResultSetMetaData;
-import java.sql.SQLException;
-import java.sql.SQLWarning;
-import java.sql.Statement;
-import java.sql.Time;
-import java.sql.Timestamp;
-import java.sql.Types;
-import java.util.ArrayList;
-import java.util.Collection;
-import java.util.HashMap;
-import java.util.HashSet;
-import java.util.List;
-import java.util.Map;
-import java.util.Set;
-import java.util.regex.Pattern;
-
-import mockit.Mock;
-import mockit.MockUp;
-
-import org.apache.commons.dbcp.ConnectionFactory;
-import org.apache.commons.dbcp.DriverManagerConnectionFactory;
-import org.apache.commons.dbcp.PoolableConnectionFactory;
-import org.apache.commons.dbcp.PoolingDriver;
-import org.apache.commons.pool.ObjectPool;
-import org.apache.commons.pool.impl.GenericKeyedObjectPool;
-import org.apache.commons.pool.impl.GenericKeyedObjectPoolFactory;
-import org.apache.commons.pool.impl.GenericObjectPool;
-import org.apache.log4j.Logger;
-import org.apache.log4j.Level;
-import org.dspace.core.ConfigurationManager;
-import org.dspace.core.Context;
-
-/**
- * Mocks a DatabaseManager so unit tests can be run without a real DB connection
- * The code is basically the same as the original DatabaseManager but it
- * establishes a connection to an in-memory database.
- *
- * @author pvillega
- */
-public class MockDatabaseManager
-        extends MockUp<DatabaseManager>
-{
-    /** log4j category */
-    private static final Logger log = Logger.getLogger(DatabaseManager.class);
-
-    /** True if initialization has been done */
-    private static boolean initialized = false;
-
-    private static final Map<String, String> insertSQL = new HashMap<String, String>();
-    
-    private static boolean isOracle = false;
-    private static boolean isPostgres = false;
-
-    static
-    {
-        if ("oracle".equals(ConfigurationManager.getProperty("db.name")))
-        {
-            isOracle = true;
-            isPostgres = false;
-        }
-        else
-        {
-            isOracle = false;
-            isPostgres = true;
-        }
-    }
-    
-    /** Name to use for the pool */
-    private static String poolName = "dspacepool";
-
-    /**
-     * This regular expression is used to perform sanity checks
-     * on database names (i.e. tables and columns).
-     *
-     * Regular expressions can be slow to solve this in the future we should
-     * probably create a system where we don't pass in column and table names to these low
-     * level database methods. This approach is highly exploitable for injection
-     * type attacks because we are unable to determine where the input came from. Instead
-     * we could pass in static integer constants which are then mapped to their sql name.
-     */
-    private static final Pattern DB_SAFE_NAME = Pattern.compile("^[a-zA-Z_1-9.]+$");
-
-    /**
-     * A map of database column information. The key is the table name, a
-     * String; the value is an array of ColumnInfo objects.
-     */
-    private static final Map<String, Map<String, ColumnInfo>> info = new HashMap<String, Map<String, ColumnInfo>>();
-
-    /**
-     * It allows us to print information on the pool, for debugging purposes
-     */
-    private static ObjectPool connectionPool;
-
-    /**
-     * Constructor
-     */
-    @Mock
-    public void $init()
-    {
-    }
-
-    /**
-     * Static initializer
-     */
-    @Mock
-    public void $clinit()
-    {
-    }
-
-    /**
-     * Set the constraint check to deferred (commit time)
-     *
-     * @param context
-     *            The context object
-     * @param constraintName
-     *            the constraint name to deferred
-     * @throws SQLException
-     */
-    @Mock
-    public static void setConstraintDeferred(Context context,
-            String constraintName) throws SQLException
-    {
-        Statement statement = null;
-        try
-        {
-            statement = context.getDBConnection().createStatement();
-            statement
-                    .execute("SET REFERENTIAL_INTEGRITY FALSE");
-            statement.close();
-
-        }
-        finally
-        {
-            if (statement != null)
-            {
-                try
-                {
-                    statement.close();
-                }
-                catch (SQLException sqle)
-                {
-                }
-            }
-        }
-    }
-
-    /**
-     * Set the constraint check to immediate (every query)
-     *
-     * @param context
-     *            The context object
-     * @param constraintName
-     *            the constraint name to check immediately after every query
-     * @throws SQLException
-     */
-    @Mock
-    public static void setConstraintImmediate(Context context,
-            String constraintName) throws SQLException
-    {
-        Statement statement = null;
-        try
-        {
-            statement = context.getDBConnection().createStatement();
-            statement.execute("SET REFERENTIAL_INTEGRITY TRUE");
-            statement.close();
-        }
-        finally
-        {
-            if (statement != null)
-            {
-                try
-                {
-                    statement.close();
-                }
-                catch (SQLException sqle)
-                {
-                }
-            }
-        }
-    }
-
-    /**
-     * Return an iterator with the results of the query. The table parameter
-     * indicates the type of result. If table is null, the column names are read
-     * from the ResultSetMetaData.
-     *
-     * @param context
-     *            The context object
-     * @param table
-     *            The name of the table which results
-     * @param query
-     *            The SQL query
-     * @param parameters
-     * 			  A set of SQL parameters to be included in query. The order of
-     * 			  the parameters must correspond to the order of their reference
-     * 			  within the query.
-     * @return A TableRowIterator with the results of the query
-     * @exception SQLException
-     *                If a database error occurs
-     */
-    @Mock
-    public static TableRowIterator queryTable(Context context, String table, String query, Object... parameters ) throws SQLException
-    {
-        if (log.isDebugEnabled())
-        {
-            StringBuilder sb = new StringBuilder("Running query \"").append(query).append("\"  with parameters: ");
-            for (int i = 0; i < parameters.length; i++)
-            {
-                if (i > 0)
-               {
-                       sb.append(",");
-               }
-                sb.append(parameters[i].toString());
-            }
-            log.debug(sb.toString());
-        }
-
-        PreparedStatement statement = context.getDBConnection().prepareStatement(query);
-        try
-        {
-            loadParameters(statement, parameters);
-
-            TableRowIterator retTRI = new TableRowIterator(statement.executeQuery(), canonicalize(table));
-
-            retTRI.setStatement(statement);
-            return retTRI;
-        }
-        catch (SQLException sqle)
-        {
-            if (statement != null)
-            {
-                try
-                {
-                    statement.close();
-                }
-                catch (SQLException s)
-                {
-                }
-            }
-
-            throw sqle;
-        }
-    }
-
-    /**
-     * Return an iterator with the results of the query.
-     *
-     * @param context
-     *            The context object
-     * @param query
-     *            The SQL query
-     * @param parameters
-     * 			  A set of SQL parameters to be included in query. The order of
-     * 			  the parameters must correspond to the order of their reference
-     * 			  within the query.
-     * @return A TableRowIterator with the results of the query
-     * @exception SQLException
-     *                If a database error occurs
-     */
-    @Mock
-    public static TableRowIterator query(Context context, String query,
-            Object... parameters) throws SQLException
-    {
-        if (log.isDebugEnabled())
-        {
-            StringBuilder sb = new StringBuilder();
-            for (int i = 0; i < parameters.length; i++)
-            {
-                if (i > 0)
-               {
-                       sb.append(",");
-               }
-                sb.append(parameters[i].toString());
-            }
-            log.debug("Running query \"" + query + "\"  with parameters: " + sb.toString());
-        }
-
-        PreparedStatement statement = context.getDBConnection().prepareStatement(query);
-        try
-        {
-            loadParameters(statement,parameters);
-
-            TableRowIterator retTRI = new TableRowIterator(statement.executeQuery());
-
-            retTRI.setStatement(statement);
-            return retTRI;
-        }
-        catch (SQLException sqle)
-        {
-            if (statement != null)
-                try { statement.close(); } catch (SQLException s) { }
-
-            throw sqle;
-        }
-    }
-
-    /**
-     * Return the single row result to this query, or null if no result. If more
-     * than one row results, only the first is returned.
-     *
-     * @param context
-     *            Current DSpace context
-     * @param query
-     *            The SQL query
-     * @param parameters
-     * 			  A set of SQL parameters to be included in query. The order of
-     * 			  the parameters must correspond to the order of their reference
-     * 			  within the query.
-
-     * @return A TableRow object, or null if no result
-     * @exception SQLException
-     *                If a database error occurs
-     */
-    @Mock
-    public static TableRow querySingle(Context context, String query,
-            Object... parameters) throws SQLException
-    {
-        TableRow retRow = null;
-        TableRowIterator iterator = null;
-        try
-        {
-            iterator = query(context, query, parameters);
-            retRow = (!iterator.hasNext()) ? null : iterator.next();
-        }
-        finally
-        {
-            if (iterator != null)
-                iterator.close();
-        }
-
-        return (retRow);
-    }
-
-    /**
-     * Return the single row result to this query, or null if no result. If more
-     * than one row results, only the first is returned.
-     *
-     * @param context
-     *            Current DSpace context
-     * @param table
-     *            The name of the table which results
-     * @param query
-     *            The SQL query
-     * @param parameters
-     * 			  A set of SQL parameters to be included in query. The order of
-     * 			  the parameters must correspond to the order of their reference
-     * 			  within the query.
-     * @return A TableRow object, or null if no result
-     * @exception SQLException
-     *                If a database error occurs
-     */
-    @Mock
-    public static TableRow querySingleTable(Context context, String table,
-            String query, Object... parameters) throws SQLException
-    {
-        TableRow retRow = null;
-        TableRowIterator iterator = queryTable(context, canonicalize(table), query, parameters);
-
-        try
-        {
-            retRow = (!iterator.hasNext()) ? null : iterator.next();
-        }
-        finally
-        {
-            if (iterator != null)
-                iterator.close();
-        }
-        return (retRow);
-    }
-
-    /**
-     * Execute an update, insert or delete query. Returns the number of rows
-     * affected by the query.
-     *
-     * @param context
-     *            Current DSpace context
-     * @param query
-     *            The SQL query to execute
-     * @param parameters
-     * 			  A set of SQL parameters to be included in query. The order of
-     * 			  the parameters must correspond to the order of their reference
-     * 			  within the query.
-     * @return The number of rows affected by the query.
-     * @exception SQLException
-     *                If a database error occurs
-     */
-    @Mock
-    public static int updateQuery(Context context, String query, Object... parameters) throws SQLException
-    {
-        PreparedStatement statement = null;
-
-        if (log.isDebugEnabled())
-        {
-            StringBuilder sb = new StringBuilder("Running query \"").append(query).append("\"  with parameters: ");
-            for (int i = 0; i < parameters.length; i++)
-            {
-                if (i > 0)
-               {
-                       sb.append(",");
-               }
-                sb.append(parameters[i].toString());
-            }
-            log.debug(sb.toString());
-        }
-
-        try
-        {
-        	statement = context.getDBConnection().prepareStatement(query);
-        	loadParameters(statement,parameters);
-
-        	return statement.executeUpdate();
-        }
-        finally
-        {
-            if (statement != null)
-            {
-                try
-                {
-                    statement.close();
-                }
-                catch (SQLException sqle)
-                {
-                }
-            }
-        }
-    }
-
-    /**
-     * Create a new row in the given table, and assigns a unique id.
-     *
-     * @param context
-     *            Current DSpace context
-     * @param table
-     *            The RDBMS table in which to create the new row
-     * @return The newly created row
-     */
-    @Mock
-    public static TableRow create(Context context, String table)
-            throws SQLException
-    {
-        TableRow row = new TableRow(canonicalize(table), getColumnNames(table));
-        insert(context, row);
-
-        return row;
-    }
-
-    /**
-     * Find a table row by its primary key. Returns the row, or null if no row
-     * with that primary key value exists.
-     *
-     * @param context
-     *            Current DSpace context
-     * @param table
-     *            The table in which to find the row
-     * @param id
-     *            The primary key value
-     * @return The row resulting from the query, or null if no row with that
-     *         primary key value exists.
-     * @exception SQLException
-     *                If a database error occurs
-     */
-    @Mock
-    public static TableRow find(Context context, String table, int id)
-            throws SQLException
-    {
-        String ctable = canonicalize(table);
-
-        return findByUnique(context, ctable, getPrimaryKeyColumn(ctable),
-                new Integer(id));
-    }
-
-    /**
-     * Find a table row by a unique value. Returns the row, or null if no row
-     * with that primary key value exists. If multiple rows with the value
-     * exist, one is returned.
-     *
-     * @param context
-     *            Current DSpace context
-     * @param table
-     *            The table to use to find the object
-     * @param column
-     *            The name of the unique column
-     * @param value
-     *            The value of the unique column
-     * @return The row resulting from the query, or null if no row with that
-     *         value exists.
-     * @exception SQLException
-     *                If a database error occurs
-     */
-    @Mock
-    public static TableRow findByUnique(Context context, String table,
-            String column, Object value) throws SQLException
-    {
-        String ctable = canonicalize(table);
-
-        if ( ! DB_SAFE_NAME.matcher(ctable).matches())
-        	throw new SQLException("Unable to execute select query because table name ("+ctable+") contains non alphanumeric characters.");
-
-        if ( ! DB_SAFE_NAME.matcher(column).matches())
-        	throw new SQLException("Unable to execute select query because column name ("+column+") contains non alphanumeric characters.");
-
-        StringBuilder sql = new StringBuilder("select * from ").append(ctable).append(" where ").append(column).append(" = ? ");
-        return querySingleTable(context, ctable, sql.toString(), value);
-    }
-
-    /**
-     * Delete a table row via its primary key. Returns the number of rows
-     * deleted.
-     *
-     * @param context
-     *            Current DSpace context
-     * @param table
-     *            The table to delete from
-     * @param id
-     *            The primary key value
-     * @return The number of rows deleted
-     * @exception SQLException
-     *                If a database error occurs
-     */
-    @Mock
-    public static int delete(Context context, String table, int id)
-            throws SQLException
-    {
-        String ctable = canonicalize(table);
-
-        return deleteByValue(context, ctable, getPrimaryKeyColumn(ctable),
-                new Integer(id));
-    }
-
-    /**
-     * Delete all table rows with the given value. Returns the number of rows
-     * deleted.
-     *
-     * @param context
-     *            Current DSpace context
-     * @param table
-     *            The table to delete from
-     * @param column
-     *            The name of the column
-     * @param value
-     *            The value of the column
-     * @return The number of rows deleted
-     * @exception SQLException
-     *                If a database error occurs
-     */
-    @Mock
-    public static int deleteByValue(Context context, String table,
-            String column, Object value) throws SQLException
-    {
-        String ctable = canonicalize(table);
-
-        if ( ! DB_SAFE_NAME.matcher(ctable).matches())
-        	throw new SQLException("Unable to execute delete query because table name ("+ctable+") contains non alphanumeric characters.");
-
-        if ( ! DB_SAFE_NAME.matcher(column).matches())
-        	throw new SQLException("Unable to execute delete query because column name ("+column+") contains non alphanumeric characters.");
-
-        StringBuilder sql = new StringBuilder("delete from ").append(ctable).append(" where ").append(column).append(" = ? ");
-        return updateQuery(context, sql.toString(), value);
-    }
-
-    /**
-     * Obtain an RDBMS connection.
-     *
-     * @return A new database connection.
-     * @exception SQLException
-     *                If a database error occurs, or a connection cannot be
-     *                obtained.
-     */
-    @Mock
-    public static Connection getConnection() throws SQLException
-    {
-        initialize();
-
-        //we need to find who creates so many connections
-        Throwable t = new Throwable();
-        StackTraceElement[] elements = t.getStackTrace();
-        String callers = "";
-        for(int i = 0; i < Math.min(elements.length,4); i++)
-        {
-            callers += " > "+elements[i].getClassName()+":"+elements[i].getMethodName();
-        }
-        //uncomment to see the infromation on callers
-        //log.info(callers+" ("+connectionPool.getNumActive()+" "+connectionPool.getNumIdle()+")");
-
-        return DriverManager
-                .getConnection("jdbc:apache:commons:dbcp:" + poolName);
-    }
-
-    /**
-     * Release resources associated with this connection.
-     *
-     * @param c
-     *            The connection to release
-     */
-    @Mock
-    public static void freeConnection(Connection c)
-    {
-        //we check who frees the connection
-        Throwable t = new Throwable();
-        StackTraceElement[] elements = t.getStackTrace();
-        String callers = "";
-        for(int i = 0; i < Math.min(elements.length,4); i++)
-        {
-            callers += " > "+elements[i].getClassName()+":"+elements[i].getMethodName();
-        }
-        //uncomment to see the infromation on callers
-        //log.info(callers+" ("+connectionPool.getNumActive()+" "+connectionPool.getNumIdle()+")");
-
-        try
-        {
-            if (c != null)
-            {
-                c.close();
-            }
-        }
-        catch (SQLException e)
-        {
-            log.warn(e.getMessage());
-        }
-    }
-
-    /**
-     * Create a table row object that can be passed into the insert method, not
-     * commonly used unless the table has a referential integrity constraint.
-     *
-     * @param table
-     *            The RDBMS table in which to create the new row
-     * @return The newly created row
-     * @throws SQLException
-     */
-    @Mock
-    public static TableRow row(String table) throws SQLException
-    {
-        return new TableRow(canonicalize(table), getColumnNames(table));
-    }
-
-    /**
-     * Insert a table row into the RDBMS.
-     *
-     * @param context
-     *            Current DSpace context
-     * @param row
-     *            The row to insert
-     * @exception SQLException
-     *                If a database error occurs
-     */
-    @Mock
-    public static void insert(Context context, TableRow row) throws SQLException
-    {
-        int newID = -1;
-        String table = row.getTable();
-        Statement statement = null;
-        ResultSet rs = null;
-
-        try
-        {
-            // Get an ID (primary key) for this row by using the "getnextid"
-            // SQL function in H2 database
-            String myQuery = "SELECT NEXTVAL('" + table + "_seq') AS result";
-
-            statement = context.getDBConnection().createStatement();
-            rs = statement.executeQuery(myQuery);
-
-            rs.next();
-
-            newID = rs.getInt(1);
-        }
-        finally
-        {
-            if (rs != null)
-            {
-                try { rs.close(); } catch (SQLException sqle) { }
-            }
-
-            if (statement != null)
-            {
-                try { statement.close(); } catch (SQLException sqle) { }
-            }
-        }
-
-        if (newID < 0)
-            throw new SQLException("Unable to retrieve sequence ID");
-
-        // Set the ID in the table row object
-        row.setColumn(getPrimaryKeyColumn(table), newID);
-        Collection<ColumnInfo> info = getColumnInfo(table);
-
-        String sql = insertSQL.get(table);
-        if (sql == null)
-        {
-            StringBuilder sqlBuilder = new StringBuilder().append("INSERT INTO ").append(table).append(" ( ");
-
-            boolean firstColumn = true;
-            for (ColumnInfo col : info)
-            {
-                if (firstColumn)
-                {
-                    sqlBuilder.append(col.getName());
-                    firstColumn = false;
-                }
-                else
-                {
-                    sqlBuilder.append(",").append(col.getName());
-                }
-            }
-
-            sqlBuilder.append(") VALUES ( ");
-
-            // Values to insert
-            firstColumn = true;
-            for (int i = 0; i < info.size(); i++)
-            {
-                if (firstColumn)
-                {
-                    sqlBuilder.append("?");
-                    firstColumn = false;
-                }
-                else
-                {
-                    sqlBuilder.append(",").append("?");
-                }
-            }
-
-            // Watch the syntax
-            sqlBuilder.append(")");
-            sql = sqlBuilder.toString();
-            insertSQL.put(table, sql);
-        }
-
-        execute(context.getDBConnection(), sql.toString(), info, row);
-    }
-
-    /**
-     * Update changes to the RDBMS. Note that if the update fails, the values in
-     * the row will NOT be reverted.
-     *
-     * @param context
-     *            Current DSpace context
-     * @param row
-     *            The row to update
-     * @return The number of rows affected (1 or 0)
-     * @exception SQLException
-     *                If a database error occurs
-     */
-    @Mock
-    public static int update(Context context, TableRow row) throws SQLException
-    {
-        String table = row.getTable();
-
-        StringBuilder sql = new StringBuilder().append("update ").append(table)
-                .append(" set ");
-
-        List<ColumnInfo> columns = new ArrayList<ColumnInfo>();
-        ColumnInfo pk = getPrimaryKeyColumnInfo(table);
-        Collection<ColumnInfo> info = getColumnInfo(table);
-
-        String separator = "";
-        for (ColumnInfo col : info)
-        {
-            // Only update this column if it has changed
-            if (!col.isPrimaryKey())
-            {
-                if (row.hasColumnChanged(col.getName()))
-                {
-                    sql.append(separator).append(col.getName()).append(" = ?");
-                    columns.add(col);
-                    separator = ", ";
-                }
-            }
-        }
-
-        // Only execute the update if there is anything to update
-        if (columns.size() > 0)
-        {
-            sql.append(" where ").append(pk.getName()).append(" = ?");
-            columns.add(pk);
-
-            return executeUpdate(context.getDBConnection(), sql.toString(), columns, row);
-        }
-
-        return 1;
-    }
-
-    /**
-     * Delete row from the RDBMS.
-     *
-     * @param context
-     *            Current DSpace context
-     * @param row
-     *            The row to delete
-     * @return The number of rows affected (1 or 0)
-     * @exception SQLException
-     *                If a database error occurs
-     */
-    @Mock
-    public static int delete(Context context, TableRow row) throws SQLException
-    {
-        String pk = getPrimaryKeyColumn(row);
-
-        if (row.isColumnNull(pk))
-        {
-            throw new IllegalArgumentException("Primary key value is null");
-        }
-
-        return delete(context, row.getTable(), row.getIntColumn(pk));
-    }
-
-    /**
-     * Return metadata about a table.
-     *
-     * @param table
-     *            The name of the table
-     * @return An array of ColumnInfo objects
-     * @exception SQLException
-     *                If a database error occurs
-     */
-    @Mock
-    static Collection<ColumnInfo> getColumnInfo(String table) throws SQLException
-    {
-        Map<String, ColumnInfo> cinfo = getColumnInfoInternal(table);
-
-        return (cinfo == null) ? null : cinfo.values();
-    }
-
-    /**
-     * Return info about column in table.
-     *
-     * @param table
-     *            The name of the table
-     * @param column
-     *            The name of the column
-     * @return Information about the column
-     * @exception SQLException
-     *                If a database error occurs
-     */
-    @Mock
-    static ColumnInfo getColumnInfo(String table, String column)
-            throws SQLException
-    {
-        Map<String, ColumnInfo> info = getColumnInfoInternal(table);
-
-        return (info == null) ? null : info.get(column);
-    }
-
-    /**
-     * Return the names of all the columns of the given table.
-     *
-     * @param table
-     *            The name of the table
-     * @return The names of all the columns of the given table, as a List. Each
-     *         element of the list is a String.
-     * @exception SQLException
-     *                If a database error occurs
-     */
-    @Mock
-    static List<String> getColumnNames(String table) throws SQLException
-    {
-        List<String> results = new ArrayList<String>();
-        Collection<ColumnInfo> info = getColumnInfo(table);
-
-        for (ColumnInfo col : info)
-        {
-            results.add(col.getName());
-        }
-
-        return results;
-    }
-
-    /**
-     * Return the names of all the columns of the ResultSet.
-     *
-     * @param meta
-     *            The ResultSetMetaData
-     * @return The names of all the columns of the given table, as a List. Each
-     *         element of the list is a String.
-     * @exception SQLException
-     *                If a database error occurs
-     */
-    @Mock
-    static List<String> getColumnNames(ResultSetMetaData meta) throws SQLException
-    {
-        List<String> results = new ArrayList<String>();
-        int columns = meta.getColumnCount();
-
-        for (int i = 0; i < columns; i++)
-        {
-            results.add(meta.getColumnLabel(i + 1));
-        }
-
-        return results;
-    }
-
-    /**
-     * Return the canonical name for a table.
-     *
-     * @param table
-     *            The name of the table.
-     * @return The canonical name of the table.
-     */
-    @Mock
-    static String canonicalize(String table)
-    {
-        // Oracle expects upper-case table names
-        if (isOracle)
-        {
-            return (table == null) ? null : table.toUpperCase();
-        }
-
-        // default database postgres wants lower-case table names
-        return (table == null) ? null : table.toLowerCase();
-    }
-
-    ////////////////////////////////////////
-    // SQL loading methods
-    ////////////////////////////////////////
-
-    /**
-     * Load SQL into the RDBMS.
-     *
-     * @param sql
-     *            The SQL to load.
-     * throws SQLException
-     *            If a database error occurs
-     */
-    @Mock
-    public static void loadSql(String sql) throws SQLException
-    {
-        try
-        {
-            loadSql(new StringReader(sql));
-        }
-        catch (IOException ioe)
-        {
-        }
-    }
-
-    /**
-     * Load SQL from a reader into the RDBMS.
-     *
-     * @param r
-     *            The Reader from which to read the SQL.
-     * @throws SQLException
-     *            If a database error occurs
-     * @throws IOException
-     *            If an error occurs obtaining data from the reader
-     */
-    @Mock
-    public static void loadSql(Reader r) throws SQLException, IOException
-    {
-        BufferedReader reader = new BufferedReader(r);
-        StringBuffer sql = new StringBuffer();
-        String SQL = null;
-
-        String line = null;
-
-        Connection connection = null;
-        Statement statement = null;
-
-        try
-        {
-            connection = getConnection();
-            connection.setAutoCommit(true);
-            statement = connection.createStatement();
-
-            boolean inquote = false;
-
-            while ((line = reader.readLine()) != null)
-            {
-                // Look for comments
-                int commentStart = line.indexOf("--");
-
-                String input = (commentStart != -1) ? line.substring(0,
-                        commentStart) : line;
-
-                // Empty line, skip
-                if (input.trim().equals(""))
-                {
-                    continue;
-                }
-
-                // Put it on the SQL buffer
-                sql.append(input.replace(';', ' ')); // remove all semicolons
-                                                     // from sql file!
-
-                // Add a space
-                sql.append(" ");
-
-                // More to come?
-                // Look for quotes
-                int index = 0;
-                int count = 0;
-                int inputlen = input.length();
-
-                while ((index = input.indexOf("'", count)) != -1)
-                {
-                    // Flip the value of inquote
-                    inquote = !inquote;
-
-                    // Move the index
-                    count = index + 1;
-
-                    // Make sure we do not exceed the string length
-                    if (count >= inputlen)
-                    {
-                        break;
-                    }
-                }
-
-                // If we are in a quote, keep going
-                // Note that this is STILL a simple heuristic that is not
-                // guaranteed to be correct
-                if (inquote)
-                {
-                    continue;
-                }
-
-                int endMarker = input.indexOf(";", index);
-
-                if (endMarker == -1)
-                {
-                    continue;
-                }
-
-                if (log.isDebugEnabled())
-                {
-                    log.debug("Running database query \"" + sql + "\"");
-                }
-
-                SQL = sql.toString();
-
-                try
-                {
-                    // Use execute, not executeQuery (which expects results) or
-                    // executeUpdate
-                    boolean succeeded = statement.execute(SQL);
-                }
-                catch (SQLWarning sqlw)
-                {
-                    if (log.isDebugEnabled())
-                    {
-                        log.debug("Got SQL Warning: " + sqlw, sqlw);
-                    }
-                }
-                catch (SQLException sqle)
-                {
-                    String msg = "Got SQL Exception: " + sqle;
-                    String sqlmessage = sqle.getMessage();
-
-                    // These are Postgres-isms:
-                    // There's no easy way to check if a table exists before
-                    // creating it, so we always drop tables, then create them
-                    boolean isDrop = ((SQL != null) && (sqlmessage != null)
-                            && (SQL.toUpperCase().startsWith("DROP")) && (sqlmessage
-                            .indexOf("does not exist") != -1));
-
-                    // Creating a view causes a bogus warning
-                    boolean isNoResults = ((SQL != null)
-                            && (sqlmessage != null)
-                            && ((SQL.toUpperCase().startsWith("CREATE VIEW")) || (SQL
-                                    .toUpperCase()
-                                    .startsWith("CREATE FUNCTION"))) && (sqlmessage
-                            .indexOf("No results were returned") != -1));
-
-                    // If the messages are bogus, give them a low priority
-                    if (isDrop || isNoResults)
-                    {
-                        if (log.isDebugEnabled())
-                        {
-                            log.debug(msg, sqle);
-                        }
-                    }
-                    // Otherwise, we need to know!
-                    else
-                    {
-                        if (log.isEnabledFor(Level.WARN))
-                        {
-                            log.warn(msg, sqle);
-                        }
-                    }
-                }
-
-                // Reset SQL buffer
-                sql = new StringBuffer();
-                SQL = null;
-            }
-        }
-        finally
-        {
-            if (connection != null)
-            {
-                connection.close();
-            }
-
-            if (statement != null)
-            {
-                statement.close();
-            }
-        }
-    }
-
-    ////////////////////////////////////////
-    // Helper methods
-    ////////////////////////////////////////
-
-    /**
-     * Convert the current row in a ResultSet into a TableRow object.
-     *
-     * @param results
-     *            A ResultSet to process
-     * @param table
-     *            The name of the table
-     * @return A TableRow object with the data from the ResultSet
-     * @exception SQLException
-     *                If a database error occurs
-     */
-    @Mock
-    static TableRow process(ResultSet results, String table)
-            throws SQLException
-    {
-        return process(results, table, null);
-    }
-
-    /**
-     * Convert the current row in a ResultSet into a TableRow object.
-     *
-     * @param results
-     *            A ResultSet to process
-     * @param table
-     *            The name of the table
-     * @param pColumnNames
-     *            The name of the columns in this resultset
-     * @return A TableRow object with the data from the ResultSet
-     * @exception SQLException
-     *                If a database error occurs
-     */
-    @Mock
-    static TableRow process(ResultSet results, String table, List<String> pColumnNames) throws SQLException
-    {
-        String dbName =ConfigurationManager.getProperty("db.name");
-        ResultSetMetaData meta = results.getMetaData();
-        int columns = meta.getColumnCount() + 1;
-
-        // If we haven't been passed the column names try to generate them from the metadata / table
-        List<String> columnNames = pColumnNames != null ? pColumnNames :
-                                        ((table == null) ? getColumnNames(meta) : getColumnNames(table));
-
-        TableRow row = new TableRow(canonicalize(table), columnNames);
-
-        // Process the columns in order
-        // (This ensures maximum backwards compatibility with
-        // old JDBC drivers)
-        for (int i = 1; i < columns; i++)
-        {
-            String name = meta.getColumnName(i);
-            int jdbctype = meta.getColumnType(i);
-
-            if (jdbctype == Types.BIT || jdbctype == Types.BOOLEAN)
-            {
-                row.setColumn(name, results.getBoolean(i));
-            }
-            else if ((jdbctype == Types.INTEGER) || (jdbctype == Types.NUMERIC)
-                    || (jdbctype == Types.DECIMAL))
-            {
-                // If we are using oracle
-                if ("oracle".equals(dbName))
-                {
-                    // Test the value from the record set. If it can be represented using an int, do so.
-                    // Otherwise, store it as long
-                    long longValue = results.getLong(i);
-                    if (longValue <= (long)Integer.MAX_VALUE)
-                        row.setColumn(name, (int)longValue);
-                    else
-                        row.setColumn(name, longValue);
-                }
-                else
-                row.setColumn(name, results.getInt(i));
-            }
-            else if (jdbctype == Types.BIGINT)
-            {
-                row.setColumn(name, results.getLong(i));
-            }
-            else if (jdbctype == Types.DOUBLE)
-            {
-                row.setColumn(name, results.getDouble(i));
-            }
-            else if (jdbctype == Types.CLOB && "oracle".equals(dbName))
-            {
-                // Support CLOBs in place of TEXT columns in Oracle
-                row.setColumn(name, results.getString(i));
-            }
-            else if (jdbctype == Types.VARCHAR)
-            {
-                /*try
-                {
-                    byte[] bytes = results.getBytes(i);
-
-                    if (bytes != null)
-                    {
-                        String mystring = new String(results.getBytes(i),
-                                "UTF-8");
-                        row.setColumn(name, mystring);
-                    }
-                    else
-                    {
-                        row.setColumn(name, results.getString(i));
-                    }
-
-                }
-                catch (UnsupportedEncodingException e)
-                {
-                    // do nothing, UTF-8 is built in!
-                }*/
-                //removing issue with H2 and getBytes
-                row.setColumn(name, results.getString(i));
-            }
-            else if (jdbctype == Types.DATE)
-            {
-                row.setColumn(name, results.getDate(i));
-            }
-            else if (jdbctype == Types.TIME)
-            {
-                row.setColumn(name, results.getTime(i));
-            }
-            else if (jdbctype == Types.TIMESTAMP)
-            {
-                row.setColumn(name, results.getTimestamp(i));
-            }
-            else
-            {
-                throw new IllegalArgumentException("Unsupported JDBC type: "
-                        + jdbctype +" ("+name+")");
-            }
-
-            if (results.wasNull())
-            {
-                row.setColumnNull(name);
-            }
-        }
-=======
 import java.sql.ResultSet;
 import java.sql.ResultSetMetaData;
 import java.sql.SQLException;
@@ -1267,7 +14,6 @@
 import java.sql.Types;
 import java.util.List;
 import mockit.Invocation;
->>>>>>> a9e9432e
 
 import mockit.Mock;
 import mockit.MockUp;
