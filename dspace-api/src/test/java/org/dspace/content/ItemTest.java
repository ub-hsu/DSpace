--- conflicted
+++ resolved
@@ -26,7 +26,6 @@
 import org.dspace.core.Context;
 import org.dspace.eperson.EPerson;
 import org.dspace.eperson.Group;
-import org.dspace.workflow.WorkflowItem;
 import org.junit.*;
 import static org.junit.Assert.* ;
 import static org.hamcrest.CoreMatchers.*;
@@ -1618,11 +1617,7 @@
         }};
 
         // Ensure person with WRITE perms on the Collection can edit item
-<<<<<<< HEAD
-        assertTrue("testCanEditBooleanAuth4 0", it.canEdit());
-=======
         assertTrue("testCanEditBooleanAuth4 0", itemService.canEdit(context, it));
->>>>>>> a54bf11b
     }
 
     /**
@@ -1632,24 +1627,6 @@
     public void testCanEditBooleanAuth5() throws Exception
     {
         // Test Inheritance of permissions
-<<<<<<< HEAD
-        new NonStrictExpectations(AuthorizeManager.class)
-        {{
-            // Disallow Item WRITE perms
-            AuthorizeManager.authorizeAction((Context) any, (Item) any,
-                    Constants.WRITE); result = new AuthorizeException();
-            // Allow Collection WRITE perms
-            AuthorizeManager.authorizeAction((Context) any, (Collection) any,
-                    Constants.WRITE,anyBoolean); result = null;
-        }};
-
-        Collection c = Collection.create(context);
-        c.createTemplateItem();
-        c.update();
-        assertTrue("testCanEditBooleanNoAuth5 0", c.getTemplateItem().canEdit());
-    }
-    
-=======
         new NonStrictExpectations(authorizeService.getClass())
         {{
             // Disallow Item WRITE perms
@@ -1665,7 +1642,6 @@
         assertTrue("testCanEditBooleanNoAuth5 0", itemService.canEdit(context, collection.getTemplateItem()));
     }
 
->>>>>>> a54bf11b
     /**
      * Test of canEdit method, of class Item.
      */
@@ -1716,36 +1692,6 @@
     }
 
     /**
-<<<<<<< HEAD
-     * Test of canEdit method, of class Item.
-     */
-    @Test
-    public void testCanEditBooleanNoAuth2() throws Exception
-    {
-        // Test Inheritance of permissions
-        new NonStrictExpectations(AuthorizeManager.class)
-        {{
-            // Disallow Item WRITE perms
-            AuthorizeManager.authorizeAction((Context) any, (Item) any,
-                    Constants.WRITE); result = new AuthorizeException();
-            // Disallow parent Community WRITE and ADD perms
-            AuthorizeManager.authorizeAction((Context) any, (Community) any,
-                    Constants.WRITE,anyBoolean); result = new AuthorizeException();
-            AuthorizeManager.authorizeAction((Context) any, (Community) any,
-                    Constants.ADD,anyBoolean); result = new AuthorizeException();
-            // Allow parent Collection ADD perms
-            AuthorizeManager.authorizeAction((Context) any, (Collection) any,
-                    Constants.ADD,anyBoolean); result = null;
-        }};
-
-        Collection c = Collection.create(context);
-        WorkspaceItem wi = WorkspaceItem.create(context, c, true);
-        assertFalse("testCanEditBooleanNoAuth2 0", wi.getItem().canEdit());
-    }
-
-    /**
-=======
->>>>>>> a54bf11b
      * Test of isInProgressSubmission method, of class Item.
      * @throws AuthorizeException 
      * @throws SQLException 
@@ -1756,17 +1702,10 @@
     public void testIsInProgressSubmission() throws SQLException, AuthorizeException, IOException
     {
     	context.turnOffAuthorisationSystem();
-<<<<<<< HEAD
-    	Collection c = Collection.create(context);
-        WorkspaceItem wi = WorkspaceItem.create(context, c, true);
-    	context.restoreAuthSystemState();
-        assertTrue("testIsInProgressSubmission 0", wi.getItem().isInProgressSubmission());
-=======
     	Collection c = createCollection();
         WorkspaceItem wi = workspaceItemService.create(context, c, true);
     	context.restoreAuthSystemState();
         assertTrue("testIsInProgressSubmission 0", itemService.isInProgressSubmission(context, wi.getItem()));
->>>>>>> a54bf11b
     }
     
     /**
@@ -1780,19 +1719,11 @@
     public void testIsInProgressSubmissionFalse() throws SQLException, AuthorizeException, IOException
     {
     	context.turnOffAuthorisationSystem();
-<<<<<<< HEAD
-    	Collection c = Collection.create(context);
-        WorkspaceItem wi = WorkspaceItem.create(context, c, true);
-        Item item = InstallItem.installItem(context, wi);
-    	context.restoreAuthSystemState();
-        assertFalse("testIsInProgressSubmissionFalse 0", item.isInProgressSubmission());
-=======
     	Collection c = createCollection();
         WorkspaceItem wi = workspaceItemService.create(context, c, true);
         Item item = installItemService.installItem(context, wi);
     	context.restoreAuthSystemState();
         assertFalse("testIsInProgressSubmissionFalse 0", itemService.isInProgressSubmission(context, item));
->>>>>>> a54bf11b
     }
 
     /**
@@ -1806,16 +1737,6 @@
     public void testIsInProgressSubmissionFalse2() throws SQLException, AuthorizeException, IOException
     {
     	context.turnOffAuthorisationSystem();
-<<<<<<< HEAD
-    	Collection c = Collection.create(context);
-        c.createTemplateItem();
-        c.update();
-        Item item = c.getTemplateItem();
-    	context.restoreAuthSystemState();
-        assertFalse("testIsInProgressSubmissionFalse2 0", item.isInProgressSubmission());
-    }
-
-=======
     	Collection c = createCollection();
         collectionService.createTemplateItem(context, c);
         collectionService.update(context, c);
@@ -1824,7 +1745,6 @@
         assertFalse("testIsInProgressSubmissionFalse2 0", itemService.isInProgressSubmission(context, item));
     }
     
->>>>>>> a54bf11b
     /**
      * Test of getName method, of class Item.
      */
