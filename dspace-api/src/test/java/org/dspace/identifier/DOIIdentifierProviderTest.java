--- conflicted
+++ resolved
@@ -559,11 +559,7 @@
         assumeNotNull(doiRow);
         
         assertTrue("Reservation of DOI did not set the corret DOI status.",
-<<<<<<< HEAD
-                DOIIdentifierProvider.TO_BE_RESERVED.intValue() == doiRow.getIntColumn("status"));
-=======
                 DOIIdentifierProvider.TO_BE_RESERVED.equals(doiRow.getStatus()));
->>>>>>> a54bf11b
     }
     
     @Test
