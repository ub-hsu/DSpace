/**
 * The contents of this file are subject to the license and copyright
 * detailed in the LICENSE and NOTICE files at the root of the source
 * tree and available online at
 *
 * http://www.dspace.org/license/
 */
package org.dspace.discovery;

import mockit.Mock;
import mockit.MockUp;
import org.dspace.core.Context;
import org.dspace.event.Event;

/**
 * Dummy Discovery IndexEventConsumer. It essentially does nothing,
 * as Discovery/Solr is not actively running during unit testing.
 *
 * @author tdonohue
 */
public class MockIndexEventConsumer
        extends MockUp<IndexEventConsumer>
{
<<<<<<< HEAD
   
    //public void initialize() throws Exception {
        //do nothing
    //}
    
=======
>>>>>>> a9e9432e
    @Mock
    public void consume(Context ctx, Event event) throws Exception {
        //do nothing - Solr is not running during unit testing, so we cannot index test content in Solr
    }
    
    @Mock
    public void end(Context ctx) throws Exception {
        //do nothing - Solr is not running during unit testing, so we cannot index test content in Solr
    }
}<|MERGE_RESOLUTION|>--- conflicted
+++ resolved
@@ -21,14 +21,6 @@
 public class MockIndexEventConsumer
         extends MockUp<IndexEventConsumer>
 {
-<<<<<<< HEAD
-   
-    //public void initialize() throws Exception {
-        //do nothing
-    //}
-    
-=======
->>>>>>> a9e9432e
     @Mock
     public void consume(Context ctx, Event event) throws Exception {
         //do nothing - Solr is not running during unit testing, so we cannot index test content in Solr
