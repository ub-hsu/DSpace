--- conflicted
+++ resolved
@@ -7,6 +7,10 @@
  */
 
 package org.dspace.xoai.filter;
+
+import java.sql.SQLException;
+import java.util.ArrayList;
+import java.util.List;
 
 import org.apache.log4j.LogManager;
 import org.apache.log4j.Logger;
@@ -20,13 +24,6 @@
 import org.dspace.xoai.data.DSpaceItem;
 import org.dspace.xoai.filter.results.DatabaseFilterResult;
 import org.dspace.xoai.filter.results.SolrFilterResult;
-<<<<<<< HEAD
-
-import java.sql.SQLException;
-import java.util.ArrayList;
-import java.util.List;
-=======
->>>>>>> a9e9432e
 
 /**
  * 
@@ -35,14 +32,6 @@
 public class DSpaceAuthorizationFilter extends DSpaceFilter
 {
     private static Logger log = LogManager.getLogger(DSpaceAuthorizationFilter.class);
-<<<<<<< HEAD
-    private Context context;
-
-    public DSpaceAuthorizationFilter (Context context) {
-        this.context = context;
-    }
-=======
->>>>>>> a9e9432e
 
     @Override
     public DatabaseFilterResult buildDatabaseQuery(Context context)
