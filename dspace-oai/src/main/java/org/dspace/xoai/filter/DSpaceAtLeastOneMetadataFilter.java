/**
 * The contents of this file are subject to the license and copyright
 * detailed in the LICENSE and NOTICE files at the root of the source
 * tree and available online at
 *
 * http://www.dspace.org/license/
 */

package org.dspace.xoai.filter;

import com.google.common.base.Function;
import com.lyncode.builder.ListBuilder;
import com.lyncode.xoai.dataprovider.xml.xoaiconfig.parameters.ParameterList;
import com.lyncode.xoai.dataprovider.xml.xoaiconfig.parameters.ParameterMap;
import com.lyncode.xoai.dataprovider.xml.xoaiconfig.parameters.ParameterValue;
import com.lyncode.xoai.dataprovider.xml.xoaiconfig.parameters.SimpleType;
import org.apache.commons.lang.StringUtils;
import org.apache.log4j.LogManager;
import org.apache.log4j.Logger;
import org.apache.solr.client.solrj.util.ClientUtils;
import org.dspace.core.Constants;
import org.dspace.core.Context;
import org.dspace.xoai.data.DSpaceItem;
import org.dspace.xoai.exceptions.InvalidMetadataFieldException;
import org.dspace.xoai.filter.data.DSpaceMetadataFilterOperator;
import org.dspace.xoai.filter.results.DatabaseFilterResult;
import org.dspace.xoai.filter.results.SolrFilterResult;
<<<<<<< HEAD
import org.dspace.xoai.services.api.database.FieldResolver;
import org.springframework.beans.factory.annotation.Autowired;

import java.sql.SQLException;
import java.util.ArrayList;
import java.util.List;
=======

import com.google.common.base.Function;
import com.lyncode.builder.ListBuilder;
import com.lyncode.xoai.dataprovider.xml.xoaiconfig.parameters.ParameterList;
import com.lyncode.xoai.dataprovider.xml.xoaiconfig.parameters.ParameterValue;
import com.lyncode.xoai.dataprovider.xml.xoaiconfig.parameters.SimpleType;
>>>>>>> a9e9432e

/**
 * @author Lyncode Development Team <dspace@lyncode.com>
 */
public class DSpaceAtLeastOneMetadataFilter extends DSpaceFilter {
    private static Logger log = LogManager.getLogger(DSpaceAtLeastOneMetadataFilter.class);

    private String field;
    private DSpaceMetadataFilterOperator operator = DSpaceMetadataFilterOperator.UNDEF;
    private List<String> values;
<<<<<<< HEAD
    private ParameterMap configuration;

    public DSpaceAtLeastOneMetadataFilter(ParameterMap configuration) {
        this.configuration = configuration;
    }

    @Autowired
    FieldResolver fieldResolver;

=======

>>>>>>> a9e9432e
    private String getField() {
        if (field == null) {
            field = getConfiguration().get("field").asSimpleType().asString();
        }
        return field;
    }

    private List<String> getValues() {
        if (values == null) {
            ParameterValue parameterValue = getConfiguration().get("value");
            if (parameterValue == null) parameterValue = getConfiguration().get("values");

            if (parameterValue instanceof SimpleType) {
                values = new ArrayList<String>();
                values.add(((SimpleType) parameterValue).asString());
            } else if (parameterValue instanceof ParameterList) {
                values = new ListBuilder<ParameterValue>()
                        .add(parameterValue.asParameterList().getValues())
                        .build(new Function<ParameterValue, String>() {
                            @Override
                            public String apply(ParameterValue elem) {
                                return elem.asSimpleType().asString();
                            }
                        });
            } else values = new ArrayList<String>();
        }
        return values;
    }

    private DSpaceMetadataFilterOperator getOperator() {
        if (operator == DSpaceMetadataFilterOperator.UNDEF)
            operator = DSpaceMetadataFilterOperator.valueOf(getConfiguration()
                    .get("operator").asSimpleType().asString().toUpperCase());
        return operator;
    }

    @Override
    public DatabaseFilterResult buildDatabaseQuery(Context context) {
        if (this.getField() != null) {
            try {
                int id = fieldResolver.getFieldID(context, this.getField());
                return this.getWhere(id, this.getValues());
            } catch (InvalidMetadataFieldException ex) {
                log.error(ex.getMessage(), ex);
            } catch (SQLException ex) {
                log.error(ex.getMessage(), ex);
            }
        }
        return new DatabaseFilterResult();
    }

    @Override
    public boolean isShown(DSpaceItem item) {
        if (this.getField() == null)
            return true;
        List<String> values = item.getMetadata(this.getField());
        for (String praticalValue : values) {
            for (String theoreticValue : this.getValues()) {
                switch (this.getOperator()) {
                    case STARTS_WITH:
                        if (praticalValue.startsWith(theoreticValue))
                            return true;
                        break;
                    case ENDS_WITH:
                        if (praticalValue.endsWith(theoreticValue))
                            return true;
                        break;
                    case EQUAL:
                        if (praticalValue.equals(theoreticValue))
                            return true;
                        break;
                    case GREATER:
                        if (praticalValue.compareTo(theoreticValue) > 0)
                            return true;
                        break;
                    case GREATER_OR_EQUAL:
                        if (praticalValue.compareTo(theoreticValue) >= 0)
                            return true;
                        break;
                    case LOWER:
                        if (praticalValue.compareTo(theoreticValue) < 0)
                            return true;
                        break;
                    case LOWER_OR_EQUAL:
                        if (praticalValue.compareTo(theoreticValue) <= 0)
                            return true;
                        break;
                    case CONTAINS:
                    default:
                        if (praticalValue.contains(theoreticValue))
                            return true;
                        break;
                }
            }
        }
        return false;
    }

    private DatabaseFilterResult getWhere(int mdid, List<String> values) {
        List<String> parts = new ArrayList<String>();
        List<Object> params = new ArrayList<Object>();
        params.add(mdid);
        for (String v : values)
            this.buildWhere(v, parts, params);
        if (parts.size() > 0) {
<<<<<<< HEAD
            String query = "EXISTS (SELECT tmp.* FROM metadatavalue tmp WHERE tmp.item_id=i.item_id AND tmp.metadata_field_id=?"
=======
            String query = "EXISTS (SELECT tmp.* FROM metadatavalue tmp WHERE tmp.resource_id=i.item_id AND tmp.resource_type_id=" + Constants.ITEM+ " AND tmp.metadata_field_id=?"
>>>>>>> a9e9432e
                    + " AND ("
                    + StringUtils.join(parts.iterator(), " OR ")
                    + "))";
            return new DatabaseFilterResult(query, params);
        }
        return new DatabaseFilterResult();
    }

    private void buildWhere(String value, List<String> parts,
                            List<Object> params) {
        switch (this.getOperator()) {
            case ENDS_WITH:
                parts.add("(tmp.text_value LIKE ?)");
                params.add("%" + value);
                break;
            case STARTS_WITH:
                parts.add("(tmp.text_value LIKE ?)");
                params.add(value + "%");
                break;
            case EQUAL:
                parts.add("(tmp.text_value LIKE ?)");
                params.add(value);
                break;
            case GREATER:
                parts.add("(tmp.text_value > ?)");
                params.add(value);
                break;
            case LOWER:
                parts.add("(tmp.text_value < ?)");
                params.add(value);
                break;
            case LOWER_OR_EQUAL:
                parts.add("(tmp.text_value <= ?)");
                params.add(value);
                break;
            case GREATER_OR_EQUAL:
                parts.add("(tmp.text_value >= ?)");
                params.add(value);
                break;
            case CONTAINS:
            default:
                parts.add("(tmp.text_value LIKE ?)");
                params.add("%" + value + "%");
                break;
        }
    }

    @Override
    public SolrFilterResult buildSolrQuery() {
        String field = this.getField();
        List<String> parts = new ArrayList<String>();
        if (this.getField() != null) {
            for (String v : this.getValues())
                this.buildQuery("metadata." + field,
                        ClientUtils.escapeQueryChars(v), parts);
            if (parts.size() > 0) {
                return new SolrFilterResult(StringUtils.join(parts.iterator(),
                        " OR "));
            }
        }
        return new SolrFilterResult();
    }

    private void buildQuery(String field, String value, List<String> parts) {
        switch (this.getOperator()) {
            case ENDS_WITH:
                parts.add("(" + field + ":*" + value + ")");
                break;
            case STARTS_WITH:
                parts.add("(" + field + ":" + value + "*)");
                break;
            case EQUAL:
                parts.add("(" + field + ":" + value + ")");
                break;
            case GREATER:
                parts.add("(" + field + ":[" + value + " TO *])");
                break;
            case LOWER:
                parts.add("(" + field + ":[* TO " + value + "])");
                break;
            case LOWER_OR_EQUAL:
                parts.add("(-(" + field + ":[" + value + " TO *]))");
                break;
            case GREATER_OR_EQUAL:
                parts.add("(-(" + field + ":[* TO " + value + "]))");
                break;
            case CONTAINS:
            default:
                parts.add("(" + field + ":*" + value + "*)");
                break;
        }
    }

    public ParameterMap getConfiguration() {
        return configuration;
    }
}<|MERGE_RESOLUTION|>--- conflicted
+++ resolved
@@ -8,12 +8,10 @@
 
 package org.dspace.xoai.filter;
 
-import com.google.common.base.Function;
-import com.lyncode.builder.ListBuilder;
-import com.lyncode.xoai.dataprovider.xml.xoaiconfig.parameters.ParameterList;
-import com.lyncode.xoai.dataprovider.xml.xoaiconfig.parameters.ParameterMap;
-import com.lyncode.xoai.dataprovider.xml.xoaiconfig.parameters.ParameterValue;
-import com.lyncode.xoai.dataprovider.xml.xoaiconfig.parameters.SimpleType;
+import java.sql.SQLException;
+import java.util.ArrayList;
+import java.util.List;
+
 import org.apache.commons.lang.StringUtils;
 import org.apache.log4j.LogManager;
 import org.apache.log4j.Logger;
@@ -25,21 +23,12 @@
 import org.dspace.xoai.filter.data.DSpaceMetadataFilterOperator;
 import org.dspace.xoai.filter.results.DatabaseFilterResult;
 import org.dspace.xoai.filter.results.SolrFilterResult;
-<<<<<<< HEAD
-import org.dspace.xoai.services.api.database.FieldResolver;
-import org.springframework.beans.factory.annotation.Autowired;
-
-import java.sql.SQLException;
-import java.util.ArrayList;
-import java.util.List;
-=======
 
 import com.google.common.base.Function;
 import com.lyncode.builder.ListBuilder;
 import com.lyncode.xoai.dataprovider.xml.xoaiconfig.parameters.ParameterList;
 import com.lyncode.xoai.dataprovider.xml.xoaiconfig.parameters.ParameterValue;
 import com.lyncode.xoai.dataprovider.xml.xoaiconfig.parameters.SimpleType;
->>>>>>> a9e9432e
 
 /**
  * @author Lyncode Development Team <dspace@lyncode.com>
@@ -50,19 +39,7 @@
     private String field;
     private DSpaceMetadataFilterOperator operator = DSpaceMetadataFilterOperator.UNDEF;
     private List<String> values;
-<<<<<<< HEAD
-    private ParameterMap configuration;
-
-    public DSpaceAtLeastOneMetadataFilter(ParameterMap configuration) {
-        this.configuration = configuration;
-    }
-
-    @Autowired
-    FieldResolver fieldResolver;
-
-=======
-
->>>>>>> a9e9432e
+
     private String getField() {
         if (field == null) {
             field = getConfiguration().get("field").asSimpleType().asString();
@@ -168,11 +145,7 @@
         for (String v : values)
             this.buildWhere(v, parts, params);
         if (parts.size() > 0) {
-<<<<<<< HEAD
-            String query = "EXISTS (SELECT tmp.* FROM metadatavalue tmp WHERE tmp.item_id=i.item_id AND tmp.metadata_field_id=?"
-=======
             String query = "EXISTS (SELECT tmp.* FROM metadatavalue tmp WHERE tmp.resource_id=i.item_id AND tmp.resource_type_id=" + Constants.ITEM+ " AND tmp.metadata_field_id=?"
->>>>>>> a9e9432e
                     + " AND ("
                     + StringUtils.join(parts.iterator(), " OR ")
                     + "))";
@@ -266,7 +239,4 @@
         }
     }
 
-    public ParameterMap getConfiguration() {
-        return configuration;
-    }
 }