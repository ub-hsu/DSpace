--- conflicted
+++ resolved
@@ -7,9 +7,10 @@
  */
 package org.dspace.xoai.filter;
 
-import com.lyncode.xoai.dataprovider.xml.xoaiconfig.parameters.ParameterMap;
-import com.lyncode.xoai.dataprovider.xml.xoaiconfig.parameters.ParameterValue;
-import com.lyncode.xoai.dataprovider.xml.xoaiconfig.parameters.SimpleType;
+import java.sql.SQLException;
+import java.util.ArrayList;
+import java.util.List;
+
 import org.apache.log4j.LogManager;
 import org.apache.log4j.Logger;
 import org.dspace.core.Constants;
@@ -18,17 +19,9 @@
 import org.dspace.xoai.exceptions.InvalidMetadataFieldException;
 import org.dspace.xoai.filter.results.DatabaseFilterResult;
 import org.dspace.xoai.filter.results.SolrFilterResult;
-<<<<<<< HEAD
-import org.dspace.xoai.services.api.database.FieldResolver;
-
-import java.sql.SQLException;
-import java.util.ArrayList;
-import java.util.List;
-=======
 
 import com.lyncode.xoai.dataprovider.xml.xoaiconfig.parameters.ParameterValue;
 import com.lyncode.xoai.dataprovider.xml.xoaiconfig.parameters.SimpleType;
->>>>>>> a9e9432e
 
 /**
  * This filter allows one to retrieve (from the data source) those items
@@ -44,22 +37,6 @@
     private static Logger log = LogManager
             .getLogger(DSpaceMetadataExistsFilter.class);
 
-<<<<<<< HEAD
-    private FieldResolver fieldResolver;
-    private List<String> fields;
-    private ParameterMap configuration;
-
-    public DSpaceMetadataExistsFilter(FieldResolver fieldResolver, ParameterMap configuration) {
-        this.fieldResolver = fieldResolver;
-        this.configuration = configuration;
-    }
-
-    private List<String> getFields() {
-        if (this.fields == null) {
-            ParameterValue fields = getConfiguration().get("fields");
-            if (fields == null) fields = getConfiguration().get("field");
-
-=======
     private List<String> fields;
 
     private List<String> getFields() {
@@ -67,7 +44,6 @@
             ParameterValue fields = getConfiguration().get("fields");
             if (fields == null) fields = getConfiguration().get("field");
 
->>>>>>> a9e9432e
             if (fields instanceof SimpleType) {
                 this.fields = new ArrayList<String>();
                 this.fields.add(((SimpleType) fields).asString());
@@ -89,11 +65,7 @@
             List<Object> args = new ArrayList<Object>(fields.size());
             where.append("(");
             for (int i = 0; i < fields.size(); i++) {
-<<<<<<< HEAD
-                where.append("EXISTS (SELECT tmp.* FROM metadatavalue tmp WHERE tmp.item_id=i.item_id AND tmp.metadata_field_id=?)");
-=======
                 where.append("EXISTS (SELECT tmp.* FROM metadatavalue tmp WHERE tmp.resource_id=i.item_id AND tmp.resource_type_id=" + Constants.ITEM+ " AND tmp.metadata_field_id=?)");
->>>>>>> a9e9432e
                 args.add(fieldResolver.getFieldID(context, fields.get(i)));
 
                 if (i < fields.size() - 1)
@@ -134,7 +106,4 @@
         return new SolrFilterResult(cond.toString());
     }
 
-    public ParameterMap getConfiguration() {
-        return configuration;
-    }
 }