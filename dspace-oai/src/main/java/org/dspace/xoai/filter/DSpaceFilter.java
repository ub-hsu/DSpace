--- conflicted
+++ resolved
@@ -9,19 +9,13 @@
 
 import com.lyncode.xoai.dataprovider.data.Filter;
 import com.lyncode.xoai.dataprovider.data.ItemIdentifier;
-<<<<<<< HEAD
-=======
 import com.lyncode.xoai.dataprovider.xml.xoaiconfig.parameters.ParameterMap;
 
->>>>>>> a9e9432e
 import org.dspace.core.Context;
 import org.dspace.xoai.data.DSpaceItem;
 import org.dspace.xoai.filter.results.DatabaseFilterResult;
 import org.dspace.xoai.filter.results.SolrFilterResult;
-<<<<<<< HEAD
-=======
 import org.dspace.xoai.services.api.database.FieldResolver;
->>>>>>> a9e9432e
 
 /**
  * 
@@ -29,20 +23,6 @@
  */
 public abstract class DSpaceFilter implements Filter
 {
-<<<<<<< HEAD
-    public abstract DatabaseFilterResult buildDatabaseQuery(Context context);
-    public abstract SolrFilterResult buildSolrQuery();
-    public abstract boolean isShown(DSpaceItem item);
-
-    @Override
-    public boolean isItemShown(ItemIdentifier item)
-    {
-        if (item instanceof DSpaceItem)
-        {
-            return isShown((DSpaceItem) item);
-        }
-        return false;
-=======
     /** The configuration from xoai.xml file */
     protected ParameterMap configuration;
 
@@ -115,6 +95,5 @@
     public void setContext(Context context)
     {
         this.context = context;
->>>>>>> a9e9432e
     }
 }