/**
 * The contents of this file are subject to the license and copyright
 * detailed in the LICENSE and NOTICE files at the root of the source
 * tree and available online at
 *
 * http://www.dspace.org/license/
 */
package org.dspace.xoai.app;

<<<<<<< HEAD
import static com.lyncode.xoai.dataprovider.core.Granularity.Second;
import static org.dspace.xoai.util.ItemUtils.retrieveMetadata;

import java.io.ByteArrayOutputStream;
import java.io.IOException;
import java.net.ConnectException;
import java.sql.SQLException;
import java.text.ParseException;
import java.util.ArrayList;
import java.util.Arrays;
import java.util.Date;
import java.util.Iterator;
import java.util.List;

import javax.xml.stream.XMLStreamException;

=======
import com.lyncode.xoai.dataprovider.exceptions.ConfigurationException;
import com.lyncode.xoai.dataprovider.exceptions.MetadataBindException;
import com.lyncode.xoai.dataprovider.exceptions.WritingXmlException;
import com.lyncode.xoai.dataprovider.xml.XmlOutputContext;
>>>>>>> 1b5ada2d
import org.apache.commons.cli.CommandLine;
import org.apache.commons.cli.CommandLineParser;
import org.apache.commons.cli.Options;
import org.apache.commons.cli.PosixParser;
import org.apache.commons.lang.StringUtils;
import org.apache.log4j.LogManager;
import org.apache.log4j.Logger;
import org.apache.solr.client.solrj.SolrQuery;
import org.apache.solr.client.solrj.SolrQuery.ORDER;
import org.apache.solr.client.solrj.SolrServer;
import org.apache.solr.client.solrj.SolrServerException;
import org.apache.solr.common.SolrDocumentList;
import org.apache.solr.common.SolrInputDocument;
import org.dspace.authorize.factory.AuthorizeServiceFactory;
import org.dspace.authorize.service.AuthorizeService;
import org.dspace.content.*;
import org.dspace.content.Collection;
<<<<<<< HEAD
import org.dspace.content.Community;
import org.dspace.content.IMetadataValue;
import org.dspace.content.Item;
import org.dspace.content.MetadataField;
import org.dspace.content.MetadataValue;
=======
>>>>>>> 1b5ada2d
import org.dspace.content.factory.ContentServiceFactory;
import org.dspace.content.service.ItemService;
import org.dspace.core.ConfigurationManager;
import org.dspace.core.Constants;
import org.dspace.core.Context;
import org.dspace.core.Utils;
import org.dspace.handle.Handle;
import org.dspace.xoai.exceptions.CompilingException;
import org.dspace.xoai.services.api.CollectionsService;
import org.dspace.xoai.services.api.cache.XOAICacheService;
import org.dspace.xoai.services.api.cache.XOAIItemCacheService;
import org.dspace.xoai.services.api.cache.XOAILastCompilationCacheService;
import org.dspace.xoai.services.api.config.ConfigurationService;
import org.dspace.xoai.services.api.solr.SolrServerResolver;
import org.dspace.xoai.solr.DSpaceSolrSearch;
import org.dspace.xoai.solr.exceptions.DSpaceSolrException;
import org.dspace.xoai.solr.exceptions.DSpaceSolrIndexerException;
import org.springframework.beans.factory.annotation.Autowired;
import org.springframework.context.annotation.AnnotationConfigApplicationContext;

<<<<<<< HEAD
import com.lyncode.xoai.dataprovider.exceptions.ConfigurationException;
import com.lyncode.xoai.dataprovider.exceptions.MetadataBindException;
import com.lyncode.xoai.dataprovider.exceptions.WritingXmlException;
import com.lyncode.xoai.dataprovider.xml.XmlOutputContext;
=======
import javax.xml.stream.XMLStreamException;
import java.io.ByteArrayOutputStream;
import java.io.IOException;
import java.net.ConnectException;
import java.sql.SQLException;
import java.text.ParseException;
import java.util.*;

import static com.lyncode.xoai.dataprovider.core.Granularity.Second;
import static org.dspace.xoai.util.ItemUtils.retrieveMetadata;
>>>>>>> 1b5ada2d

/**
 * @author Lyncode Development Team (dspace at lyncode dot com)
 */
@SuppressWarnings("deprecation")
public class XOAI {
    private static Logger log = LogManager.getLogger(XOAI.class);

    private final Context context;
    private boolean optimize;
    private final boolean verbose;
    private boolean clean;

    @Autowired
    private SolrServerResolver solrServerResolver;
    @Autowired
    private XOAILastCompilationCacheService xoaiLastCompilationCacheService;
    @Autowired
    private XOAIItemCacheService xoaiItemCacheService;
    @Autowired
    private CollectionsService collectionsService;

    private final AuthorizeService authorizeService;
    private final ItemService itemService;


    private List<String> getFileFormats(Item item) {
        List<String> formats = new ArrayList<>();
        try {
            for (Bundle b : itemService.getBundles(item, "ORIGINAL")) {
                for (Bitstream bs : b.getBitstreams()) {
                    if (!formats.contains(bs.getFormat(context).getMIMEType())) {
                        formats.add(bs.getFormat(context).getMIMEType());
                    }
                }
            }
        } catch (SQLException ex) {
            log.error(ex.getMessage(), ex);
        }
        return formats;
    }

    public XOAI(Context context, boolean optimize, boolean clean, boolean verbose) {
        this.context = context;
        this.optimize = optimize;
        this.clean = clean;
        this.verbose = verbose;

        // Load necessary DSpace services
        this.authorizeService = AuthorizeServiceFactory.getInstance().getAuthorizeService();
        this.itemService = ContentServiceFactory.getInstance().getItemService();
    }

    public XOAI(Context ctx, boolean hasOption) {
        this.context = ctx;
        this.verbose = hasOption;

        // Load necessary DSpace services
        this.authorizeService = AuthorizeServiceFactory.getInstance().getAuthorizeService();
        this.itemService = ContentServiceFactory.getInstance().getItemService();
    }

    private void println(String line) {
        System.out.println(line);
    }

    public int index() throws DSpaceSolrIndexerException {
        int result = 0;
        try {

            if (clean) {
                clearIndex();
                System.out.println("Using full import.");
                result = this.indexAll();
            } else {
                SolrQuery solrParams = new SolrQuery("*:*")
                        .addField("item.lastmodified")
                        .addSortField("item.lastmodified", ORDER.desc).setRows(1);

                SolrDocumentList results = DSpaceSolrSearch.query(solrServerResolver.getServer(), solrParams);
                if (results.getNumFound() == 0) {
                    System.out.println("There are no indexed documents, using full import.");
                    result = this.indexAll();
                } else
                    result = this.index((Date) results.get(0).getFieldValue("item.lastmodified"));

            }
            solrServerResolver.getServer().commit();


            if (optimize) {
                println("Optimizing Index");
                solrServerResolver.getServer().optimize();
                println("Index optimized");
            }

            // Set last compilation date
            xoaiLastCompilationCacheService.put(new Date());
            return result;
        } catch (DSpaceSolrException | SolrServerException | IOException ex) {
            throw new DSpaceSolrIndexerException(ex.getMessage(), ex);
        }
    }

    private int index(Date last) throws DSpaceSolrIndexerException {
        System.out
                .println("Incremental import. Searching for documents modified after: "
                        + last.toString());
        // Index both in_archive items AND withdrawn items. Withdrawn items will be flagged withdrawn
        // (in order to notify external OAI harvesters of their new status)
        try {
            Iterator<Item> iterator = itemService.findInArchiveOrWithdrawnDiscoverableModifiedSince(
                    context, last);
            return this.index(iterator);
        } catch (SQLException ex) {
            throw new DSpaceSolrIndexerException(ex.getMessage(), ex);
        }
    }

    private int indexAll() throws DSpaceSolrIndexerException {
        System.out.println("Full import");
        try {
            // Index both in_archive items AND withdrawn items. Withdrawn items will be flagged withdrawn
            // (in order to notify external OAI harvesters of their new status)
            Iterator<Item> iterator = itemService.findInArchiveOrWithdrawnDiscoverableModifiedSince(
                    context, null);
            return this.index(iterator);
        } catch (SQLException ex) {
            throw new DSpaceSolrIndexerException(ex.getMessage(), ex);
        }
    }

    private int index(Iterator<Item> iterator)
            throws DSpaceSolrIndexerException {
        try {
            int i = 0;
            SolrServer server = solrServerResolver.getServer();
            while (iterator.hasNext()) {
                try {
                    Item item = iterator.next();
                    server.add(this.index(item));

                    //Uncache the item to keep memory consumption low
                    context.uncacheEntity(item);

                } catch (SQLException | MetadataBindException | ParseException
                        | XMLStreamException | WritingXmlException ex) {
                    log.error(ex.getMessage(), ex);
                }
                i++;
                if (i % 100 == 0) System.out.println(i + " items imported so far...");
            }
            System.out.println("Total: " + i + " items");
            server.commit();
            return i;
        } catch (SolrServerException | IOException ex) {
            throw new DSpaceSolrIndexerException(ex.getMessage(), ex);
        }
    }

    private SolrInputDocument index(Item item) throws SQLException, MetadataBindException, ParseException, XMLStreamException, WritingXmlException {
        SolrInputDocument doc = new SolrInputDocument();
        doc.addField("item.id", item.getID());
        boolean pub = this.isPublic(item);
        doc.addField("item.public", pub);
        String handle = item.getHandle();
        if (verbose) {
            println("Prepare handle " + handle);
        }
        doc.addField("item.handle", handle);
        doc.addField("item.lastmodified", item.getLastModified());
        if (item.getSubmitter() != null) {
            doc.addField("item.submitter", item.getSubmitter().getEmail());
        }
        doc.addField("item.deleted", item.isWithdrawn() ? "true" : "false");
        for (Collection col : item.getCollections())
            doc.addField("item.collections",
                    "col_" + col.getHandle().replace("/", "_"));
        for (Community com : collectionsService.flatParentCommunities(context, item))
            doc.addField("item.communities",
                    "com_" + com.getHandle().replace("/", "_"));

        List<IMetadataValue> allData = itemService.getMetadata(item,
                Item.ANY, Item.ANY, Item.ANY, Item.ANY);
        for (IMetadataValue dc : allData) {
            MetadataField field = dc.getMetadataField();
            String key = "metadata."
                    + field.getMetadataSchema().getName() + "."
                    + field.getElement();
            if (field.getQualifier() != null) {
                key += "." + field.getQualifier();
            }
			String val =StringUtils.equals(dc.getValue(), MetadataValue.PARENT_PLACEHOLDER_VALUE)? "N/D":dc.getValue();  
            doc.addField(key, val);
            if (dc.getAuthority() != null) {
                doc.addField(key + ".authority", dc.getAuthority());
                doc.addField(key + ".confidence", dc.getConfidence() + "");
            }
        }

        for (String f : getFileFormats(item)) {
            doc.addField("metadata.dc.format.mimetype", f);
        }

        ByteArrayOutputStream out = new ByteArrayOutputStream();
        XmlOutputContext xmlContext = XmlOutputContext.emptyContext(out, Second);
        retrieveMetadata(context, item).write(xmlContext);
        xmlContext.getWriter().flush();
        xmlContext.getWriter().close();
        doc.addField("item.compile", out.toString());

        if (verbose) {
            println("Item with handle " + handle + " indexed");
        }

        return doc;
    }

    private boolean isPublic(Item item) {
        boolean pub = false;
        try {
            //Check if READ access allowed on this Item
            pub = authorizeService.authorizeActionBoolean(context, item, Constants.READ);
        } catch (SQLException ex) {
            log.error(ex.getMessage());
        }
        return pub;
    }


    private static boolean getKnownExplanation(Throwable t) {
        if (t instanceof ConnectException) {
            System.err.println("Solr server ("
                    + ConfigurationManager.getProperty("oai", "solr.url")
                    + ") is down, turn it on.");
            return true;
        }

        return false;
    }

    private static boolean searchForReason(Throwable t) {
        if (getKnownExplanation(t))
            return true;
        if (t.getCause() != null)
            return searchForReason(t.getCause());
        return false;
    }

    private void clearIndex() throws DSpaceSolrIndexerException {
        try {
            System.out.println("Clearing index");
            solrServerResolver.getServer().deleteByQuery("*:*");
            solrServerResolver.getServer().commit();
            System.out.println("Index cleared");
        } catch (SolrServerException | IOException ex) {
            throw new DSpaceSolrIndexerException(ex.getMessage(), ex);
        }
    }

    private static void cleanCache(XOAIItemCacheService xoaiItemCacheService,  XOAICacheService xoaiCacheService) throws IOException {
        System.out.println("Purging cached OAI responses.");
        xoaiItemCacheService.deleteAll();
        xoaiCacheService.deleteAll();
    }

    private static final String COMMAND_IMPORT = "import";
    private static final String COMMAND_CLEAN_CACHE = "clean-cache";
    private static final String COMMAND_COMPILE_ITEMS = "compile-items";
    private static final String COMMAND_ERASE_COMPILED_ITEMS = "erase-compiled-items";

    public static void main(String[] argv) throws IOException, ConfigurationException {


        AnnotationConfigApplicationContext applicationContext = new AnnotationConfigApplicationContext(new Class[]{
                BasicConfiguration.class
        });

        ConfigurationService configurationService = applicationContext.getBean(ConfigurationService.class);
        XOAICacheService cacheService = applicationContext.getBean(XOAICacheService.class);
        XOAIItemCacheService itemCacheService = applicationContext.getBean(XOAIItemCacheService.class);

        Context ctx = null;

        try {
            CommandLineParser parser = new PosixParser();
            Options options = new Options();
            options.addOption("c", "clear", false, "Clear index before indexing");
            options.addOption("o", "optimize", false,
                    "Optimize index at the end");
            options.addOption("v", "verbose", false, "Verbose output");
            options.addOption("h", "help", false, "Shows some help");
            options.addOption("n", "number", true, "FOR DEVELOPMENT MUST DELETE");
            CommandLine line = parser.parse(options, argv);

            String[] validSolrCommands = {COMMAND_IMPORT, COMMAND_CLEAN_CACHE};
            String[] validDatabaseCommands = {COMMAND_CLEAN_CACHE, COMMAND_COMPILE_ITEMS, COMMAND_ERASE_COMPILED_ITEMS};


            boolean solr = true; // Assuming solr by default
            solr = !("database").equals(configurationService.getProperty("oai", "storage"));


            boolean run = false;
            if (line.getArgs().length > 0) {
                if (solr) {
                    if (Arrays.asList(validSolrCommands).contains(line.getArgs()[0])) {
                        run = true;
                    }
                } else {
                    if (Arrays.asList(validDatabaseCommands).contains(line.getArgs()[0])) {
                        run = true;
                    }
                }
            }

            if (!line.hasOption('h') && run) {
                System.out.println("OAI 2.0 manager action started");
                long start = System.currentTimeMillis();

                String command = line.getArgs()[0];

                if (COMMAND_IMPORT.equals(command)) {
                    ctx = new Context(Context.Mode.READ_ONLY);
                    XOAI indexer = new XOAI(ctx,
                            line.hasOption('o'),
                            line.hasOption('c'),
                            line.hasOption('v'));

                    applicationContext.getAutowireCapableBeanFactory().autowireBean(indexer);

                    int imported = indexer.index();
                    if (imported > 0) cleanCache(itemCacheService, cacheService);
                } else if (COMMAND_CLEAN_CACHE.equals(command)) {
                    cleanCache(itemCacheService, cacheService);
                } else if (COMMAND_COMPILE_ITEMS.equals(command)) {

                    ctx = new Context();
                    XOAI indexer = new XOAI(ctx, line.hasOption('v'));
                    applicationContext.getAutowireCapableBeanFactory().autowireBean(indexer);

                    indexer.compile();

                    cleanCache(itemCacheService, cacheService);
                } else if (COMMAND_ERASE_COMPILED_ITEMS.equals(command)) {
                    cleanCompiledItems(itemCacheService);
                    cleanCache(itemCacheService, cacheService);
                }

                System.out.println("OAI 2.0 manager action ended. It took "
                        + ((System.currentTimeMillis() - start) / 1000)
                        + " seconds.");
            } else {
                usage();
            }
        } catch (Throwable ex) {
            if (!searchForReason(ex)) {
                ex.printStackTrace();
            }
            log.error(ex.getMessage(), ex);
        }
        finally
        {
            // Abort our context, if still open
            if(ctx!=null && ctx.isValid())
                ctx.abort();
        }
    }

    private static void cleanCompiledItems(XOAIItemCacheService itemCacheService) throws IOException {
        System.out.println("Purging compiled items");
        itemCacheService.deleteAll();
    }

    private void compile() throws CompilingException {
        Iterator<Item> iterator;
        try {
            Date last = xoaiLastCompilationCacheService.get();

            if (last == null) {
                System.out.println("Retrieving all items to be compiled");
                iterator = itemService.findAll(context);
            } else {
                System.out.println("Retrieving items modified after " + last + " to be compiled");
                iterator = itemService.findByLastModifiedSince(context, last);
            }

            while (iterator.hasNext()) {
                Item item = iterator.next();
                if (verbose) System.out.println("Compiling item with handle: " + item.getHandle());
                xoaiItemCacheService.put(item, retrieveMetadata(context, item));
            }

            xoaiLastCompilationCacheService.put(new Date());
        } catch (SQLException | IOException e) {
            throw new CompilingException(e);
        }
        System.out.println("Items compiled");
    }

    private static void usage() {
        boolean solr = true; // Assuming solr by default
        solr = !("database").equals(ConfigurationManager.getProperty("oai", "storage"));

        if (solr) {
            System.out.println("OAI Manager Script");
            System.out.println("Syntax: oai <action> [parameters]");
            System.out.println("> Possible actions:");
            System.out.println("     " + COMMAND_IMPORT + " - To import DSpace items into OAI index and cache system");
            System.out.println("     " + COMMAND_CLEAN_CACHE + " - Cleans the OAI cached responses");
            System.out.println("> Parameters:");
            System.out.println("     -o Optimize index after indexing (" + COMMAND_IMPORT + " only)");
            System.out.println("     -c Clear index (" + COMMAND_IMPORT + " only)");
            System.out.println("     -v Verbose output");
            System.out.println("     -h Shows this text");
        } else {
            System.out.println("OAI Manager Script");
            System.out.println("Syntax: oai <action> [parameters]");
            System.out.println("> Possible actions:");
            System.out.println("     " + COMMAND_CLEAN_CACHE + " - Cleans the OAI cached responses");
            System.out.println("     " + COMMAND_COMPILE_ITEMS + " - Compiles all DSpace items");
            System.out.println("     " + COMMAND_ERASE_COMPILED_ITEMS + " - Erase the OAI compiled items");
            System.out.println("> Parameters:");
            System.out.println("     -v Verbose output");
            System.out.println("     -h Shows this text");
        }
    }
}<|MERGE_RESOLUTION|>--- conflicted
+++ resolved
@@ -7,34 +7,14 @@
  */
 package org.dspace.xoai.app;
 
-<<<<<<< HEAD
-import static com.lyncode.xoai.dataprovider.core.Granularity.Second;
-import static org.dspace.xoai.util.ItemUtils.retrieveMetadata;
-
-import java.io.ByteArrayOutputStream;
-import java.io.IOException;
-import java.net.ConnectException;
-import java.sql.SQLException;
-import java.text.ParseException;
-import java.util.ArrayList;
-import java.util.Arrays;
-import java.util.Date;
-import java.util.Iterator;
-import java.util.List;
-
-import javax.xml.stream.XMLStreamException;
-
-=======
 import com.lyncode.xoai.dataprovider.exceptions.ConfigurationException;
 import com.lyncode.xoai.dataprovider.exceptions.MetadataBindException;
 import com.lyncode.xoai.dataprovider.exceptions.WritingXmlException;
 import com.lyncode.xoai.dataprovider.xml.XmlOutputContext;
->>>>>>> 1b5ada2d
 import org.apache.commons.cli.CommandLine;
 import org.apache.commons.cli.CommandLineParser;
 import org.apache.commons.cli.Options;
 import org.apache.commons.cli.PosixParser;
-import org.apache.commons.lang.StringUtils;
 import org.apache.log4j.LogManager;
 import org.apache.log4j.Logger;
 import org.apache.solr.client.solrj.SolrQuery;
@@ -47,14 +27,6 @@
 import org.dspace.authorize.service.AuthorizeService;
 import org.dspace.content.*;
 import org.dspace.content.Collection;
-<<<<<<< HEAD
-import org.dspace.content.Community;
-import org.dspace.content.IMetadataValue;
-import org.dspace.content.Item;
-import org.dspace.content.MetadataField;
-import org.dspace.content.MetadataValue;
-=======
->>>>>>> 1b5ada2d
 import org.dspace.content.factory.ContentServiceFactory;
 import org.dspace.content.service.ItemService;
 import org.dspace.core.ConfigurationManager;
@@ -75,12 +47,6 @@
 import org.springframework.beans.factory.annotation.Autowired;
 import org.springframework.context.annotation.AnnotationConfigApplicationContext;
 
-<<<<<<< HEAD
-import com.lyncode.xoai.dataprovider.exceptions.ConfigurationException;
-import com.lyncode.xoai.dataprovider.exceptions.MetadataBindException;
-import com.lyncode.xoai.dataprovider.exceptions.WritingXmlException;
-import com.lyncode.xoai.dataprovider.xml.XmlOutputContext;
-=======
 import javax.xml.stream.XMLStreamException;
 import java.io.ByteArrayOutputStream;
 import java.io.IOException;
@@ -91,7 +57,6 @@
 
 import static com.lyncode.xoai.dataprovider.core.Granularity.Second;
 import static org.dspace.xoai.util.ItemUtils.retrieveMetadata;
->>>>>>> 1b5ada2d
 
 /**
  * @author Lyncode Development Team (dspace at lyncode dot com)
@@ -258,9 +223,6 @@
         boolean pub = this.isPublic(item);
         doc.addField("item.public", pub);
         String handle = item.getHandle();
-        if (verbose) {
-            println("Prepare handle " + handle);
-        }
         doc.addField("item.handle", handle);
         doc.addField("item.lastmodified", item.getLastModified());
         if (item.getSubmitter() != null) {
@@ -274,9 +236,9 @@
             doc.addField("item.communities",
                     "com_" + com.getHandle().replace("/", "_"));
 
-        List<IMetadataValue> allData = itemService.getMetadata(item,
+        List<MetadataValue> allData = itemService.getMetadata(item,
                 Item.ANY, Item.ANY, Item.ANY, Item.ANY);
-        for (IMetadataValue dc : allData) {
+        for (MetadataValue dc : allData) {
             MetadataField field = dc.getMetadataField();
             String key = "metadata."
                     + field.getMetadataSchema().getName() + "."
@@ -284,8 +246,7 @@
             if (field.getQualifier() != null) {
                 key += "." + field.getQualifier();
             }
-			String val =StringUtils.equals(dc.getValue(), MetadataValue.PARENT_PLACEHOLDER_VALUE)? "N/D":dc.getValue();  
-            doc.addField(key, val);
+            doc.addField(key, dc.getValue());
             if (dc.getAuthority() != null) {
                 doc.addField(key + ".authority", dc.getAuthority());
                 doc.addField(key + ".confidence", dc.getConfidence() + "");
