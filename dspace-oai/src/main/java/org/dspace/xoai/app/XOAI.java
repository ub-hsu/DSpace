/**
 * The contents of this file are subject to the license and copyright
 * detailed in the LICENSE and NOTICE files at the root of the source
 * tree and available online at
 *
 * http://www.dspace.org/license/
 */
package org.dspace.xoai.app;

import static com.lyncode.xoai.dataprovider.core.Granularity.Second;
import static org.dspace.xoai.util.ItemUtils.retrieveMetadata;

import java.io.ByteArrayOutputStream;
import java.io.IOException;
import java.net.ConnectException;
import java.sql.SQLException;
import java.text.ParseException;
import java.util.ArrayList;
import java.util.Arrays;
import java.util.Date;
import java.util.Iterator;
import java.util.List;

import javax.xml.stream.XMLStreamException;

import org.apache.commons.cli.CommandLine;
import org.apache.commons.cli.CommandLineParser;
import org.apache.commons.cli.Options;
import org.apache.commons.cli.PosixParser;
import org.apache.commons.lang.StringUtils;
import org.apache.log4j.LogManager;
import org.apache.log4j.Logger;
import org.apache.solr.client.solrj.SolrQuery;
import org.apache.solr.client.solrj.SolrQuery.ORDER;
import org.apache.solr.client.solrj.SolrServer;
import org.apache.solr.client.solrj.SolrServerException;
import org.apache.solr.common.SolrDocumentList;
import org.apache.solr.common.SolrInputDocument;
import org.dspace.authorize.factory.AuthorizeServiceFactory;
import org.dspace.authorize.service.AuthorizeService;
import org.dspace.content.Bitstream;
import org.dspace.content.Bundle;
import org.dspace.content.Collection;
import org.dspace.content.Community;
import org.dspace.content.IMetadataValue;
import org.dspace.content.Item;
import org.dspace.content.MetadataField;
import org.dspace.content.MetadataValue;
import org.dspace.content.factory.ContentServiceFactory;
import org.dspace.content.service.ItemService;
import org.dspace.core.ConfigurationManager;
import org.dspace.core.Constants;
import org.dspace.core.Context;
import org.dspace.xoai.exceptions.CompilingException;
import org.dspace.xoai.services.api.CollectionsService;
import org.dspace.xoai.services.api.cache.XOAICacheService;
import org.dspace.xoai.services.api.cache.XOAIItemCacheService;
import org.dspace.xoai.services.api.cache.XOAILastCompilationCacheService;
import org.dspace.xoai.services.api.config.ConfigurationService;
import org.dspace.xoai.services.api.solr.SolrServerResolver;
import org.dspace.xoai.solr.DSpaceSolrSearch;
import org.dspace.xoai.solr.exceptions.DSpaceSolrException;
import org.dspace.xoai.solr.exceptions.DSpaceSolrIndexerException;
import org.springframework.beans.factory.annotation.Autowired;
import org.springframework.context.annotation.AnnotationConfigApplicationContext;

import com.lyncode.xoai.dataprovider.exceptions.ConfigurationException;
import com.lyncode.xoai.dataprovider.exceptions.MetadataBindException;
import com.lyncode.xoai.dataprovider.exceptions.WritingXmlException;
import com.lyncode.xoai.dataprovider.xml.XmlOutputContext;

import org.dspace.authorize.ResourcePolicy;

/**
 * @author Lyncode Development Team <dspace@lyncode.com>
 */
@SuppressWarnings("deprecation")
public class XOAI {
    private static Logger log = LogManager.getLogger(XOAI.class);

    private final Context context;
    private boolean optimize;
    private final boolean verbose;
    private boolean clean;

    @Autowired
    private SolrServerResolver solrServerResolver;
    @Autowired
    private XOAILastCompilationCacheService xoaiLastCompilationCacheService;
    @Autowired
    private XOAIItemCacheService xoaiItemCacheService;
    @Autowired
    private CollectionsService collectionsService;

    private final AuthorizeService authorizeService;
    private final ItemService itemService;

    private List<String> getFileFormats(Item item) {
        List<String> formats = new ArrayList<>();
        try {
            for (Bundle b : itemService.getBundles(item, "ORIGINAL")) {
                for (Bitstream bs : b.getBitstreams()) {
                    if (!formats.contains(bs.getFormat(context).getMIMEType())) {
                        formats.add(bs.getFormat(context).getMIMEType());
                    }
                }
            }
        } catch (SQLException ex) {
            log.error(ex.getMessage(), ex);
        }
        return formats;
    }

    public XOAI(Context context, boolean optimize, boolean clean, boolean verbose) {
        this.context = context;
        this.optimize = optimize;
        this.clean = clean;
        this.verbose = verbose;

        // Load necessary DSpace services
        this.authorizeService = AuthorizeServiceFactory.getInstance().getAuthorizeService();
        this.itemService = ContentServiceFactory.getInstance().getItemService();
    }

    public XOAI(Context ctx, boolean hasOption) {
        this.context = ctx;
        this.verbose = hasOption;

        // Load necessary DSpace services
        this.authorizeService = AuthorizeServiceFactory.getInstance().getAuthorizeService();
        this.itemService = ContentServiceFactory.getInstance().getItemService();
    }

    private void println(String line) {
        System.out.println(line);
    }

    public int index() throws DSpaceSolrIndexerException {
        int result = 0;
        try {

            if (clean) {
                clearIndex();
                System.out.println("Using full import.");
                result = this.indexAll();
            } else {
                SolrQuery solrParams = new SolrQuery("*:*")
                        .addField("item.lastmodified")
                        .addSortField("item.lastmodified", ORDER.desc).setRows(1);

                SolrDocumentList results = DSpaceSolrSearch.query(solrServerResolver.getServer(), solrParams);
                if (results.getNumFound() == 0) {
                    System.out.println("There are no indexed documents, using full import.");
                    result = this.indexAll();
                } else
                    result = this.index((Date) results.get(0).getFieldValue("item.lastmodified"));

            }
            solrServerResolver.getServer().commit();

            if (optimize) {
                println("Optimizing Index");
                solrServerResolver.getServer().optimize();
                println("Index optimized");
            }

            // Set last compilation date
            xoaiLastCompilationCacheService.put(new Date());
            return result;
        } catch (DSpaceSolrException | SolrServerException | IOException ex) {
            throw new DSpaceSolrIndexerException(ex.getMessage(), ex);
        }
    }

    private int index(Date last) throws DSpaceSolrIndexerException {
        System.out.println("Incremental import. Searching for documents modified after: " + last.toString());
        /*
         * Index all changed or new items or items whose visibility is viable to
         * change due to an embargo.
         */
        try {
            Iterator<Item> discoverableChangedItems = itemService
                    .findInArchiveOrWithdrawnDiscoverableModifiedSince(context, last);

            Iterator<Item> nonDiscoverableChangedItems = itemService
                    .findInArchiveOrWithdrawnNonDiscoverableModifiedSince(context, last);

            Iterator<Item> possiblyChangedItems = getItemsWithPossibleChangesBefore(last);

            return this.index(discoverableChangedItems) + this.index(nonDiscoverableChangedItems)
                    + this.index(possiblyChangedItems);

        } catch (SQLException ex) {
            throw new DSpaceSolrIndexerException(ex.getMessage(), ex);
        }
    }

    /**
     * Get all items already in the index which are viable to change visibility
     * due to an embargo. Only consider those which haven't been modified
     * anyways since the last update, so they aren't updated twice in one import
     * run.
     * 
     * @param last
     *            maximum date for an item to be considered for an update
     * @return Iterator over list of items which might have changed their
     *         visibility since the last update.
     * @throws DSpaceSolrIndexerException
     */
    private Iterator<Item> getItemsWithPossibleChangesBefore(Date last) throws DSpaceSolrIndexerException {
        try {
            SolrQuery params = new SolrQuery("item.willChangeStatus:true").addField("item.id");
            SolrDocumentList documents = DSpaceSolrSearch.query(solrServerResolver.getServer(), params);
            List<Item> items = new LinkedList<Item>();
            for (int i = 0; i < documents.getNumFound(); i++) {
                Item item = itemService.find(context,
                        UUID.fromString((String) documents.get(i).getFieldValue("item.id")));
                if (item.getLastModified().before(last)) {
                    items.add(item);
                }
            }
            return items.iterator();
        } catch (SolrServerException | SQLException | DSpaceSolrException ex) {
            throw new DSpaceSolrIndexerException(ex.getMessage(), ex);
        }
    }

    private int indexAll() throws DSpaceSolrIndexerException {
        System.out.println("Full import");
        try {
            // Index both in_archive items AND withdrawn items. Withdrawn items
            // will be flagged withdrawn
            // (in order to notify external OAI harvesters of their new status)
            Iterator<Item> discoverableItems = itemService.findInArchiveOrWithdrawnDiscoverableModifiedSince(context,
                    null);
            Iterator<Item> nonDiscoverableItems = itemService
                    .findInArchiveOrWithdrawnNonDiscoverableModifiedSince(context, null);
            return this.index(discoverableItems) + this.index(nonDiscoverableItems);
        } catch (SQLException ex) {
            throw new DSpaceSolrIndexerException(ex.getMessage(), ex);
        }
    }

    /**
     * Check if an item is already indexed. Using this, it is possible to check
     * if withdrawn or nondiscoverable items have to be indexed at all.
     * 
     * @param item
     *            Item that should be checked for its presence in the index.
     * @return has it been indexed?
     */
    private boolean checkIfIndexed(Item item) {
        SolrQuery params = new SolrQuery("item.id:" + item.getID().toString()).addField("item.id");
        try {
            SolrDocumentList documents = DSpaceSolrSearch.query(solrServerResolver.getServer(), params);
            return documents.getNumFound() == 1;
        } catch (DSpaceSolrException | SolrServerException e) {
            return false;
        }
    }

    /**
     * Check if an item is flagged visible in the index.
     * 
     * @param item
     *            Item that should be checked for its presence in the index.
     * @return has it been indexed?
     */
    private boolean checkIfVisibleInOAI(Item item) {
        SolrQuery params = new SolrQuery("item.id:" + item.getID().toString()).addField("item.public");
        try {
            SolrDocumentList documents = DSpaceSolrSearch.query(solrServerResolver.getServer(), params);
            if (documents.getNumFound() == 1) {
                return (boolean) documents.get(0).getFieldValue("item.public");
            } else {
                return false;
            }
        } catch (DSpaceSolrException | SolrServerException e) {
            return false;
        }
    }

    private int index(Iterator<Item> iterator) throws DSpaceSolrIndexerException {
        try {
            int i = 0;
            SolrServer server = solrServerResolver.getServer();
            while (iterator.hasNext()) {
                try {
                    Item item = iterator.next();
                    
                    server.add(this.index(item));
                    context.uncacheEntity(item);

                } catch (SQLException | MetadataBindException | ParseException | XMLStreamException
                        | WritingXmlException ex) {
                    log.error(ex.getMessage(), ex);
                }
                i++;
                if (i % 100 == 0)
                    System.out.println(i + " items imported so far...");
            }
            System.out.println("Total: " + i + " items");
            server.commit();
            return i;
        } catch (SolrServerException | IOException ex) {
            throw new DSpaceSolrIndexerException(ex.getMessage(), ex);
        }
    }

    /**
     * Method to get the most recent date on which the item changed concerning
     * the OAI deleted status (policy start and end dates for all anonymous READ
     * policies and the standard last modification date)
     *
     * @param item
     *            Item
     * @return date
     * @throws SQLException
     */

    private Date getMostRecentModificationDate(Item item) throws SQLException {
        List<Date> dates = new LinkedList<Date>();
        List<ResourcePolicy> policies = authorizeService.getPoliciesActionFilter(context, item, Constants.READ);
        for (ResourcePolicy policy : policies) {
            if (policy.getGroup().getName().equals("Anonymous")) {
                if (policy.getStartDate() != null) {
                    dates.add(policy.getStartDate());
                }
                if (policy.getEndDate() != null) {
                    dates.add(policy.getEndDate());
                }
            }
        }
        dates.add(item.getLastModified());
        Collections.sort(dates);
        Date now = new Date();
        Date lastChange = null;
        for (Date d : dates) {
            if (d.before(now)) {
                lastChange = d;
            }
        }
        return lastChange;
    }

    private SolrInputDocument index(Item item)
            throws SQLException, MetadataBindException, ParseException, XMLStreamException, WritingXmlException {
        SolrInputDocument doc = new SolrInputDocument();
        doc.addField("item.id", item.getID());

        String handle = item.getHandle();
        if (verbose) {
            println("Prepare handle " + handle);
        }
        doc.addField("item.handle", handle);

        boolean isEmbargoed = !this.isPublic(item);
        boolean isCurrentlyVisible = this.checkIfVisibleInOAI(item);
        boolean isIndexed = this.checkIfIndexed(item);

        /*
         * If the item is not under embargo, it should be visible. If it is,
         * make it invisible if this is the first time it is indexed. For
         * subsequent index runs, keep the current status, so that if the item
         * is embargoed again, it is flagged as deleted instead and does not
         * just disappear, or if it is still under embargo, it won't become
         * visible and be known to harvesters as deleted before it gets
         * disseminated for the first time. The item has to be indexed directly
         * after publication even if it is still embargoed, because its
         * lastModified date will not change when the embargo end date (or start
         * date) is reached. To circumvent this, an item which will change its
         * status in the future will be marked as such.
         */

        boolean isPublic = isEmbargoed ? (isIndexed ? isCurrentlyVisible : false) : true;
        
        doc.addField("item.public", isPublic);

        // if the visibility of the item will change in the future due to an
        // embargo, mark it as such.

        doc.addField("item.willChangeStatus", willChangeStatus(item));

        /*
         * Mark an item as deleted not only if it is withdrawn, but also if it
         * is made private, because items should not simply disappear from OAI
         * with a transient deletion policy. Do not set the flag for still
         * invisible embargoed items, because this will override the item.public
         * flag.
         */

        doc.addField("item.deleted",
                (item.isWithdrawn() || !item.isDiscoverable() || (isEmbargoed ? isPublic : false)));

        /*
         * An item that is embargoed will potentially not be harvested by
         * incremental harvesters if the from and until params do not encompass
         * both the standard lastModified date and the anonymous-READ resource
         * policy start date. The same is true for the end date, where
         * harvesters might not get a tombstone record. Therefore, consider all
         * relevant policy dates and the standard lastModified date and take the
         * most recent of those which have already passed.
         */
        doc.addField("item.lastmodified", this.getMostRecentModificationDate(item));

        if (item.getSubmitter() != null) {
            doc.addField("item.submitter", item.getSubmitter().getEmail());
        }

        for (Collection col : item.getCollections())
            doc.addField("item.collections", "col_" + col.getHandle().replace("/", "_"));
        for (Community com : collectionsService.flatParentCommunities(context, item))
            doc.addField("item.communities", "com_" + com.getHandle().replace("/", "_"));

<<<<<<< HEAD
        List<IMetadataValue> allData = itemService.getMetadata(item,
                Item.ANY, Item.ANY, Item.ANY, Item.ANY);
        for (IMetadataValue dc : allData) {
=======
        List<MetadataValue> allData = itemService.getMetadata(item, Item.ANY, Item.ANY, Item.ANY, Item.ANY);
        for (MetadataValue dc : allData) {
>>>>>>> c6e097fc
            MetadataField field = dc.getMetadataField();
            String key = "metadata." + field.getMetadataSchema().getName() + "." + field.getElement();
            if (field.getQualifier() != null) {
                key += "." + field.getQualifier();
            }
			String val =StringUtils.equals(dc.getValue(), MetadataValue.PARENT_PLACEHOLDER_VALUE)? "N/D":dc.getValue();  
            doc.addField(key, val);
            if (dc.getAuthority() != null) {
                doc.addField(key + ".authority", dc.getAuthority());
                doc.addField(key + ".confidence", dc.getConfidence() + "");
            }
        }

        for (String f : getFileFormats(item)) {
            doc.addField("metadata.dc.format.mimetype", f);
        }

        ByteArrayOutputStream out = new ByteArrayOutputStream();
        XmlOutputContext xmlContext = XmlOutputContext.emptyContext(out, Second);
        retrieveMetadata(context, item).write(xmlContext);
        xmlContext.getWriter().flush();
        xmlContext.getWriter().close();
        doc.addField("item.compile", out.toString());

        if (verbose) {
            println(String.format("Item %s with handle %s indexed",
                    item.getID().toString(), handle));
        }

        return doc;
    }

    private boolean willChangeStatus(Item item) throws SQLException {

        List<ResourcePolicy> policies = authorizeService.getPoliciesActionFilter(context, item, Constants.READ);
        for (ResourcePolicy policy : policies) {
            if (policy.getGroup().getName().equals("Anonymous")) {
                
                if (policy.getStartDate() != null && policy.getStartDate().after(new Date())) {
                    
                    return true;
                }
                if (policy.getEndDate() != null && policy.getEndDate().after(new Date())) {
                    
                    return true;
                }
            }
        }
        
        return false;
    }

    private boolean isPublic(Item item) {
        boolean pub = false;
        try {
            // Check if READ access allowed on this Item
            pub = authorizeService.authorizeActionBoolean(context, item, Constants.READ);
        } catch (SQLException ex) {
            log.error(ex.getMessage());
        }
        return pub;
    }

    private static boolean getKnownExplanation(Throwable t) {
        if (t instanceof ConnectException) {
            System.err.println(
                    "Solr server (" + ConfigurationManager.getProperty("oai", "solr.url") + ") is down, turn it on.");
            return true;
        }

        return false;
    }

    private static boolean searchForReason(Throwable t) {
        if (getKnownExplanation(t))
            return true;
        if (t.getCause() != null)
            return searchForReason(t.getCause());
        return false;
    }

    private void clearIndex() throws DSpaceSolrIndexerException {
        try {
            System.out.println("Clearing index");
            solrServerResolver.getServer().deleteByQuery("*:*");
            solrServerResolver.getServer().commit();
            System.out.println("Index cleared");
        } catch (SolrServerException | IOException ex) {
            throw new DSpaceSolrIndexerException(ex.getMessage(), ex);
        }
    }

    private static void cleanCache(XOAIItemCacheService xoaiItemCacheService, XOAICacheService xoaiCacheService) throws IOException {
        System.out.println("Purging cached OAI responses.");
        xoaiItemCacheService.deleteAll();
        xoaiCacheService.deleteAll();
    }

    private static final String COMMAND_IMPORT = "import";
    private static final String COMMAND_CLEAN_CACHE = "clean-cache";
    private static final String COMMAND_COMPILE_ITEMS = "compile-items";
    private static final String COMMAND_ERASE_COMPILED_ITEMS = "erase-compiled-items";

    public static void main(String[] argv) throws IOException, ConfigurationException {

        AnnotationConfigApplicationContext applicationContext = new AnnotationConfigApplicationContext(new Class[] { BasicConfiguration.class });

        ConfigurationService configurationService = applicationContext.getBean(ConfigurationService.class);
        XOAICacheService cacheService = applicationContext.getBean(XOAICacheService.class);
        XOAIItemCacheService itemCacheService = applicationContext.getBean(XOAIItemCacheService.class);

        Context ctx = null;

        try {
            CommandLineParser parser = new PosixParser();
            Options options = new Options();
            options.addOption("c", "clear", false, "Clear index before indexing");
            options.addOption("o", "optimize", false, "Optimize index at the end");
            options.addOption("v", "verbose", false, "Verbose output");
            options.addOption("h", "help", false, "Shows some help");
            options.addOption("n", "number", true, "FOR DEVELOPMENT MUST DELETE");
            CommandLine line = parser.parse(options, argv);

            String[] validSolrCommands = { COMMAND_IMPORT, COMMAND_CLEAN_CACHE };
            String[] validDatabaseCommands = { COMMAND_CLEAN_CACHE, COMMAND_COMPILE_ITEMS,
                    COMMAND_ERASE_COMPILED_ITEMS };

            boolean solr = true; // Assuming solr by default
            solr = !("database").equals(configurationService.getProperty("oai", "storage"));

            boolean run = false;
            if (line.getArgs().length > 0) {
                if (solr) {
                    if (Arrays.asList(validSolrCommands).contains(line.getArgs()[0])) {
                        run = true;
                    }
                } else {
                    if (Arrays.asList(validDatabaseCommands).contains(line.getArgs()[0])) {
                        run = true;
                    }
                }
            }

            if (!line.hasOption('h') && run) {
                System.out.println("OAI 2.0 manager action started");
                long start = System.currentTimeMillis();

                String command = line.getArgs()[0];

                if (COMMAND_IMPORT.equals(command)) {
                    ctx = new Context(Context.Mode.READ_ONLY);
                    XOAI indexer = new XOAI(ctx, 
                            line.hasOption('o'), 
                            line.hasOption('c'), 
                            line.hasOption('v'));

                    applicationContext.getAutowireCapableBeanFactory().autowireBean(indexer);

                    int imported = indexer.index();
                    
                    if (imported > 0) cleanCache(itemCacheService, cacheService);
                    
                } else if (COMMAND_CLEAN_CACHE.equals(command)) {
                    cleanCache(itemCacheService, cacheService);
                } else if (COMMAND_COMPILE_ITEMS.equals(command)) {

                    ctx = new Context();
                    XOAI indexer = new XOAI(ctx, line.hasOption('v'));
                    applicationContext.getAutowireCapableBeanFactory().autowireBean(indexer);

                    indexer.compile();

                    cleanCache(itemCacheService, cacheService);
                } else if (COMMAND_ERASE_COMPILED_ITEMS.equals(command)) {
                    cleanCompiledItems(itemCacheService);
                    cleanCache(itemCacheService, cacheService);
                }

                System.out.println("OAI 2.0 manager action ended. It took "
                        + ((System.currentTimeMillis() - start) / 1000)
                        + " seconds.");
            } else {
                usage();
            }
        } catch (Throwable ex) {
            if (!searchForReason(ex)) {
                ex.printStackTrace();
            }
            log.error(ex.getMessage(), ex);
        }
        finally
        {
            // Abort our context, if still open
            if(ctx!=null && ctx.isValid())
                ctx.abort();
        }
    }

    private static void cleanCompiledItems(XOAIItemCacheService itemCacheService) throws IOException {
        System.out.println("Purging compiled items");
        itemCacheService.deleteAll();
    }

    private void compile() throws CompilingException {
        Iterator<Item> iterator;
        try {
            Date last = xoaiLastCompilationCacheService.get();

            if (last == null) {
                System.out.println("Retrieving all items to be compiled");
                iterator = itemService.findAll(context);
            } else {
                System.out.println("Retrieving items modified after " + last + " to be compiled");
                iterator = itemService.findByLastModifiedSince(context, last);
            }

            while (iterator.hasNext()) {
                Item item = iterator.next();
                if (verbose) System.out.println("Compiling item with handle: " + item.getHandle());
                xoaiItemCacheService.put(item, retrieveMetadata(context, item));
            }

            xoaiLastCompilationCacheService.put(new Date());
        } catch (SQLException | IOException e) {
            throw new CompilingException(e);
        }
        System.out.println("Items compiled");
    }

    private static void usage() {
        boolean solr = true; // Assuming solr by default
        solr = !("database").equals(ConfigurationManager.getProperty("oai", "storage"));

        if (solr) {
            System.out.println("OAI Manager Script");
            System.out.println("Syntax: oai <action> [parameters]");
            System.out.println("> Possible actions:");
            System.out.println("     " + COMMAND_IMPORT + " - To import DSpace items into OAI index and cache system");
            System.out.println("     " + COMMAND_CLEAN_CACHE + " - Cleans the OAI cached responses");
            System.out.println("> Parameters:");
            System.out.println("     -o Optimize index after indexing (" + COMMAND_IMPORT + " only)");
            System.out.println("     -c Clear index (" + COMMAND_IMPORT + " only)");
            System.out.println("     -v Verbose output");
            System.out.println("     -h Shows this text");
        } else {
            System.out.println("OAI Manager Script");
            System.out.println("Syntax: oai <action> [parameters]");
            System.out.println("> Possible actions:");
            System.out.println("     " + COMMAND_CLEAN_CACHE + " - Cleans the OAI cached responses");
            System.out.println("     " + COMMAND_COMPILE_ITEMS + " - Compiles all DSpace items");
            System.out.println("     " + COMMAND_ERASE_COMPILED_ITEMS + " - Erase the OAI compiled items");
            System.out.println("> Parameters:");
            System.out.println("     -v Verbose output");
            System.out.println("     -h Shows this text");
        }
    }
}<|MERGE_RESOLUTION|>--- conflicted
+++ resolved
@@ -69,8 +69,6 @@
 import com.lyncode.xoai.dataprovider.exceptions.WritingXmlException;
 import com.lyncode.xoai.dataprovider.xml.XmlOutputContext;
 
-import org.dspace.authorize.ResourcePolicy;
-
 /**
  * @author Lyncode Development Team <dspace@lyncode.com>
  */
@@ -349,9 +347,6 @@
         doc.addField("item.id", item.getID());
 
         String handle = item.getHandle();
-        if (verbose) {
-            println("Prepare handle " + handle);
-        }
         doc.addField("item.handle", handle);
 
         boolean isEmbargoed = !this.isPublic(item);
@@ -412,14 +407,9 @@
         for (Community com : collectionsService.flatParentCommunities(context, item))
             doc.addField("item.communities", "com_" + com.getHandle().replace("/", "_"));
 
-<<<<<<< HEAD
         List<IMetadataValue> allData = itemService.getMetadata(item,
                 Item.ANY, Item.ANY, Item.ANY, Item.ANY);
         for (IMetadataValue dc : allData) {
-=======
-        List<MetadataValue> allData = itemService.getMetadata(item, Item.ANY, Item.ANY, Item.ANY, Item.ANY);
-        for (MetadataValue dc : allData) {
->>>>>>> c6e097fc
             MetadataField field = dc.getMetadataField();
             String key = "metadata." + field.getMetadataSchema().getName() + "." + field.getElement();
             if (field.getQualifier() != null) {
