--- conflicted
+++ resolved
@@ -255,11 +255,7 @@
 
         Metadatum[] allData = item.getMetadata(Item.ANY, Item.ANY, Item.ANY,
                 Item.ANY);
-<<<<<<< HEAD
-        for (DCValue dc : allData) {
-=======
         for (Metadatum dc : allData) {
->>>>>>> a9e9432e
             String key = "metadata." + dc.schema + "." + dc.element;
             if (dc.qualifier != null) {
                 key += "." + dc.qualifier;
