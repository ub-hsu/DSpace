/**
 * The contents of this file are subject to the license and copyright
 * detailed in the LICENSE and NOTICE files at the root of the source
 * tree and available online at
 *
 * http://www.dspace.org/license/
 */
package org.dspace.xoai.app;

import com.lyncode.xoai.dataprovider.exceptions.ConfigurationException;
import com.lyncode.xoai.dataprovider.exceptions.MetadataBindException;
import com.lyncode.xoai.dataprovider.exceptions.WritingXmlException;
import com.lyncode.xoai.dataprovider.xml.XmlOutputContext;

import java.io.ByteArrayOutputStream;
import java.io.IOException;
import java.net.ConnectException;
import java.sql.SQLException;
import java.text.ParseException;
import java.util.ArrayList;
import java.util.Arrays;
import java.util.Date;
import java.util.Iterator;
import java.util.List;
import javax.xml.stream.XMLStreamException;

import org.apache.commons.cli.CommandLine;
import org.apache.commons.cli.CommandLineParser;
import org.apache.commons.cli.Options;
import org.apache.commons.cli.PosixParser;
import org.apache.log4j.LogManager;
import org.apache.log4j.Logger;
import org.apache.solr.client.solrj.SolrQuery;
import org.apache.solr.client.solrj.SolrQuery.ORDER;
import org.apache.solr.client.solrj.SolrServer;
import org.apache.solr.client.solrj.SolrServerException;
import org.apache.solr.common.SolrDocumentList;
import org.apache.solr.common.SolrInputDocument;

import org.dspace.authorize.factory.AuthorizeServiceFactory;
import org.dspace.authorize.service.AuthorizeService;
import org.dspace.content.Bitstream;
import org.dspace.content.Bundle;
import org.dspace.content.Collection;
import org.dspace.content.Community;
import org.dspace.content.Item;
import org.dspace.content.MetadataValue;
import org.dspace.content.MetadataField;
import org.dspace.content.factory.ContentServiceFactory;
import org.dspace.content.service.ItemService;
import org.dspace.core.ConfigurationManager;
import org.dspace.core.Constants;
import org.dspace.core.Context;
import org.dspace.xoai.exceptions.CompilingException;
import org.dspace.xoai.services.api.cache.XOAICacheService;
import org.dspace.xoai.services.api.cache.XOAIItemCacheService;
import org.dspace.xoai.services.api.cache.XOAILastCompilationCacheService;
import org.dspace.xoai.services.api.config.ConfigurationService;
import org.dspace.xoai.services.api.CollectionsService;
import org.dspace.xoai.services.api.solr.SolrServerResolver;
import org.dspace.xoai.solr.DSpaceSolrSearch;
import org.dspace.xoai.solr.exceptions.DSpaceSolrException;
import org.dspace.xoai.solr.exceptions.DSpaceSolrIndexerException;
import org.springframework.beans.factory.annotation.Autowired;

import org.springframework.context.annotation.AnnotationConfigApplicationContext;

import static com.lyncode.xoai.dataprovider.core.Granularity.Second;
import static org.dspace.xoai.util.ItemUtils.retrieveMetadata;

/**
 * @author Lyncode Development Team <dspace@lyncode.com>
 */
@SuppressWarnings("deprecation")
public class XOAI {
    private static Logger log = LogManager.getLogger(XOAI.class);

    private final Context context;
    private boolean optimize;
    private final boolean verbose;
    private boolean clean;

    @Autowired
    private SolrServerResolver solrServerResolver;
    @Autowired
    private XOAILastCompilationCacheService xoaiLastCompilationCacheService;
    @Autowired
    private XOAIItemCacheService xoaiItemCacheService;
    @Autowired
    private CollectionsService collectionsService;

    private final AuthorizeService authorizeService;
    private final ItemService itemService;


    private List<String> getFileFormats(Item item) {
        List<String> formats = new ArrayList<>();
        try {
            for (Bundle b : itemService.getBundles(item, "ORIGINAL")) {
                for (Bitstream bs : b.getBitstreams()) {
                    if (!formats.contains(bs.getFormat(context).getMIMEType())) {
                        formats.add(bs.getFormat(context).getMIMEType());
                    }
                }
            }
        } catch (SQLException ex) {
            log.error(ex.getMessage(), ex);
        }
        return formats;
    }

    public XOAI(Context context, boolean optimize, boolean clean, boolean verbose) {
        this.context = context;
        this.optimize = optimize;
        this.clean = clean;
        this.verbose = verbose;

        // Load necessary DSpace services
        this.authorizeService = AuthorizeServiceFactory.getInstance().getAuthorizeService();
        this.itemService = ContentServiceFactory.getInstance().getItemService();
    }

    public XOAI(Context ctx, boolean hasOption) {
        this.context = ctx;
        this.verbose = hasOption;

        // Load necessary DSpace services
        this.authorizeService = AuthorizeServiceFactory.getInstance().getAuthorizeService();
        this.itemService = ContentServiceFactory.getInstance().getItemService();
    }

    private void println(String line) {
        System.out.println(line);
    }

    public int index() throws DSpaceSolrIndexerException {
        int result = 0;
        try {

            if (clean) {
                clearIndex();
                System.out.println("Using full import.");
                result = this.indexAll();
            } else {
                SolrQuery solrParams = new SolrQuery("*:*")
                        .addField("item.lastmodified")
                        .addSortField("item.lastmodified", ORDER.desc).setRows(1);

                SolrDocumentList results = DSpaceSolrSearch.query(solrServerResolver.getServer(), solrParams);
                if (results.getNumFound() == 0) {
                    System.out.println("There are no indexed documents, using full import.");
                    result = this.indexAll();
                } else
                    result = this.index((Date) results.get(0).getFieldValue("item.lastmodified"));

            }
            solrServerResolver.getServer().commit();


            if (optimize) {
                println("Optimizing Index");
                solrServerResolver.getServer().optimize();
                println("Index optimized");
            }

            // Set last compilation date
            xoaiLastCompilationCacheService.put(new Date());
            return result;
        } catch (DSpaceSolrException | SolrServerException | IOException ex) {
            throw new DSpaceSolrIndexerException(ex.getMessage(), ex);
        }
    }

    private int index(Date last) throws DSpaceSolrIndexerException {
        System.out
                .println("Incremental import. Searching for documents modified after: "
                        + last.toString());
        // Index both in_archive items AND withdrawn items. Withdrawn items will be flagged withdrawn
        // (in order to notify external OAI harvesters of their new status)
<<<<<<< HEAD
        String sqlQuery = "SELECT item_id FROM item WHERE (in_archive=TRUE OR withdrawn=TRUE) AND discoverable=TRUE AND last_modified > ?";
        if(DatabaseManager.isOracle()){
                sqlQuery = "SELECT item_id FROM item WHERE (in_archive=1 OR withdrawn=1) AND discoverable=1 AND last_modified > ?";
        }

=======
>>>>>>> a54bf11b
        try {
            Iterator<Item> iterator = itemService.findInArchiveOrWithdrawnDiscoverableModifiedSince(
                    context, last);
            return this.index(iterator);
        } catch (SQLException ex) {
            throw new DSpaceSolrIndexerException(ex.getMessage(), ex);
        }
    }

    private int indexAll() throws DSpaceSolrIndexerException {
        System.out.println("Full import");
        try {
            // Index both in_archive items AND withdrawn items. Withdrawn items will be flagged withdrawn
            // (in order to notify external OAI harvesters of their new status)
<<<<<<< HEAD
            String sqlQuery = "SELECT item_id FROM item WHERE (in_archive=TRUE OR withdrawn=TRUE) AND discoverable=TRUE";
            if(DatabaseManager.isOracle()){
                sqlQuery = "SELECT item_id FROM item WHERE (in_archive=1 OR withdrawn=1) AND discoverable=1";
            }

            TableRowIterator iterator = DatabaseManager.query(context,
                    sqlQuery);
=======
            Iterator<Item> iterator = itemService.findInArchiveOrWithdrawnDiscoverableModifiedSince(
                    context, null);
>>>>>>> a54bf11b
            return this.index(iterator);
        } catch (SQLException ex) {
            throw new DSpaceSolrIndexerException(ex.getMessage(), ex);
        }
    }

    private int index(Iterator<Item> iterator)
            throws DSpaceSolrIndexerException {
        try {
            int i = 0;
            SolrServer server = solrServerResolver.getServer();
            while (iterator.hasNext()) {
                try {
                    server.add(this.index(iterator.next()));
                } catch (SQLException | MetadataBindException | ParseException
                        | XMLStreamException | WritingXmlException ex) {
                    log.error(ex.getMessage(), ex);
                }
                i++;
                if (i % 100 == 0) System.out.println(i + " items imported so far...");
            }
            System.out.println("Total: " + i + " items");
            server.commit();
            return i;
        } catch (SolrServerException | IOException ex) {
            throw new DSpaceSolrIndexerException(ex.getMessage(), ex);
        }
    }

    private SolrInputDocument index(Item item) throws SQLException, MetadataBindException, ParseException, XMLStreamException, WritingXmlException {
        SolrInputDocument doc = new SolrInputDocument();
        doc.addField("item.id", item.getID());
        boolean pub = this.isPublic(item);
        doc.addField("item.public", pub);
        String handle = item.getHandle();
        doc.addField("item.handle", handle);
        doc.addField("item.lastmodified", item.getLastModified());
        if (item.getSubmitter() != null) {
            doc.addField("item.submitter", item.getSubmitter().getEmail());
        }
        doc.addField("item.deleted", item.isWithdrawn() ? "true" : "false");
        for (Collection col : item.getCollections())
            doc.addField("item.collections",
                    "col_" + col.getHandle().replace("/", "_"));
        for (Community com : collectionsService.flatParentCommunities(context, item))
            doc.addField("item.communities",
                    "com_" + com.getHandle().replace("/", "_"));

        List<MetadataValue> allData = itemService.getMetadata(item,
                Item.ANY, Item.ANY, Item.ANY, Item.ANY);
        for (MetadataValue dc : allData) {
            MetadataField field = dc.getMetadataField();
            String key = "metadata."
                    + field.getMetadataSchema().getName() + "."
                    + field.getElement();
            if (field.getQualifier() != null) {
                key += "." + field.getQualifier();
            }
            doc.addField(key, dc.getValue());
            if (dc.getAuthority() != null) {
                doc.addField(key + ".authority", dc.getAuthority());
                doc.addField(key + ".confidence", dc.getConfidence() + "");
            }
        }

        for (String f : getFileFormats(item)) {
            doc.addField("metadata.dc.format.mimetype", f);
        }

        ByteArrayOutputStream out = new ByteArrayOutputStream();
        XmlOutputContext xmlContext = XmlOutputContext.emptyContext(out, Second);
        retrieveMetadata(context, item).write(xmlContext);
        xmlContext.getWriter().flush();
        xmlContext.getWriter().close();
        doc.addField("item.compile", out.toString());

        if (verbose) {
            println("Item with handle " + handle + " indexed");
        }


        return doc;
    }

    private boolean isPublic(Item item) {
        boolean pub = false;
        try {
            //Check if READ access allowed on this Item
<<<<<<< HEAD
            pub = AuthorizeManager.authorizeActionBoolean(context, item, Constants.READ);
=======
            pub = authorizeService.authorizeActionBoolean(context, item, Constants.READ);
>>>>>>> a54bf11b
        } catch (SQLException ex) {
            log.error(ex.getMessage());
        }
        return pub;
    }


    private static boolean getKnownExplanation(Throwable t) {
        if (t instanceof ConnectException) {
            System.err.println("Solr server ("
                    + ConfigurationManager.getProperty("oai", "solr.url")
                    + ") is down, turn it on.");
            return true;
        }

        return false;
    }

    private static boolean searchForReason(Throwable t) {
        if (getKnownExplanation(t))
            return true;
        if (t.getCause() != null)
            return searchForReason(t.getCause());
        return false;
    }

    private void clearIndex() throws DSpaceSolrIndexerException {
        try {
            System.out.println("Clearing index");
            solrServerResolver.getServer().deleteByQuery("*:*");
            solrServerResolver.getServer().commit();
            System.out.println("Index cleared");
        } catch (SolrServerException | IOException ex) {
            throw new DSpaceSolrIndexerException(ex.getMessage(), ex);
        }
    }

    private static void cleanCache(XOAIItemCacheService xoaiItemCacheService,  XOAICacheService xoaiCacheService) throws IOException {
        System.out.println("Purging cached OAI responses.");
        xoaiItemCacheService.deleteAll();
        xoaiCacheService.deleteAll();
    }

    private static final String COMMAND_IMPORT = "import";
    private static final String COMMAND_CLEAN_CACHE = "clean-cache";
    private static final String COMMAND_COMPILE_ITEMS = "compile-items";
    private static final String COMMAND_ERASE_COMPILED_ITEMS = "erase-compiled-items";

    public static void main(String[] argv) throws IOException, ConfigurationException {


        AnnotationConfigApplicationContext applicationContext = new AnnotationConfigApplicationContext(new Class[]{
                BasicConfiguration.class
        });

        ConfigurationService configurationService = applicationContext.getBean(ConfigurationService.class);
        XOAICacheService cacheService = applicationContext.getBean(XOAICacheService.class);
        XOAIItemCacheService itemCacheService = applicationContext.getBean(XOAIItemCacheService.class);

        Context ctx = null;

        try {
            CommandLineParser parser = new PosixParser();
            Options options = new Options();
            options.addOption("c", "clear", false, "Clear index before indexing");
            options.addOption("o", "optimize", false,
                    "Optimize index at the end");
            options.addOption("v", "verbose", false, "Verbose output");
            options.addOption("h", "help", false, "Shows some help");
            options.addOption("n", "number", true, "FOR DEVELOPMENT MUST DELETE");
            CommandLine line = parser.parse(options, argv);

            String[] validSolrCommands = {COMMAND_IMPORT, COMMAND_CLEAN_CACHE};
            String[] validDatabaseCommands = {COMMAND_CLEAN_CACHE, COMMAND_COMPILE_ITEMS, COMMAND_ERASE_COMPILED_ITEMS};


            boolean solr = true; // Assuming solr by default
            solr = !("database").equals(configurationService.getProperty("oai", "storage"));


            boolean run = false;
            if (line.getArgs().length > 0) {
                if (solr) {
                    if (Arrays.asList(validSolrCommands).contains(line.getArgs()[0])) {
                        run = true;
                    }
                } else {
                    if (Arrays.asList(validDatabaseCommands).contains(line.getArgs()[0])) {
                        run = true;
                    }
                }
            }

            if (!line.hasOption('h') && run) {
                System.out.println("OAI 2.0 manager action started");
                long start = System.currentTimeMillis();

                String command = line.getArgs()[0];

                if (COMMAND_IMPORT.equals(command)) {
                    ctx = new Context();
                    XOAI indexer = new XOAI(ctx,
                            line.hasOption('o'),
                            line.hasOption('c'),
                            line.hasOption('v'));

                    applicationContext.getAutowireCapableBeanFactory().autowireBean(indexer);

                    int imported = indexer.index();
                    if (imported > 0) cleanCache(itemCacheService, cacheService);
                } else if (COMMAND_CLEAN_CACHE.equals(command)) {
                    cleanCache(itemCacheService, cacheService);
                } else if (COMMAND_COMPILE_ITEMS.equals(command)) {

                    ctx = new Context();
                    XOAI indexer = new XOAI(ctx, line.hasOption('v'));
                    applicationContext.getAutowireCapableBeanFactory().autowireBean(indexer);

                    indexer.compile();

                    cleanCache(itemCacheService, cacheService);
                } else if (COMMAND_ERASE_COMPILED_ITEMS.equals(command)) {
                    cleanCompiledItems(itemCacheService);
                    cleanCache(itemCacheService, cacheService);
                }

                System.out.println("OAI 2.0 manager action ended. It took "
                        + ((System.currentTimeMillis() - start) / 1000)
                        + " seconds.");
            } else {
                usage();
            }
        } catch (Throwable ex) {
            if (!searchForReason(ex)) {
                ex.printStackTrace();
            }
            log.error(ex.getMessage(), ex);
        }
        finally
        {
            // Abort our context, if still open
            if(ctx!=null && ctx.isValid())
                ctx.abort();
        }
    }

    private static void cleanCompiledItems(XOAIItemCacheService itemCacheService) throws IOException {
        System.out.println("Purging compiled items");
        itemCacheService.deleteAll();
    }

    private void compile() throws CompilingException {
        Iterator<Item> iterator;
        try {
            Date last = xoaiLastCompilationCacheService.get();

            if (last == null) {
                System.out.println("Retrieving all items to be compiled");
                iterator = itemService.findAll(context);
            } else {
                System.out.println("Retrieving items modified after " + last + " to be compiled");
                iterator = itemService.findByLastModifiedSince(context, last);
            }

            while (iterator.hasNext()) {
                Item item = iterator.next();
                if (verbose) System.out.println("Compiling item with handle: " + item.getHandle());
                xoaiItemCacheService.put(item, retrieveMetadata(context, item));
            }

            xoaiLastCompilationCacheService.put(new Date());
        } catch (SQLException | IOException e) {
            throw new CompilingException(e);
        }
        System.out.println("Items compiled");
    }

    private static void usage() {
        boolean solr = true; // Assuming solr by default
        solr = !("database").equals(ConfigurationManager.getProperty("oai", "storage"));

        if (solr) {
            System.out.println("OAI Manager Script");
            System.out.println("Syntax: oai <action> [parameters]");
            System.out.println("> Possible actions:");
            System.out.println("     " + COMMAND_IMPORT + " - To import DSpace items into OAI index and cache system");
            System.out.println("     " + COMMAND_CLEAN_CACHE + " - Cleans the OAI cached responses");
            System.out.println("> Parameters:");
            System.out.println("     -o Optimize index after indexing (" + COMMAND_IMPORT + " only)");
            System.out.println("     -c Clear index (" + COMMAND_IMPORT + " only)");
            System.out.println("     -v Verbose output");
            System.out.println("     -h Shows this text");
        } else {
            System.out.println("OAI Manager Script");
            System.out.println("Syntax: oai <action> [parameters]");
            System.out.println("> Possible actions:");
            System.out.println("     " + COMMAND_CLEAN_CACHE + " - Cleans the OAI cached responses");
            System.out.println("     " + COMMAND_COMPILE_ITEMS + " - Compiles all DSpace items");
            System.out.println("     " + COMMAND_ERASE_COMPILED_ITEMS + " - Erase the OAI compiled items");
            System.out.println("> Parameters:");
            System.out.println("     -v Verbose output");
            System.out.println("     -h Shows this text");
        }
    }
}<|MERGE_RESOLUTION|>--- conflicted
+++ resolved
@@ -177,14 +177,6 @@
                         + last.toString());
         // Index both in_archive items AND withdrawn items. Withdrawn items will be flagged withdrawn
         // (in order to notify external OAI harvesters of their new status)
-<<<<<<< HEAD
-        String sqlQuery = "SELECT item_id FROM item WHERE (in_archive=TRUE OR withdrawn=TRUE) AND discoverable=TRUE AND last_modified > ?";
-        if(DatabaseManager.isOracle()){
-                sqlQuery = "SELECT item_id FROM item WHERE (in_archive=1 OR withdrawn=1) AND discoverable=1 AND last_modified > ?";
-        }
-
-=======
->>>>>>> a54bf11b
         try {
             Iterator<Item> iterator = itemService.findInArchiveOrWithdrawnDiscoverableModifiedSince(
                     context, last);
@@ -199,18 +191,8 @@
         try {
             // Index both in_archive items AND withdrawn items. Withdrawn items will be flagged withdrawn
             // (in order to notify external OAI harvesters of their new status)
-<<<<<<< HEAD
-            String sqlQuery = "SELECT item_id FROM item WHERE (in_archive=TRUE OR withdrawn=TRUE) AND discoverable=TRUE";
-            if(DatabaseManager.isOracle()){
-                sqlQuery = "SELECT item_id FROM item WHERE (in_archive=1 OR withdrawn=1) AND discoverable=1";
-            }
-
-            TableRowIterator iterator = DatabaseManager.query(context,
-                    sqlQuery);
-=======
             Iterator<Item> iterator = itemService.findInArchiveOrWithdrawnDiscoverableModifiedSince(
                     context, null);
->>>>>>> a54bf11b
             return this.index(iterator);
         } catch (SQLException ex) {
             throw new DSpaceSolrIndexerException(ex.getMessage(), ex);
@@ -299,11 +281,7 @@
         boolean pub = false;
         try {
             //Check if READ access allowed on this Item
-<<<<<<< HEAD
-            pub = AuthorizeManager.authorizeActionBoolean(context, item, Constants.READ);
-=======
             pub = authorizeService.authorizeActionBoolean(context, item, Constants.READ);
->>>>>>> a54bf11b
         } catch (SQLException ex) {
             log.error(ex.getMessage());
         }
