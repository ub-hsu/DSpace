--- conflicted
+++ resolved
@@ -20,21 +20,6 @@
 		<param-value>${dspace.dir}</param-value>
 	</context-param>
 
-<<<<<<< HEAD
-        <!--
-          DSpace Kernel startup listener. This listener is in charge of initializing/starting the
-          DSpace Kernel. It MUST be listed BEFORE any other DSpace listeners, as DSpace services
-          will not function until the Kernel is initialized.
-         -->
-        <listener>
-                <listener-class>org.dspace.servicemanager.servlet.DSpaceKernelServletContextListener</listener-class>
-        </listener>
-
-	<listener>
-		<listener-class>org.dspace.app.util.DSpaceContextListener</listener-class>
-	</listener>
-=======
->>>>>>> a54bf11b
 
     <!-- Location of root application context configs (to be loaded by ContextLoaderListener below) -->
     <!-- This contains the beans that initialize DSpace Services -->
