--- conflicted
+++ resolved
@@ -15,11 +15,7 @@
    <parent>
       <groupId>org.dspace</groupId>
       <artifactId>dspace-parent</artifactId>
-<<<<<<< HEAD
       <version>CRIS-4.3.1-SNAPSHOT</version>
-=======
-      <version>5.2-SNAPSHOT</version>
->>>>>>> b7a469d5
       <relativePath>..</relativePath>
    </parent>
 
