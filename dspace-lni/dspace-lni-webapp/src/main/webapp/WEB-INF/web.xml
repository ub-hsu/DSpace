<?xml version="1.0" encoding="ISO-8859-1" ?>
<!DOCTYPE web-app PUBLIC "-//Sun Microsystems, Inc.//DTD Web Application 2.3//EN" "http://java.sun.com/dtd/web-app_2_3.dtd">

<!--
 - web.xml
 -
 - Version: $Revision$
 -
 - Date: $Date$
 -
 - Copyright (c) 2002, Hewlett-Packard Company and Massachusetts
 - Institute of Technology.  All rights reserved.
 -
 - Redistribution and use in source and binary forms, with or without
 - modification, are permitted provided that the following conditions are
 - met:
 -
 - - Redistributions of source code must retain the above copyright
 - notice, this list of conditions and the following disclaimer.
 -
 - - Redistributions in binary form must reproduce the above copyright
 - notice, this list of conditions and the following disclaimer in the
 - documentation and/or other materials provided with the distribution.
 -
 - - Neither the name of the Hewlett-Packard Company nor the name of the
 - Massachusetts Institute of Technology nor the names of their
 - contributors may be used to endorse or promote products derived from
 - this software without specific prior written permission.
 -
 - THIS SOFTWARE IS PROVIDED BY THE COPYRIGHT HOLDERS AND CONTRIBUTORS
 - ``AS IS'' AND ANY EXPRESS OR IMPLIED WARRANTIES, INCLUDING, BUT NOT
 - LIMITED TO, THE IMPLIED WARRANTIES OF MERCHANTABILITY AND FITNESS FOR
 - A PARTICULAR PURPOSE ARE DISCLAIMED. IN NO EVENT SHALL THE COPYRIGHT
 - HOLDERS OR CONTRIBUTORS BE LIABLE FOR ANY DIRECT, INDIRECT,
 - INCIDENTAL, SPECIAL, EXEMPLARY, OR CONSEQUENTIAL DAMAGES (INCLUDING,
 - BUT NOT LIMITED TO, PROCUREMENT OF SUBSTITUTE GOODS OR SERVICES; LOSS
 - OF USE, DATA, OR PROFITS; OR BUSINESS INTERRUPTION) HOWEVER CAUSED AND
 - ON ANY THEORY OF LIABILITY, WHETHER IN CONTRACT, STRICT LIABILITY, OR
 - TORT (INCLUDING NEGLIGENCE OR OTHERWISE) ARISING IN ANY WAY OUT OF THE
 - USE OF THIS SOFTWARE, EVEN IF ADVISED OF THE POSSIBILITY OF SUCH
 - DAMAGE.
-->
<web-app id="dspace-lni">
  <display-name>DSpace Lightweight Network Interface</display-name>

  <context-param>
    <param-name>dspace-config</param-name>
    <param-value>${dspace.dir}/config/dspace.cfg</param-value>
    <description>
      The location of the main DSpace configuration file
    </description>
  </context-param>

<<<<<<< HEAD
  <!--
   Listener to initialise DSpace configuration and clean up the application
=======
  <!-- 
   Listener to initialise DSpace configuration and clean up the application 
>>>>>>> a68d3779
  -->
  <listener>
     <listener-class>
        org.dspace.app.util.DSpaceContextListener
     </listener-class>
  </listener>
<<<<<<< HEAD

=======
  
>>>>>>> a68d3779
  <!--  Servlets -->

  <servlet>
    <servlet-name>LNI-DAV</servlet-name>
    <servlet-class>org.dspace.app.dav.DAVServlet</servlet-class>
  </servlet>

  <servlet>
    <servlet-name>LNI-SOAP</servlet-name>
    <servlet-class>org.dspace.app.dav.LNISoapServlet</servlet-class>
  </servlet>

  <servlet-mapping>
    <servlet-name>LNI-DAV</servlet-name>
    <url-pattern>/dav/*</url-pattern>
  </servlet-mapping>

  <servlet-mapping>
    <servlet-name>LNI-SOAP</servlet-name>
    <url-pattern>/lni/*</url-pattern>
  </servlet-mapping>

<!-- uncomment to require encryption on LNI servlets. -->
<!--
  <security-constraint>
    <web-resource-collection>
      <web-resource-name>Pages requiring HTTPS</web-resource-name>
      <url-pattern>/dav/*</url-pattern>
      <url-pattern>/lni/*</url-pattern>
    </web-resource-collection>
    <user-data-constraint>
      <transport-guarantee>CONFIDENTIAL</transport-guarantee>
    </user-data-constraint>
  </security-constraint>
-->

</web-app><|MERGE_RESOLUTION|>--- conflicted
+++ resolved
@@ -51,24 +51,15 @@
     </description>
   </context-param>
 
-<<<<<<< HEAD
-  <!--
-   Listener to initialise DSpace configuration and clean up the application
-=======
   <!-- 
    Listener to initialise DSpace configuration and clean up the application 
->>>>>>> a68d3779
   -->
   <listener>
      <listener-class>
         org.dspace.app.util.DSpaceContextListener
      </listener-class>
   </listener>
-<<<<<<< HEAD
-
-=======
   
->>>>>>> a68d3779
   <!--  Servlets -->
 
   <servlet>
