<project xmlns="http://maven.apache.org/POM/4.0.0" xmlns:xsi="http://www.w3.org/2001/XMLSchema-instance" xsi:schemaLocation="http://maven.apache.org/POM/4.0.0 http://maven.apache.org/maven-v4_0_0.xsd">
   <modelVersion>4.0.0</modelVersion>
   <groupId>org.dspace</groupId>
   <artifactId>dspace-lni-core</artifactId>
   <packaging>jar</packaging>
   <name>DSpace LNI :: Core Implementation</name>
   <description>DSpace Lightweight Network Interface</description>
   <url>http://projects.dspace.org/dspace-lni/dspace-lni-core</url>

   <parent>
      <groupId>org.dspace</groupId>
      <artifactId>dspace-lni</artifactId>
<<<<<<< HEAD
      <version>1.8.0-SNAPSHOT</version>
=======
      <version>1.7.1</version>
>>>>>>> 37a6f5e8
   </parent>

   <scm>
      <connection>scm:svn:https://scm.dspace.org/svn/repo/dspace/tags/dspace-1.7.1</connection>
      <developerConnection>scm:svn:https://scm.dspace.org/svn/repo/dspace/tags/dspace-1.7.1</developerConnection>
      <url>http://scm.dspace.org/svn/repo/dspace/tags/dspace-1.7.1</url>
   </scm>

   <dependencies>
      <dependency>
         <groupId>org.dspace</groupId>
         <artifactId>dspace-api</artifactId>
      </dependency>
      <dependency>
         <groupId>org.dspace</groupId>
         <artifactId>dspace-api-lang</artifactId>
      </dependency>
      <dependency>
         <groupId>wsdl4j</groupId>
         <artifactId>wsdl4j</artifactId>
      </dependency>
      <dependency>
         <groupId>commons-discovery</groupId>
         <artifactId>commons-discovery</artifactId>
      </dependency>
      <dependency>
         <groupId>commons-logging</groupId>
         <artifactId>commons-logging</artifactId>
      </dependency>
      <dependency>
         <groupId>javax.xml</groupId>
         <artifactId>jaxrpc-api</artifactId>
      </dependency>
      <dependency>
         <groupId>axis</groupId>
         <artifactId>axis</artifactId>
      </dependency>
      <dependency>
         <groupId>axis</groupId>
         <artifactId>axis-ant</artifactId>
         <scope>compile</scope>
      </dependency>
      <dependency>
         <groupId>axis</groupId>
         <artifactId>axis-saaj</artifactId>
      </dependency>
      <dependency>
         <groupId>javax.servlet</groupId>
         <artifactId>servlet-api</artifactId>
         <scope>provided</scope>
      </dependency>
   </dependencies>

</project><|MERGE_RESOLUTION|>--- conflicted
+++ resolved
@@ -10,11 +10,7 @@
    <parent>
       <groupId>org.dspace</groupId>
       <artifactId>dspace-lni</artifactId>
-<<<<<<< HEAD
-      <version>1.8.0-SNAPSHOT</version>
-=======
       <version>1.7.1</version>
->>>>>>> 37a6f5e8
    </parent>
 
    <scm>
