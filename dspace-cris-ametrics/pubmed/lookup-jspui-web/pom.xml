<project xmlns="http://maven.apache.org/POM/4.0.0" xmlns:xsi="http://www.w3.org/2001/XMLSchema-instance" xsi:schemaLocation="http://maven.apache.org/POM/4.0.0 http://maven.apache.org/xsd/maven-4.0.0.xsd">
  <modelVersion>4.0.0</modelVersion>  
  <groupId>org.dspace</groupId>
  <artifactId>pubmed-lookup-web</artifactId>  
  <packaging>war</packaging>
  <parent>
    <artifactId>article-metrics-pubmed</artifactId>
    <groupId>org.dspace</groupId>
<<<<<<< HEAD
    <version>CRIS-5.0.0-SNAPSHOT</version>
=======
    <version>CRIS-5.3.0-SNAPSHOT</version>
>>>>>>> a9e9432e
  </parent>
  
  <name>Article Metrics :: PubMed :: Lookup JSP Web</name>
  
   <!--Force UTF-8 encoding during build on all platforms-->
   <properties>
      <project.build.sourceEncoding>UTF-8</project.build.sourceEncoding>
      <root.basedir>${basedir}/../..</root.basedir>
   </properties>
</project><|MERGE_RESOLUTION|>--- conflicted
+++ resolved
@@ -6,11 +6,7 @@
   <parent>
     <artifactId>article-metrics-pubmed</artifactId>
     <groupId>org.dspace</groupId>
-<<<<<<< HEAD
-    <version>CRIS-5.0.0-SNAPSHOT</version>
-=======
     <version>CRIS-5.3.0-SNAPSHOT</version>
->>>>>>> a9e9432e
   </parent>
   
   <name>Article Metrics :: PubMed :: Lookup JSP Web</name>
