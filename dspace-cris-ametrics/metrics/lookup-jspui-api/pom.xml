--- conflicted
+++ resolved
@@ -8,11 +8,7 @@
     <parent>
         <groupId>org.dspace</groupId>
         <artifactId>article-metrics-all</artifactId>
-<<<<<<< HEAD
-        <version>CRIS-5.6.2-SNAPSHOT</version>
-=======
         <version>CRIS-5.8.1-SNAPSHOT</version>
->>>>>>> ab3d910a
    </parent>
     
    <!--Force UTF-8 encoding during build on all platforms-->
