--- conflicted
+++ resolved
@@ -9,11 +9,7 @@
     <parent>
         <groupId>org.dspace</groupId>
         <artifactId>dspace-parent</artifactId>
-<<<<<<< HEAD
         <version>CRIS-5.6.2-SNAPSHOT</version>
-=======
-        <version>6.1-SNAPSHOT</version>
->>>>>>> a54bf11b
     </parent>
     <properties>
         <!-- This is the path to the root [dspace-src] directory. -->
