<?xml version="1.0" encoding="UTF-8"?>
<project xmlns="http://maven.apache.org/POM/4.0.0" xmlns:xsi="http://www.w3.org/2001/XMLSchema-instance" xsi:schemaLocation="http://maven.apache.org/POM/4.0.0 http://maven.apache.org/maven-v4_0_0.xsd">
    <modelVersion>4.0.0</modelVersion>
    <groupId>org.dspace</groupId>
    <artifactId>dspace-services</artifactId>
    <packaging>jar</packaging>
    <name>DSpace Services Framework :: API and Implementation</name>
    
    <parent>
        <groupId>org.dspace</groupId>
        <artifactId>dspace-parent</artifactId>
<<<<<<< HEAD
        <version>CRIS-5.0.0-SNAPSHOT</version>
=======
        <version>CRIS-5.3.0-SNAPSHOT</version>
>>>>>>> a9e9432e
    </parent>
    <properties>
        <!-- This is the path to the root [dspace-src] directory. -->
        <root.basedir>${basedir}/..</root.basedir>
    </properties>

    <dependencies>
        <!-- logging -->
        <dependency>
            <groupId>org.slf4j</groupId>
            <artifactId>slf4j-api</artifactId>
        </dependency>
        <!-- spring service manager -->
        <dependency>
            <groupId>org.springframework</groupId>
            <artifactId>spring-context-support</artifactId>
            <version>3.1.1.RELEASE</version>
            <scope>compile</scope>
        </dependency>
        <dependency>
            <groupId>commons-lang</groupId>
            <artifactId>commons-lang</artifactId>
        </dependency>
        <!-- this needs to eventually go into common/lib for tomcat 5 -->
        <dependency>
            <groupId>net.sf.ehcache</groupId>
            <artifactId>ehcache-core</artifactId>
            <version>1.7.2</version>
            <scope>compile</scope>
        </dependency>
        <!-- for filters -->
        <dependency>
            <groupId>javax.servlet</groupId>
            <artifactId>servlet-api</artifactId>
            <scope>provided</scope>
        </dependency>
        <dependency>
            <groupId>javax.mail</groupId>
            <artifactId>mail</artifactId>
        </dependency>
        <dependency> <!-- Keep jmockit before junit -->
<<<<<<< HEAD
            <groupId>com.googlecode.jmockit</groupId>
=======
            <groupId>org.jmockit</groupId>
>>>>>>> a9e9432e
            <artifactId>jmockit</artifactId>
            <scope>test</scope>
        </dependency>
        <!-- SPECIAL CASE - need JUNIT at build time and testing time -->
        <dependency>
            <groupId>junit</groupId>
            <artifactId>junit</artifactId>
            <scope>provided</scope>
        </dependency>
        <!-- testing only -->
        <dependency>
            <groupId>org.mortbay.jetty</groupId>
            <artifactId>jetty</artifactId>
            <version>6.1.14</version>
            <scope>test</scope>
        </dependency>
        <dependency>
            <groupId>org.mortbay.jetty</groupId>
            <artifactId>jetty-servlet-tester</artifactId>
            <version>6.1.14</version>
            <scope>test</scope>
        </dependency>
        <dependency>
            <groupId>org.slf4j</groupId>
            <artifactId>slf4j-log4j12</artifactId>
        </dependency>
        <dependency>
            <groupId>log4j</groupId>
            <artifactId>log4j</artifactId>
        </dependency>
        <dependency>
            <!-- needed to ensure that all JCL is 1.1.1 -->
            <groupId>commons-logging</groupId>
            <artifactId>commons-logging</artifactId>
            <type>jar</type>
            <scope>provided</scope>
        </dependency>
        <dependency>
            <groupId>commons-collections</groupId>
            <artifactId>commons-collections</artifactId>
        </dependency>
    </dependencies>

    <developers>
        <developer>
            <id>azeckoski</id>
            <name>Aaron Zeckoski</name>
            <email>azeckoski@gmail.com</email>
            <url>http://wiki.sakaiproject.org/confluence/display/~aaronz
            </url>
            <organization>CARET, University of Cambridge</organization>
            <organizationUrl>http://caret.cam.ac.uk/
            </organizationUrl>
            <roles>
                <role>architect</role>
                <role>committer</role>
            </roles>
            <timezone>0</timezone>
        </developer>
        <developer>
            <id>mdiggory</id>
            <name>Mark Diggory</name>
            <email>mdiggory@atmire.com</email>
            <roles>
                <role>architect</role>
                <role>committer</role>
            </roles>
            <organization>@mire</organization>
            <organizationUrl>http://www.atmire.com</organizationUrl>
            <timezone>-8</timezone>
        </developer>
    </developers>

    <contributors>
        <contributor>
            <name>Add Your Name Here and submit a patch!</name>
            <email>contributor at myu.edu</email>
            <url>http://www.myu.edu/me</url>
            <organization>My University</organization>
            <organizationUrl>http://www.myu.edu</organizationUrl>
            <roles>
                <role>developer</role>
            </roles>
            <timezone>0</timezone>
        </contributor>
    </contributors>

</project><|MERGE_RESOLUTION|>--- conflicted
+++ resolved
@@ -9,11 +9,7 @@
     <parent>
         <groupId>org.dspace</groupId>
         <artifactId>dspace-parent</artifactId>
-<<<<<<< HEAD
-        <version>CRIS-5.0.0-SNAPSHOT</version>
-=======
         <version>CRIS-5.3.0-SNAPSHOT</version>
->>>>>>> a9e9432e
     </parent>
     <properties>
         <!-- This is the path to the root [dspace-src] directory. -->
@@ -55,11 +51,7 @@
             <artifactId>mail</artifactId>
         </dependency>
         <dependency> <!-- Keep jmockit before junit -->
-<<<<<<< HEAD
-            <groupId>com.googlecode.jmockit</groupId>
-=======
             <groupId>org.jmockit</groupId>
->>>>>>> a9e9432e
             <artifactId>jmockit</artifactId>
             <scope>test</scope>
         </dependency>
