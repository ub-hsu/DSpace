--- conflicted
+++ resolved
@@ -9,11 +9,7 @@
     <parent>
         <groupId>org.dspace</groupId>
         <artifactId>dspace-parent</artifactId>
-<<<<<<< HEAD
         <version>CRIS-7.0.0-SNAPSHOT</version>
-=======
-        <version>7.0-SNAPSHOT</version>
->>>>>>> 1b5ada2d
     </parent>
     <properties>
         <!-- This is the path to the root [dspace-src] directory. -->
