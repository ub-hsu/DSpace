<?xml version="1.0" encoding="UTF-8"?>
<project xmlns="http://maven.apache.org/POM/4.0.0" xmlns:xsi="http://www.w3.org/2001/XMLSchema-instance" xsi:schemaLocation="http://maven.apache.org/POM/4.0.0 http://maven.apache.org/maven-v4_0_0.xsd">
    <modelVersion>4.0.0</modelVersion>
    <groupId>org.dspace</groupId>
    <artifactId>dspace-services</artifactId>
    <packaging>jar</packaging>
    <name>DSpace Services Framework :: API and Implementation</name>
    
    <parent>
        <groupId>org.dspace</groupId>
        <artifactId>dspace-parent</artifactId>
<<<<<<< HEAD
        <version>CRIS-4.3.1-SNAPSHOT</version>
        <relativePath>..</relativePath>
=======
        <version>5.2-SNAPSHOT</version>
>>>>>>> b7a469d5
    </parent>

    <properties>
        <!-- This is the path to the root [dspace-src] directory. -->
        <root.basedir>${basedir}/..</root.basedir>
    </properties>

    <dependencies>
        <!-- logging -->
        <dependency>
            <groupId>org.slf4j</groupId>
            <artifactId>slf4j-api</artifactId>
        </dependency>
        <!-- spring service manager -->
        <dependency>
            <groupId>org.springframework</groupId>
            <artifactId>spring-context-support</artifactId>
            <version>3.1.1.RELEASE</version>
            <scope>compile</scope>
        </dependency>
        <dependency>
            <groupId>commons-lang</groupId>
            <artifactId>commons-lang</artifactId>
        </dependency>
        <!-- this needs to eventually go into common/lib for tomcat 5 -->
        <dependency>
            <groupId>net.sf.ehcache</groupId>
            <artifactId>ehcache-core</artifactId>
            <version>1.7.2</version>
            <scope>compile</scope>
        </dependency>
        <!-- for filters -->
        <dependency>
            <groupId>javax.servlet</groupId>
            <artifactId>servlet-api</artifactId>
            <scope>provided</scope>
        </dependency>
        <dependency>
            <groupId>javax.mail</groupId>
            <artifactId>mail</artifactId>
        </dependency>
        <dependency> <!-- Keep jmockit before junit -->
            <groupId>org.jmockit</groupId>
            <artifactId>jmockit</artifactId>
            <scope>test</scope>
        </dependency>
        <!-- SPECIAL CASE - need JUNIT at build time and testing time -->
        <dependency>
            <groupId>junit</groupId>
            <artifactId>junit</artifactId>
            <scope>provided</scope>
        </dependency>
        <!-- testing only -->
        <dependency>
            <groupId>org.mortbay.jetty</groupId>
            <artifactId>jetty</artifactId>
            <version>6.1.14</version>
            <scope>test</scope>
        </dependency>
        <dependency>
            <groupId>org.mortbay.jetty</groupId>
            <artifactId>jetty-servlet-tester</artifactId>
            <version>6.1.14</version>
            <scope>test</scope>
        </dependency>
        <dependency>
            <groupId>org.slf4j</groupId>
            <artifactId>slf4j-log4j12</artifactId>
        </dependency>
        <dependency>
            <groupId>log4j</groupId>
            <artifactId>log4j</artifactId>
        </dependency>
        <dependency>
            <!-- needed to ensure that all JCL is 1.1.1 -->
            <groupId>commons-logging</groupId>
            <artifactId>commons-logging</artifactId>
            <type>jar</type>
            <scope>provided</scope>
        </dependency>
        <dependency>
            <groupId>commons-collections</groupId>
            <artifactId>commons-collections</artifactId>
        </dependency>
    </dependencies>

    <developers>
        <developer>
            <id>azeckoski</id>
            <name>Aaron Zeckoski</name>
            <email>azeckoski@gmail.com</email>
            <url>http://wiki.sakaiproject.org/confluence/display/~aaronz
            </url>
            <organization>CARET, University of Cambridge</organization>
            <organizationUrl>http://caret.cam.ac.uk/
            </organizationUrl>
            <roles>
                <role>architect</role>
                <role>committer</role>
            </roles>
            <timezone>0</timezone>
        </developer>
        <developer>
            <id>mdiggory</id>
            <name>Mark Diggory</name>
            <email>mdiggory@atmire.com</email>
            <roles>
                <role>architect</role>
                <role>committer</role>
            </roles>
            <organization>@mire</organization>
            <organizationUrl>http://www.atmire.com</organizationUrl>
            <timezone>-8</timezone>
        </developer>
    </developers>

    <contributors>
        <contributor>
            <name>Add Your Name Here and submit a patch!</name>
            <email>contributor at myu.edu</email>
            <url>http://www.myu.edu/me</url>
            <organization>My University</organization>
            <organizationUrl>http://www.myu.edu</organizationUrl>
            <roles>
                <role>developer</role>
            </roles>
            <timezone>0</timezone>
        </contributor>
    </contributors>

</project><|MERGE_RESOLUTION|>--- conflicted
+++ resolved
@@ -9,14 +9,8 @@
     <parent>
         <groupId>org.dspace</groupId>
         <artifactId>dspace-parent</artifactId>
-<<<<<<< HEAD
         <version>CRIS-4.3.1-SNAPSHOT</version>
-        <relativePath>..</relativePath>
-=======
-        <version>5.2-SNAPSHOT</version>
->>>>>>> b7a469d5
     </parent>
-
     <properties>
         <!-- This is the path to the root [dspace-src] directory. -->
         <root.basedir>${basedir}/..</root.basedir>
