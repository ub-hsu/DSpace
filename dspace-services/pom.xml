<?xml version="1.0" encoding="UTF-8"?>
<project xmlns="http://maven.apache.org/POM/4.0.0" xmlns:xsi="http://www.w3.org/2001/XMLSchema-instance" xsi:schemaLocation="http://maven.apache.org/POM/4.0.0 http://maven.apache.org/maven-v4_0_0.xsd">
    <modelVersion>4.0.0</modelVersion>
    <groupId>org.dspace</groupId>
    <artifactId>dspace-services</artifactId>
    <packaging>jar</packaging>
    <name>DSpace Services Framework :: API and Implementation</name>
    
    <parent>
        <groupId>org.dspace</groupId>
        <artifactId>dspace-parent</artifactId>
<<<<<<< HEAD
        <version>CRIS-4.1.1-SNAPSHOT</version>
        <relativePath>..</relativePath>
=======
        <version>5.0-SNAPSHOT</version>
>>>>>>> 73a14a5c
    </parent>

    <properties>
        <!-- This is the path to the root [dspace-src] directory. -->
        <root.basedir>${basedir}/..</root.basedir>
    </properties>

    <dependencies>
        <!-- logging -->
        <dependency>
            <groupId>org.slf4j</groupId>
            <artifactId>slf4j-api</artifactId>
        </dependency>
        <!-- spring service manager -->
        <dependency>
            <groupId>org.springframework</groupId>
            <artifactId>spring-context-support</artifactId>
            <version>3.1.1.RELEASE</version>
            <scope>compile</scope>
        </dependency>
        <dependency>
            <groupId>commons-lang</groupId>
            <artifactId>commons-lang</artifactId>
        </dependency>
        <!-- this needs to eventually go into common/lib for tomcat 5 -->
        <dependency>
            <groupId>net.sf.ehcache</groupId>
            <artifactId>ehcache-core</artifactId>
            <version>1.7.2</version>
            <scope>compile</scope>
        </dependency>
        <!-- for filters -->
        <dependency>
            <groupId>javax.servlet</groupId>
            <artifactId>servlet-api</artifactId>
            <scope>provided</scope>
        </dependency>
        <dependency>
            <groupId>javax.mail</groupId>
            <artifactId>mail</artifactId>
        </dependency>
        <dependency> <!-- Keep jmockit before junit -->
            <groupId>com.googlecode.jmockit</groupId>
            <artifactId>jmockit</artifactId>
            <scope>test</scope>
        </dependency>
        <!-- SPECIAL CASE - need JUNIT at build time and testing time -->
        <dependency>
            <groupId>junit</groupId>
            <artifactId>junit</artifactId>
            <scope>provided</scope>
        </dependency>
        <!-- testing only -->
        <dependency>
            <groupId>org.mortbay.jetty</groupId>
            <artifactId>jetty</artifactId>
            <version>6.1.14</version>
            <scope>test</scope>
        </dependency>
        <dependency>
            <groupId>org.mortbay.jetty</groupId>
            <artifactId>jetty-servlet-tester</artifactId>
            <version>6.1.14</version>
            <scope>test</scope>
        </dependency>
        <dependency>
            <groupId>org.slf4j</groupId>
            <artifactId>slf4j-log4j12</artifactId>
        </dependency>
        <dependency>
            <groupId>log4j</groupId>
            <artifactId>log4j</artifactId>
        </dependency>
        <dependency>
            <!-- needed to ensure that all JCL is 1.1.1 -->
            <groupId>commons-logging</groupId>
            <artifactId>commons-logging</artifactId>
            <type>jar</type>
            <scope>provided</scope>
        </dependency>
        <dependency>
            <groupId>commons-collections</groupId>
            <artifactId>commons-collections</artifactId>
        </dependency>
    </dependencies>

    <developers>
        <developer>
            <id>azeckoski</id>
            <name>Aaron Zeckoski</name>
            <email>azeckoski@gmail.com</email>
            <url>http://wiki.sakaiproject.org/confluence/display/~aaronz
            </url>
            <organization>CARET, University of Cambridge</organization>
            <organizationUrl>http://caret.cam.ac.uk/
            </organizationUrl>
            <roles>
                <role>architect</role>
                <role>committer</role>
            </roles>
            <timezone>0</timezone>
        </developer>
        <developer>
            <id>mdiggory</id>
            <name>Mark Diggory</name>
            <email>mdiggory@atmire.com</email>
            <roles>
                <role>architect</role>
                <role>committer</role>
            </roles>
            <organization>@mire</organization>
            <organizationUrl>http://www.atmire.com</organizationUrl>
            <timezone>-8</timezone>
        </developer>
    </developers>

    <contributors>
        <contributor>
            <name>Add Your Name Here and submit a patch!</name>
            <email>contributor at myu.edu</email>
            <url>http://www.myu.edu/me</url>
            <organization>My University</organization>
            <organizationUrl>http://www.myu.edu</organizationUrl>
            <roles>
                <role>developer</role>
            </roles>
            <timezone>0</timezone>
        </contributor>
    </contributors>

</project><|MERGE_RESOLUTION|>--- conflicted
+++ resolved
@@ -9,12 +9,7 @@
     <parent>
         <groupId>org.dspace</groupId>
         <artifactId>dspace-parent</artifactId>
-<<<<<<< HEAD
-        <version>CRIS-4.1.1-SNAPSHOT</version>
-        <relativePath>..</relativePath>
-=======
-        <version>5.0-SNAPSHOT</version>
->>>>>>> 73a14a5c
+        <version>CRIS-5.0.0-SNAPSHOT</version>
     </parent>
 
     <properties>
