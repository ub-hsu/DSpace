--- conflicted
+++ resolved
@@ -26,6 +26,7 @@
 nbdist/
 nbactions.xml
 nb-configuration.xml
+META-INF/
 
 ## Ignore all *.properties file in root folder, EXCEPT build.properties (the default)
 ## KEPT FOR BACKWARDS COMPATIBILITY WITH 5.x (build.properties is now replaced with local.cfg)
@@ -43,11 +44,9 @@
 
 ##Mac noise
 .DS_Store
-<<<<<<< HEAD
-rebel.xml
+
+##Eclipse external tools
 .externalToolBuilders/
-=======
 
 ##Ignore JRebel project configuration
-rebel.xml
->>>>>>> 1b5ada2d
+rebel.xml