*.bak
## Ignore the MVN compiled output directories from version tracking
target/

## Ignore tags index files created by Exuberant Ctags
tags

## Ignore project files created by Eclipse
.settings/
/bin/
.project
.classpath

## Ignore project files created by IntelliJ IDEA
*.iml
*.ipr
*.iws
.idea/
overlays/

## Ignore project files created by NetBeans
nbproject/private/
build/
nbbuild/
dist/
nbdist/
nbactions.xml
nb-configuration.xml
META-INF/

## Ignore all *.properties file in root folder, EXCEPT build.properties (the default)
## KEPT FOR BACKWARDS COMPATIBILITY WITH 5.x (build.properties is now replaced with local.cfg)
/*.properties
!/build.properties

# Ignore a local.cfg file in root folder, if it exists
/local.cfg
# Also ignore it under dspace/config
/dspace/config/local.cfg

##Mac noise
.DS_Store
<<<<<<< HEAD
rebel.xml
.externalToolBuilders/
=======

##Ignored third party configuration files
rebel.xml
>>>>>>> c6e097fc
<|MERGE_RESOLUTION|>--- conflicted
+++ resolved
@@ -1,4 +1,3 @@
-*.bak
 ## Ignore the MVN compiled output directories from version tracking
 target/
 
@@ -40,11 +39,8 @@
 
 ##Mac noise
 .DS_Store
-<<<<<<< HEAD
-rebel.xml
-.externalToolBuilders/
-=======
 
 ##Ignored third party configuration files
 rebel.xml
->>>>>>> c6e097fc
+.externalToolBuilders/
+*.bak