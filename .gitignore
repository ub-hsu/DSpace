--- conflicted
+++ resolved
@@ -29,9 +29,4 @@
 
 ##Mac noise
 .DS_Store
-<<<<<<< HEAD
-
-##JRebel
-=======
->>>>>>> a9e9432e
 rebel.xml